[
    {
        "patrol_id": "mtn_med_soloripples1",
        "biome": ["mountainous"],
        "season": ["any"],
        "types": ["herb_gathering"],
        "tags": [],
        "patrol_art": "gen_med_soloripples",
        "min_cats": 1,
        "max_cats": 1,
        "min_max_status": {
            "apprentice": [-1, -1],
            "healer cats": [1, 6],
            "normal adult": [-1, -1]
        },
        "weight": 20,
        "intro_text": "While gathering fresh water, p_l sees strange ripples on the surface of a puddle.",
        "decline_text": "p_l is in too much of a hurry, not sparing the rippling water a second glance.",
        "chance_of_success": 45,
        "pl_skill_constraint": ["PROPHET,1"],
        "success_outcomes": [
            {
                "text": "As p_l looks into the puddle, {PRONOUN/p_l/subject}{VERB/p_l/'re/'s} greeted by an intense vision. {PRONOUN/p_l/subject/CAP} {VERB/p_l/drop/drops} what {PRONOUN/p_l/subject}{VERB/p_l/'re/'s} doing and {VERB/p_l/race/races} back to the camp to consult with the leader - water can wait, this is far too important.",
                "exp": 10,
                "weight": 20,
                "relationships": [
                    {
                        "cats_to": ["p_l"],
                        "cats_from": ["clan"],
                        "mutual": false,
                        "values": ["respect", "comfort", "trust"],
                        "amount": 5
                    }
                ]
            },
            {
                "text": "p_l is greeted with the vision of a cat {PRONOUN/p_l/subject} had failed to save, content and happy in StarClan. The cat gives {PRONOUN/p_l/object} a gentle smile, softly telling p_l that {PRONOUN/p_l/subject} {VERB/p_l/were/was} never at fault for their death. p_l feels {PRONOUN/p_l/poss} shoulders sag with the weight of {PRONOUN/p_l/poss} relief, feeling the burden of the death lift from over {PRONOUN/p_l/poss} head.",
                "exp": 10,
                "weight": 5,
                "relationships": [
                    {
                        "cats_to": ["p_l"],
                        "cats_from": ["clan"],
                        "mutual": false,
                        "values": ["respect", "comfort", "trust"],
                        "amount": 5
                    }
                ]
            }
        ],
        "fail_outcomes": [
            {
                "text": "{PRONOUN/p_l/subject/CAP} {VERB/p_l/gaze/gazes} into the puddle only to see the weird ripples were caused by a feather falling on the puddle. p_l feels disappointed because {PRONOUN/p_l/subject} really could have used some guidance from StarClan.",
                "exp": 0,
                "weight": 20
            }
        ]
    },
    {
        "patrol_id": "mtn_med_herblocation1",
        "biome": ["mountainous"],
        "season": ["any"],
        "types": ["herb_gathering"],
        "tags": [],
        "patrol_art": "med_general_intro",
        "min_cats": 2,
        "max_cats": 2,
        "min_max_status": {
            "apprentice": [-1, -1],
            "medicine cat": [1, 6],
            "medicine cat apprentice": [1, 6],
            "healer cats": [1, 6],
            "normal adult": [-1, -1]
        },
        "weight": 20,
        "intro_text": "p_l looks at the calm, cloudless sky, and decides it's a good opportunity to show app1 where some of the most commonly needed herbs are located in their territory, both on even and uneven ground.",
        "decline_text": "As {PRONOUN/p_l/subject} {VERB/p_l/look/looks} at app1's absent-minded gaze, {PRONOUN/p_l/subject} {VERB/p_l/hesitate/hesitates} and {VERB/p_l/change/changes} {PRONOUN/p_l/poss} mind. Maybe another day would be best, when app1 is more focused and less liable to slip and fall off the mountain.",
        "chance_of_success": 65,
        "success_outcomes": [
            {
                "text": "app1 is focused and attentive, giving p_l confidence that next time there is an emergency, app1 will be able to find the herbs {PRONOUN/app1/subject} {VERB/app1/need/needs} both on even and uneven ground without {PRONOUN/p_l/object} if needed.",
                "exp": 10,
                "weight": 20,
                "herbs": ["random_herbs"],
                "relationships": [
                    {
                        "cats_to": ["patrol"],
                        "cats_from": ["patrol"],
                        "mutual": false,
                        "values": ["respect", "trust"],
                        "amount": 5
                    },
                    {
                        "cats_to": ["patrol"],
                        "cats_from": ["patrol"],
                        "mutual": false,
                        "values": ["dislike"],
                        "amount": -5
                    }
                ]
            },
            {
                "text": "As p_l is explaining why and where the herbs are growing app1 lets out a shout. To p_l's surprise {PRONOUN/app1/subject} found a previously unknown patch of an uncommon herb. Stunned and filled with pride that {PRONOUN/app1/subject} found and recognized the herb, p_l promises {PRONOUN/app1/object} the first pick of fresh-kill.",
                "exp": 10,
                "weight": 5,
                "herbs": ["random_herbs"],
                "relationships": [
                    {
                        "cats_to": ["patrol"],
                        "cats_from": ["patrol"],
                        "mutual": false,
                        "values": ["respect", "trust"],
                        "amount": 5
                    },
                    {
                        "cats_to": ["patrol"],
                        "cats_from": ["patrol"],
                        "mutual": false,
                        "values": ["dislike"],
                        "amount": -5
                    }
                ]
            }
        ],
        "fail_outcomes": [
            {
                "text": "app1 is constantly distracted, running ahead at every little noise or interesting sight, much to the frustration of p_l. Evidently, no new knowledge will be gained that day.",
                "exp": 0,
                "weight": 20,
                "relationships": [
                    {
                        "cats_to": ["patrol"],
                        "cats_from": ["patrol"],
                        "mutual": false,
                        "values": ["respect", "trust"],
                        "amount": -5
                    },
                    {
                        "cats_to": ["patrol"],
                        "cats_from": ["patrol"],
                        "mutual": false,
                        "values": ["dislike"],
                        "amount": 5
                    }
                ]
            }
        ]
    },
    {
        "patrol_id": "mtn_med_herblocation2",
        "biome": ["mountainous"],
        "season": ["any"],
        "types": ["herb_gathering"],
        "tags": [],
        "patrol_art": "mtn_med_herblocation2",
        "min_cats": 1,
        "max_cats": 1,
        "min_max_status": {
            "apprentice": [-1, -1],
            "medicine cat apprentice": [1, 6],
            "healer cats": [1, 6],
            "normal adult": [-1, -1]
        },
        "weight": 20,
        "intro_text": "app1 has been sent out into the mountains to try to find herbs alone.",
        "decline_text": "Nervous and with an eerie sound on the wind scaring {PRONOUN/app1/object}, {PRONOUN/app1/subject} {VERB/app1/decide/decides} to go back to camp with {PRONOUN/app1/poss} tail dragging behind {PRONOUN/app1/object} and try again another day.",
        "chance_of_success": 65,
        "success_outcomes": [
            {
                "text": "app1 is focused, determined to prove {PRONOUN/app1/poss} independence. {PRONOUN/app1/subject/CAP} {VERB/app1/find/finds} the herbs easily and {VERB/app1/bring/brings} them back to camp with {PRONOUN/app1/poss} head held up high - no sweat, no stress, no fuss.",
                "exp": 10,
                "weight": 20,
                "herbs": ["random_herbs"]
            },
            {
                "text": "app1 goes to an herb patch {PRONOUN/app1/subject}{VERB/app1/'re/'s} sure {PRONOUN/app1/subject} {VERB/app1/know/knows}, only to find the plants withered and dead. {PRONOUN/app1/subject/CAP} {VERB/app1/do/does}n't give up, hunting around in the area until {PRONOUN/app1/subject} {VERB/app1/find/finds} a smaller overlooked bush that still has leaves on it.",
                "exp": 10,
                "weight": 5,
                "herbs": ["random_herbs"]
            }
        ],
        "fail_outcomes": [
            {
                "text": "app1 goes to an herb patch {PRONOUN/app1/subject}{VERB/app1/'re/'s} sure {PRONOUN/app1/subject} {VERB/app1/know/knows}, only to find the plants withered and dead. {PRONOUN/app1/subject/CAP} {VERB/app1/give/gives} up and return to camp, {PRONOUN/app1/poss} tail dragging miserably along the ground.",
                "exp": 0,
                "weight": 20
            }
        ]
    },
    {
        "patrol_id": "mtn_med_clair1",
        "biome": ["mountainous"],
        "season": ["any"],
        "types": ["herb_gathering"],
        "tags": [],
        "patrol_art": "med_general_intro",
        "min_cats": 1,
        "max_cats": 1,
        "min_max_status": {
            "healer cats": [1, 6]
        },
        "weight": 20,
        "intro_text": "While on a trip to gather herbs, p_l slows to a stop. The random patch of slope {PRONOUN/p_l/subject} {VERB/p_l/linger/lingers} on doesn't look important, but {PRONOUN/p_l/subject}{VERB/p_l/'re/'s} suddenly overcome by an otherworldly feeling of clair_list_emotional/p_l. What could this mean?",
        "decline_text": "p_l is in too much of a hurry, {PRONOUN/p_l/subject} {VERB/p_l/shake/shakes} the feeling off and {VERB/p_l/resolve/resolves} to forget the disconcerting experience.",
        "chance_of_success": 45,
        "pl_skill_constraint": ["CLAIRVOYANT,1"],
        "success_outcomes": [
            {
                "text": "{PRONOUN/p_l/subject/CAP} {VERB/p_l/stop/stops} and {VERB/p_l/consider/considers} the feeling for a moment, allowing {PRONOUN/p_l/self} to linger. This might be important for the future, or it could simply be the left-over feelings of an event long past... either way, p_l doesn't stay too long before returning to herb collecting.",
                "exp": 10,
                "weight": 20,
                "herbs": ["random_herbs"]
            },
            {
                "text": "These feelings could prove important, they have in the past, at least. p_l makes {PRONOUN/p_l/self} comfortable on the slope, letting the feelings wash over {PRONOUN/p_l/object} and carry {PRONOUN/p_l/object} away. Eventually {PRONOUN/p_l/subject} {VERB/p_l/return/returns} to herb collecting, content in the new knowledge and understanding {PRONOUN/p_l/subject}{VERB/p_l/'ve/'s} gained.",
                "exp": 10,
                "weight": 5,
                "herbs": ["random_herbs"]
            }
        ],
        "fail_outcomes": [
            {
                "text": "This is nothing short of disconcerting. p_l does {PRONOUN/p_l/poss} best to shake off the feeling and hurry away from the area. Even so, {PRONOUN/p_l/subject} {VERB/p_l/find/finds} {PRONOUN/p_l/poss} mind occupied with the memory and can't manage to concentrate on herb gathering.",
                "exp": 0,
                "weight": 20
            }
        ]
    },
    {
        "patrol_id": "mtn_med_appfirstsign1",
        "biome": ["mountainous"],
        "season": ["any"],
        "types": ["herb_gathering"],
        "tags": [],
        "patrol_art": "med_general_intro",
        "min_cats": 1,
        "max_cats": 1,
        "min_max_status": {
            "apprentice": [-1, -1],
            "medicine cat apprentice": [1, 6],
            "healer cats": [1, 6],
            "normal adult": [-1, -1]
        },
        "weight": 20,
        "intro_text": "app1 pads out of camp, ready to gather some herbs at the behest of {PRONOUN/app1/poss} mentor. The wind is whistling through the hills as {PRONOUN/app1/subject} {VERB/app1/pad/pads} along.",
        "decline_text": "Before they get more than a few pawsteps away, {PRONOUN/app1/poss} mentor calls them back. Apparently, something more pressing has come up.",
        "chance_of_success": 50,
        "success_outcomes": [
            {
<<<<<<< HEAD
                "text": "p_l is plucking some rosemary when their attention is suddenly grabbed by omen_list_sight/p_l. The fur on their back begins to prickle slightly, the sound of their heartbeat like thunder in their ears. They turn and hare back to camp, herbs forgotten. They need to tell their mentor about this as soon as possible!",
=======
                "text": "p_l is plucking some rosemary when {PRONOUN/app1/poss} attention is suddenly grabbed by omen_list_sight. The fur on {PRONOUN/app1/poss} back begins to prickle slightly, the sound of {PRONOUN/app1/poss} heartbeat like thunder in {PRONOUN/app1/poss} ears. {PRONOUN/app1/subject/CAP} {VERB/app1/turn/turns} and {VERB/app1/hare/hares} back to camp, herbs forgotten. {PRONOUN/app1/subject/CAP} {VERB/app1/need/needs} to tell {PRONOUN/app1/poss} mentor about this as soon as possible!",
>>>>>>> bd6a024a
                "exp": 20,
                "weight": 20,
                "herbs": ["rosemary"]
            }
        ],
        "fail_outcomes": [
            {
                "text": "app1 feels a pit of dread beginning to form in {PRONOUN/app1/poss} belly - {PRONOUN/app1/subject}{VERB/app1/'re/'s} forgotten where to find the herb {PRONOUN/app1/poss} mentor wanted. {PRONOUN/app1/subject/CAP} {VERB/app1/taste/tastes} the air, hoping desperately for some hint of its tell-tale scent, but it's a useless effort. {PRONOUN/app1/subject/CAP}'ll have to swallow {PRONOUN/app1/poss} pride and return to ask for directions.",
                "exp": 0,
                "weight": 20
            }
        ]
    },
    {
        "patrol_id": "mtn_med_rainygathering1",
        "biome": ["mountainous"],
        "season": ["any"],
        "types": ["herb_gathering"],
        "tags": [],
        "patrol_art": "gen_med_rainygathering",
        "min_cats": 3,
        "max_cats": 6,
        "min_max_status": {
            "medicine cat": [1, 6],
            "healer cats": [1, 6]
        },
        "weight": 20,
        "intro_text": "p_l leads a patrol out to explore c_n's territory and bring back any herbs {PRONOUN/p_l/subject} can spot. {PRONOUN/p_l/poss/CAP} whiskers want to twitch with every raindrop that hits them, but the Clan doesn't have the luxury to sit inside away from the weather.",
        "decline_text": "Someone calls p_l back, and the patrol is forgotten as {PRONOUN/p_l/subject} {VERB/p_l/help/helps} a Clanmate.",
        "chance_of_success": 30,
        "success_outcomes": [
            {
                "text": "It's absolutely miserable weather to be gathering herbs in, and p_l wishes {PRONOUN/p_l/subject} didn't have to. Despite r_c nearly slipping and falling over multiple times during the patrol and them all getting drenched to the bone, they do, miraculously, still manage to bring back herbs.",
                "exp": 10,
                "weight": 20,
                "herbs": ["random_herbs"],
                "relationships": [
                    {
                        "cats_to": ["patrol"],
                        "cats_from": ["patrol"],
                        "mutual": false,
                        "values": ["respect"],
                        "amount": 10
                    },
                    {
                        "cats_to": ["patrol"],
                        "cats_from": ["patrol"],
                        "mutual": false,
                        "values": ["dislike"],
                        "amount": -10
                    }
                ]
            },
            {
                "text": "The entire patrol mutely agrees to grit their teeth and bear it, but that doesn't stop the relief everyone feels when they settle into their nests to dry off, a rather motley assortment of herbs refreshing the medicine cat den's stocks.",
                "exp": 10,
                "weight": 5,
                "herbs": ["random_herbs"],
                "relationships": [
                    {
                        "cats_to": ["patrol"],
                        "cats_from": ["patrol"],
                        "mutual": false,
                        "values": ["respect"],
                        "amount": 10
                    },
                    {
                        "cats_to": ["patrol"],
                        "cats_from": ["patrol"],
                        "mutual": false,
                        "values": ["dislike"],
                        "amount": -10
                    }
                ]
            },
            {
                "text": "The keen-eyed s_c spots herbs quickly, and the cats harvest them and retreat back to the dry camp, not lingering for a second more than they need to.",
                "exp": 10,
                "weight": 20,
                "stat_skill": ["SENSE,2"],
                "herbs": ["many_herbs", "random_herbs"],
                "relationships": [
                    {
                        "cats_to": ["patrol"],
                        "cats_from": ["patrol"],
                        "mutual": false,
                        "values": ["respect"],
                        "amount": 10
                    },
                    {
                        "cats_to": ["patrol"],
                        "cats_from": ["patrol"],
                        "mutual": false,
                        "values": ["dislike"],
                        "amount": -10
                    }
                ]
            }
        ],
        "fail_outcomes": [
            {
                "text": "p_l knows the conditions are miserable, but {PRONOUN/p_l/poss} group is even more insufferable. Not only do {PRONOUN/p_l/subject} {VERB/p_l/have/has} to put up with these cats for an entire afternoon, there's also nothing to show for it.",
                "exp": 0,
                "weight": 20,
                "relationships": [
                    {
                        "cats_to": ["patrol"],
                        "cats_from": ["patrol"],
                        "mutual": false,
                        "values": ["respect"],
                        "amount": -10
                    },
                    {
                        "cats_to": ["patrol"],
                        "cats_from": ["patrol"],
                        "mutual": false,
                        "values": ["dislike"],
                        "amount": 10
                    }
                ]
            }
        ]
    },
    {
        "patrol_id": "mtn_med_gatheringcobwebs1",
        "biome": ["mountainous"],
        "season": ["any"],
        "types": ["herb_gathering"],
        "tags": [],
        "patrol_art": "med_general_intro",
        "min_cats": 1,
        "max_cats": 1,
        "min_max_status": {
            "apprentice": [-1, -1],
            "healer cats": [1, 6],
            "normal adult": [-1, -1]
        },
        "weight": 20,
        "intro_text": "p_l heads out into the territory to stock up on cobwebs, something the Clan never seems to have enough of.",
        "decline_text": "{PRONOUN/p_l/subject/CAP} {VERB/p_l/have/has} second thoughts about leaving {PRONOUN/p_l/poss} patients behind and {VERB/p_l/decide/decides} to go another day.",
        "chance_of_success": 70,
        "success_outcomes": [
            {
                "text": "p_l finds plenty of cobwebs, gently collecting them on the ends of sticks. No cat will have the chance to bleed out - not now, with so many cobwebs to staunch their wounds!",
                "exp": 20,
                "weight": 20,
                "herbs": ["cobwebs"]
            },
            {
                "text": "p_l visits a few of {PRONOUN/p_l/poss} favorite places to gather cobwebs. When {PRONOUN/p_l/subject} {VERB/p_l/get/gets} back to camp, {PRONOUN/p_l/subject} {VERB/p_l/end/ends} up startling several cats on {PRONOUN/p_l/poss} way back to their den - p_l is practically a walking cobweb, impossible to see beneath the sheer mass {PRONOUN/p_l/subject} {VERB/p_l/have/has} gathered.",
                "exp": 20,
                "weight": 5,
                "herbs": ["many_herbs", "cobwebs"]
            }
        ],
        "fail_outcomes": [
            {
                "text": "Over-tired from caring for {PRONOUN/p_l/poss} patients all day and night, the only cobwebs p_l manages to 'collect' are the ones {PRONOUN/p_l/subject} accidentally walked into.",
                "exp": 0,
                "weight": 20
            }
        ]
    },
    {
        "patrol_id": "mtn_med_cobweblesson1",
        "biome": ["mountainous"],
        "season": ["any"],
        "types": ["herb_gathering"],
        "tags": [],
        "patrol_art": "gen_med_cobweblesson",
        "min_cats": 2,
        "max_cats": 2,
        "min_max_status": {
            "apprentice": [-1, -1],
            "medicine cat": [1, 6],
            "medicine cat apprentice": [1, 6],
            "healer cats": [1, 6],
            "normal adult": [-1, -1]
        },
        "weight": 20,
        "intro_text": "p_l heads out into the territory with app1, both to stock up on cobwebs and to teach the apprentice how to gather one of the Clan's most vital medical tools.",
        "decline_text": "{PRONOUN/p_l/subject/CAP} {VERB/p_l/have/has} second thoughts leaving {PRONOUN/p_l/poss} patients behind, especially with {PRONOUN/p_l/object} also bringing {PRONOUN/p_l/poss} apprentice, and {VERB/p_l/decide/decides} to go another day.",
        "chance_of_success": 70,
        "success_outcomes": [
            {
                "text": "p_l finds plenty of cobwebs, gently collecting them on the ends of sticks. app1 works hard alongside {PRONOUN/p_l/object} to gather as many as they can, {PRONOUN/app1/poss} eyes glittering with joy and pride as {PRONOUN/app1/subject} {VERB/app1/work/works}.",
                "exp": 20,
                "weight": 20,
                "herbs": ["cobwebs"],
                "relationships": [
                    {
                        "cats_to": ["patrol"],
                        "cats_from": ["patrol"],
                        "mutual": false,
                        "values": ["respect", "trust"],
                        "amount": 5
                    }
                ]
            },
            {
                "text": "p_l goes to {PRONOUN/p_l/poss} favorite cobweb gathering places. Several cats in the camp startle when they pass by {PRONOUN/p_l/object} as they are unable to see p_l and app1 underneath the many cobwebs {PRONOUN/p_l/subject} gathered.",
                "exp": 20,
                "weight": 5,
                "herbs": ["many_herbs", "cobwebs"],
                "relationships": [
                    {
                        "cats_to": ["patrol"],
                        "cats_from": ["patrol"],
                        "mutual": false,
                        "values": ["respect", "trust"],
                        "amount": 5
                    }
                ]
            }
        ],
        "fail_outcomes": [
            {
                "text": "app1 doesn't seem to be able to focus today, and p_l isn't much better off, tired from teaching {PRONOUN/p_l/poss} apprentice and caring for {PRONOUN/p_l/poss} patients. After app1 accidentally ruins a cobweb while playing with it, p_l decides to call the whole thing off and try again another day.",
                "exp": 0,
                "weight": 20,
                "relationships": [
                    {
                        "cats_to": ["patrol"],
                        "cats_from": ["patrol"],
                        "mutual": false,
                        "values": ["respect", "trust"],
                        "amount": -5
                    }
                ]
            }
        ]
    },
    {
        "patrol_id": "mtn_med_cobwebhelp1",
        "biome": ["mountainous"],
        "season": ["any"],
        "types": ["herb_gathering"],
        "tags": [],
        "patrol_art": "med_general_intro",
        "min_cats": 3,
        "max_cats": 6,
        "min_max_status": {
            "medicine cat": [1, 6],
            "healer cats": [1, 6],
            "normal adult": [1, 6]
        },
        "weight": 20,
        "intro_text": "c_n can never have enough cobwebs, p_l instructs {PRONOUN/p_l/poss} team, leading them out to search for them.",
        "decline_text": "They're stopped before they leave camp - these warriors are needed elsewhere. p_l's expedition will have to wait.",
        "chance_of_success": 30,
        "success_outcomes": [
            {
                "text": "p_l <i>mrrp</i>s with laughter, watching r_c parade around with such a big bundle of cobwebs that {PRONOUN/r_c/subject} {VERB/r_c/keep/keeps} colliding with things in {PRONOUN/r_c/poss} path {PRONOUN/r_c/subject} can't see. The entire patrol has gotten a wonderful haul, and it's a very pleased medicine cat that leads them back to camp.",
                "exp": 20,
                "weight": 20,
                "herbs": ["cobwebs"],
                "relationships": [
                    {
                        "cats_to": ["patrol"],
                        "cats_from": ["patrol"],
                        "mutual": false,
                        "values": ["platonic", "respect"],
                        "amount": 10
                    },
                    {
                        "cats_to": ["patrol"],
                        "cats_from": ["patrol"],
                        "mutual": false,
                        "values": ["dislike"],
                        "amount": -10
                    }
                ]
            },
            {
                "text": "The patrol brings back a truly massive haul, and return in good humor, laughing as they set down their sticks of spun-up webbing in the medicine cat den. p_l joins everyone as they sit down to share tongues, ridding their pelts of dust and the odd spider as the cats catch up with each other and enjoy the day.",
                "exp": 20,
                "weight": 5,
                "herbs": ["many_herbs", "cobwebs"],
                "relationships": [
                    {
                        "cats_to": ["patrol"],
                        "cats_from": ["patrol"],
                        "mutual": false,
                        "values": ["platonic", "respect"],
                        "amount": 10
                    },
                    {
                        "cats_to": ["patrol"],
                        "cats_from": ["patrol"],
                        "mutual": false,
                        "values": ["dislike"],
                        "amount": -10
                    }
                ]
            },
            {
                "text": "s_c's keen eyes have a knack for spotting the gossamer-thin strands of cobwebs, and with the patrol there to follow {PRONOUN/s_c/poss} lead, it's a very successful gathering mission.",
                "exp": 20,
                "weight": 20,
                "stat_skill": ["SENSE,2"],
                "herbs": ["many_herbs", "cobwebs"],
                "relationships": [
                    {
                        "cats_to": ["patrol"],
                        "cats_from": ["patrol"],
                        "mutual": false,
                        "values": ["platonic", "respect"],
                        "amount": 10
                    },
                    {
                        "cats_to": ["patrol"],
                        "cats_from": ["patrol"],
                        "mutual": false,
                        "values": ["dislike"],
                        "amount": -10
                    }
                ]
            }
        ],
        "fail_outcomes": [
            {
                "text": "Can warriors not pay attention, even to something as simple as cobwebs?! p_l holds {PRONOUN/p_l/poss} breath and counts to ten before {PRONOUN/p_l/subject} {VERB/p_l/dismiss/dismisses} the patrol, every found cobweb ruined, what little {PRONOUN/p_l/subject} did manage to find.",
                "exp": 0,
                "weight": 20,
                "relationships": [
                    {
                        "cats_to": ["patrol"],
                        "cats_from": ["patrol"],
                        "mutual": false,
                        "values": ["platonic", "respect"],
                        "amount": -10
                    },
                    {
                        "cats_to": ["patrol"],
                        "cats_from": ["patrol"],
                        "mutual": false,
                        "values": ["dislike"],
                        "amount": 10
                    }
                ]
            }
        ]
    },
    {
        "patrol_id": "mtn_med_cobwebapps1",
        "biome": ["mountainous"],
        "season": ["any"],
        "types": ["herb_gathering"],
        "tags": ["romantic", "rom_two_apps"],
        "patrol_art": "gen_med_cobwebapps",
        "min_cats": 2,
        "max_cats": 2,
        "min_max_status": {
            "medicine cat apprentice": [1, 6],
            "healer cats": [1, 6],
            "all apprentices": [2, 2]
        },
        "weight": 20,
        "intro_text": "As the apprentices head out to collect cobwebs, app2 screws up {PRONOUN/app2/poss} face into a stupid expression around the stick {PRONOUN/app2/subject} {VERB/app2/hold/holds} in {PRONOUN/app2/poss} mouth.",
        "decline_text": "They're called back to camp, needed for other chores.",
        "chance_of_success": 70,
        "success_outcomes": [
            {
                "text": "It makes app1 laugh, muffled through {PRONOUN/app1/poss} own cobweb gathering stick. It's good to have a friend around for the boring bits of the day, app2 seems to lighten up every situation.",
                "exp": 20,
                "weight": 20,
                "herbs": ["cobwebs"],
                "relationships": [
                    {
                        "cats_to": ["app1"],
                        "cats_from": ["app2"],
                        "mutual": true,
                        "values": ["romantic", "platonic", "respect"],
                        "amount": 10
                    },
                    {
                        "cats_to": ["app1"],
                        "cats_from": ["app2"],
                        "mutual": true,
                        "values": ["dislike"],
                        "amount": -10
                    }
                ]
            },
            {
                "text": "<i>Murrp</i>ing with laughter, app1 clacks the stick {PRONOUN/app1/subject} {VERB/app1/hold/holds} in {PRONOUN/app1/poss} own mouth against app2's. The stick bashing continues as they collect cobwebs, and the afternoon is filled with the apprentices' muffled purrs and laughs.",
                "exp": 20,
                "weight": 5,
                "herbs": ["many_herbs", "cobwebs"],
                "relationships": [
                    {
                        "cats_to": ["app1"],
                        "cats_from": ["app2"],
                        "mutual": true,
                        "values": ["romantic", "platonic", "respect"],
                        "amount": 10
                    },
                    {
                        "cats_to": ["app1"],
                        "cats_from": ["app2"],
                        "mutual": true,
                        "values": ["dislike"],
                        "amount": -10
                    }
                ]
            }
        ],
        "fail_outcomes": [
            {
                "text": "The apprentices spend the entire patrol messing around with their sticks, even when there's cobwebs spun around the ends of them, and they end up completely ruining what they've gathered...",
                "exp": 0,
                "weight": 20,
                "relationships": [
                    {
                        "cats_to": ["app1"],
                        "cats_from": ["app2"],
                        "mutual": true,
                        "values": ["romantic", "platonic", "respect"],
                        "amount": -10
                    },
                    {
                        "cats_to": ["app1"],
                        "cats_from": ["app2"],
                        "mutual": true,
                        "values": ["dislike"],
                        "amount": 10
                    }
                ]
            }
        ]
    },
    {
        "patrol_id": "mtn_med_cobwebapps2",
        "biome": ["mountainous"],
        "season": ["any"],
        "types": ["herb_gathering"],
        "tags": ["romantic", "rom_two_apps"],
        "patrol_art": "gen_med_cobwebapps",
        "min_cats": 3,
        "max_cats": 6,
        "min_max_status": {
            "medicine cat apprentice": [1, 6],
            "healer cats": [1, 6],
            "all apprentices": [3, 6]
        },
        "weight": 20,
        "intro_text": "As the apprentices head out to collect cobwebs, app3 screws up {PRONOUN/app3/poss} face into a stupid expression around the stick {PRONOUN/app3/subject} {VERB/app3/hold/holds} in {PRONOUN/app3/poss} mouth.",
        "decline_text": "They're called back to camp, needed for other chores.",
        "chance_of_success": 30,
        "success_outcomes": [
            {
                "text": "app2 ignores it, but it makes app1 laugh, muffled through {PRONOUN/app1/poss} own cobweb gathering stick. It's good to have a friend around for the boring bits of the day, app3 seems to lighten up every situation.",
                "exp": 20,
                "weight": 20,
                "herbs": ["cobwebs"],
                "relationships": [
                    {
                        "cats_to": ["app3"],
                        "cats_from": ["app1"],
                        "mutual": true,
                        "values": ["romantic", "platonic", "respect"],
                        "amount": 10
                    },
                    {
                        "cats_to": ["app3"],
                        "cats_from": ["app2"],
                        "mutual": true,
                        "values": ["dislike"],
                        "amount": -10
                    }
                ]
            },
            {
                "text": "<i>Murrp</i>ing with laughter, app1 clacks the stick {PRONOUN/app1/subject} {VERB/app1/hold/holds} in {PRONOUN/app1/poss} own mouth against app3's. The stick bashing continues as they collect cobwebs, and the afternoon is filled with the apprentices' muffled purrs and laughs, even though app2 seems solely focused on the chore, content to let the others muck about so long as everything gets done.",
                "exp": 20,
                "weight": 5,
                "herbs": ["many_herbs", "cobwebs"],
                "relationships": [
                    {
                        "cats_to": ["app1"],
                        "cats_from": ["app3"],
                        "mutual": true,
                        "values": ["romantic", "platonic", "respect"],
                        "amount": 10
                    },
                    {
                        "cats_to": ["app3"],
                        "cats_from": ["app2"],
                        "mutual": true,
                        "values": ["dislike"],
                        "amount": -10
                    }
                ]
            }
        ],
        "fail_outcomes": [
            {
                "text": "The apprentices spend the entire patrol messing around with their sticks, even when there's cobwebs spun around the ends of them, and they end up completely ruining what they've gathered...",
                "exp": 0,
                "weight": 20,
                "relationships": [
                    {
                        "cats_to": ["app1"],
                        "cats_from": ["app3"],
                        "mutual": true,
                        "values": ["romantic", "platonic", "respect"],
                        "amount": -10
                    },
                    {
                        "cats_to": ["app3"],
                        "cats_from": ["app2"],
                        "mutual": true,
                        "values": ["dislike"],
                        "amount": 10
                    }
                ]
            }
        ]
    },
    {
        "patrol_id": "mtn_med_cobwebapps3",
        "biome": ["mountainous"],
        "season": ["any"],
        "types": ["herb_gathering"],
        "tags": ["romantic", "rom_two_apps"],
        "patrol_art": "gen_med_cobwebapps",
        "min_cats": 4,
        "max_cats": 6,
        "min_max_status": {
            "medicine cat apprentice": [1, 6],
            "healer cats": [1, 6],
            "all apprentices": [4, 6]
        },
        "weight": 20,
        "intro_text": "As the apprentices head out to collect cobwebs, app2 screws up {PRONOUN/app2/poss} face into a stupid expression around the stick {PRONOUN/app2/subject} {VERB/app2/hold/holds} in {PRONOUN/app2/poss} mouth.",
        "decline_text": "They're called back to camp, needed for other chores.",
        "chance_of_success": 50,
        "success_outcomes": [
            {
                "text": "The other apprentices ignore it, but it makes app1 laugh, muffled through {PRONOUN/app1/poss} own cobweb gathering stick. It's good to have a friend around for the boring bits of the day, and app2 seems to lighten up every situation.",
                "exp": 20,
                "weight": 20,
                "herbs": ["cobwebs"],
                "relationships": [
                    {
                        "cats_to": ["app1"],
                        "cats_from": ["app2"],
                        "mutual": true,
                        "values": ["romantic", "platonic", "respect"],
                        "amount": 10
                    }
                ]
            },
            {
                "text": "<i>Murrp</i>ing with laughter, app1 clacks the stick {PRONOUN/app1/subject} {VERB/app1/hold/holds} in {PRONOUN/app1/poss} own mouth against app2's. The stick bashing continues as they collect cobwebs, and the afternoon is filled with the two's muffled purrs and laughs, even though the other apprentices seem solely focused on the chore, content to let the others muck about so long as everything gets done.",
                "exp": 20,
                "weight": 5,
                "herbs": ["many_herbs", "cobwebs"],
                "relationships": [
                    {
                        "cats_to": ["app1"],
                        "cats_from": ["app2"],
                        "mutual": true,
                        "values": ["romantic", "platonic", "respect"],
                        "amount": 10
                    }
                ]
            }
        ],
        "fail_outcomes": [
            {
                "text": "The apprentices spend the entire patrol messing around with their sticks, even when there's cobwebs spun around the ends of them, and they end up completely ruining what they've gathered...",
                "exp": 0,
                "weight": 20,
                "relationships": [
                    {
                        "cats_to": ["app1"],
                        "cats_from": ["app2"],
                        "mutual": true,
                        "values": ["romantic", "platonic", "respect"],
                        "amount": -10
                    }
                ]
            }
        ]
    },
    {
        "patrol_id": "mtn_med_cobwebapps6",
        "biome": ["mountainous"],
        "season": ["any"],
        "types": ["herb_gathering"],
        "tags": [],
        "patrol_art": "med_general_intro",
        "min_cats": 3,
        "max_cats": 6,
        "min_max_status": {
            "apprentice": [1, 6],
            "medicine cat apprentice": [1, 6],
            "healer cats": [1, 6],
            "all apprentices": [3, 6]
        },
        "weight": 20,
        "intro_text": "The apprentices head out into the territory, following p_l a little dubiously. Gathering things can't possibly be as hard as hunting them - plants don't run away!",
        "decline_text": "They're called back to camp, needed for other chores.",
        "chance_of_success": 30,
        "success_outcomes": [
            {
                "text": "It's a long, weird, hard day. <i>Yes,</i> they find cobwebs. <i>Yes,</i> they bring them back to camp - but by StarClan, none of the warrior apprentices were expecting something as simple as cobweb gathering to be so hard, not when it feels like they run into one every other hunt! They definitely end up with a new appreciation for p_l's skills.",
                "exp": 20,
                "weight": 20,
                "herbs": ["cobwebs"],
                "relationships": [
                    {
                        "cats_to": ["patrol"],
                        "cats_from": ["patrol"],
                        "mutual": false,
                        "values": ["platonic", "respect"],
                        "amount": 10
                    },
                    {
                        "cats_to": ["patrol"],
                        "cats_from": ["patrol"],
                        "mutual": false,
                        "values": ["dislike"],
                        "amount": -10
                    }
                ]
            },
            {
                "text": "... However, once out of camp, the apprentices realize they're out of their depth, and turn to p_l for help. p_l, to {PRONOUN/p_l/poss} credit, is very gracious about it, not making anyone feel stupid, and by the time the patrol returns with a successful haul there's a new feeling of rapport between everyone, regardless of their role.",
                "exp": 20,
                "weight": 5,
                "herbs": ["many_herbs", "cobwebs"],
                "relationships": [
                    {
                        "cats_to": ["patrol"],
                        "cats_from": ["patrol"],
                        "mutual": false,
                        "values": ["platonic", "respect"],
                        "amount": 10
                    },
                    {
                        "cats_to": ["patrol"],
                        "cats_from": ["patrol"],
                        "mutual": false,
                        "values": ["dislike"],
                        "amount": -10
                    }
                ]
            }
        ],
        "fail_outcomes": [
            {
                "text": "p_l is disgusted with the general disdain {PRONOUN/p_l/subject} {VERB/p_l/feel/feels} from the other apprentices, and how hypocritical it is to tell them herb gathering is easy when the patrol hasn't found <i>any</i> cobwebs! {PRONOUN/p_l/subject/CAP} {VERB/p_l/stalk/stalks} back to the medicine cat den in a huff, unable to bear being near the other apprentices for any longer than {PRONOUN/p_l/subject} {VERB/p_l/have/has} been.",
                "exp": 0,
                "weight": 20,
                "relationships": [
                    {
                        "cats_to": ["patrol"],
                        "cats_from": ["patrol"],
                        "mutual": false,
                        "values": ["platonic", "respect"],
                        "amount": -10
                    },
                    {
                        "cats_to": ["patrol"],
                        "cats_from": ["patrol"],
                        "mutual": false,
                        "values": ["dislike"],
                        "amount": 10
                    }
                ]
            }
        ]
    },
    {
        "patrol_id": "mtn_med_gatheringhorsetail1",
        "biome": ["mountainous"],
        "season": ["any"],
        "types": ["herb_gathering"],
        "tags": [],
        "patrol_art": "med_general_intro",
        "min_cats": 1,
        "max_cats": 1,
        "min_max_status": {
            "apprentice": [-1, -1],
            "healer cats": [1, 6],
            "normal adult": [-1, -1]
        },
        "weight": 20,
        "intro_text": "p_l heads out on an herb-gathering patrol, searching for the ever-green, ever-reliable horsetail to harvest for the herb stores.",
        "decline_text": "{PRONOUN/p_l/subject/CAP} {VERB/p_l/have/has} second thoughts about leaving {PRONOUN/p_l/poss} patients behind and {VERB/p_l/decide/decides} to go another day.",
        "chance_of_success": 70,
        "success_outcomes": [
            {
                "text": "As a plant that grows without losing any of its green in leaf-bare, while <i>also</i> having a crucial herbal use in stopping blood-loss, horsetail is a welcome sight in any well-stocked medicine cat den. p_l is delighted to notice moss growing nearby, too, and stops to gather a hefty bundle - the Clan can never have too much moss.",
                "exp": 10,
                "weight": 20,
                "herbs": ["moss", "horsetail"]
            },
            {
                "text": "p_l snaps off the thick horsetail stem near the base of the plant, which reveals a small clump of moss! p_l drags the entire big, long shoot back to camp, where {PRONOUN/p_l/subject} diligently {VERB/p_l/process/processes} it down further into smaller stem sections that are easily stored.",
                "exp": 10,
                "weight": 5,
                "herbs": ["many_herbs", "moss", "horsetail"]
            },
            {
                "text": "s_c deftly picks out an entire horsetail shoot, which so happens to be growing near the river, where there is an abundance of moss to be collected. s_c proudly drags {PRONOUN/s_c/poss} haul back to camp - quite the impressive addition to the Clan's herb stores.",
                "exp": 10,
                "weight": 20,
                "stat_skill": ["SENSE,2"],
                "herbs": ["many_herbs", "moss", "horsetail"]
            }
        ],
        "fail_outcomes": [
            {
                "text": "p_l is distracted today, and it affects {PRONOUN/p_l/poss} work. The patrol is unsuccessful.",
                "exp": 0,
                "weight": 20
            }
        ]
    },
    {
        "patrol_id": "mtn_med_horsetaillesson1",
        "biome": ["mountainous"],
        "season": ["any"],
        "types": ["herb_gathering"],
        "tags": [],
        "patrol_art": "med_general_intro",
        "min_cats": 2,
        "max_cats": 2,
        "min_max_status": {
            "apprentice": [-1, -1],
            "medicine cat": [1, 6],
            "medicine cat apprentice": [1, 6],
            "healer cats": [1, 6],
            "normal adult": [-1, -1]
        },
        "weight": 20,
        "intro_text": "p_l heads out on an herb-gathering patrol, searching for the ever-green, ever-reliable horsetail to harvest for the herb stores. app1 trots after {PRONOUN/p_l/object}, asking {PRONOUN/p_l/object} why horsetail grows so weirdly without leaves.",
        "decline_text": "{PRONOUN/p_l/subject/CAP} {VERB/p_l/have/has} second thoughts about leaving {PRONOUN/p_l/poss} patients behind, especially with {PRONOUN/p_l/poss} apprentice along too, and {VERB/p_l/decide/decides} to go another day.",
        "chance_of_success": 70,
        "success_outcomes": [
            {
                "text": "p_l doesn't know why horsetail plants lack leaves, but {PRONOUN/p_l/subject} {VERB/p_l/encourage/encourages} app1's interest in the topic. As a plant that grows without losing any of its green in leaf-bare, while <i>also</i> having a crucial herbal use in stopping blood-loss, horsetail is a welcome sight in any well-stocked medicine cat den. p_l is delighted to notice moss growing nearby, too, and stops to gather a hefty bundle - the Clan can never have too much moss.",
                "exp": 20,
                "weight": 20,
                "herbs": ["moss", "horsetail"],
                "relationships": [
                    {
                        "cats_to": ["patrol"],
                        "cats_from": ["patrol"],
                        "mutual": false,
                        "values": ["platonic", "respect", "comfort", "trust"],
                        "amount": 10
                    },
                    {
                        "cats_to": ["patrol"],
                        "cats_from": ["patrol"],
                        "mutual": false,
                        "values": ["dislike"],
                        "amount": -10
                    }
                ]
            },
            {
                "text": "p_l snaps off the thick horsetail stem near the base of the plant, which reveals a small clump of moss! p_l drags an entire big, long shoot back to camp, leaving app1 to carry the moss. In camp, app1 processes it down further into small stem sections that are easily stored, making a neat pile in the medicine cat den with them.",
                "exp": 20,
                "weight": 5,
                "herbs": ["many_herbs", "moss", "horsetail"],
                "relationships": [
                    {
                        "cats_to": ["patrol"],
                        "cats_from": ["patrol"],
                        "mutual": false,
                        "values": ["platonic", "respect", "comfort", "trust"],
                        "amount": 10
                    },
                    {
                        "cats_to": ["patrol"],
                        "cats_from": ["patrol"],
                        "mutual": false,
                        "values": ["dislike"],
                        "amount": -10
                    }
                ]
            },
            {
                "text": "s_c deftly picks out an entire horsetail shoot, which so happens to be growing near the river, where there is an abundance of moss to be collected. s_c proudly drags {PRONOUN/s_c/poss} haul back to camp - quite the impressive addition to the Clan's herb stores - while {PRONOUN/s_c/subject} {VERB/s_c/describe/describes} the plant's uses to app1",
                "exp": 20,
                "weight": 20,
                "stat_skill": ["SENSE,2"],
                "herbs": ["many_herbs", "moss", "horsetail"],
                "relationships": [
                    {
                        "cats_to": ["patrol"],
                        "cats_from": ["patrol"],
                        "mutual": false,
                        "values": ["platonic", "respect", "comfort", "trust"],
                        "amount": 10
                    },
                    {
                        "cats_to": ["patrol"],
                        "cats_from": ["patrol"],
                        "mutual": false,
                        "values": ["dislike"],
                        "amount": -10
                    }
                ]
            }
        ],
        "fail_outcomes": [
            {
                "text": "p_l is distracted today, and it affects {PRONOUN/p_l/poss} work. The patrol is unsuccessful, and app1 looks up at {PRONOUN/p_l/subject} with disappointment.",
                "exp": 0,
                "weight": 20,
                "relationships": [
                    {
                        "cats_to": ["patrol"],
                        "cats_from": ["patrol"],
                        "mutual": false,
                        "values": ["platonic", "respect", "comfort", "trust"],
                        "amount": -10
                    },
                    {
                        "cats_to": ["patrol"],
                        "cats_from": ["patrol"],
                        "mutual": false,
                        "values": ["dislike"],
                        "amount": 10
                    }
                ]
            }
        ]
    },
    {
        "patrol_id": "mtn_med_horsetailhelp1",
        "biome": ["mountainous"],
        "season": ["any"],
        "types": ["herb_gathering"],
        "tags": [],
        "patrol_art": "med_general_intro",
        "min_cats": 3,
        "max_cats": 6,
        "min_max_status": {
            "medicine cat": [1, 6],
            "healer cats": [1, 6],
            "normal adult": [1, 6]
        },
        "weight": 20,
        "intro_text": "Bringing a motley assortment of Clanmates along with them, p_l heads out on an herb-gathering patrol, searching for the ever-green, ever-reliable horsetail to harvest for the herb stores.",
        "decline_text": "They're stopped before they leave camp - these warriors are needed elsewhere. p_l's expedition will have to wait.",
        "chance_of_success": 30,
        "success_outcomes": [
            {
                "text": "As a plant that grows without losing any of its green in leaf-bare, while <i>also</i> having a crucial herbal use in stopping blood-loss, horsetail is a welcome sight in any well-stocked medicine cat den. p_l is delighted to notice moss growing not so far from the horsetail and requests that the warriors gather some. Having other cats to help {PRONOUN/p_l/object} has definitely made the patrol an easy afternoon's work.",
                "exp": 10,
                "weight": 20,
                "herbs": ["moss", "horsetail"],
                "relationships": [
                    {
                        "cats_to": ["patrol"],
                        "cats_from": ["patrol"],
                        "mutual": false,
                        "values": ["platonic", "respect"],
                        "amount": 10
                    },
                    {
                        "cats_to": ["patrol"],
                        "cats_from": ["patrol"],
                        "mutual": false,
                        "values": ["dislike"],
                        "amount": -10
                    }
                ]
            },
            {
                "text": "p_l snaps off the thick horsetail stem near the base of the plant, which reveals a small clump of moss! The patrol helps pull along the massive bush, causing several cats in camp to fluff up in alarm when the patrol drags it through camp, where they diligently process it down further into smaller stem sections that are easily stored.",
                "exp": 10,
                "weight": 5,
                "herbs": ["many_herbs", "moss", "horsetail"],
                "relationships": [
                    {
                        "cats_to": ["patrol"],
                        "cats_from": ["patrol"],
                        "mutual": false,
                        "values": ["platonic", "respect"],
                        "amount": 10
                    },
                    {
                        "cats_to": ["patrol"],
                        "cats_from": ["patrol"],
                        "mutual": false,
                        "values": ["dislike"],
                        "amount": -10
                    }
                ]
            },
            {
                "text": "s_c deftly picks out an entire horsetail shoot, which so happens to be growing near the river, where there is an abundance of moss to be collected. s_c brings back {PRONOUN/s_c/poss} impressive additions to the Clan's herb stores with the help of the warriors.",
                "exp": 10,
                "weight": 20,
                "stat_skill": ["SENSE,2"],
                "herbs": ["many_herbs", "moss", "horsetail"],
                "relationships": [
                    {
                        "cats_to": ["patrol"],
                        "cats_from": ["patrol"],
                        "mutual": false,
                        "values": ["platonic", "respect"],
                        "amount": 10
                    },
                    {
                        "cats_to": ["patrol"],
                        "cats_from": ["patrol"],
                        "mutual": false,
                        "values": ["dislike"],
                        "amount": -10
                    }
                ]
            }
        ],
        "fail_outcomes": [
            {
                "text": "p_l is distracted today, and it affects {PRONOUN/p_l/poss} work. The patrol is unsuccessful, and the cats are snappy with each other.",
                "exp": 0,
                "weight": 20,
                "relationships": [
                    {
                        "cats_to": ["patrol"],
                        "cats_from": ["patrol"],
                        "mutual": false,
                        "values": ["platonic", "respect"],
                        "amount": -10
                    },
                    {
                        "cats_to": ["patrol"],
                        "cats_from": ["patrol"],
                        "mutual": false,
                        "values": ["dislike"],
                        "amount": 10
                    }
                ]
            }
        ]
    },
    {
        "patrol_id": "mtn_med_gatheringmoss1",
        "biome": ["mountainous"],
        "season": ["any"],
        "types": ["herb_gathering"],
        "tags": [],
        "patrol_art": "gen_med_gatheringmoss",
        "min_cats": 1,
        "max_cats": 1,
        "min_max_status": {
            "medicine cat": [1, 6],
            "healer cats": [1, 6]
        },
        "weight": 20,
        "intro_text": "p_l notices that the moss in the medicine cat den is getting old. {PRONOUN/p_l/subject/CAP} {VERB/p_l/need/needs} to go and gather some more.",
        "decline_text": "A cat requires {PRONOUN/p_l/poss} attention just as {PRONOUN/p_l/subject} {VERB/p_l/go/goes} to leave. Moss will have to wait.",
        "chance_of_success": 70,
        "success_outcomes": [
            {
                "text": "p_l quickly makes {PRONOUN/p_l/poss} way to the best moss patch {PRONOUN/p_l/subject} {VERB/p_l/know/knows}. {PRONOUN/p_l/subject/CAP} {VERB/p_l/spend/spends} a bit of time slicing bits off with {PRONOUN/p_l/poss} claws, careful not to get any roots or dirt in the pile - once {PRONOUN/p_l/subject}{VERB/p_l/'re/'s} satisfied, {PRONOUN/p_l/subject} {VERB/p_l/take/takes} a moment to wrap {PRONOUN/p_l/poss} jaws around the heap, then make {PRONOUN/p_l/poss} way back to camp.",
                "exp": 10,
                "weight": 20,
                "herbs": ["moss"]
            }
        ],
        "fail_outcomes": [
            {
                "text": "Mouse-dung! When p_l gets to the best moss-gathering spot, {PRONOUN/p_l/subject} {VERB/p_l/find/finds} that some animal has dug up most of the moss. {PRONOUN/p_l/subject/CAP}'ll have to leave the rest to repopulate before gathering from this spot again.",
                "exp": 0,
                "weight": 20
            }
        ]
    },
    {
        "patrol_id": "mtn_med_gatheringmoss2",
        "biome": ["mountainous"],
        "season": ["any"],
        "types": ["herb_gathering"],
        "tags": [],
        "patrol_art": "gen_med_gatheringmoss",
        "min_cats": 2,
        "max_cats": 2,
        "min_max_status": {
            "medicine cat": [1, 6],
            "medicine cat apprentice": [1, 6],
            "healer cats": [1, 6]
        },
        "weight": 20,
        "intro_text": "p_l notices that the moss in the medicine cat den is getting old. {PRONOUN/p_l/subject/CAP} {VERB/p_l/need/needs} to go and gather some more.",
        "decline_text": "A cat requires {PRONOUN/p_l/poss} attention just as they go to leave. Moss will have to wait.",
        "chance_of_success": 70,
        "success_outcomes": [
            {
                "text": "p_l leads the way to the best moss patch {PRONOUN/p_l/subject} {VERB/p_l/know/knows}, with app1 following close behind. The two cats begin cutting off bits of moss and making their respective piles - once the piles turn into mouthfuls, they pick up the bundles of new bedding and start back towards camp.",
                "exp": 10,
                "weight": 20,
                "herbs": ["moss"],
                "relationships": [
                    {
                        "cats_to": ["patrol"],
                        "cats_from": ["patrol"],
                        "mutual": false,
                        "values": ["platonic"],
                        "amount": 10
                    },
                    {
                        "cats_to": ["patrol"],
                        "cats_from": ["patrol"],
                        "mutual": false,
                        "values": ["dislike"],
                        "amount": -10
                    }
                ]
            }
        ],
        "fail_outcomes": [
            {
                "text": "Mouse-dung! When the two cats arrive at the best moss-gathering spot, they find that some animal has dug up most of the moss. They'll have to leave the rest to repopulate before gathering from this spot again.",
                "exp": 0,
                "weight": 20,
                "relationships": [
                    {
                        "cats_to": ["patrol"],
                        "cats_from": ["patrol"],
                        "mutual": false,
                        "values": ["platonic"],
                        "amount": -10
                    },
                    {
                        "cats_to": ["patrol"],
                        "cats_from": ["patrol"],
                        "mutual": false,
                        "values": ["dislike"],
                        "amount": 10
                    }
                ]
            }
        ]
    },
    {
        "patrol_id": "mtn_med_gatheringmoss3",
        "biome": ["mountainous"],
        "season": ["any"],
        "types": ["herb_gathering"],
        "tags": [],
        "patrol_art": "gen_med_gatheringmoss",
        "min_cats": 2,
        "max_cats": 2,
        "min_max_status": {
            "healer cats": [1, 6],
            "normal adult": [1, 6]
        },
        "weight": 20,
        "intro_text": "p_l notices that the moss in the medicine cat den is getting old. They need to go and gather some more.",
        "decline_text": "A cat requires their attention just as they go to leave. Moss will have to wait.",
        "chance_of_success": 70,
        "success_outcomes": [
            {
                "text": "p_l leads the way to the best moss patch they know, with r_c following close behind. The two cats begin cutting off bits of moss and making their respective piles - once the piles turn into mouthfuls, they pick up the bundles of new bedding and start back towards camp.",
                "exp": 10,
                "weight": 20,
                "herbs": ["moss"],
                "relationships": [
                    {
                        "cats_to": ["patrol"],
                        "cats_from": ["patrol"],
                        "mutual": false,
                        "values": ["platonic"],
                        "amount": 10
                    },
                    {
                        "cats_to": ["patrol"],
                        "cats_from": ["patrol"],
                        "mutual": false,
                        "values": ["dislike"],
                        "amount": -10
                    }
                ]
            }
        ],
        "fail_outcomes": [
            {
                "text": "Mouse-dung! When the two cats arrive at the best moss-gathering spot, they find that some animal has dug up most of the moss. They'll have to leave the rest to repopulate before gathering from this spot again.",
                "exp": 0,
                "weight": 20,
                "relationships": [
                    {
                        "cats_to": ["patrol"],
                        "cats_from": ["patrol"],
                        "mutual": false,
                        "values": ["platonic"],
                        "amount": -10
                    },
                    {
                        "cats_to": ["patrol"],
                        "cats_from": ["patrol"],
                        "mutual": false,
                        "values": ["dislike"],
                        "amount": 10
                    }
                ]
            }
        ]
    },
    {
        "patrol_id": "mtn_med_gatheringmoss4",
        "biome": ["mountainous"],
        "season": ["any"],
        "types": ["herb_gathering"],
        "tags": [],
        "patrol_art": "gen_med_gatheringmoss",
        "min_cats": 3,
        "max_cats": 6,
        "min_max_status": {
            "healer cats": [1, 6],
            "normal adult": [1, 6]
        },
        "weight": 20,
        "intro_text": "p_l notices that the moss in the medicine cat den is getting old. They need to go and gather some more.",
        "decline_text": "A cat requires their attention just as they go to leave. Moss will have to wait.",
        "chance_of_success": 40,
        "success_outcomes": [
            {
                "text": "p_l leads the way to the best moss patch they know, with their entourage following close behind. The cats begin cutting off bits of moss and making their respective piles - once the piles turn into mouthfuls, they pick up the bundles of new bedding and start back towards camp.",
                "exp": 10,
                "weight": 20,
                "herbs": ["moss"],
                "relationships": [
                    {
                        "cats_to": ["patrol"],
                        "cats_from": ["patrol"],
                        "mutual": false,
                        "values": ["platonic"],
                        "amount": 10
                    }
                ]
            }
        ],
        "fail_outcomes": [
            {
                "text": "Mouse-dung! When the cats arrive at the best moss-gathering spot, they find that some animal has dug up most of the moss. They'll have to leave the rest to repopulate before gathering from this spot again.",
                "exp": 0,
                "weight": 20,
                "relationships": [
                    {
                        "cats_to": ["patrol"],
                        "cats_from": ["patrol"],
                        "mutual": false,
                        "values": ["platonic"],
                        "amount": -10
                    }
                ]
            }
        ]
    },
    {
        "patrol_id": "mtn_med_mossapps1",
        "biome": ["mountainous"],
        "season": ["any"],
        "types": ["herb_gathering"],
        "tags": ["romantic"],
        "patrol_art": "gen_med_mossapps",
        "min_cats": 2,
        "max_cats": 2,
        "min_max_status": {
            "apprentice": [1, 6],
            "medicine cat apprentice": [1, 6],
            "healer cats": [1, 6],
            "all apprentices": [2, 2]
        },
        "weight": 20,
        "intro_text": "p_l comes up to meet r_c, quietly apologizing about r_c being sent to help p_l collect moss.",
        "decline_text": "They're called back to camp, needed for other chores.",
        "chance_of_success": 70,
        "success_outcomes": [
            {
                "text": "There's nothing to apologize for! r_c bumps p_l's shoulder affectionately, brushing past {PRONOUN/p_l/object} with a smile as they leave camp. It's a fine way to spend the afternoon, and a cool cat to spend it with!",
                "exp": 20,
                "weight": 20,
                "herbs": ["moss"],
                "relationships": [
                    {
                        "cats_to": ["p_l"],
                        "cats_from": ["r_c"],
                        "mutual": true,
                        "values": ["romantic", "platonic", "respect"],
                        "amount": 10
                    },
                    {
                        "cats_to": ["p_l"],
                        "cats_from": ["r_c"],
                        "mutual": true,
                        "values": ["dislike"],
                        "amount": -10
                    }
                ]
            },
            {
                "text": "r_c seems somewhat irritated at first, but as p_l keeps chatting to {PRONOUN/r_c/object}, {PRONOUN/r_c/subject} {VERB/r_c/start/starts} to warm up, and both apprentices feel much more comfortable with each other by the time they bring their mossy loot back to camp.",
                "exp": 20,
                "weight": 5,
                "herbs": ["many_herbs", "moss"],
                "relationships": [
                    {
                        "cats_to": ["p_l"],
                        "cats_from": ["r_c"],
                        "mutual": true,
                        "values": ["romantic", "platonic", "respect"],
                        "amount": 10
                    },
                    {
                        "cats_to": ["p_l"],
                        "cats_from": ["r_c"],
                        "mutual": true,
                        "values": ["dislike"],
                        "amount": -10
                    }
                ]
            }
        ],
        "fail_outcomes": [
            {
                "text": "r_c shrugs, tailtip twitching with irritation. It's fine, it's totally not like {PRONOUN/r_c/subject}'d prefer to be hunting, doing something actually useful... That attitude, unfortunately, is present through the entire patrol, and each apprentice is too snappy and standoffish to manage gathering anything other than negative thoughts.",
                "exp": 0,
                "weight": 20,
                "relationships": [
                    {
                        "cats_to": ["p_l"],
                        "cats_from": ["r_c"],
                        "mutual": true,
                        "values": ["romantic", "platonic", "respect"],
                        "amount": -10
                    },
                    {
                        "cats_to": ["p_l"],
                        "cats_from": ["r_c"],
                        "mutual": true,
                        "values": ["dislike"],
                        "amount": 10
                    }
                ]
            }
        ]
    },
    {
        "patrol_id": "mtn_med_mossapps2",
        "biome": ["mountainous"],
        "season": ["any"],
        "types": ["herb_gathering"],
        "tags": ["romantic", "rom_two_apps"],
        "patrol_art": "gen_med_mossapps",
        "min_cats": 3,
        "max_cats": 6,
        "min_max_status": {
            "apprentice": [2, 5],
            "medicine cat apprentice": [1, 1],
            "all apprentices": [3, 6]
        },
        "weight": 20,
        "intro_text": "As the apprentices head out to collect moss, app2 screws up {PRONOUN/app2/poss} face into a stupid expression at the menial nature of the task.",
        "decline_text": "They're called back to camp, needed for other chores.",
        "chance_of_success": 30,
        "success_outcomes": [
            {
                "text": "Though the other cats in the group don't look thrilled, app1 insists there's nothing to annoyed about. app1 bumps p_l's shoulder affectionately, brushing past {PRONOUN/p_l/object} with a smile as they leave camp. It's a fine way to spend the afternoon, and a cool cat to spend it with!",
                "exp": 20,
                "weight": 20,
                "herbs": ["moss"],
                "relationships": [
                    {
                        "cats_to": ["p_l"],
                        "cats_from": ["app1"],
                        "mutual": true,
                        "values": ["romantic", "platonic", "respect"],
                        "amount": 10
                    },
                    {
                        "cats_to": ["p_l"],
                        "cats_from": ["app1"],
                        "mutual": true,
                        "values": ["dislike"],
                        "amount": -10
                    }
                ]
            },
            {
                "text": "Out of all the cats in the group, app2 is definitely the one that seems the most irritated about it at first. However, as p_l keeps chatting to {PRONOUN/app2/object}, {PRONOUN/app2/subject} {VERB/app2/start/starts} to warm up to the task, and both apprentices feel much more comfortable with each other by the time the group brings their mossy loot back to camp.",
                "exp": 20,
                "weight": 20,
                "herbs": ["many_herbs", "moss"],
                "relationships": [
                    {
                        "cats_to": ["p_l"],
                        "cats_from": ["app2"],
                        "mutual": true,
                        "values": ["romantic", "platonic", "respect"],
                        "amount": 10
                    },
                    {
                        "cats_to": ["p_l"],
                        "cats_from": ["app2"],
                        "mutual": true,
                        "values": ["dislike"],
                        "amount": -10
                    }
                ]
            }
        ],
        "fail_outcomes": [
            {
                "text": "The warrior apprentices exchange glances, tailtips twitching with irritation. It's fine, it's totally not like they'd prefer to be hunting, doing something actually useful... That attitude, unfortunately, is present through the entire patrol, and each apprentice is too snappy and standoffish to manage gathering anything other than negative thoughts.",
                "exp": 0,
                "weight": 20,
                "relationships": [
                    {
                        "cats_to": ["patrol"],
                        "cats_from": ["patrol"],
                        "mutual": false,
                        "values": ["romantic", "platonic", "respect"],
                        "amount": -10
                    },
                    {
                        "cats_to": ["patrol"],
                        "cats_from": ["patrol"],
                        "mutual": false,
                        "values": ["dislike"],
                        "amount": 10
                    }
                ]
            }
        ]
    },
    {
        "patrol_id": "mtn_med_mossapps3",
        "biome": ["mountainous"],
        "season": ["any"],
        "types": ["herb_gathering"],
        "tags": ["romantic", "rom_two_apps"],
        "patrol_art": "gen_med_mossapps",
        "min_cats": 3,
        "max_cats": 6,
        "min_max_status": {
            "apprentice": [1, 6],
            "medicine cat apprentice": [1, 6],
            "all apprentices": [3, 6]
        },
        "weight": 20,
        "intro_text": "The apprentices are sent off into the territory to gather moss for the medicine cat den.",
        "decline_text": "They're called back to camp, needed for other chores.",
        "chance_of_success": 70,
        "success_outcomes": [
            {
                "text": "While it's a traditional chore for apprentices, it's not a particularly <i>interesting</i> one. Still, though, sometimes it isn't what you're doing, but who you're doing it with, and though there's a bit of complaining, all the apprentices are glad to have the chance to spend time together.",
                "exp": 20,
                "weight": 20,
                "herbs": ["moss"],
                "relationships": [
                    {
                        "cats_to": ["patrol"],
                        "cats_from": ["patrol"],
                        "mutual": false,
                        "values": ["platonic", "respect"],
                        "amount": 10
                    },
                    {
                        "cats_to": ["patrol"],
                        "cats_from": ["patrol"],
                        "mutual": false,
                        "values": ["dislike"],
                        "amount": -10
                    }
                ]
            },
            {
                "text": "p_l is determined to prove {PRONOUN/p_l/self} to the other apprentices, and fortunately {PRONOUN/p_l/subject} {VERB/p_l/don't/doesn't} push it too far. Despite {PRONOUN/p_l/poss} enthusiasm, {PRONOUN/p_l/subject} {VERB/p_l/avoid/avoids} bossing everyone around, instead encouraging the patrol in their duties. {VERB/p_l/Are/Is} {PRONOUN/p_l/subject} a bit stiff? Sure, but {PRONOUN/p_l/subject}{VERB/p_l/'re/'s} not unlikeable!",
                "exp": 20,
                "weight": 5,
                "herbs": ["many_herbs", "moss"],
                "relationships": [
                    {
                        "cats_to": ["patrol"],
                        "cats_from": ["patrol"],
                        "mutual": false,
                        "values": ["platonic", "respect"],
                        "amount": 10
                    },
                    {
                        "cats_to": ["patrol"],
                        "cats_from": ["patrol"],
                        "mutual": false,
                        "values": ["dislike"],
                        "amount": -10
                    }
                ]
            }
        ],
        "fail_outcomes": [
            {
                "text": "app1 and app2 start to argue, ruining everyone's day.",
                "exp": 0,
                "weight": 20,
                "relationships": [
                    {
                        "cats_to": ["patrol"],
                        "cats_from": ["patrol"],
                        "mutual": false,
                        "values": ["platonic", "respect"],
                        "amount": -10
                    },
                    {
                        "cats_to": ["patrol"],
                        "cats_from": ["patrol"],
                        "mutual": false,
                        "values": ["dislike"],
                        "amount": 10
                    }
                ]
            }
        ]
    },
    {
        "patrol_id": "mtn_med_mossapps4",
        "biome": ["mountainous"],
        "season": ["any"],
        "types": ["herb_gathering"],
        "tags": [],
        "patrol_art": "gen_med_mossapps",
        "min_cats": 3,
        "max_cats": 6,
        "min_max_status": {
            "apprentice": [1, 6],
            "medicine cat apprentice": [1, 6],
            "all apprentices": [3, 6]
        },
        "weight": 20,
        "intro_text": "The apprentices head out into the territory, following p_l a little dubiously. Gathering things can't possibly be as hard as hunting them - plants don't run away!",
        "decline_text": "They're called back to camp, needed for other chores.",
        "chance_of_success": 40,
        "success_outcomes": [
            {
                "text": "While it's a traditional chore for apprentices, it's not a particularly <i>interesting</i> one. Still, though, sometimes it isn't what you're doing, but who you're doing it with, and though there's a bit of complaining, all the apprentices are glad to have the chance to spend time together.",
                "exp": 20,
                "weight": 20,
                "herbs": ["moss"],
                "relationships": [
                    {
                        "cats_to": ["patrol"],
                        "cats_from": ["patrol"],
                        "mutual": false,
                        "values": ["platonic", "respect"],
                        "amount": 10
                    },
                    {
                        "cats_to": ["patrol"],
                        "cats_from": ["patrol"],
                        "mutual": false,
                        "values": ["dislike"],
                        "amount": -10
                    }
                ]
            },
            {
                "text": "p_l is determined to prove {PRONOUN/p_l/self} to the other apprentices, and fortunately {PRONOUN/p_l/subject} {VERB/p_l/don't/doesn't} push it too far. Despite {PRONOUN/p_l/poss} enthusiasm, {PRONOUN/p_l/subject} {VERB/p_l/avoid/avoids} bossing everyone around, instead encouraging the patrol in their duties. {VERB/p_l/Are/Is} {PRONOUN/p_l/subject} a bit stiff? Sure, but {PRONOUN/p_l/subject}{VERB/p_l/'re/'s} not unlikeable!",
                "exp": 20,
                "weight": 5,
                "herbs": ["many_herbs", "moss"],
                "relationships": [
                    {
                        "cats_to": ["patrol"],
                        "cats_from": ["patrol"],
                        "mutual": false,
                        "values": ["platonic", "respect"],
                        "amount": 10
                    },
                    {
                        "cats_to": ["patrol"],
                        "cats_from": ["patrol"],
                        "mutual": false,
                        "values": ["dislike"],
                        "amount": -10
                    }
                ]
            }
        ],
        "fail_outcomes": [
            {
                "text": "app1 and app2 start to argue, ruining everyone's day.",
                "exp": 0,
                "weight": 20,
                "relationships": [
                    {
                        "cats_to": ["patrol"],
                        "cats_from": ["patrol"],
                        "mutual": false,
                        "values": ["platonic", "respect"],
                        "amount": -10
                    },
                    {
                        "cats_to": ["patrol"],
                        "cats_from": ["patrol"],
                        "mutual": false,
                        "values": ["dislike"],
                        "amount": 10
                    }
                ]
            }
        ]
    },
    {
        "patrol_id": "mtn_med_gatheringrosemary1",
        "biome": ["mountainous"],
        "season": ["any"],
        "types": ["herb_gathering"],
        "tags": [],
        "patrol_art": "gen_med_gatheringrosemary",
        "min_cats": 2,
        "max_cats": 2,
        "min_max_status": {
            "medicine cat": [1, 6],
            "medicine cat apprentice": [1, 6],
            "healer cats": [1, 6]
        },
        "weight": 20,
        "intro_text": "p_l has to attend to one of {PRONOUN/p_l/poss} grimmer jobs as a medicine cat - the grounds where c_n goes to mourn their dead need to be tended to. {PRONOUN/p_l/subject/CAP}{VERB/p_l/'re/'s} bringing along app1 as {PRONOUN/p_l/poss} assistant for this trip, and the two cats head out in relative silence.",
        "decline_text": "Just before the two can leave, a cat calls for their attention.",
        "chance_of_success": 60,
        "success_outcomes": [
            {
                "text": "Even though there's nothing about this place that's different, except for it being chosen for being a peaceful spot, p_l always feels that the grief and love their Clanmates express here has seeped into every corner. p_l and app1 tidy the grounds, collecting rosemary as they work. It feels appropriate for the plant to grow here, when its herbs are used to hide the scent of death.",
                "exp": 10,
                "weight": 20,
                "herbs": ["rosemary"],
                "relationships": [
                    {
                        "cats_to": ["patrol"],
                        "cats_from": ["patrol"],
                        "mutual": false,
                        "values": ["comfort", "trust"],
                        "amount": 5
                    }
                ]
            }
        ],
        "fail_outcomes": [
            {
                "text": "There's a sharp yowl of pain, followed by a string of muttered curses, and p_l turns to see app1 holding one of {PRONOUN/app1/poss} paws off the ground. It seems that the apprentice stepped on a thorn. Ouch! {PRONOUN/app1/subject/CAP}'ll have to go back to camp and fix that up.",
                "exp": 0,
                "weight": 10,
                "injury": [
                    {
                        "cats": ["app1"],
                        "injuries": ["small cut"],
                        "scars": []
                    }
                ]
            }
        ]
    },
    {
        "patrol_id": "mtn_med_gatheringrosemary2",
        "biome": ["mountainous"],
        "season": ["any"],
        "types": ["herb_gathering"],
        "tags": [],
        "patrol_art": "gen_med_gatheringrosemary",
        "min_cats": 2,
        "max_cats": 2,
        "min_max_status": {
            "healer cats": [1, 6],
            "normal adult": [1, 6]
        },
        "weight": 20,
        "intro_text": "p_l has to attend to one of their grimmer jobs as a medicine cat - the grounds where c_n goes to mourn their dead need to be tended to. They're bringing along r_c as their assistant for this trip, and the two cats head out in relative silence.",
        "decline_text": "Just before the two can leave, a cat calls for their attention.",
        "chance_of_success": 60,
        "success_outcomes": [
            {
                "text": "Even though there's nothing about this place that's different, except for it being chosen for being a peaceful spot, p_l always feels that the grief and love their Clanmates express here has seeped into every corner. p_l and r_c tidy the grounds, collecting rosemary as they work. It feels appropriate for the plant to grow here, when its herbs are used to hide the scent of death.",
                "exp": 10,
                "weight": 20,
                "herbs": ["rosemary"],
                "relationships": [
                    {
                        "cats_to": ["patrol"],
                        "cats_from": ["patrol"],
                        "mutual": false,
                        "values": ["comfort", "trust"],
                        "amount": 5
                    }
                ]
            }
        ],
        "fail_outcomes": [
            {
                "text": "There's a sharp yowl of pain, followed by a string of muttered curses, and p_l turns to see r_c holding one of {PRONOUN/r_c/poss} paws off the ground. It seems that the other cat stepped on a thorn. Ouch! {PRONOUN/r_c/subject/CAP}'ll have to go back to camp and fix that up.",
                "exp": 0,
                "weight": 10,
                "injury": [
                    {
                        "cats": ["r_c"],
                        "injuries": ["small cut"],
                        "scars": []
                    }
                ]
            }
        ]
    },
    {
        "patrol_id": "mtn_med_discussion1",
        "biome": ["mountainous"],
        "season": ["any"],
        "types": [],
        "tags": [],
        "patrol_art": "gen_med_discussion",
        "min_cats": 2,
        "max_cats": 2,
        "min_max_status": {
            "apprentice": [-1, -1],
            "medicine cat": [1, 6],
            "all apprentices": [-1, -1],
            "normal adult": [-1, -1]
        },
        "weight": 20,
        "intro_text": "p_l and r_c head into the deep valleys to look for herbs, discussing the latest news.",
        "decline_text": "It seems like some mischievous cat has gotten into the herb storage and they have to sort it all over again.",
        "chance_of_success": 50,
        "success_outcomes": [
            {
                "text": "They have a good discussion while foraging under massive mountain cliffs and manage to come up with several ideas to discuss with c_n's leadership.",
                "exp": 10,
                "weight": 20,
                "herbs": ["random_herbs"],
                "relationships": [
                    {
                        "cats_to": ["patrol"],
                        "cats_from": ["patrol"],
                        "mutual": false,
                        "values": ["platonic", "respect", "trust"],
                        "amount": 5
                    }
                ]
            },
            {
                "text": "Carefully plucking some herbs, they discuss the latest signs from StarClan and ponder what to do about them. They manage to think up some tentative plans and return to camp to discuss them with the leader and deputy.",
                "exp": 10,
                "weight": 5,
                "herbs": ["random_herbs"],
                "relationships": [
                    {
                        "cats_to": ["patrol"],
                        "cats_from": ["patrol"],
                        "mutual": false,
                        "values": ["platonic", "respect", "trust"],
                        "amount": 5
                    }
                ]
            }
        ],
        "fail_outcomes": [
            {
                "text": "They fail to interpret any signs, and are too irritated with each other to discuss any other news. Furthermore, neither cat manages to gather anything, the trip cut short by the discovery of ominous Twoleg things, piled in an abandoned, stinking heap.",
                "exp": 0,
                "weight": 20,
                "relationships": [
                    {
                        "cats_to": ["patrol"],
                        "cats_from": ["patrol"],
                        "mutual": false,
                        "values": ["platonic", "respect", "trust"],
                        "amount": -5
                    }
                ]
            }
        ]
    },
    {
        "patrol_id": "mtn_med_dwindleherbsgathering1",
        "biome": ["mountainous"],
        "season": ["any"],
        "types": [],
        "tags": [],
        "patrol_art": "med_general_intro",
        "min_cats": 2,
        "max_cats": 2,
        "min_max_status": {
            "apprentice": [-1, -1],
            "medicine cat": [1, 6],
            "normal adult": [-1, -1]
        },
        "weight": 20,
        "intro_text": "p_l and r_c take a look at their supply of herbs and decide to combine their efforts into searching for more. Two sets of trained eyes are better than one!",
        "decline_text": "Unfortunately they are interrupted by a cat claiming they have an emergency. Runny dirt is not an emergency. Ugh.",
        "chance_of_success": 50,
        "success_outcomes": [
            {
                "text": "p_l and r_c decide to search near mountain meadows that the warriors regularly use for hunting. As the sun sinks towards the horizon, they return with their mouths stuffed full of herbs taken from the little pockets of plenty.",
                "exp": 10,
                "weight": 20,
                "herbs": ["random_herbs"],
                "relationships": [
                    {
                        "cats_to": ["patrol"],
                        "cats_from": ["patrol"],
                        "mutual": false,
                        "values": ["platonic", "respect"],
                        "amount": 5
                    },
                    {
                        "cats_to": ["patrol"],
                        "cats_from": ["patrol"],
                        "mutual": false,
                        "values": ["dislike"],
                        "amount": -5
                    }
                ]
            },
            {
                "text": "p_l and r_c decide on a little friendly competition - one medicine cat to another, like all those silly bets the warriors make about hunting prey. They reunite when the sun is going down and walk into camp purring and playfully shoving each other with both their mouths full of herbs.",
                "exp": 10,
                "weight": 5,
                "herbs": ["random_herbs"],
                "relationships": [
                    {
                        "cats_to": ["patrol"],
                        "cats_from": ["patrol"],
                        "mutual": false,
                        "values": ["platonic", "respect"],
                        "amount": 5
                    },
                    {
                        "cats_to": ["patrol"],
                        "cats_from": ["patrol"],
                        "mutual": false,
                        "values": ["dislike"],
                        "amount": -5
                    }
                ]
            }
        ],
        "fail_outcomes": [
            {
                "text": "Both p_l and r_c are tense and it shows. Even though it should not be this hard to find any herbs they fail to find even a single one. They return to camp frustrated and irritated with each other.",
                "exp": 0,
                "weight": 20,
                "relationships": [
                    {
                        "cats_to": ["patrol"],
                        "cats_from": ["patrol"],
                        "mutual": false,
                        "values": ["platonic", "respect"],
                        "amount": -5
                    },
                    {
                        "cats_to": ["patrol"],
                        "cats_from": ["patrol"],
                        "mutual": false,
                        "values": ["dislike"],
                        "amount": 5
                    }
                ]
            },
            {
                "text": "Even though there should be many herbs they fail to find anything. p_l blames r_c for distracting {PRONOUN/p_l/object} and they get into a huge argument.",
                "exp": 0,
                "weight": 20,
                "stat_trait": ["None"],
                "relationships": [
                    {
                        "cats_to": ["patrol"],
                        "cats_from": ["patrol"],
                        "mutual": false,
                        "values": ["platonic", "respect"],
                        "amount": -5
                    },
                    {
                        "cats_to": ["patrol"],
                        "cats_from": ["patrol"],
                        "mutual": false,
                        "values": ["dislike"],
                        "amount": 5
                    }
                ]
            }
        ]
    }
]<|MERGE_RESOLUTION|>--- conflicted
+++ resolved
@@ -247,11 +247,7 @@
         "chance_of_success": 50,
         "success_outcomes": [
             {
-<<<<<<< HEAD
-                "text": "p_l is plucking some rosemary when their attention is suddenly grabbed by omen_list_sight/p_l. The fur on their back begins to prickle slightly, the sound of their heartbeat like thunder in their ears. They turn and hare back to camp, herbs forgotten. They need to tell their mentor about this as soon as possible!",
-=======
-                "text": "p_l is plucking some rosemary when {PRONOUN/app1/poss} attention is suddenly grabbed by omen_list_sight. The fur on {PRONOUN/app1/poss} back begins to prickle slightly, the sound of {PRONOUN/app1/poss} heartbeat like thunder in {PRONOUN/app1/poss} ears. {PRONOUN/app1/subject/CAP} {VERB/app1/turn/turns} and {VERB/app1/hare/hares} back to camp, herbs forgotten. {PRONOUN/app1/subject/CAP} {VERB/app1/need/needs} to tell {PRONOUN/app1/poss} mentor about this as soon as possible!",
->>>>>>> bd6a024a
+                "text": "app1 is plucking some rosemary when {PRONOUN/app1/poss} attention is suddenly grabbed by omen_list_sight/app1. The fur on {PRONOUN/app1/poss} back begins to prickle slightly, the sound of {PRONOUN/app1/poss} heartbeat like thunder in {PRONOUN/app1/poss} ears. {PRONOUN/app1/subject/CAP} {VERB/app1/turn/turns} and {VERB/app1/hare/hares} back to camp, herbs forgotten. {PRONOUN/app1/subject/CAP} {VERB/app1/need/needs} to tell {PRONOUN/app1/poss} mentor about this as soon as possible!",
                 "exp": 20,
                 "weight": 20,
                 "herbs": ["rosemary"]
