[
    {
        "patrol_id": "mtn_med_romance_greenleaf1",
        "biome": ["mountainous"],
        "season": ["greenleaf"],
        "types": [],
        "tags": ["romantic"],
        "patrol_art": "med_general_intro",
        "min_cats": 2,
        "max_cats": 2,
        "min_max_status": {
            "medicine cat": [1, 6],
            "normal adult": [1, 6]
        },
        "weight": 20,
        "intro_text": "p_l goes out with a warrior escort, both for safety as {PRONOUN/p_l/subject} {VERB/p_l/look/looks} to take advantage of the greenleaf growing season, and for carrying capacity should {PRONOUN/p_l/subject} find anything.",
        "decline_text": "Their escort is called away on a different mission, and p_l decides to reorganize the herb store instead.",
        "chance_of_success": 60,
        "success_outcomes": [
            {
                "text": "Surprisingly, r_c actually starts up a conversation with {PRONOUN/p_l/object} about the herbs {PRONOUN/p_l/subject}{VERB/p_l/'re/'s} looking for. p_l launches into the usual spiel, but even more astonishingly, r_c is actually interested, and it makes {PRONOUN/p_l/poss} heart feel lighter getting to share {PRONOUN/p_l/poss} knowledge and skills with someone who respects {PRONOUN/p_l/object}.",
                "exp": 10,
                "weight": 20,
                "herbs": ["random_herbs"],
                "relationships": [
                    {
                        "cats_to": ["p_l"],
                        "cats_from": ["r_c"],
                        "mutual": true,
                        "values": ["romantic", "platonic", "respect"],
                        "amount": 5
                    }
                ]
            },
            {
                "text": "s_c has always been good at talking, so it isn't a big surprise that p_l finds it so easy to chat with {PRONOUN/s_c/object}. It's just a herb gathering patrol, but p_l feels more relaxed than {PRONOUN/p_l/subject}{VERB/p_l/'ve/'s} felt in moons when {PRONOUN/p_l/subject} {VERB/p_l/comes/come} back to camp, smiling softly.",
                "exp": 10,
                "weight": 20,
                "stat_skill": ["SPEAKER,1"],
                "can_have_stat": ["r_c"],
                "herbs": ["random_herbs"],
                "relationships": [
                    {
                        "cats_to": ["p_l"],
                        "cats_from": ["r_c"],
                        "mutual": true,
                        "values": ["romantic", "platonic", "respect"],
                        "amount": 5
                    }
                ]
            }
        ],
        "fail_outcomes": [
            {
                "text": "It's an exhausting day. p_l starts chatting with r_c to pass the time, but they have nothing in common, and the other cat bluntly refuses to talk about boring herbs.",
                "exp": 0,
                "weight": 20,
                "relationships": [
                    {
                        "cats_to": ["p_l"],
                        "cats_from": ["r_c"],
                        "mutual": true,
                        "values": ["romantic", "platonic", "respect"],
                        "amount": -5
                    }
                ]
            },
            {
                "text": "Not only do they not find anything, p_l wants to murder s_c. {PRONOUN/s_c/subject/CAP}{VERB/s_c/'re/'s} obnoxious, troublesome, childish... simply not someone p_l enjoys interacting with.",
                "exp": 0,
                "weight": 20,
                "stat_trait": ["troublesome", "childish"],
                "can_have_stat": ["r_c"],
                "relationships": [
                    {
                        "cats_to": ["p_l"],
                        "cats_from": ["r_c"],
                        "mutual": true,
                        "values": ["romantic", "platonic", "respect"],
                        "amount": -5
                    }
                ]
            }
        ]
    },
    {
        "patrol_id": "mtn_med_romance_greenleaf2",
        "biome": ["mountainous"],
        "season": ["greenleaf"],
        "types": ["herb_gathering"],
        "tags": ["romantic"],
        "patrol_art": "med_general_intro",
        "min_cats": 2,
        "max_cats": 6,
        "min_max_status": {
            "apprentice": [-1, -1],
            "medicine cat": [1, 6],
            "healer cats": [1, 6],
            "normal adult": [-1, -1]
        },
        "weight": 20,
        "intro_text": "p_l heads out, leading a patrol of medicine cats to go find some of the bounty of greenleaf.",
        "decline_text": "... And they're called back almost immediately, as one of the elders has started hacking something up.",
        "chance_of_success": 60,
        "success_outcomes": [
            {
                "text": "The ground is dusty and slippery, and as p_l falls, r_c catches {PRONOUN/p_l/object}. It's a nice reminder that the responsibility of looking after the Clan is a shared one, and the rescue also makes p_l shiver pleasantly.",
                "exp": 10,
                "weight": 20,
                "herbs": ["random_herbs"],
                "relationships": [
                    {
                        "cats_to": ["p_l"],
                        "cats_from": ["r_c"],
                        "mutual": true,
                        "values": ["romantic", "platonic", "respect"],
                        "amount": 5
                    }
                ]
            },
            {
                "text": "r_c disappears for a moment, only to return with a pretty flower in {PRONOUN/r_c/poss} jaws. p_l chuckles and reminds {PRONOUN/r_c/object} that that's not medicinal. r_c smiles, setting the flower down. Perhaps not, but {PRONOUN/r_c/subject} thought it would make a nice gift. p_l, charmed, carries the flower with {PRONOUN/p_l/object} for the rest of the patrol.",
                "exp": 10,
                "weight": 5,
                "herbs": ["random_herbs"],
                "relationships": [
                    {
                        "cats_to": ["p_l"],
                        "cats_from": ["r_c"],
                        "mutual": true,
                        "values": ["romantic", "platonic", "respect"],
                        "amount": 5
                    }
                ]
            },
            {
                "text": "s_c has always been good at talking, so it isn't a big surprise that p_l finds it so easy to chat with them. It's just a herb gathering patrol, but p_l feels more relaxed than {PRONOUN/p_l/subject}{VERB/p_l/'ve/'s} felt in moons when {PRONOUN/p_l/subject} {VERB/p_l/come/comes} back to camp, smiling softly.",
                "exp": 10,
                "weight": 20,
                "stat_skill": ["SPEAKER,1", "MEDIATOR,1"],
                "can_have_stat": ["r_c"],
                "herbs": ["random_herbs"],
                "relationships": [
                    {
                        "cats_to": ["p_l"],
                        "cats_from": ["r_c"],
                        "mutual": true,
                        "values": ["romantic", "platonic", "respect"],
                        "amount": 5
                    }
                ]
            }
        ],
        "fail_outcomes": [
            {
                "text": "It's an exhausting day. p_l starts chatting with r_c to pass the time, but they have nothing in common.",
                "exp": 0,
                "weight": 20,
                "relationships": [
                    {
                        "cats_to": ["p_l"],
                        "cats_from": ["r_c"],
                        "mutual": true,
                        "values": ["romantic", "platonic", "respect"],
                        "amount": -5
                    }
                ]
            },
            {
                "text": "Not only do they not find anything, p_l wants to murder s_c. {PRONOUN/s_c/subject/CAP}{VERB/s_c/'re/'s} obnoxious, troublesome, childish... simply not someone p_l enjoys interacting with.",
                "exp": 0,
                "weight": 20,
                "stat_trait": ["troublesome", "childish"],
                "can_have_stat": ["r_c"],
                "relationships": [
                    {
                        "cats_to": ["p_l"],
                        "cats_from": ["r_c"],
                        "mutual": true,
                        "values": ["romantic", "platonic", "respect"],
                        "amount": -5
                    }
                ]
            }
        ]
    },
    {
        "patrol_id": "mtn_med_gatheringbetony_greenleaf1",
        "biome": ["mountainous"],
        "season": ["greenleaf"],
        "types": ["herb_gathering"],
        "tags": [],
        "patrol_art": "med_general_intro",
        "min_cats": 1,
        "max_cats": 1,
        "min_max_status": {
            "healer cats": [1, 6]
        },
        "weight": 20,
        "intro_text": "p_l wanders off into the territory, keeping an eye out for the purple flowers that betony grows.",
        "decline_text": "They have second thoughts about leaving their patients behind, and decide to go another day.",
        "chance_of_success": 70,
        "success_outcomes": [
            {
                "text": "The betony shrubs are in full bloom, with bees buzzing busily around them, and p_l follows their industrious example as {PRONOUN/p_l/subject} {VERB/p_l/gather/gathers}. {PRONOUN/p_l/subject/CAP} {VERB/p_l/prune/prunes} back enough betony to find a surprisingly intact goldenrod plant hidden under it, also ready for harvest.",
                "exp": 10,
                "weight": 20,
                "herbs": ["goldenrod", "betony"]
            },
            {
                "text": "Betony is especially useful for cats who breathe with a rasp, and p_l is always keen to help Clanmates with the condition. With the great haul of betony p_l brings back, {PRONOUN/p_l/subject}'ll be able to dose {PRONOUN/p_l/poss} Clanmates and prevent coughs and chest infections - and {PRONOUN/p_l/subject}{VERB/p_l/'ve/'s} even found a little goldenrod to go with it!",
                "exp": 10,
                "weight": 5,
                "herbs": ["many_herbs", "goldenrod", "betony"]
            },
            {
                "text": "s_c is able to find the sought-after herb quickly, as {PRONOUN/s_c/subject} can easily spot the purple blossoms among the other plants, and {PRONOUN/p_l/subject} {VERB/s_c/bring/brings} back a great haul of betony for the herb stores. {PRONOUN/s_c/subject}{VERB/s_c/'re/'s} even able to pick out a goldenrod bush on {PRONOUN/s_c/poss} path home.",
                "exp": 10,
                "weight": 20,
                "stat_skill": ["SENSE,2"],
                "herbs": ["many_herbs", "goldenrod", "betony"]
            }
        ],
        "fail_outcomes": [
            {
                "text": "...Wait. {VERB/p_l/Have/Has} {PRONOUN/p_l/subject} passed the betony already? p_l doubles back, and while {PRONOUN/p_l/subject} {VERB/p_l/find/finds} a shrub that looks a lot like betony, it's surrounded by suspicious hoofprints and devoid of flowers. Without the blooms, p_l isn't confident in {PRONOUN/p_l/poss} identification, and returns to camp with nothing to show for {PRONOUN/p_l/poss} long trek.",
                "exp": 0,
                "weight": 20
            }
        ]
    },
    {
        "patrol_id": "mtn_med_gatheringbetony_greenleaf2",
        "biome": ["mountainous"],
        "season": ["greenleaf"],
        "types": ["herb_gathering"],
        "tags": [],
        "patrol_art": "med_general_intro",
        "min_cats": 2,
        "max_cats": 2,
        "min_max_status": {
            "apprentice": [-1, -1],
            "medicine cat": [1, 6],
            "medicine cat apprentice": [1, 6],
            "healer cats": [1, 6],
            "normal adult": [-1, -1]
        },
        "weight": 20,
        "intro_text": "p_l wanders off into the territory, keeping an eye out for the purple flowers that betony grows. app1 leads the way, {PRONOUN/app1/poss} tail up and waving jauntily.",
        "decline_text": "{PRONOUN/p_l/subject/CAP} {VERB/p_l/have/has} second thoughts leaving {PRONOUN/p_l/poss} patients behind, especially with {PRONOUN/p_l/object} also bringing {PRONOUN/p_l/poss} apprentice, and decide to go another day.",
        "chance_of_success": 70,
        "success_outcomes": [
            {
                "text": "The betony shrubs are in full bloom, with bees buzzing busily around them, and p_l directs app1 to follow their industrious example as {PRONOUN/app1/subject} {VERB/app1/gather/gathers}. They prune back enough betony to find a surprisingly intact goldenrod plant hidden under it, also ready for harvest.",
                "exp": 20,
                "weight": 20,
                "herbs": ["goldenrod", "betony"],
                "relationships": [
                    {
                        "cats_to": ["patrol"],
                        "cats_from": ["patrol"],
                        "mutual": false,
                        "values": ["platonic", "respect", "comfort", "trust"],
                        "amount": 10
                    },
                    {
                        "cats_to": ["patrol"],
                        "cats_from": ["patrol"],
                        "mutual": false,
                        "values": ["dislike"],
                        "amount": -10
                    }
                ]
            },
            {
                "text": "Betony is especially useful for cats who breathe with a rasp, and p_l is always keen to help Clanmates with the condition. With the great haul of betony p_l brings back, {PRONOUN/p_l/subject}'ll be able to dose {PRONOUN/p_l/poss} Clanmates and prevent coughs and chest infections - and {PRONOUN/p_l/subject}{VERB/p_l/'ve/'s} even found a little goldenrod to go with it! app1, however, is more interested in how betony prevents gross, runny dirt.",
                "exp": 20,
                "weight": 5,
                "herbs": ["many_herbs", "goldenrod", "betony"],
                "relationships": [
                    {
                        "cats_to": ["patrol"],
                        "cats_from": ["patrol"],
                        "mutual": false,
                        "values": ["platonic", "respect", "comfort", "trust"],
                        "amount": 10
                    },
                    {
                        "cats_to": ["patrol"],
                        "cats_from": ["patrol"],
                        "mutual": false,
                        "values": ["dislike"],
                        "amount": -10
                    }
                ]
            },
            {
                "text": "s_c is able to find the sought-after herb quickly, as {PRONOUN/p_l/subject} can easily spot the purple blossoms among the other plants. {PRONOUN/p_l/subject/CAP} point it out to app1 and the two cats bring back a great haul of betony for the herb stores. They're even able to pick out a goldenrod bush on their path home.",
                "exp": 20,
                "weight": 20,
                "stat_skill": ["SENSE,2"],
                "herbs": ["many_herbs", "goldenrod", "betony"],
                "relationships": [
                    {
                        "cats_to": ["patrol"],
                        "cats_from": ["patrol"],
                        "mutual": false,
                        "values": ["platonic", "respect", "comfort", "trust"],
                        "amount": 10
                    },
                    {
                        "cats_to": ["patrol"],
                        "cats_from": ["patrol"],
                        "mutual": false,
                        "values": ["dislike"],
                        "amount": -10
                    }
                ]
            }
        ],
        "fail_outcomes": [
            {
                "text": "...Wait. Have they passed the betony already? p_l doubles back, and while {PRONOUN/p_l/subject} {VERB/p_l/find/finds} a shrub that looks a lot like betony, it's surrounded by suspicious hoofprints and devoid of flowers. Without the blooms, p_l isn't confident in {PRONOUN/p_l/poss} identification, and the two return to camp with nothing to show for their long trek.",
                "exp": 0,
                "weight": 20,
                "relationships": [
                    {
                        "cats_to": ["patrol"],
                        "cats_from": ["patrol"],
                        "mutual": false,
                        "values": ["platonic", "respect", "comfort", "trust"],
                        "amount": -10
                    },
                    {
                        "cats_to": ["patrol"],
                        "cats_from": ["patrol"],
                        "mutual": false,
                        "values": ["dislike"],
                        "amount": 10
                    }
                ]
            }
        ]
    },
    {
        "patrol_id": "mtn_med_gatheringbetony_greenleaf3",
        "biome": ["mountainous"],
        "season": ["greenleaf"],
        "types": ["herb_gathering"],
        "tags": [],
        "patrol_art": "med_general_intro",
        "min_cats": 3,
        "max_cats": 6,
        "min_max_status": {
            "medicine cat": [1, 6],
            "healer cats": [1, 6],
            "normal adult": [1, 6]
        },
        "weight": 20,
        "intro_text": "p_l wanders off into the territory while leading a gathering patrol, keeping an eye out for the purple flowers that betony grows.",
        "decline_text": "They're stopped before they leave camp - these warriors are needed elsewhere. p_l's expedition will have to wait.",
        "chance_of_success": 30,
        "success_outcomes": [
            {
                "text": "The betony shrubs are in full bloom, with bees buzzing busily around them, and p_l directs their patrol to follow their industrious example as they gather. They prune back enough betony to find a surprisingly intact goldenrod plant hidden under it, also ready for harvest.",
                "exp": 10,
                "weight": 20,
                "herbs": ["goldenrod", "betony"],
                "relationships": [
                    {
                        "cats_to": ["p_l"],
                        "cats_from": ["patrol"],
                        "mutual": false,
                        "values": ["platonic", "respect"],
                        "amount": 10
                    },
                    {
                        "cats_to": ["p_l"],
                        "cats_from": ["patrol"],
                        "mutual": false,
                        "values": ["dislike"],
                        "amount": -10
                    }
                ]
            },
            {
                "text": "Betony is especially useful for cats who breathe with a rasp, and p_l is always keen to help Clanmates with the condition. With the great haul of betony p_l's patrol brings back, they'll be able to dose their Clanmates and prevent coughs and chest infections - and they've even found a little goldenrod to go with it!",
                "exp": 10,
                "weight": 5,
                "herbs": ["many_herbs", "goldenrod", "betony"],
                "relationships": [
                    {
                        "cats_to": ["p_l"],
                        "cats_from": ["patrol"],
                        "mutual": false,
                        "values": ["platonic", "respect"],
                        "amount": 10
                    },
                    {
                        "cats_to": ["p_l"],
                        "cats_from": ["patrol"],
                        "mutual": false,
                        "values": ["dislike"],
                        "amount": -10
                    }
                ]
            },
            {
                "text": "s_c is able to find the sought-after herb quickly, as they can easily spot the purple blossoms among the other plants, and they organize the patrol to bring back a great haul of betony for the herb stores. They're even able to pick out a goldenrod bush on their path home.",
                "exp": 10,
                "weight": 20,
                "stat_skill": ["SENSE,2"],
                "herbs": ["many_herbs", "goldenrod", "betony"],
                "relationships": [
                    {
                        "cats_to": ["p_l"],
                        "cats_from": ["patrol"],
                        "mutual": false,
                        "values": ["platonic", "respect"],
                        "amount": 10
                    },
                    {
                        "cats_to": ["p_l"],
                        "cats_from": ["patrol"],
                        "mutual": false,
                        "values": ["dislike"],
                        "amount": -10
                    }
                ]
            }
        ],
        "fail_outcomes": [
            {
                "text": "...Wait. Have they passed the betony already? p_l doubles back, and while they find a shrub that looks a lot like betony, it's surrounded by suspicious hoofprints and devoid of flowers. Without the blooms, p_l isn't confident in their identification, and returns to camp with nothing to show for their long trek.",
                "exp": 0,
                "weight": 20,
                "relationships": [
                    {
                        "cats_to": ["p_l"],
                        "cats_from": ["patrol"],
                        "mutual": false,
                        "values": ["platonic", "respect"],
                        "amount": -10
                    },
                    {
                        "cats_to": ["p_l"],
                        "cats_from": ["patrol"],
                        "mutual": false,
                        "values": ["dislike"],
                        "amount": 10
                    }
                ]
            }
        ]
    },
    {
        "patrol_id": "mtn_med_gatheringblackberry_greenleaf1",
        "biome": ["mountainous"],
        "season": ["greenleaf"],
        "types": ["herb_gathering"],
        "tags": [],
        "patrol_art": "med_general_intro",
        "min_cats": 1,
        "max_cats": 1,
        "min_max_status": {
            "healer cats": [1, 6]
        },
        "weight": 20,
        "intro_text": "The blackberry brambles will be at their peak leaf growth soon, if they aren't there already. p_l heads out to replenish the Clan's stocks.",
        "decline_text": "They have second thoughts about leaving their patients behind, and decide to go another day.",
        "chance_of_success": 70,
        "success_outcomes": [
            {
                "text": "At this time of year, the blackberries have grown enough leaves to completely shade the ground under their brambles. p_l harvests without worry, finding some raspberry too and picking large bunches to take home.",
                "exp": 10,
                "weight": 20,
                "herbs": ["blackberry", "raspberry"]
            },
            {
                "text": "Perfect - there's a good crop of blackberry leaves just waiting for them, and the bramble is starting a war with a temptingly harvestable raspberry bramble nearby. As they set out the leaves out to dry before they're put away in the herb stores, p_l lets out a purr at the sight of their harvest.",
                "exp": 10,
                "weight": 5,
                "herbs": ["many_herbs", "blackberry", "raspberry"]
            },
            {
                "text": "s_c falls into the meditative state that herb-gathering brings, and they hum to themselves as they work, crisply plucking from the brambles they encounter, both blackberry and raspberry.",
                "exp": 10,
                "weight": 20,
                "stat_skill": ["SENSE,2"],
                "herbs": ["many_herbs", "blackberry", "raspberry"]
            }
        ],
        "fail_outcomes": [
            {
                "text": "p_l attempts to pick their way through the blackberry thorns to reach the leaves, but it soon becomes clear that it's a hopeless task.",
                "exp": 0,
                "weight": 20
            }
        ]
    },
    {
        "patrol_id": "mtn_med_gatheringblackberry_greenleaf2",
        "biome": ["mountainous"],
        "season": ["greenleaf"],
        "types": ["herb_gathering"],
        "tags": [],
        "patrol_art": "med_general_intro",
        "min_cats": 2,
        "max_cats": 2,
        "min_max_status": {
            "apprentice": [-1, -1],
            "medicine cat": [1, 6],
            "medicine cat apprentice": [1, 6],
            "healer cats": [1, 6],
            "normal adult": [-1, -1]
        },
        "weight": 20,
        "intro_text": "The blackberry brambles will be at their peak leaf growth soon, if they aren't there already. p_l heads out to replenish the Clan's stocks, bringing app1 along.",
        "decline_text": "They have second thoughts leaving their patients behind, especially with them also bringing their apprentice, and decide to go another day.",
        "chance_of_success": 70,
        "success_outcomes": [
            {
                "text": "At this time of year, the blackberries have grown enough leaves to completely shade the ground under their brambles. p_l harvests without worry, finding some raspberry too and picking large bunches to take home. app1 hasn't considered plant pruning as a medicine cat skill before now, and they have a good conversation about why it's important.",
                "exp": 20,
                "weight": 20,
                "herbs": ["blackberry", "raspberry"],
                "relationships": [
                    {
                        "cats_to": ["patrol"],
                        "cats_from": ["patrol"],
                        "mutual": false,
                        "values": ["platonic", "respect", "comfort", "trust"],
                        "amount": 10
                    },
                    {
                        "cats_to": ["patrol"],
                        "cats_from": ["patrol"],
                        "mutual": false,
                        "values": ["dislike"],
                        "amount": -10
                    }
                ]
            },
            {
                "text": "Perfect - there's a good crop of blackberry leaves just waiting for them, and the bramble is starting a war with a temptingly harvestable raspberry bramble nearby. Seeing the leaves set out to dry, app1 watching over them diligently, makes p_l feel like they can relax.",
                "exp": 20,
                "weight": 5,
                "herbs": ["many_herbs", "blackberry", "raspberry"],
                "relationships": [
                    {
                        "cats_to": ["patrol"],
                        "cats_from": ["patrol"],
                        "mutual": false,
                        "values": ["platonic", "respect", "comfort", "trust"],
                        "amount": 10
                    },
                    {
                        "cats_to": ["patrol"],
                        "cats_from": ["patrol"],
                        "mutual": false,
                        "values": ["dislike"],
                        "amount": -10
                    }
                ]
            },
            {
                "text": "s_c falls into the meditative state that herb-gathering brings, and they hum to themselves as they work, crisply plucking from the brambles they encounter, both blackberry and raspberry. app1 smiles to hear the quiet sound, comforted by the familiar work and tune.",
                "exp": 20,
                "weight": 20,
                "stat_skill": ["SENSE,2"],
                "herbs": ["many_herbs", "blackberry", "raspberry"],
                "relationships": [
                    {
                        "cats_to": ["patrol"],
                        "cats_from": ["patrol"],
                        "mutual": false,
                        "values": ["platonic", "respect", "comfort", "trust"],
                        "amount": 10
                    },
                    {
                        "cats_to": ["patrol"],
                        "cats_from": ["patrol"],
                        "mutual": false,
                        "values": ["dislike"],
                        "amount": -10
                    }
                ]
            }
        ],
        "fail_outcomes": [
            {
                "text": "With app1 following them, p_l attempts to pick their way through the blackberry thorns to reach the leaves, but it soon becomes clear that it's a hopeless task.",
                "exp": 0,
                "weight": 20,
                "relationships": [
                    {
                        "cats_to": ["patrol"],
                        "cats_from": ["patrol"],
                        "mutual": false,
                        "values": ["platonic", "respect", "comfort", "trust"],
                        "amount": -10
                    },
                    {
                        "cats_to": ["patrol"],
                        "cats_from": ["patrol"],
                        "mutual": false,
                        "values": ["dislike"],
                        "amount": 10
                    }
                ]
            }
        ]
    },
    {
        "patrol_id": "mtn_med_gatheringblackberry_greenleaf3",
        "biome": ["mountainous"],
        "season": ["greenleaf"],
        "types": ["herb_gathering"],
        "tags": [],
        "patrol_art": "med_general_intro",
        "min_cats": 3,
        "max_cats": 6,
        "min_max_status": {
            "healer cats": [1, 6],
            "normal adult": [1, 6]
        },
        "weight": 20,
        "intro_text": "The blackberry brambles will be at their peak leaf growth soon, if they aren't there already. p_l heads out to replenish the Clan's stocks, bringing along anyone who isn't busy with other work.",
        "decline_text": "They're stopped before they leave camp - these warriors are needed elsewhere. p_l's expedition will have to wait.",
        "chance_of_success": 30,
        "success_outcomes": [
            {
                "text": "At this time of year, the blackberries have grown enough leaves to completely shade the ground under their brambles. p_l harvests without worry, finding some raspberry too and picking large bunches to take home. It's a long afternoon, but a productive, light-hearted one, filled with smiles and jokes as the obligingly cats follow p_l's direction to cart everything home.",
                "exp": 10,
                "weight": 20,
                "herbs": ["blackberry", "raspberry"],
                "relationships": [
                    {
                        "cats_to": ["p_l"],
                        "cats_from": ["patrol"],
                        "mutual": false,
                        "values": ["platonic", "respect"],
                        "amount": 10
                    },
                    {
                        "cats_to": ["p_l"],
                        "cats_from": ["patrol"],
                        "mutual": false,
                        "values": ["dislike"],
                        "amount": -10
                    }
                ]
            },
            {
                "text": "Perfect - there's a good crop of blackberry leaves just waiting for them, and the bramble is starting a war with a temptingly harvestable raspberry bramble nearby. Their Clanmates send p_l away for a nap in the sunshine as they organise the blackberry leaves, and p_l smiles appreciatively.",
                "exp": 10,
                "weight": 5,
                "herbs": ["many_herbs", "blackberry", "raspberry"],
                "relationships": [
                    {
                        "cats_to": ["p_l"],
                        "cats_from": ["patrol"],
                        "mutual": false,
                        "values": ["platonic", "respect"],
                        "amount": 10
                    },
                    {
                        "cats_to": ["p_l"],
                        "cats_from": ["patrol"],
                        "mutual": false,
                        "values": ["dislike"],
                        "amount": -10
                    }
                ]
            },
            {
                "text": "s_c falls into the meditative state that herb-gathering brings, and they hum to themselves as they work, crisply plucking from the brambles they encounter, both blackberry and raspberry. The patrol follows their lead, and its a relaxed group that wanders back into camp with a massive haul from the blackberry bushes.",
                "exp": 10,
                "weight": 20,
                "stat_skill": ["SENSE,2"],
                "herbs": ["many_herbs", "blackberry", "raspberry"],
                "relationships": [
                    {
                        "cats_to": ["p_l"],
                        "cats_from": ["patrol"],
                        "mutual": false,
                        "values": ["platonic", "respect"],
                        "amount": 10
                    },
                    {
                        "cats_to": ["p_l"],
                        "cats_from": ["patrol"],
                        "mutual": false,
                        "values": ["dislike"],
                        "amount": -10
                    }
                ]
            }
        ],
        "fail_outcomes": [
            {
                "text": "p_l manages to avoid a torn pelt only by the grace of StarClan, and isn't going to risk sending anyone else into the brambles with them having so many thorns at the moment. They'll have to try a different blackberry bush on another day.",
                "exp": 0,
                "weight": 20,
                "relationships": [
                    {
                        "cats_to": ["p_l"],
                        "cats_from": ["patrol"],
                        "mutual": false,
                        "values": ["platonic", "respect"],
                        "amount": -10
                    },
                    {
                        "cats_to": ["p_l"],
                        "cats_from": ["patrol"],
                        "mutual": false,
                        "values": ["dislike"],
                        "amount": 10
                    }
                ]
            }
        ]
    },
    {
        "patrol_id": "mtn_med_gatheringburdock_greenleaf1",
        "biome": ["mountainous"],
        "season": ["greenleaf"],
        "types": ["herb_gathering"],
        "tags": [],
        "patrol_art": "med_general_intro",
        "min_cats": 1,
        "max_cats": 1,
        "min_max_status": {
            "healer cats": [1, 6]
        },
        "weight": 20,
        "intro_text": "With the full sun of greenleaf fueling plant growth everywhere, it's the perfect time to hunt for burdock. p_l heads out to replenish the Clan's stocks.",
        "decline_text": "They have second thoughts about leaving their patients behind, and decide to go another day.",
        "chance_of_success": 70,
        "success_outcomes": [
            {
                "text": "The heat of greenleaf has made the burdock plants grow to towering size, with some leaves approaching the length of an adult cat. It's not finding them that's hard, it's trying to carry all the roots back to camp all at once that proves difficult! On the way back, they spot some plantain and almost drop all of their roots when they attempt to collect it.",
                "exp": 10,
                "weight": 20,
                "herbs": ["burdock", "plantain"]
            },
            {
                "text": "Luck is on p_l's side today - the burdock is both plentiful and easy to find. On the way back to camp, they even find some freshly sprouted plantain to pick! Laying the fat roots out in a towering pile in the herb stores makes p_l's entire body thrum with a contented purr, even as they're still tucking the plantain leaves away in a shady spot.",
                "exp": 10,
                "weight": 5,
                "herbs": ["many_herbs", "burdock", "plantain"]
            },
            {
                "text": "s_c shows their usual talent for spotting herbs, trotting straight over to a burdock plant and digging at its foot. They're pleasantly surprised when they also spot a hidden patch of plantain on the way back. Good gathering today, it seems!",
                "exp": 10,
                "weight": 20,
                "stat_skill": ["SENSE,2"],
                "herbs": ["many_herbs", "burdock", "plantain"]
            }
        ],
        "fail_outcomes": [
            {
                "text": "Maybe they're just coming down with a runny nose, but p_l doesn't manage to sniff out any burdock, and it feels like a wasted afternoon.",
                "exp": 0,
                "weight": 20
            }
        ]
    },
    {
        "patrol_id": "mtn_med_gatheringburdock_greenleaf2",
        "biome": ["mountainous"],
        "season": ["greenleaf"],
        "types": ["herb_gathering"],
        "tags": [],
        "patrol_art": "med_general_intro",
        "min_cats": 2,
        "max_cats": 2,
        "min_max_status": {
            "apprentice": [-1, -1],
            "medicine cat": [1, 6],
            "medicine cat apprentice": [1, 6],
            "healer cats": [1, 6],
            "normal adult": [-1, -1]
        },
        "weight": 20,
        "intro_text": "With the full sun of greenleaf fueling plant growth everywhere, it's the perfect time to hunt for burdock. p_l heads out to replenish the Clan's stocks, bringing app1 along.",
        "decline_text": "They have second thoughts leaving their patients behind, especially with them also bringing their apprentice, and decide to go another day.",
        "chance_of_success": 70,
        "success_outcomes": [
            {
                "text": "The heat of greenleaf has made the burdock plants grow to towering size, with some leaves approaching the length of an adult cat. It's not finding them that's hard, it's trying to carry all the roots back to camp all at once that proves difficult! On the way back, app1 spots some plantain leaves, and p_l chuckles to themself softly as the apprentice attempts to fit the leaves and roots into their jaws to carry back.",
                "exp": 20,
                "weight": 20,
                "herbs": ["burdock", "plantain"],
                "relationships": [
                    {
                        "cats_to": ["patrol"],
                        "cats_from": ["patrol"],
                        "mutual": false,
                        "values": ["platonic", "respect", "comfort", "trust"],
                        "amount": 10
                    },
                    {
                        "cats_to": ["patrol"],
                        "cats_from": ["patrol"],
                        "mutual": false,
                        "values": ["dislike"],
                        "amount": -10
                    }
                ]
            },
            {
                "text": "Luck is on p_l's side today - the burdock is both plentiful and easy to find. Digging the roots out is a bit more difficult, but they manage a good haul. On the walk back, app1 waves their tail excitedly as they spot a patch of plantain near the path. p_l praises their herb-finding skills as they stop to gather some of the leaves.",
                "exp": 20,
                "weight": 5,
                "herbs": ["many_herbs", "burdock", "plantain"],
                "relationships": [
                    {
                        "cats_to": ["patrol"],
                        "cats_from": ["patrol"],
                        "mutual": false,
                        "values": ["platonic", "respect", "comfort", "trust"],
                        "amount": 10
                    },
                    {
                        "cats_to": ["patrol"],
                        "cats_from": ["patrol"],
                        "mutual": false,
                        "values": ["dislike"],
                        "amount": -10
                    }
                ]
            },
            {
                "text": "s_c shows their usual talent for spotting herbs, trotting straight over to a burdock plant and digging at its foot. They're leading the way back when they also spot some plantain growing nearby. With a purr, they make sure to gather some of that as well, since it's good for all sorts of stings.",
                "exp": 20,
                "weight": 20,
                "stat_skill": ["SENSE,2"],
                "herbs": ["many_herbs", "burdock", "plantain"],
                "relationships": [
                    {
                        "cats_to": ["patrol"],
                        "cats_from": ["patrol"],
                        "mutual": false,
                        "values": ["platonic", "respect", "comfort", "trust"],
                        "amount": 10
                    },
                    {
                        "cats_to": ["patrol"],
                        "cats_from": ["patrol"],
                        "mutual": false,
                        "values": ["dislike"],
                        "amount": -10
                    }
                ]
            }
        ],
        "fail_outcomes": [
            {
                "text": "Maybe they're just coming down with a runny nose, but p_l doesn't manage to sniff out any burdock, and it feels like a wasted afternoon. They avoid snapping at app1, who seems unable to identify the common herb, but they definitely come close.",
                "exp": 0,
                "weight": 20,
                "relationships": [
                    {
                        "cats_to": ["patrol"],
                        "cats_from": ["patrol"],
                        "mutual": false,
                        "values": ["platonic", "respect", "comfort", "trust"],
                        "amount": -10
                    },
                    {
                        "cats_to": ["patrol"],
                        "cats_from": ["patrol"],
                        "mutual": false,
                        "values": ["dislike"],
                        "amount": 10
                    }
                ]
            }
        ]
    },
    {
        "patrol_id": "mtn_med_gatheringburdock_greenleaf3",
        "biome": ["mountainous"],
        "season": ["greenleaf"],
        "types": ["herb_gathering"],
        "tags": [],
        "patrol_art": "med_general_intro",
        "min_cats": 3,
        "max_cats": 6,
        "min_max_status": {
            "healer cats": [1, 6],
            "normal adult": [1, 6]
        },
        "weight": 20,
        "intro_text": "With the full sun of greenleaf fueling plant growth everywhere, it's the perfect time to hunt for burdock. p_l heads out to replenish the Clan's stocks, bringing along anyone who isn't busy with other work.",
        "decline_text": "They're stopped before they leave camp - these warriors are needed elsewhere. p_l's expedition will have to wait.",
        "chance_of_success": 30,
        "success_outcomes": [
            {
                "text": "The heat of greenleaf has made the burdock plants grow to towering size, with some leaves approaching the length of an adult cat. It's a long afternoon, but a productive, light-hearted one, filled with smiles and jokes as the obliging cats follow p_l's direction to cart everything home. p_l is amused to find some plantain leaves in the mix as they're sorting later.",
                "exp": 10,
                "weight": 20,
                "herbs": ["burdock", "plantain"],
                "relationships": [
                    {
                        "cats_to": ["p_l"],
                        "cats_from": ["patrol"],
                        "mutual": false,
                        "values": ["platonic", "respect"],
                        "amount": 10
                    },
                    {
                        "cats_to": ["p_l"],
                        "cats_from": ["patrol"],
                        "mutual": false,
                        "values": ["dislike"],
                        "amount": -10
                    }
                ]
            },
            {
                "text": "Luck is on p_l's side today - the burdock is both plentiful and easy to find. Laying the fat roots out in a towering pile in the herb stores makes p_l's entire body thrum with a contented purr, and their Clanmates smile, obligingly helping out their hard-working medicine cat. p_l is amused to find some plantain leaves among the roots, as well.",
                "exp": 10,
                "weight": 5,
                "herbs": ["many_herbs", "burdock", "plantain"],
                "relationships": [
                    {
                        "cats_to": ["p_l"],
                        "cats_from": ["patrol"],
                        "mutual": false,
                        "values": ["platonic", "respect"],
                        "amount": 10
                    },
                    {
                        "cats_to": ["p_l"],
                        "cats_from": ["patrol"],
                        "mutual": false,
                        "values": ["dislike"],
                        "amount": -10
                    }
                ]
            },
            {
                "text": "s_c shows their usual talent for spotting herbs, trotting straight over to a burdock plant and digging at its foot. Their team follows them, ready to pitch in and provide the muscle needed to bring back an excellent harvest. On the way home, p_l spots some plantain growing close to the path and directs a warrior to grab some of that, as well.",
                "exp": 10,
                "weight": 20,
                "stat_skill": ["SENSE,2"],
                "can_have_stat": ["p_l"],
                "herbs": ["many_herbs", "burdock", "plantain"],
                "relationships": [
                    {
                        "cats_to": ["p_l"],
                        "cats_from": ["patrol"],
                        "mutual": false,
                        "values": ["platonic", "respect"],
                        "amount": 10
                    },
                    {
                        "cats_to": ["p_l"],
                        "cats_from": ["patrol"],
                        "mutual": false,
                        "values": ["dislike"],
                        "amount": -10
                    }
                ]
            }
        ],
        "fail_outcomes": [
            {
                "text": "Maybe they're just coming down with a runny nose, but p_l doesn't manage to sniff out any burdock, and no one else on the patrol is very helpful either. They return to camp without any burdock, prickling with frustration.",
                "exp": 0,
                "weight": 20,
                "relationships": [
                    {
                        "cats_to": ["p_l"],
                        "cats_from": ["patrol"],
                        "mutual": false,
                        "values": ["platonic", "respect"],
                        "amount": -10
                    },
                    {
                        "cats_to": ["p_l"],
                        "cats_from": ["patrol"],
                        "mutual": false,
                        "values": ["dislike"],
                        "amount": 10
                    }
                ]
            }
        ]
    },
    {
        "patrol_id": "mtn_med_gatheringcatmint_greenleaf1",
        "biome": ["mountainous"],
        "season": ["greenleaf"],
        "types": ["herb_gathering"],
        "tags": [],
        "patrol_art": "gen_med_gatheringcatmint_greenleaf1",
        "min_cats": 1,
        "max_cats": 1,
        "min_max_status": {
            "healer cats": [1, 6]
        },
        "weight": 20,
        "intro_text": "p_l heads out into the sunshine, padding away from camp in a search for one of the most elusive herbs.",
        "decline_text": "They have second thoughts about leaving their patients behind, and decide to go another day.",
        "chance_of_success": 40,
        "success_outcomes": [
            {
                "text": "The medicine cat carefully picks out catmint from its known hiding places, carting it back to camp where it will protect the Clan.",
                "exp": 30,
                "weight": 20,
                "herbs": ["catmint"]
            },
            {
                "text": "It takes a morning full of careful searching, but eventually one of the catmint plants p_l remembers from seasons past is revisited, and to their delight, it's growing well. p_l avoids taking the flowers, giving the plant the chance to spread catmint seed for the future.",
                "exp": 30,
                "weight": 5,
                "herbs": ["catmint"]
            },
            {
                "text": "s_c has a few baby catmint sprouts they've been leaving alone through newleaf, and greenleaf means it's time to see if they're harvestable. They are, and s_c is able to bring huge quantities of the valuable herb home.",
                "exp": 30,
                "weight": 20,
                "stat_skill": ["SENSE,2"],
                "herbs": ["many_herbs", "catmint"]
            }
        ],
        "fail_outcomes": [
            {
                "text": "It's alright to fail, p_l reminds themselves. At least they know where there <i>isn't</i> catmint, and that will make the next patrols to find it easier.",
                "exp": 0,
                "weight": 20
            }
        ]
    },
    {
        "patrol_id": "mtn_med_gatheringcatmint_greenleaf2",
        "biome": ["mountainous"],
        "season": ["greenleaf"],
        "types": ["herb_gathering"],
        "tags": [],
        "patrol_art": "gen_med_gatheringcatmint_greenleaf2",
        "min_cats": 2,
        "max_cats": 2,
        "min_max_status": {
            "apprentice": [-1, -1],
            "medicine cat": [1, 6],
            "medicine cat apprentice": [1, 6],
            "healer cats": [1, 6],
            "normal adult": [-1, -1]
        },
        "weight": 20,
        "intro_text": "p_l waits until they're out of camp to reveal to app1 that they're off to find catmint - a 'helpful' group of 'helpers' can be a little... well, unhelpful. Catmint is just too exciting for many of their Clanmates to keep their heads around, and p_l wants to take advantage of the peak greenleaf growing season.",
        "decline_text": "They have second thoughts leaving their patients behind, especially with them also bringing their apprentice, and decide to go another day.",
        "chance_of_success": 40,
        "success_outcomes": [
            {
                "text": "As they walk, p_l teaches app1 about how crucial catmint is for coughs, and how, although its scent holds drugged pleasure, part of the responsibility of being a medicine cat is avoiding becoming caught in its haze. The medicine cats carefully pick out catmint from its known hiding places, carting it back to camp where it will protect the Clan.",
                "exp": 30,
                "weight": 20,
                "herbs": ["catmint"],
                "relationships": [
                    {
                        "cats_to": ["patrol"],
                        "cats_from": ["patrol"],
                        "mutual": false,
                        "values": ["platonic", "respect", "comfort", "trust"],
                        "amount": 10
                    },
                    {
                        "cats_to": ["patrol"],
                        "cats_from": ["patrol"],
                        "mutual": false,
                        "values": ["dislike"],
                        "amount": -10
                    }
                ]
            },
            {
                "text": "It takes a morning of careful searching, but eventually one of the catmint plants p_l remembers from seasons past is revisited, and to their delight, it's growing well. p_l avoids the flowers, giving the plant the chance to spread catmint seed for the future, and app1 actually helps the plant along by gathering some seeds and burying them nearby.",
                "exp": 30,
                "weight": 5,
                "herbs": ["catmint"],
                "relationships": [
                    {
                        "cats_to": ["patrol"],
                        "cats_from": ["patrol"],
                        "mutual": false,
                        "values": ["platonic", "respect", "comfort", "trust"],
                        "amount": 10
                    },
                    {
                        "cats_to": ["patrol"],
                        "cats_from": ["patrol"],
                        "mutual": false,
                        "values": ["dislike"],
                        "amount": -10
                    }
                ]
            },
            {
                "text": "s_c has a few baby catmint sprouts they've been leaving alone through newleaf, and greenleaf means it's time to see if they're harvestable. They are, and s_c is able to bring huge quantities of the valuable herb home with app1's help.",
                "exp": 30,
                "weight": 20,
                "stat_skill": ["SENSE,2"],
                "herbs": ["many_herbs", "catmint"],
                "relationships": [
                    {
                        "cats_to": ["patrol"],
                        "cats_from": ["patrol"],
                        "mutual": false,
                        "values": ["platonic", "respect", "comfort", "trust"],
                        "amount": 10
                    },
                    {
                        "cats_to": ["patrol"],
                        "cats_from": ["patrol"],
                        "mutual": false,
                        "values": ["dislike"],
                        "amount": -10
                    }
                ]
            }
        ],
        "fail_outcomes": [
            {
                "text": "app1 loses their head over the catmint, and p_l is forced to cancel the gathering patrol to take them back to camp until they regain their sense.",
                "exp": 0,
                "weight": 20,
                "relationships": [
                    {
                        "cats_to": ["patrol"],
                        "cats_from": ["patrol"],
                        "mutual": false,
                        "values": ["platonic", "respect", "comfort", "trust"],
                        "amount": -10
                    },
                    {
                        "cats_to": ["patrol"],
                        "cats_from": ["patrol"],
                        "mutual": false,
                        "values": ["dislike"],
                        "amount": 10
                    }
                ]
            }
        ]
    },
    {
        "patrol_id": "mtn_med_gatheringcatmint_greenleaf3",
        "biome": ["mountainous"],
        "season": ["greenleaf"],
        "types": ["herb_gathering"],
<<<<<<< HEAD
        "tags": [],
        "patrol_art": "med_general_intro",
=======
        "tags": ["jealousy"],
        "patrol_art": "gen_med_gatheringcatmint_greenleaf3",
>>>>>>> 32d10fd9
        "min_cats": 4,
        "max_cats": 6,
        "min_max_status": {
            "medicine cat": [1, 6],
            "healer cats": [1, 6],
            "normal adult": [1, 6]
        },
        "weight": 20,
        "intro_text": "As p_l looks at the twitching tails and wide eyes of the patrol set up to 'help' them gather catmint, their heart sinks. These overly excited warriors don't look like they're going to be useful, and catmint is too important to be silly about collecting. Yes, it smells wonderful. <i>Please</i> get over it.",
        "decline_text": "They're stopped before they leave camp - these warriors are needed elsewhere. p_l's expedition will have to wait.",
        "chance_of_success": 50,
        "success_outcomes": [
            {
                "text": "The warriors keep their heads, with the more experienced of p_l's helpers making themselves useful keeping those that are young or more impulsive focused on their task. The medicine cat and their team carefully pick out catmint from its known hiding places, carting it back to camp where it will protect the Clan.",
                "exp": 10,
                "weight": 20,
                "herbs": ["catmint"],
                "relationships": [
                    {
                        "cats_to": ["p_l"],
                        "cats_from": ["patrol"],
                        "mutual": false,
                        "values": ["platonic", "respect"],
                        "amount": 10
                    },
                    {
                        "cats_to": ["p_l"],
                        "cats_from": ["patrol"],
                        "mutual": false,
                        "values": ["dislike", "jealousy"],
                        "amount": -10
                    }
                ]
            },
            {
                "text": "It takes a morning full of careful searching, but eventually one of the catmint plants p_l remembers from seasons past is revisited, and to their delight, it's growing well. p_l keeps the patrol back from the plant, not willing to let them roll around on top of it, but the warriors are perfectly happy to carry their wild-smelling burdens home without fuss.",
                "exp": 10,
                "weight": 5,
                "herbs": ["catmint"],
                "relationships": [
                    {
                        "cats_to": ["p_l"],
                        "cats_from": ["patrol"],
                        "mutual": false,
                        "values": ["platonic", "respect"],
                        "amount": 10
                    },
                    {
                        "cats_to": ["p_l"],
                        "cats_from": ["patrol"],
                        "mutual": false,
                        "values": ["dislike", "jealousy"],
                        "amount": -10
                    }
                ]
            },
            {
                "text": "s_c has a few baby catmint sprouts they've been leaving alone through newleaf, and greenleaf means it's time to see if they're harvestable. They are, and s_c is able to bring huge quantities of the valuable herb home, though a couple sprigs are damaged by their helpers.",
                "exp": 10,
                "weight": 20,
                "stat_skill": ["SENSE,2"],
                "herbs": ["many_herbs", "catmint"],
                "relationships": [
                    {
                        "cats_to": ["p_l"],
                        "cats_from": ["patrol"],
                        "mutual": false,
                        "values": ["platonic", "respect"],
                        "amount": 10
                    },
                    {
                        "cats_to": ["p_l"],
                        "cats_from": ["patrol"],
                        "mutual": false,
                        "values": ["dislike", "jealousy"],
                        "amount": -10
                    }
                ]
            }
        ],
        "fail_outcomes": [
            {
                "text": "p_l is proven unfortunately correct, as the patrol is full of juvenile behaviour and dumb jokes, rather than focused effort. The one catmint plant they successfully find ends up with their helpers rolling around in it, bruising all the stems until it's unharvestable, and p_l is furious by the time they return to camp.",
                "exp": 0,
                "weight": 20,
                "relationships": [
                    {
                        "cats_to": ["p_l"],
                        "cats_from": ["patrol"],
                        "mutual": false,
                        "values": ["platonic", "respect"],
                        "amount": -10
                    },
                    {
                        "cats_to": ["p_l"],
                        "cats_from": ["patrol"],
                        "mutual": false,
                        "values": ["dislike", "jealousy"],
                        "amount": 10
                    }
                ]
            }
        ]
    },
    {
        "patrol_id": "mtn_med_gatheringdaisy_greenleaf1",
        "biome": ["mountainous"],
        "season": ["greenleaf"],
        "types": ["herb_gathering"],
        "tags": [],
        "patrol_art": "med_general_intro",
        "min_cats": 1,
        "max_cats": 1,
        "min_max_status": {
            "healer cats": [1, 6]
        },
        "weight": 20,
        "intro_text": "The heat of greenleaf brings warmth to their pelt as p_l wanders, aimlessly searching for daisies to harvest their leaves.",
        "decline_text": "They have second thoughts about leaving their patients behind, and decide to go another day.",
        "chance_of_success": 70,
        "success_outcomes": [
            {
                "text": "Daisies may seem like part of the everyday carpet of greenery, present everywhere from rocks to fields to nestled at the foot of trees, but that doesn't make their leaves any less useful. And there's some dandelion nearby - perfect.",
                "exp": 10,
                "weight": 20,
                "herbs": ["daisy", "dandelion"]
            },
            {
                "text": "Greenleaf brings a veritable explosion of daisies and dandelions raising little white and yellow flowers around every corner, and p_l barely even needs to leave camp to gather them.",
                "exp": 10,
                "weight": 5,
                "herbs": ["many_herbs", "daisy", "dandelion"]
            },
            {
                "text": "Daisies aren't hard to find in the warmer seasons, popping up all over the place with dandelions next to them. s_c collects enough that they have trouble not dropping any on the way back to camp.",
                "exp": 10,
                "weight": 20,
                "stat_skill": ["SENSE,2"],
                "herbs": ["many_herbs", "dandelion", "daisy"]
            }
        ],
        "fail_outcomes": [
            {
                "text": "Frustratingly, some herbivore has come through and feasted on the daisies p_l targets. The plants will recover, but these half-chewed on leaves are useless to c_n.",
                "exp": 0,
                "weight": 20
            }
        ]
    },
    {
        "patrol_id": "mtn_med_gatheringdaisy_greenleaf2",
        "biome": ["mountainous"],
        "season": ["greenleaf"],
        "types": ["herb_gathering"],
        "tags": [],
        "patrol_art": "med_general_intro",
        "min_cats": 2,
        "max_cats": 2,
        "min_max_status": {
            "apprentice": [-1, -1],
            "medicine cat": [1, 6],
            "medicine cat apprentice": [1, 6],
            "healer cats": [1, 6],
            "normal adult": [-1, -1]
        },
        "weight": 20,
        "intro_text": "The heat of greenleaf brings warmth to their pelt as p_l wanders, aimlessly searching for daisies to harvest their leaves, bringing app1 along for a lesson.",
        "decline_text": "They have second thoughts leaving their patients behind, especially with them also bringing their apprentice, and decide to go another day.",
        "chance_of_success": 70,
        "success_outcomes": [
            {
                "text": "Daisies may seem like part of the everyday carpet of greenery, present everywhere from rocks to fields to nestled at the foot of trees, but that doesn't make their leaves any less useful. And there's some dandelion nearby - perfect. p_l goes through their common uses with app1.",
                "exp": 20,
                "weight": 20,
                "herbs": ["daisy", "dandelion"],
                "relationships": [
                    {
                        "cats_to": ["patrol"],
                        "cats_from": ["patrol"],
                        "mutual": false,
                        "values": ["platonic", "respect", "comfort", "trust"],
                        "amount": 10
                    },
                    {
                        "cats_to": ["patrol"],
                        "cats_from": ["patrol"],
                        "mutual": false,
                        "values": ["dislike"],
                        "amount": -10
                    }
                ]
            },
            {
                "text": "Greenleaf brings a veritable explosion of daisies and dandelions raising little white and yellow flowers around every corner, and p_l barely even needs to leave camp to gather them. It gives them time to let app1 run off and play with their friends, and seeing their apprentice getting to relax makes them smile from their favourite basking spot.",
                "exp": 20,
                "weight": 5,
                "herbs": ["many_herbs", "daisy", "dandelion"],
                "relationships": [
                    {
                        "cats_to": ["patrol"],
                        "cats_from": ["patrol"],
                        "mutual": false,
                        "values": ["platonic", "respect", "comfort", "trust"],
                        "amount": 10
                    },
                    {
                        "cats_to": ["patrol"],
                        "cats_from": ["patrol"],
                        "mutual": false,
                        "values": ["dislike"],
                        "amount": -10
                    }
                ]
            },
            {
                "text": "Daisies aren't hard to find in the warmer seasons, popping up all over the place with dandelions next to them. s_c collects enough that they have trouble not dropping any on the way back to camp. At least with app1 here with them the load is shared, and they purr in appreciation of the apprentice.",
                "exp": 20,
                "weight": 20,
                "stat_skill": ["SENSE,2"],
                "herbs": ["many_herbs", "dandelion", "daisy"],
                "relationships": [
                    {
                        "cats_to": ["patrol"],
                        "cats_from": ["patrol"],
                        "mutual": false,
                        "values": ["platonic", "respect", "comfort", "trust"],
                        "amount": 10
                    },
                    {
                        "cats_to": ["patrol"],
                        "cats_from": ["patrol"],
                        "mutual": false,
                        "values": ["dislike"],
                        "amount": -10
                    }
                ]
            }
        ],
        "fail_outcomes": [
            {
                "text": "Frustratingly, some herbivore has come through and feasted on the daisies p_l targets. The plants will recover, but these half-chewed on leaves are useless to c_n. They avoid snapping at app1, who seems unable to identify the common herb, but they definitely come close.",
                "exp": 0,
                "weight": 20,
                "relationships": [
                    {
                        "cats_to": ["patrol"],
                        "cats_from": ["patrol"],
                        "mutual": false,
                        "values": ["platonic", "respect", "comfort", "trust"],
                        "amount": -10
                    },
                    {
                        "cats_to": ["patrol"],
                        "cats_from": ["patrol"],
                        "mutual": false,
                        "values": ["dislike"],
                        "amount": 10
                    }
                ]
            }
        ]
    },
    {
        "patrol_id": "mtn_med_gatheringdaisy_greenleaf3",
        "biome": ["mountainous"],
        "season": ["greenleaf"],
        "types": ["herb_gathering"],
        "tags": [],
        "patrol_art": "med_general_intro",
        "min_cats": 3,
        "max_cats": 6,
        "min_max_status": {
            "healer cats": [1, 6],
            "normal adult": [1, 6]
        },
        "weight": 20,
        "intro_text": "The heat of greenleaf brings warmth to their pelt as p_l wanders, aimlessly searching for daisies to harvest their leaves. They assemble a little group of warriors to help them carry the herbs.",
        "decline_text": "They're stopped before they leave camp - these warriors are needed elsewhere. p_l's expedition will have to wait.",
        "chance_of_success": 30,
        "success_outcomes": [
            {
                "text": "Daisies may seem like part of the everyday carpet of greenery, present everywhere from rocks to fields to nestled at the foot of trees, but that doesn't make their leaves any less useful. And there's some dandelion nearby - perfect. With a larger patrol, the cats bring back a good haul, and p_l makes sure to thank everyone for their assistance.",
                "exp": 10,
                "weight": 20,
                "herbs": ["daisy", "dandelion"],
                "relationships": [
                    {
                        "cats_to": ["p_l"],
                        "cats_from": ["patrol"],
                        "mutual": false,
                        "values": ["platonic", "respect"],
                        "amount": 10
                    },
                    {
                        "cats_to": ["p_l"],
                        "cats_from": ["patrol"],
                        "mutual": false,
                        "values": ["dislike"],
                        "amount": -10
                    }
                ]
            },
            {
                "text": "Greenleaf brings a veritable explosion of daisies and dandelions raising little white and yellow flowers around every corner, and p_l barely even needs to leave camp to gather them. It ends up feeling like an afternoon full of chatting and catching up with their Clanmates that happens to have daisy gathering in it, rather than a typical herb gathering patrol.",
                "exp": 10,
                "weight": 5,
                "herbs": ["many_herbs", "daisy", "dandelion"],
                "relationships": [
                    {
                        "cats_to": ["p_l"],
                        "cats_from": ["patrol"],
                        "mutual": false,
                        "values": ["platonic", "respect"],
                        "amount": 10
                    },
                    {
                        "cats_to": ["p_l"],
                        "cats_from": ["patrol"],
                        "mutual": false,
                        "values": ["dislike"],
                        "amount": -10
                    }
                ]
            },
            {
                "text": "Daisies aren't hard to find in the warmer seasons, popping up all over the place with dandelions next to them. s_c collects enough that they have trouble not dropping any on the way back to camp. The patrol, filled with gossip and chatter on the way out, and daisy leaves on the trip back, makes for an easy, enjoyable afternoon.",
                "exp": 10,
                "weight": 20,
                "stat_skill": ["SENSE,2"],
                "herbs": ["many_herbs", "dandelion", "daisy"],
                "relationships": [
                    {
                        "cats_to": ["p_l"],
                        "cats_from": ["patrol"],
                        "mutual": false,
                        "values": ["platonic", "respect"],
                        "amount": 10
                    },
                    {
                        "cats_to": ["p_l"],
                        "cats_from": ["patrol"],
                        "mutual": false,
                        "values": ["dislike"],
                        "amount": -10
                    }
                ]
            }
        ],
        "fail_outcomes": [
            {
                "text": "With the warriors more interested in hunting whatever has been snacking on the daisies than helping p_l find any more plants, it's a frustrating and unproductive afternoon.",
                "exp": 0,
                "weight": 20,
                "relationships": [
                    {
                        "cats_to": ["p_l"],
                        "cats_from": ["patrol"],
                        "mutual": false,
                        "values": ["platonic", "respect"],
                        "amount": -10
                    },
                    {
                        "cats_to": ["p_l"],
                        "cats_from": ["patrol"],
                        "mutual": false,
                        "values": ["dislike"],
                        "amount": 10
                    }
                ]
            }
        ]
    },
    {
        "patrol_id": "mtn_med_gatheringdandelion_greenleaf1",
        "biome": ["mountainous"],
        "season": ["greenleaf"],
        "types": ["herb_gathering"],
        "tags": [],
        "patrol_art": "med_general_intro",
        "min_cats": 1,
        "max_cats": 1,
        "min_max_status": {
            "apprentice": [-1, -1],
            "healer cats": [1, 6],
            "normal adult": [-1, -1]
        },
        "weight": 20,
        "intro_text": "Greenleaf's bounty means that finding dandelions shouldn't be any trouble. If they're lucky, they might also be able to find additional herbs, such as wild garlic.",
        "decline_text": "They have second thoughts about leaving their patients behind, and decide to go another day.",
        "chance_of_success": 70,
        "success_outcomes": [
            {
                "text": "Truly, dandelions are an essential herb to keep in stock, crucial for poisons and stings. The white milk in their roots and stems keeps for a long time and is a potent cure for poison, while their leaves are weaker but fast-acting and can be chewed into poultices. Just as useful is the wild garlic that they find nearby, hidden by some undergrowth, but impossible to miss due to their scent.",
                "exp": 10,
                "weight": 20,
                "herbs": ["dandelion", "wild_garlic"]
            },
            {
                "text": "It's a successful gathering mission, with p_l striding back to camp with a great haul of entire dandelion plants and the additional wild garlic they had been hoping to find. Later they'll sort the leaves and roots to be stored separately, the leaves remain fresh for a far shorter time.",
                "exp": 10,
                "weight": 5,
                "herbs": ["many_herbs", "dandelion", "wild_garlic"]
            },
            {
                "text": "With warmth in the air and ground, s_c doesn't need to try very hard to find an excellent haul of dandelions and wild garlic to bring back to camp.",
                "exp": 10,
                "weight": 20,
                "stat_skill": ["SENSE,2"],
                "herbs": ["many_herbs", "dandelion", "wild_garlic"]
            }
        ],
        "fail_outcomes": [
            {
                "text": "Unfortunately, c_n doesn't seem to be the only things after dandelions, and p_l can't gather from this patch without killing off the already damaged plants.",
                "exp": 0,
                "weight": 20
            }
        ]
    },
    {
        "patrol_id": "mtn_med_gatheringdandelion_greenleaf2",
        "biome": ["mountainous"],
        "season": ["greenleaf"],
        "types": ["herb_gathering"],
        "tags": [],
        "patrol_art": "med_general_intro",
        "min_cats": 2,
        "max_cats": 2,
        "min_max_status": {
            "apprentice": [-1, -1],
            "medicine cat": [1, 6],
            "medicine cat apprentice": [1, 6],
            "healer cats": [1, 6],
            "normal adult": [-1, -1]
        },
        "weight": 20,
        "intro_text": "Greenleaf's bounty means that finding dandelions - and hopefully other plants, like wild garlic - shouldn't be any trouble.  p_l heads out to look for them, taking app1 to learn about one of the most useful common herbs in the medicine cat arsenal.",
        "decline_text": "They have second thoughts leaving their patients behind, especially with them also bringing their apprentice, and decide to go another day.",
        "chance_of_success": 70,
        "success_outcomes": [
            {
                "text": "Truly, dandelions are an essential herb to keep in stock, crucial for poisons and stings. The white milk in their roots and stems keeps for a long time and is a potent cure for poison, while their leaves are weaker but fast-acting and can be chewed into poultices. Then p_l chuckles to themself, spotting a nearby patch of wild garlic not even a fox-length away. Time to see how app1 will react to this stinky herb!",
                "exp": 20,
                "weight": 20,
                "herbs": ["dandelion", "wild_garlic"],
                "relationships": [
                    {
                        "cats_to": ["patrol"],
                        "cats_from": ["patrol"],
                        "mutual": false,
                        "values": ["platonic", "respect", "comfort", "trust"],
                        "amount": 10
                    },
                    {
                        "cats_to": ["patrol"],
                        "cats_from": ["patrol"],
                        "mutual": false,
                        "values": ["dislike"],
                        "amount": -10
                    }
                ]
            },
            {
                "text": "It's a successful gathering mission, with p_l striding back to camp with a great haul of entire dandelion plants and additional wild garlic that had been impossible to miss on the way back. Later they'll teach app1 to sort the leaves and roots to be stored separately, the leaves remain fresh for a far shorter time.",
                "exp": 20,
                "weight": 5,
                "herbs": ["many_herbs", "dandelion", "wild_garlic"],
                "relationships": [
                    {
                        "cats_to": ["patrol"],
                        "cats_from": ["patrol"],
                        "mutual": false,
                        "values": ["platonic", "respect", "comfort", "trust"],
                        "amount": 10
                    },
                    {
                        "cats_to": ["patrol"],
                        "cats_from": ["patrol"],
                        "mutual": false,
                        "values": ["dislike"],
                        "amount": -10
                    }
                ]
            },
            {
                "text": "With warmth in the air and ground, s_c doesn't need to try very hard to find an excellent haul of dandelions to bring back to camp. Instead, they let app1 take the lead in finding the plants, praising them for all the progress they've made in herbcraft. They are especially proud when app1 notices the wild garlic nearby and points out that they can gather that as well.",
                "exp": 20,
                "weight": 20,
                "stat_skill": ["SENSE,2"],
                "herbs": ["many_herbs", "dandelion", "wild_garlic"],
                "relationships": [
                    {
                        "cats_to": ["patrol"],
                        "cats_from": ["patrol"],
                        "mutual": false,
                        "values": ["platonic", "respect", "comfort", "trust"],
                        "amount": 10
                    },
                    {
                        "cats_to": ["patrol"],
                        "cats_from": ["patrol"],
                        "mutual": false,
                        "values": ["dislike"],
                        "amount": -10
                    }
                ]
            }
        ],
        "fail_outcomes": [
            {
                "text": "Unfortunately, c_n doesn't seem to be the only things after dandelions, and p_l can't gather from this patch without killing off the already damaged plants. app1 actually starts an argument about it, insistent that they don't need to worry about protecting the dandelion patch for the future.",
                "exp": 0,
                "weight": 20,
                "relationships": [
                    {
                        "cats_to": ["patrol"],
                        "cats_from": ["patrol"],
                        "mutual": false,
                        "values": ["platonic", "respect", "comfort", "trust"],
                        "amount": -10
                    },
                    {
                        "cats_to": ["patrol"],
                        "cats_from": ["patrol"],
                        "mutual": false,
                        "values": ["dislike"],
                        "amount": 10
                    }
                ]
            }
        ]
    },
    {
        "patrol_id": "mtn_med_gatheringdandelion_greenleaf3",
        "biome": ["mountainous"],
        "season": ["greenleaf"],
        "types": ["herb_gathering"],
        "tags": [],
        "patrol_art": "med_general_intro",
        "min_cats": 3,
        "max_cats": 6,
        "min_max_status": {
            "medicine cat": [1, 6],
            "healer cats": [1, 6],
            "normal adult": [1, 6]
        },
        "weight": 20,
        "intro_text": "Greenleaf's bounty means that finding dandelions shouldn't be any trouble. p_l heads out to look for them, bringing a group of their Clanmates along for the gathering patrol. With this many warriors, they should bring back a good haul, and might even be able to grab another herb - wild garlic, perhaps? - as well.",
        "decline_text": "They're stopped before they leave camp - these warriors are needed elsewhere. p_l's expedition will have to wait.",
        "chance_of_success": 30,
        "success_outcomes": [
            {
                "text": "Truly, dandelions are an essential herb to keep in stock, crucial for poisons and stings. The white milk in their roots and stems keeps for a long time and is a potent cure for poison, while their leaves are weaker but fast-acting and can be chewed into poultices. They aren't quite as obliging when it's time to gather the wild garlic that is growing some fox-lengths away from the dandelions!",
                "exp": 10,
                "weight": 20,
                "herbs": ["dandelion", "wild_garlic"],
                "relationships": [
                    {
                        "cats_to": ["patrol"],
                        "cats_from": ["patrol"],
                        "mutual": false,
                        "values": ["platonic", "respect"],
                        "amount": 10
                    },
                    {
                        "cats_to": ["patrol"],
                        "cats_from": ["patrol"],
                        "mutual": false,
                        "values": ["dislike"],
                        "amount": -10
                    }
                ]
            },
            {
                "text": "It's a successful gathering mission, with p_l striding back to camp with a great haul of entire dandelion plants and several wild garlic bulbs. Later they'll sort the leaves and roots of the dandelions to be stored separately, the leaves remain fresh for a far shorter time, but for now they make sure to thank the warriors that've helped them bring home so many.",
                "exp": 10,
                "weight": 5,
                "herbs": ["many_herbs", "dandelion", "wild_garlic"],
                "relationships": [
                    {
                        "cats_to": ["patrol"],
                        "cats_from": ["patrol"],
                        "mutual": false,
                        "values": ["platonic", "respect"],
                        "amount": 10
                    },
                    {
                        "cats_to": ["patrol"],
                        "cats_from": ["patrol"],
                        "mutual": false,
                        "values": ["dislike"],
                        "amount": -10
                    }
                ]
            },
            {
                "text": "With warmth in the air and ground, s_c doesn't need to try very hard to find an excellent haul of dandelions and plentiful wild garlic to bring back to camp. They help the warriors carefully pluck fluffy dandelions heads to bring back for the nursery, and don't even have the heart to get annoyed when the warriors decline to help carry the wild garlic.",
                "exp": 10,
                "weight": 20,
                "stat_skill": ["SENSE,2"],
                "herbs": ["many_herbs", "dandelion", "wild_garlic"],
                "relationships": [
                    {
                        "cats_to": ["patrol"],
                        "cats_from": ["patrol"],
                        "mutual": false,
                        "values": ["platonic", "respect"],
                        "amount": 10
                    },
                    {
                        "cats_to": ["patrol"],
                        "cats_from": ["patrol"],
                        "mutual": false,
                        "values": ["dislike"],
                        "amount": -10
                    }
                ]
            }
        ],
        "fail_outcomes": [
            {
                "text": "The warriors that are supposed to be helping p_l gather dandelions instead seem more intent on hunting, and p_l gives up, storming back to camp with their temper flaring.",
                "exp": 0,
                "weight": 20,
                "relationships": [
                    {
                        "cats_to": ["patrol"],
                        "cats_from": ["patrol"],
                        "mutual": false,
                        "values": ["platonic", "respect"],
                        "amount": -10
                    },
                    {
                        "cats_to": ["patrol"],
                        "cats_from": ["patrol"],
                        "mutual": false,
                        "values": ["dislike"],
                        "amount": 10
                    }
                ]
            }
        ]
    },
    {
        "patrol_id": "mtn_med_gatheringelder_greenleaf1",
        "biome": ["mountainous"],
        "season": ["greenleaf"],
        "types": ["herb_gathering"],
        "tags": [],
        "patrol_art": "med_general_intro",
        "min_cats": 1,
        "max_cats": 1,
        "min_max_status": {
            "healer cats": [1, 6]
        },
        "weight": 20,
        "intro_text": "The thick growth of greenleaf will serve c_n well today, p_l decides, thinking about gathering elder leaves. There's a particular tree in a sheltered dip along a stream they want to check on today.",
        "decline_text": "They have second thoughts about leaving their patients behind, and decide to go another day.",
        "chance_of_success": 60,
        "success_outcomes": [
            {
                "text": "Elder leaves being used to <i>soothe</i> sprains, and elder leaves having to be gathered in a way that <i>risks</i> sprains, is truly one of StarClan's little ironies, p_l reflects.",
                "exp": 10,
                "weight": 20,
                "herbs": ["elder_leaves", "juniper"]
            },
            {
                "text": "The tree, growing in a sheltered spot without huge amounts of wind, has branches that extend a mere whisker-length above the ground. The gathering is simple, today, warmed by the greenleaf sun.",
                "exp": 10,
                "weight": 5,
                "herbs": ["many_herbs", "elder_leaves", "juniper"]
            },
            {
                "text": "s_c has managed to discover, with time and experience, that elder leaf picking is actually better handled by chewing off several low hanging, thin branches, and carting those back to camp instead.",
                "exp": 10,
                "weight": 20,
                "stat_skill": ["SENSE,2"],
                "herbs": ["many_herbs", "elder_leaves", "juniper"]
            }
        ],
        "fail_outcomes": [
            {
                "text": "Unfortunately, the elder tree p_l has picked out seems to have a bug infestation of some kind, and p_l doesn't want to use these tattered, diseased-looking leaves.",
                "exp": 0,
                "weight": 20
            },
            {
                "text": "p_l, reaching out just a little too far to try and grab a branch of elder while balanced on another, loses their balance and tumbles to the ground.",
                "exp": 0,
                "weight": 10,
                "injury": [
                    {
                        "cats": ["r_c"],
                        "injuries": ["minor_injury"],
                        "scars": []
                    }
                ]
            }
        ]
    },
    {
        "patrol_id": "mtn_med_gatheringelder_greenleaf2",
        "biome": ["mountainous"],
        "season": ["greenleaf"],
        "types": ["herb_gathering"],
        "tags": [],
        "patrol_art": "med_general_intro",
        "min_cats": 2,
        "max_cats": 2,
        "min_max_status": {
            "medicine cat": [1, 6],
            "medicine cat apprentice": [1, 6],
            "healer cats": [1, 6]
        },
        "weight": 20,
        "intro_text": "The thick growth of greenleaf will serve c_n well today, p_l decides, thinking about gathering elder leaves. There's a particular tree in a sheltered dip along a stream they want to check on today, bringing app1 to show them why choosing to harvest from a sheltered plant can be helpful.",
        "decline_text": "They have second thoughts leaving their patients behind, especially with them also bringing their apprentice, and decide to go another day.",
        "chance_of_success": 60,
        "success_outcomes": [
            {
                "text": "Elder leaves being used to <i>soothe</i> sprains, and elder leaves having to be gathered in a way that <i>risks</i> sprains, is truly one of StarClan's little ironies, p_l reflects. app1 is more occupied climbing the tree, and p_l isn't going to dissuade their pride in plucking from the highest branches, even if they're no more potent than those at the bottom.",
                "exp": 20,
                "weight": 20,
                "herbs": ["elder_leaves", "juniper"],
                "relationships": [
                    {
                        "cats_to": ["patrol"],
                        "cats_from": ["patrol"],
                        "mutual": false,
                        "values": ["platonic", "respect", "comfort", "trust"],
                        "amount": 10
                    },
                    {
                        "cats_to": ["patrol"],
                        "cats_from": ["patrol"],
                        "mutual": false,
                        "values": ["dislike"],
                        "amount": -10
                    }
                ]
            },
            {
                "text": "The tree, growing in a sheltered spot without huge amounts of wind, has branches that extend a mere whisker-length above the ground. The gathering is simple, today, warmed by the greenleaf sun. They even stop for a nap before going home, app1 stretching out and ripping at the ground with their claws indulgently.",
                "exp": 20,
                "weight": 5,
                "herbs": ["many_herbs", "elder_leaves", "juniper"],
                "relationships": [
                    {
                        "cats_to": ["patrol"],
                        "cats_from": ["patrol"],
                        "mutual": false,
                        "values": ["platonic", "respect", "comfort", "trust"],
                        "amount": 10
                    },
                    {
                        "cats_to": ["patrol"],
                        "cats_from": ["patrol"],
                        "mutual": false,
                        "values": ["dislike"],
                        "amount": -10
                    }
                ]
            },
            {
                "text": "s_c has managed to discover, with time and experience, that elder leaf picking is actually better handled by chewing off several low hanging, thin branches, and carting those back to camp instead. They pass on the trick to app1, and once they're back at camp both medicine cats strip off the leaves and give them a quick wash.",
                "exp": 20,
                "weight": 20,
                "stat_skill": ["SENSE,2"],
                "herbs": ["many_herbs", "elder_leaves", "juniper"],
                "relationships": [
                    {
                        "cats_to": ["patrol"],
                        "cats_from": ["patrol"],
                        "mutual": false,
                        "values": ["platonic", "respect", "comfort", "trust"],
                        "amount": 10
                    },
                    {
                        "cats_to": ["patrol"],
                        "cats_from": ["patrol"],
                        "mutual": false,
                        "values": ["dislike"],
                        "amount": -10
                    }
                ]
            }
        ],
        "fail_outcomes": [
            {
                "text": "Unfortunately, the elder tree p_l has picked out seems to have a bug infestation of some kind, and p_l doesn't want to use these tattered, diseased-looking leaves.",
                "exp": 0,
                "weight": 20,
                "relationships": [
                    {
                        "cats_to": ["patrol"],
                        "cats_from": ["patrol"],
                        "mutual": false,
                        "values": ["platonic", "respect", "comfort", "trust"],
                        "amount": -10
                    },
                    {
                        "cats_to": ["patrol"],
                        "cats_from": ["patrol"],
                        "mutual": false,
                        "values": ["dislike"],
                        "amount": 10
                    }
                ]
            },
            {
                "text": "r_c, reaching out just a little too far to try and grab a branch of elder while balanced on another, loses their balance and tumbles to the ground.",
                "exp": 0,
                "weight": 10,
                "injury": [
                    {
                        "cats": ["app1"],
                        "injuries": ["minor_injury"],
                        "scars": []
                    }
                ],
                "relationships": [
                    {
                        "cats_to": ["patrol"],
                        "cats_from": ["patrol"],
                        "mutual": false,
                        "values": ["platonic", "respect", "comfort", "trust"],
                        "amount": -10
                    },
                    {
                        "cats_to": ["patrol"],
                        "cats_from": ["patrol"],
                        "mutual": false,
                        "values": ["dislike"],
                        "amount": 10
                    }
                ]
            }
        ]
    },
    {
        "patrol_id": "mtn_med_gatheringelder_greenleaf3",
        "biome": ["mountainous"],
        "season": ["greenleaf"],
        "types": ["herb_gathering"],
        "tags": [],
        "patrol_art": "med_general_intro",
        "min_cats": 3,
        "max_cats": 6,
        "min_max_status": {
            "healer cats": [1, 6],
            "normal adult": [1, 6]
        },
        "weight": 20,
        "intro_text": "The thick growth of greenleaf will serve c_n well today, p_l decides, thinking about gathering elder leaves. There's a particular tree in a sheltered dip along a stream they want to check on today, bringing a group of their Clanmates with them.",
        "decline_text": "They're stopped before they leave camp - these warriors are needed elsewhere. p_l's expedition will have to wait.",
        "chance_of_success": 20,
        "success_outcomes": [
            {
                "text": "Elder leaves being used to <i>soothe</i> sprains, and elder leaves having to be gathered in a way that <i>risks</i> sprains, is truly one of StarClan's little ironies, p_l reflects. They share the little joke with the patrol, and the cats <i>murrp</i> with amusement, but it does also remind everyone to be careful as they strip leaves from the tree.",
                "exp": 10,
                "weight": 20,
                "herbs": ["elder_leaves", "juniper"],
                "relationships": [
                    {
                        "cats_to": ["patrol"],
                        "cats_from": ["patrol"],
                        "mutual": false,
                        "values": ["platonic", "respect"],
                        "amount": 10
                    },
                    {
                        "cats_to": ["patrol"],
                        "cats_from": ["patrol"],
                        "mutual": false,
                        "values": ["dislike"],
                        "amount": -10
                    }
                ]
            },
            {
                "text": "The tree, growing in a sheltered spot without huge amounts of wind, has branches that extend a mere whisker-length above the ground. The gathering is simple, today, warmed by the greenleaf sun. It makes the patrol an easy mission, with the cats taking the opportunity to hang out and socialise as much as gather herbs.",
                "exp": 10,
                "weight": 5,
                "herbs": ["many_herbs", "elder_leaves", "juniper"],
                "relationships": [
                    {
                        "cats_to": ["patrol"],
                        "cats_from": ["patrol"],
                        "mutual": false,
                        "values": ["platonic", "respect"],
                        "amount": 10
                    },
                    {
                        "cats_to": ["patrol"],
                        "cats_from": ["patrol"],
                        "mutual": false,
                        "values": ["dislike"],
                        "amount": -10
                    }
                ]
            },
            {
                "text": "s_c has managed to discover, with time and experience, that elder leaf picking is actually better handled by chewing off several low hanging, thin branches, and carting those back to camp instead. With so many assistants they can bring a truely massive haul home, where the rest of the patrol helps them strip the leaves and carefully store them.",
                "exp": 10,
                "weight": 20,
                "stat_skill": ["SENSE,2"],
                "herbs": ["many_herbs", "elder_leaves", "juniper"],
                "relationships": [
                    {
                        "cats_to": ["patrol"],
                        "cats_from": ["patrol"],
                        "mutual": false,
                        "values": ["platonic", "respect"],
                        "amount": 10
                    },
                    {
                        "cats_to": ["patrol"],
                        "cats_from": ["patrol"],
                        "mutual": false,
                        "values": ["dislike"],
                        "amount": -10
                    }
                ]
            }
        ],
        "fail_outcomes": [
            {
                "text": "Unfortunately, the elder tree p_l has picked out seems to have a bug infestation of some kind, and p_l doesn't want to use these tattered, diseased-looking leaves.",
                "exp": 0,
                "weight": 20,
                "relationships": [
                    {
                        "cats_to": ["patrol"],
                        "cats_from": ["patrol"],
                        "mutual": false,
                        "values": ["platonic", "respect"],
                        "amount": -10
                    },
                    {
                        "cats_to": ["patrol"],
                        "cats_from": ["patrol"],
                        "mutual": false,
                        "values": ["dislike"],
                        "amount": 10
                    }
                ]
            },
            {
                "text": "r_c, reaching out just a little too far to try and grab a branch of elder while balanced on another, loses their balance and tumbles to the ground.",
                "exp": 0,
                "weight": 10,
                "injury": [
                    {
                        "cats": ["r_c"],
                        "injuries": ["minor_injury"],
                        "scars": []
                    }
                ],
                "relationships": [
                    {
                        "cats_to": ["patrol"],
                        "cats_from": ["patrol"],
                        "mutual": false,
                        "values": ["platonic", "respect"],
                        "amount": -10
                    },
                    {
                        "cats_to": ["patrol"],
                        "cats_from": ["patrol"],
                        "mutual": false,
                        "values": ["dislike"],
                        "amount": 10
                    }
                ]
            }
        ]
    },
    {
        "patrol_id": "mtn_med_gatheringgoldenrod_greenleaf1",
        "biome": ["mountainous"],
        "season": ["greenleaf"],
        "types": ["herb_gathering"],
        "tags": [],
        "patrol_art": "gen_med_gatheringgoldenrod_greenleaf1",
        "min_cats": 1,
        "max_cats": 1,
        "min_max_status": {
            "healer cats": [1, 6]
        },
        "weight": 20,
        "intro_text": "Greenleaf is truly the best time of year to be a medicine cat, with the world so full of flowers and green growth. p_l heads out to gather fresh goldenrod for the stores. If lucky is on their side, there might be some marigold they can add to their storages as well.",
        "decline_text": "They have second thoughts about leaving their patients behind, and decide to go another day.",
        "chance_of_success": 70,
        "success_outcomes": [
            {
                "text": "The many stems of goldenrod surround p_l as they work, snipping off stems and clumps of tiny yellow flowers to bring back to c_n's herb stores. Their delight grows at seeing how much they collected, and it grows stronger still when they are able to carefully pluck some marigold as well, which they had made sure not to get their hopes up of finding. Perhaps StarClan is being kind this season.",
                "exp": 10,
                "weight": 20,
                "herbs": ["goldenrod", "marigold"]
            },
            {
                "text": "The bushes have responded to the sun's call with great enthusiasm, exploding outward in chaotic growth. p_l finds it heartening, seeing the goldenrod fight its own territorial battles against the plants next to it, and the marigold carefully peeking its way out from beneath the thicket. It, too, has been blooming. Neither of these plants will miss the stems and flowers p_l takes.",
                "exp": 10,
                "weight": 5,
                "herbs": ["many_herbs", "goldenrod", "marigold"]
            },
            {
                "text": "s_c has a good eye for these things, and snips off the best and most lush goldenrod and marigold petals to take back for the Clan's stores.",
                "exp": 10,
                "weight": 20,
                "stat_skill": ["SENSE,2"],
                "herbs": ["many_herbs", "goldenrod", "marigold"]
            }
        ],
        "fail_outcomes": [
            {
                "text": "p_l is distracted today, and it affects their work. The patrol is unsuccessful.",
                "exp": 0,
                "weight": 20
            }
        ]
    },
    {
        "patrol_id": "mtn_med_gatheringgoldenrod_greenleaf2",
        "biome": ["mountainous"],
        "season": ["greenleaf"],
        "types": ["herb_gathering"],
        "tags": [],
        "patrol_art": "med_general_intro",
        "min_cats": 2,
        "max_cats": 2,
        "min_max_status": {
            "medicine cat": [1, 6],
            "medicine cat apprentice": [1, 6],
            "healer cats": [1, 6]
        },
        "weight": 20,
        "intro_text": "Greenleaf is truly the best time of year to be a medicine cat, with the world so full of flowers and green growth. p_l heads out to gather fresh goldenrod for the stores with app1.",
        "decline_text": "They have second thoughts leaving their patients behind, especially with them also bringing their apprentice, and decide to go another day.",
        "chance_of_success": 70,
        "success_outcomes": [
            {
                "text": "Many stems of goldenrod and marigold surround p_l as they work, snipping stems and yellow clumps of tiny flowers to bring back to c_n's herb stores. app1 and p_l occasionally exchange quiet meows as they work, contact calls reassuring each other that they're both still there amid the towering goldenrod.",
                "exp": 20,
                "weight": 20,
                "herbs": ["goldenrod", "marigold"],
                "relationships": [
                    {
                        "cats_to": ["patrol"],
                        "cats_from": ["patrol"],
                        "mutual": false,
                        "values": ["platonic", "respect", "comfort", "trust"],
                        "amount": 10
                    },
                    {
                        "cats_to": ["patrol"],
                        "cats_from": ["patrol"],
                        "mutual": false,
                        "values": ["dislike"],
                        "amount": -10
                    }
                ]
            },
            {
                "text": "The bushes have responded to the sun's call with great enthusiasm, exploding outward in chaotic growth. p_l finds it heartening, seeing the goldenrod fight its own territorial battles against the marigold next to it, bursting with health. Neither will miss the stems and flowers p_l and app1 take.",
                "exp": 20,
                "weight": 5,
                "herbs": ["many_herbs", "goldenrod", "marigold"],
                "relationships": [
                    {
                        "cats_to": ["patrol"],
                        "cats_from": ["patrol"],
                        "mutual": false,
                        "values": ["platonic", "respect", "comfort", "trust"],
                        "amount": 10
                    },
                    {
                        "cats_to": ["patrol"],
                        "cats_from": ["patrol"],
                        "mutual": false,
                        "values": ["dislike"],
                        "amount": -10
                    }
                ]
            },
            {
                "text": "s_c has a good eye for these things, and snips off the best and most lush goldenrod, and the odd marigold, to take back for the Clan's stores. As they do, they instruct app1 in how to judge the quality of each stem. Each plant will contain both ideal and bad examples, either of which could be harvested, and it's important app1 has this knowledge, too.",
                "exp": 20,
                "weight": 20,
                "stat_skill": ["SENSE,2"],
                "herbs": ["many_herbs", "goldenrod", "marigold"],
                "relationships": [
                    {
                        "cats_to": ["patrol"],
                        "cats_from": ["patrol"],
                        "mutual": false,
                        "values": ["platonic", "respect", "comfort", "trust"],
                        "amount": 10
                    },
                    {
                        "cats_to": ["patrol"],
                        "cats_from": ["patrol"],
                        "mutual": false,
                        "values": ["dislike"],
                        "amount": -10
                    }
                ]
            }
        ],
        "fail_outcomes": [
            {
                "text": "p_l is distracted today, and it affects their work. The patrol is unsuccessful, and app1 looks up at them with disappointment.",
                "exp": 0,
                "weight": 20,
                "relationships": [
                    {
                        "cats_to": ["patrol"],
                        "cats_from": ["patrol"],
                        "mutual": false,
                        "values": ["platonic", "respect", "comfort", "trust"],
                        "amount": -10
                    },
                    {
                        "cats_to": ["patrol"],
                        "cats_from": ["patrol"],
                        "mutual": false,
                        "values": ["dislike"],
                        "amount": 10
                    }
                ]
            }
        ]
    },
    {
        "patrol_id": "mtn_med_gatheringgoldenrod_greenleaf3",
        "biome": ["mountainous"],
        "season": ["greenleaf"],
        "types": ["herb_gathering"],
        "tags": [],
        "patrol_art": "med_general_intro",
        "min_cats": 3,
        "max_cats": 6,
        "min_max_status": {
            "healer cats": [1, 6],
            "normal adult": [1, 6]
        },
        "weight": 20,
        "intro_text": "Greenleaf is truly the best time of year to be a medicine cat, with the world so full of flowers and green growth. p_l heads out to gather fresh goldenrod for the stores with a patrol of their Clanmates to assist them.",
        "decline_text": "They're stopped before they leave camp - these warriors are needed elsewhere. p_l's expedition will have to wait.",
        "chance_of_success": 30,
        "success_outcomes": [
            {
                "text": "The many stems of goldenrod surround p_l as they work, snipping off stems and clumps of tiny yellow flowers to bring back to c_n's herb stores. The patrol chats as they work, exchanging gossip and news as the smell of cut stems wreathes around them.",
                "exp": 10,
                "weight": 20,
                "herbs": ["goldenrod", "marigold"],
                "relationships": [
                    {
                        "cats_to": ["p_l"],
                        "cats_from": ["patrol"],
                        "mutual": false,
                        "values": ["platonic", "respect"],
                        "amount": 10
                    },
                    {
                        "cats_to": ["p_l"],
                        "cats_from": ["patrol"],
                        "mutual": false,
                        "values": ["dislike"],
                        "amount": -10
                    }
                ]
            },
            {
                "text": "The bushes have responded to the sun's call with great enthusiasm, exploding outward in chaotic growth. p_l finds it heartening, seeing the goldenrod fight its own territorial battles against the marigold next to it, bursting with health. Neither will miss the stems and flowers p_l takes.",
                "exp": 10,
                "weight": 5,
                "herbs": ["many_herbs", "goldenrod", "marigold"],
                "relationships": [
                    {
                        "cats_to": ["p_l"],
                        "cats_from": ["patrol"],
                        "mutual": false,
                        "values": ["platonic", "respect"],
                        "amount": 10
                    },
                    {
                        "cats_to": ["p_l"],
                        "cats_from": ["patrol"],
                        "mutual": false,
                        "values": ["dislike"],
                        "amount": -10
                    }
                ]
            },
            {
                "text": "s_c has a good eye for these things, and snips off the best and most lush goldenrod, and the odd marigold, to take back for the Clan's stores. They control what is harvested, while their team works to efficiently carry the herb back to camp, deferring to s_c's expertise.",
                "exp": 10,
                "weight": 20,
                "stat_skill": ["SENSE,2"],
                "herbs": ["many_herbs", "goldenrod", "marigold"],
                "relationships": [
                    {
                        "cats_to": ["p_l"],
                        "cats_from": ["patrol"],
                        "mutual": false,
                        "values": ["platonic", "respect"],
                        "amount": 10
                    },
                    {
                        "cats_to": ["p_l"],
                        "cats_from": ["patrol"],
                        "mutual": false,
                        "values": ["dislike"],
                        "amount": -10
                    }
                ]
            }
        ],
        "fail_outcomes": [
            {
                "text": "p_l is distracted today, and it affects their work. The patrol is unsuccessful, and the cats snappy with each other.",
                "exp": 0,
                "weight": 20,
                "relationships": [
                    {
                        "cats_to": ["p_l"],
                        "cats_from": ["patrol"],
                        "mutual": false,
                        "values": ["platonic", "respect"],
                        "amount": -10
                    },
                    {
                        "cats_to": ["p_l"],
                        "cats_from": ["patrol"],
                        "mutual": false,
                        "values": ["dislike"],
                        "amount": 10
                    }
                ]
            }
        ]
    },
    {
        "patrol_id": "mtn_med_gatheringjuniper_greenleaf1",
        "biome": ["mountainous"],
        "season": ["greenleaf"],
        "types": ["herb_gathering"],
        "tags": [],
        "patrol_art": "med_general_intro",
        "min_cats": 1,
        "max_cats": 1,
        "min_max_status": {
            "healer cats": [1, 6]
        },
        "weight": 20,
        "intro_text": "p_l heads out to find a juniper tree, wanting to restock on its needles.",
        "decline_text": "They have second thoughts about leaving their patients behind, and decide to go another day.",
        "chance_of_success": 70,
        "success_outcomes": [
            {
                "text": "p_l finds a healthy-looking juniper tree and collects a decent amount of needles from it with minimum fuss. As they pad home, p_l decides to climb a young oak in search of the valuable herb.",
                "exp": 10,
                "weight": 20,
                "herbs": ["oak_leaves", "juniper"]
            },
            {
                "text": "Juniper needles have so many uses. Calming minds, easing breath, soothing bellies, as a traveling herb... really, p_l will always feel better having a good store of the stuff, and this patrol has been very successful - including an unexpected mouthful of oak leaves from a newly fallen branch after the recent greenleaf storms.",
                "exp": 10,
                "weight": 5,
                "herbs": ["many_herbs", "oak_leaves", "juniper"]
            },
            {
                "text": "s_c trots off to a good juniper tree, hopping onto a low branch to harvest its needles. From their vantage point, they are able to reach a low oak branch with a collection of large, deep green oak leaves. They take the opportunity to gather a pawful.",
                "exp": 10,
                "weight": 20,
                "stat_skill": ["SENSE,2"],
                "herbs": ["many_herbs", "oak_leaves", "juniper"]
            }
        ],
        "fail_outcomes": [
            {
                "text": "p_l seems to have forgotten where to find a juniper tree, much to their own embarrassment.",
                "exp": 0,
                "weight": 20
            }
        ]
    },
    {
        "patrol_id": "mtn_med_gatheringjuniper_greenleaf2",
        "biome": ["mountainous"],
        "season": ["greenleaf"],
        "types": ["herb_gathering"],
        "tags": [],
        "patrol_art": "med_general_intro",
        "min_cats": 2,
        "max_cats": 2,
        "min_max_status": {
            "medicine cat": [1, 6],
            "medicine cat apprentice": [1, 6],
            "healer cats": [1, 6]
        },
        "weight": 20,
        "intro_text": "p_l heads out to find a juniper tree, wanting to restock on its needles. It's also a good opportunity for app1 to learn more about the plant.",
        "decline_text": "They have second thoughts leaving their patients behind, especially with them also bringing their apprentice, and decide to go another day.",
        "chance_of_success": 70,
        "success_outcomes": [
            {
                "text": "p_l and app1 find a healthy-looking juniper tree and collects a decent amount of needles from it with minimum fuss. As they pad home,, p_l remembers that oak leaf stores have gotten low. They decide to climb a young oak in search of the valuable herb, whilst app1 looks on worriedly shards of bark showering down on their pelt.",
                "exp": 20,
                "weight": 20,
                "herbs": ["oak_leaves", "juniper"],
                "relationships": [
                    {
                        "cats_to": ["patrol"],
                        "cats_from": ["patrol"],
                        "mutual": false,
                        "values": ["platonic", "respect", "comfort", "trust"],
                        "amount": 10
                    },
                    {
                        "cats_to": ["patrol"],
                        "cats_from": ["patrol"],
                        "mutual": false,
                        "values": ["dislike"],
                        "amount": -10
                    }
                ]
            },
            {
                "text": "Juniper needles have so many uses. Calming minds, easing breath, soothing bellies, as a traveling herb... really, p_l will always feel better having a good store of the stuff, and this patrol has been very successful - including an unexpected mouthful of oak leaves from a newly fallen branch after the recent greenleaf storms. They make sure to send app1 off with both heaps of praise and a little sprig of juniper, to bring its pleasant scent to their nest.",
                "exp": 20,
                "weight": 5,
                "herbs": ["many_herbs", "oak_leaves", "juniper"],
                "relationships": [
                    {
                        "cats_to": ["patrol"],
                        "cats_from": ["patrol"],
                        "mutual": false,
                        "values": ["platonic", "respect", "comfort", "trust"],
                        "amount": 10
                    },
                    {
                        "cats_to": ["patrol"],
                        "cats_from": ["patrol"],
                        "mutual": false,
                        "values": ["dislike"],
                        "amount": -10
                    }
                ]
            },
            {
                "text": "s_c trots off to a good juniper tree, hopping onto a low branch to harvest its needles. From their vantage point, they are able to reach a low oak branch with a collection of large, deep green oak leaves. They take the opportunity to gather a pawful. As they work, they chat to app1 about juniper's calming effects and the importance of oak leaves in curing deadly infections. Juniper is one of the few herbs their Clanmates compete to go on patrols to help collect, everyone likes the scent.",
                "exp": 20,
                "weight": 20,
                "stat_skill": ["SENSE,2"],
                "herbs": ["many_herbs", "oak_leaves", "juniper"],
                "relationships": [
                    {
                        "cats_to": ["patrol"],
                        "cats_from": ["patrol"],
                        "mutual": false,
                        "values": ["platonic", "respect", "comfort", "trust"],
                        "amount": 10
                    },
                    {
                        "cats_to": ["patrol"],
                        "cats_from": ["patrol"],
                        "mutual": false,
                        "values": ["dislike"],
                        "amount": -10
                    }
                ]
            }
        ],
        "fail_outcomes": [
            {
                "text": "p_l seems to have forgotten where to find a juniper tree, much to their own embarrassment and app1's shock.",
                "exp": 0,
                "weight": 20,
                "relationships": [
                    {
                        "cats_to": ["patrol"],
                        "cats_from": ["patrol"],
                        "mutual": false,
                        "values": ["platonic", "respect", "comfort", "trust"],
                        "amount": -10
                    },
                    {
                        "cats_to": ["patrol"],
                        "cats_from": ["patrol"],
                        "mutual": false,
                        "values": ["dislike"],
                        "amount": 10
                    }
                ]
            }
        ]
    },
    {
        "patrol_id": "mtn_med_gatheringjuniper_greenleaf3",
        "biome": ["mountainous"],
        "season": ["greenleaf"],
        "types": ["herb_gathering"],
        "tags": [],
        "patrol_art": "med_general_intro",
        "min_cats": 3,
        "max_cats": 6,
        "min_max_status": {
            "healer cats": [1, 6],
            "normal adult": [1, 6]
        },
        "weight": 20,
        "intro_text": "p_l heads out to find a juniper tree, wanting to restock on its needles. Some of their Clanmates volunteer to come with them, hoping to keep a few pleasantly smelling needles for scenting their own nests, though they'll have to be careful about placing them so the needles don't spike anyone.",
        "decline_text": "They're stopped before they leave camp - these warriors are needed elsewhere. p_l's expedition will have to wait.",
        "chance_of_success": 30,
        "success_outcomes": [
            {
                "text": "The patrol finds a healthy-looking juniper tree and collects a decent amount of needles from it with minimum fuss. As they pad home, p_l remembers that oak leaf stores have gotten low. One of the warriors offers to climb a young oak in search of the valuable herb.",
                "exp": 10,
                "weight": 20,
                "herbs": ["oak_leaves", "juniper"],
                "relationships": [
                    {
                        "cats_to": ["patrol"],
                        "cats_from": ["patrol"],
                        "mutual": false,
                        "values": ["platonic", "respect"],
                        "amount": 10
                    },
                    {
                        "cats_to": ["patrol"],
                        "cats_from": ["patrol"],
                        "mutual": false,
                        "values": ["dislike"],
                        "amount": -10
                    }
                ]
            },
            {
                "text": "Juniper needles have so many uses. Calming minds, easing breath, soothing bellies, as a traveling herb... really, p_l will always feel better having a good store of the stuff, and this patrol has been very successful - including an unexpected mouthful of oak leaves from a newly fallen branch after the recent greenleaf storms.",
                "exp": 10,
                "weight": 5,
                "herbs": ["many_herbs", "oak_leaves", "juniper"],
                "relationships": [
                    {
                        "cats_to": ["patrol"],
                        "cats_from": ["patrol"],
                        "mutual": false,
                        "values": ["platonic", "respect"],
                        "amount": 10
                    },
                    {
                        "cats_to": ["patrol"],
                        "cats_from": ["patrol"],
                        "mutual": false,
                        "values": ["dislike"],
                        "amount": -10
                    }
                ]
            },
            {
                "text": "s_c trots off to a good juniper tree, hopping onto a low branch to harvest its needles. From their vantage point, they are able to reach a low oak branch with a collection of large, deep green oak leaves. They take the opportunity to gather a pawful. Their patrol follows their lead, pulling twigs off, although a couple times s_c does need to remind them that the carpet of dead needles on the ground wouldn't be useful for the herb stores.",
                "exp": 10,
                "weight": 20,
                "stat_skill": ["SENSE,2"],
                "herbs": ["many_herbs", "oak_leaves", "juniper"],
                "relationships": [
                    {
                        "cats_to": ["patrol"],
                        "cats_from": ["patrol"],
                        "mutual": false,
                        "values": ["platonic", "respect"],
                        "amount": 10
                    },
                    {
                        "cats_to": ["patrol"],
                        "cats_from": ["patrol"],
                        "mutual": false,
                        "values": ["dislike"],
                        "amount": -10
                    }
                ]
            }
        ],
        "fail_outcomes": [
            {
                "text": "The warriors are full of complaints about the sharp juniper needles spiking their poor widdle noses, and eventually a mildly disgusted p_l calls off the herb gathering patrol.",
                "exp": 0,
                "weight": 20,
                "relationships": [
                    {
                        "cats_to": ["patrol"],
                        "cats_from": ["patrol"],
                        "mutual": false,
                        "values": ["platonic", "respect"],
                        "amount": -10
                    },
                    {
                        "cats_to": ["patrol"],
                        "cats_from": ["patrol"],
                        "mutual": false,
                        "values": ["dislike"],
                        "amount": 10
                    }
                ]
            }
        ]
    },
    {
        "patrol_id": "mtn_med_gatheringlungwort_greenleaf1",
        "biome": ["mountainous"],
        "season": ["greenleaf"],
        "types": ["herb_gathering"],
        "tags": [],
        "patrol_art": "gen_med_gatheringlungwort_app",
        "min_cats": 2,
        "max_cats": 2,
        "min_max_status": {
            "apprentice": [-1, -1],
            "medicine cat": [1, 6],
            "medicine cat apprentice": [1, 6],
            "healer cats": [1, 6],
            "normal adult": [-1, -1]
        },
        "weight": 20,
        "intro_text": "p_l and app1 head out for lungwort, with p_l starting a lesson on the value of this rare herb for treating yellowcough.",
        "decline_text": "A cat grabs p_l's attention before they can leave. p_l heaves a sigh - the expedition is delayed for another time.",
        "chance_of_success": 30,
        "success_outcomes": [
            {
                "text": "It takes them all day, but eventually, finally, p_l spots the speckled leaves they've been looking for, so crucial to harvest while the growing season is upon them. For just a second, they feel the weight of their responsibilities lift, and they let out a yowl and stop to play with app1.",
                "exp": 20,
                "weight": 20,
                "herbs": ["lungwort"],
                "relationships": [
                    {
                        "cats_to": ["patrol"],
                        "cats_from": ["patrol"],
                        "mutual": false,
                        "values": ["respect", "comfort", "trust"],
                        "amount": 5
                    },
                    {
                        "cats_to": ["patrol"],
                        "cats_from": ["patrol"],
                        "mutual": false,
                        "values": ["dislike"],
                        "amount": -5
                    }
                ]
            },
            {
                "text": "app1 listens intently as the hours drift slowly by in their intense search, and then finally spots a bush with leaves sprinkled with white. It's lungwort! p_l showers them with praise, app1 feeling like they could burst with pride over their accomplishment.",
                "exp": 20,
                "weight": 5,
                "herbs": ["lungwort"],
                "relationships": [
                    {
                        "cats_to": ["patrol"],
                        "cats_from": ["patrol"],
                        "mutual": false,
                        "values": ["respect", "comfort", "trust"],
                        "amount": 5
                    },
                    {
                        "cats_to": ["patrol"],
                        "cats_from": ["patrol"],
                        "mutual": false,
                        "values": ["dislike"],
                        "amount": -5
                    }
                ]
            },
            {
                "text": "It takes all of s_c's considerable talent for such things to hunt down the lungwort within their borders, the medicine cats visiting each likely nook and cranny in a carefully planned search pattern until, finally, those telltale speckled leaves are found.",
                "exp": 20,
                "weight": 20,
                "stat_skill": ["SENSE,2", "CLEVER,3"],
                "can_have_stat": ["adult"],
                "herbs": ["lungwort"],
                "relationships": [
                    {
                        "cats_to": ["patrol"],
                        "cats_from": ["patrol"],
                        "mutual": false,
                        "values": ["respect", "comfort", "trust"],
                        "amount": 5
                    },
                    {
                        "cats_to": ["patrol"],
                        "cats_from": ["patrol"],
                        "mutual": false,
                        "values": ["dislike"],
                        "amount": -5
                    }
                ]
            },
            {
                "text": "Night falls, and still s_c insists they keep going. Lungwort is the only reliable cure for yellowcough, and they just can't let c_n go without. Exhausted, but determined, the medicine cats persist patiently until they finally find the precious, speckled leaves.",
                "exp": 20,
                "weight": 20,
                "stat_trait": ["patient"],
                "can_have_stat": ["adult"],
                "herbs": ["lungwort"],
                "relationships": [
                    {
                        "cats_to": ["patrol"],
                        "cats_from": ["patrol"],
                        "mutual": false,
                        "values": ["respect", "comfort", "trust"],
                        "amount": 5
                    },
                    {
                        "cats_to": ["patrol"],
                        "cats_from": ["patrol"],
                        "mutual": false,
                        "values": ["dislike"],
                        "amount": -5
                    }
                ]
            }
        ],
        "fail_outcomes": [
            {
                "text": "Not only do they not find anything, app1 seems to not be taking in a single thing p_l tries to teach, and by the time they're back at camp p_l wants to screech.",
                "exp": 0,
                "weight": 20,
                "relationships": [
                    {
                        "cats_to": ["patrol"],
                        "cats_from": ["patrol"],
                        "mutual": false,
                        "values": ["respect", "comfort", "trust"],
                        "amount": -5
                    },
                    {
                        "cats_to": ["patrol"],
                        "cats_from": ["patrol"],
                        "mutual": false,
                        "values": ["dislike"],
                        "amount": 5
                    }
                ]
            }
        ]
    },
    {
        "patrol_id": "mtn_med_gatheringlungwort_greenleaf2",
        "biome": ["mountainous"],
        "season": ["greenleaf"],
        "types": ["herb_gathering"],
        "tags": [],
        "patrol_art": "gen_med_gatheringlungwort",
        "min_cats": 1,
        "max_cats": 1,
        "min_max_status": {
            "healer cats": [1, 6],
            "all apprentices": [-1, -1]
        },
        "weight": 20,
        "intro_text": "p_l is on a mission to find lungwort now that greenleaf is here. As the only reliable cure for yellowcough, they're determined that c_n stock up on it.",
        "decline_text": "A cat grabs p_l's attention before they can leave camp.",
        "chance_of_success": 30,
        "success_outcomes": [
            {
                "text": "It takes them all day, but eventually, finally, p_l spots the speckled leaves they've been looking for, so crucial to harvest while the growing season is upon them. For just a second, they feel the weight of their responsibilities lift, the strength of that relief catching them off guard.",
                "exp": 20,
                "weight": 20,
                "herbs": ["lungwort"],
                "relationships": [
                    {
                        "cats_to": ["patrol"],
                        "cats_from": ["clan"],
                        "mutual": false,
                        "values": ["respect"],
                        "amount": 5
                    }
                ]
            },
            {
                "text": "Not only is the lungwort intact and growing nicely, but there's also a nice patch of plantain growing just nearby. Frustratingly, p_l doesn't have the capacity to cart everything back to camp, but they stick the location in their mind as a place to return to.",
                "exp": 20,
                "weight": 5,
                "herbs": ["lungwort"],
                "relationships": [
                    {
                        "cats_to": ["patrol"],
                        "cats_from": ["clan"],
                        "mutual": false,
                        "values": ["respect"],
                        "amount": 5
                    }
                ]
            },
            {
                "text": "It takes all of s_c's considerable talent for such things to hunt down the lungwort within their borders, the medicine cat visiting each likely nook and cranny in a carefully planned search pattern until, finally, those telltale speckled leaves are found.",
                "exp": 20,
                "weight": 20,
                "stat_skill": ["SENSE,2", "CLEVER,3"],
                "herbs": ["lungwort"],
                "relationships": [
                    {
                        "cats_to": ["patrol"],
                        "cats_from": ["clan"],
                        "mutual": false,
                        "values": ["respect"],
                        "amount": 5
                    }
                ]
            },
            {
                "text": "Night falls, but still s_c insistently keeps going - they just can't let c_n go without. Exhausted, but determined, the medicine cat persists patiently until they find the precious, speckled leaves.",
                "exp": 20,
                "weight": 20,
                "stat_trait": ["patient"],
                "herbs": ["lungwort"],
                "relationships": [
                    {
                        "cats_to": ["patrol"],
                        "cats_from": ["clan"],
                        "mutual": false,
                        "values": ["respect"],
                        "amount": 5
                    }
                ]
            }
        ],
        "fail_outcomes": [
            {
                "text": "p_l searches until their pawpads are sore and {PRONOUN/p_l/poss} muscles exhausted, but can't find lungwort anywhere. {PRONOUN/p_l/subject/CAP} return to camp disappointed, but determined to try again. It's simply too important to not keep a good supply of.",
                "exp": 0,
                "weight": 10,
                "injury": [
                    {
                        "cats": ["r_c"],
                        "injuries": ["sore"],
                        "scars": []
                    }
                ],
                "relationships": [
                    {
                        "cats_to": ["patrol"],
                        "cats_from": ["clan"],
                        "mutual": false,
                        "values": ["respect"],
                        "amount": -5
                    }
                ]
            }
        ]
    },
    {
        "patrol_id": "mtn_med_gatheringlungwort_greenleaf3",
        "biome": ["mountainous"],
        "season": ["greenleaf"],
        "types": ["herb_gathering"],
        "tags": [],
        "patrol_art": "gen_med_gatheringlungwort",
        "min_cats": 2,
        "max_cats": 3,
        "min_max_status": {
            "medicine cat": [1, 6],
            "healer cats": [1, 6],
            "normal adult": [1, 6]
        },
        "weight": 20,
        "intro_text": "p_l is on a mission to find lungwort now that greenleaf is here. As the only reliable cure for yellowcough, they're determined that c_n won't run out of it. They take along a warrior escort to help.",
        "decline_text": "A cat grabs p_l's attention before they can leave.",
        "chance_of_success": 30,
        "success_outcomes": [
            {
                "text": "It takes them all day, but eventually, finally, p_l spots the speckled leaves they've been looking for, so crucial to harvest while the growing season is upon them. For just a second, they feel the weight of their responsibilities lift, the strength of that relief catching them off guard.",
                "exp": 20,
                "weight": 20,
                "herbs": ["lungwort"],
                "relationships": [
                    {
                        "cats_to": ["patrol"],
                        "cats_from": ["patrol"],
                        "mutual": false,
                        "values": ["dislike"],
                        "amount": -5
                    }
                ]
            },
            {
                "text": "Not only is the lungwort intact and growing nicely, but there's also a nice patch of plantain growing just nearby. p_l loads up their mostly-obliging escort and carries the extensive harvest home, tail waving jollily with their good mood.",
                "exp": 20,
                "weight": 5,
                "herbs": ["lungwort"],
                "relationships": [
                    {
                        "cats_to": ["patrol"],
                        "cats_from": ["patrol"],
                        "mutual": false,
                        "values": ["dislike"],
                        "amount": -5
                    }
                ]
            },
            {
                "text": "It takes all of s_c's considerable talent for such things to hunt down the lungwort within their borders, the medicine cat visiting each likely nook and cranny in a carefully planned search pattern until, finally, those telltale speckled leaves are found.",
                "exp": 20,
                "weight": 20,
                "stat_skill": ["SENSE,2", "CLEVER,3"],
                "can_have_stat": ["r_c"],
                "herbs": ["lungwort"],
                "relationships": [
                    {
                        "cats_to": ["patrol"],
                        "cats_from": ["patrol"],
                        "mutual": false,
                        "values": ["dislike"],
                        "amount": -5
                    }
                ]
            },
            {
                "text": "Night falls, but still s_c insistently keeps going - they just can't let c_n go without. Exhausted, but determined, the medicine cat persists patiently until they find the precious, speckled leaves.",
                "exp": 20,
                "weight": 20,
                "stat_trait": ["patient"],
                "can_have_stat": ["r_c"],
                "herbs": ["lungwort"],
                "relationships": [
                    {
                        "cats_to": ["patrol"],
                        "cats_from": ["patrol"],
                        "mutual": false,
                        "values": ["dislike"],
                        "amount": -5
                    }
                ]
            }
        ],
        "fail_outcomes": [
            {
                "text": "By the time they give up and return to camp, p_l is approaching the explosion point with s_c. They've gotten in the way, questioned the use of the gathering mission, and in general been utterly obnoxious today.",
                "exp": 0,
                "weight": 20,
                "stat_trait": ["troublesome", "childish"],
                "can_have_stat": ["r_c"],
                "relationships": [
                    {
                        "cats_to": ["patrol"],
                        "cats_from": ["patrol"],
                        "mutual": false,
                        "values": ["dislike"],
                        "amount": 5
                    }
                ]
            },
            {
                "text": "The cats search and search until their pawpads are sore and their muscles exhausted, but they just can't find lungwort anywhere. p_l returns to camp disappointed, but determined to try again. It's simply too important to not keep a good supply of.",
                "exp": 0,
                "weight": 10,
                "injury": [
                    {
                        "cats": ["patrol"],
                        "injuries": ["sore"],
                        "scars": []
                    }
                ],
                "relationships": [
                    {
                        "cats_to": ["patrol"],
                        "cats_from": ["patrol"],
                        "mutual": false,
                        "values": ["dislike"],
                        "amount": 5
                    }
                ]
            }
        ]
    },
    {
        "patrol_id": "mtn_med_gatheringmallow_greenleaf1",
        "biome": ["mountainous"],
        "season": ["greenleaf"],
        "types": ["herb_gathering"],
        "tags": [],
        "patrol_art": "med_general_intro",
        "min_cats": 1,
        "max_cats": 1,
        "min_max_status": {
            "healer cats": [1, 6]
        },
        "weight": 20,
        "intro_text": "Greenleaf is truly the best time of year to be a medicine cat, with the world so full of flowers and green growth. p_l heads out to gather fresh mallow for the stores.",
        "decline_text": "They have second thoughts about leaving their patients behind, and decide to go another day.",
        "chance_of_success": 70,
        "success_outcomes": [
            {
                "text": "The soft, rose-like scent of the mallow bushes drifts around p_l as they work, snipping off clumps of large fuzzy three-nubbed leaves and the occasional pink flower to be taken back to camp. Thankfully, another pink-flowered plant grows nearby and p_l had just begun to run out of betony.",
                "exp": 10,
                "weight": 20,
                "herbs": ["mallow", "betony"]
            },
            {
                "text": "It's always nice to harvest from a bush so big it will probably never even notice the leaves and flowers p_l takes. And just nearby, a betony plant is patiently waiting for its stems to be collected.",
                "exp": 10,
                "weight": 5,
                "herbs": ["many_herbs", "mallow", "betony"]
            },
            {
                "text": "s_c has a good eye for these things, finding an excellent patch of mallow with a tempting betony plant growing nearby.",
                "exp": 10,
                "weight": 20,
                "stat_skill": ["SENSE,2"],
                "herbs": ["many_herbs", "mallow", "betony"]
            }
        ],
        "fail_outcomes": [
            {
                "text": "p_l is distracted today, and it affects their work. The patrol is unsuccessful.",
                "exp": 0,
                "weight": 20
            }
        ]
    },
    {
        "patrol_id": "mtn_med_gatheringmallow_greenleaf2",
        "biome": ["mountainous"],
        "season": ["greenleaf"],
        "types": ["herb_gathering"],
        "tags": [],
        "patrol_art": "med_general_intro",
        "min_cats": 2,
        "max_cats": 2,
        "min_max_status": {
            "medicine cat": [1, 6],
            "medicine cat apprentice": [1, 6],
            "healer cats": [1, 6]
        },
        "weight": 20,
        "intro_text": "Greenleaf is truly the best time of year to be a medicine cat, with the world so full of flowers and green growth. p_l heads out to gather fresh mallow for the stores with app1.",
        "decline_text": "They have second thoughts leaving their patients behind, especially with them also bringing their apprentice, and decide to go another day.",
        "chance_of_success": 70,
        "success_outcomes": [
            {
                "text": "The soft, rose-like scent of the mallow bushes drifts around p_l and app1 as they work, snipping off clumps of large fuzzy three-nubbed leaves and the occasional pink flower to be taken back to camp. Thankfully, another pink-flowered plant grows nearby and p_l had just begun to run out of betony. Bees hum through the air, not trying to bother the medicine cats, and p_l points out where they think the hive might be to app1.",
                "exp": 20,
                "weight": 20,
                "herbs": ["mallow", "betony"],
                "relationships": [
                    {
                        "cats_to": ["patrol"],
                        "cats_from": ["patrol"],
                        "mutual": false,
                        "values": ["platonic", "respect", "comfort", "trust"],
                        "amount": 10
                    },
                    {
                        "cats_to": ["patrol"],
                        "cats_from": ["patrol"],
                        "mutual": false,
                        "values": ["dislike"],
                        "amount": -10
                    }
                ]
            },
            {
                "text": "It's always nice to harvest from a bush so big it will probably never even notice the leaves and flowers p_l takes  and just nearby a betony plant is patiently waiting for its stems to be collected. app1 carefully fixes the location in their mind, to return to next year.",
                "exp": 20,
                "weight": 5,
                "herbs": ["many_herbs", "mallow", "betony"],
                "relationships": [
                    {
                        "cats_to": ["patrol"],
                        "cats_from": ["patrol"],
                        "mutual": false,
                        "values": ["platonic", "respect", "comfort", "trust"],
                        "amount": 10
                    },
                    {
                        "cats_to": ["patrol"],
                        "cats_from": ["patrol"],
                        "mutual": false,
                        "values": ["dislike"],
                        "amount": -10
                    }
                ]
            },
            {
                "text": "s_c has a good eye for these things, finding an excellent patch of mallow with a tempting betony plant growing nearby. As they do, they instruct app1 in how to judge the quality of each stem. Each plant will contain both ideal and bad examples, either of which could be harvested, and it's important app1 has this knowledge, too.",
                "exp": 20,
                "weight": 20,
                "stat_skill": ["SENSE,2"],
                "herbs": ["many_herbs", "mallow", "betony"],
                "relationships": [
                    {
                        "cats_to": ["patrol"],
                        "cats_from": ["patrol"],
                        "mutual": false,
                        "values": ["platonic", "respect", "comfort", "trust"],
                        "amount": 10
                    },
                    {
                        "cats_to": ["patrol"],
                        "cats_from": ["patrol"],
                        "mutual": false,
                        "values": ["dislike"],
                        "amount": -10
                    }
                ]
            }
        ],
        "fail_outcomes": [
            {
                "text": "p_l is distracted today, and it affects their work. The patrol is unsuccessful, and app1 looks up at them with disappointment.",
                "exp": 0,
                "weight": 20,
                "relationships": [
                    {
                        "cats_to": ["patrol"],
                        "cats_from": ["patrol"],
                        "mutual": false,
                        "values": ["platonic", "respect", "comfort", "trust"],
                        "amount": -10
                    },
                    {
                        "cats_to": ["patrol"],
                        "cats_from": ["patrol"],
                        "mutual": false,
                        "values": ["dislike"],
                        "amount": 10
                    }
                ]
            }
        ]
    },
    {
        "patrol_id": "mtn_med_gatheringmallow_greenleaf3",
        "biome": ["mountainous"],
        "season": ["greenleaf"],
        "types": ["herb_gathering"],
        "tags": [],
        "patrol_art": "med_general_intro",
        "min_cats": 3,
        "max_cats": 6,
        "min_max_status": {
            "medicine cat": [1, 6],
            "healer cats": [1, 6],
            "normal adult": [1, 6]
        },
        "weight": 20,
        "intro_text": "Greenleaf is truly the best time of year to be a medicine cat, with the world so full of flowers and green growth. p_l heads out to gather fresh mallow for the stores with a patrol of their Clanmates to assist them.",
        "decline_text": "They're stopped before they leave camp - these warriors are needed elsewhere. p_l's expedition will have to wait.",
        "chance_of_success": 30,
        "success_outcomes": [
            {
                "text": "The soft, rose-like scent of the mallow bushes drifts around p_l as they work, snipping off clumps of large fuzzy three-nubbed leaves and the occasional pink flower to be taken back to camp. Thankfully, another pink-flowered plant grows nearby and p_l had just begun to run out of betony. The patrol chats as they work, exchanging gossip and news as the smell of cut stems grows around them.",
                "exp": 10,
                "weight": 20,
                "herbs": ["mallow", "betony"],
                "relationships": [
                    {
                        "cats_to": ["p_l"],
                        "cats_from": ["patrol"],
                        "mutual": false,
                        "values": ["platonic", "respect"],
                        "amount": 10
                    },
                    {
                        "cats_to": ["p_l"],
                        "cats_from": ["patrol"],
                        "mutual": false,
                        "values": ["dislike"],
                        "amount": -10
                    }
                ]
            },
            {
                "text": "It's always nice to harvest from a bush so big it will probably never even notice the leaves and flowers p_l takes , not even with an entire patrol helping them cart away mallow and just nearby a betony plant is patiently waiting for its stems to be collected.",
                "exp": 10,
                "weight": 5,
                "herbs": ["many_herbs", "mallow", "betony"],
                "relationships": [
                    {
                        "cats_to": ["p_l"],
                        "cats_from": ["patrol"],
                        "mutual": false,
                        "values": ["platonic", "respect"],
                        "amount": 10
                    },
                    {
                        "cats_to": ["p_l"],
                        "cats_from": ["patrol"],
                        "mutual": false,
                        "values": ["dislike"],
                        "amount": -10
                    }
                ]
            },
            {
                "text": "s_c has a good eye for these things, finding an excellent patch of mallow with a tempting betony plant growing nearby. They control what is harvested, while their team works to efficiently carry the herb back to camp, deferring to s_c's expertise.",
                "exp": 10,
                "weight": 20,
                "stat_skill": ["SENSE,2"],
                "herbs": ["many_herbs", "mallow", "betony"],
                "relationships": [
                    {
                        "cats_to": ["p_l"],
                        "cats_from": ["patrol"],
                        "mutual": false,
                        "values": ["platonic", "respect"],
                        "amount": 10
                    },
                    {
                        "cats_to": ["p_l"],
                        "cats_from": ["patrol"],
                        "mutual": false,
                        "values": ["dislike"],
                        "amount": -10
                    }
                ]
            }
        ],
        "fail_outcomes": [
            {
                "text": "p_l is distracted today, and it affects their work. The patrol is unsuccessful, and the cats snappy with each other.",
                "exp": 0,
                "weight": 20,
                "relationships": [
                    {
                        "cats_to": ["p_l"],
                        "cats_from": ["patrol"],
                        "mutual": false,
                        "values": ["platonic", "respect"],
                        "amount": -10
                    },
                    {
                        "cats_to": ["p_l"],
                        "cats_from": ["patrol"],
                        "mutual": false,
                        "values": ["dislike"],
                        "amount": 10
                    }
                ]
            }
        ]
    },
    {
        "patrol_id": "mtn_med_gatheringmarigold_greenleaf1",
        "biome": ["mountainous"],
        "season": ["greenleaf"],
        "types": ["herb_gathering"],
        "tags": [],
        "patrol_art": "med_general_intro",
        "min_cats": 1,
        "max_cats": 1,
        "min_max_status": {
            "healer cats": [1, 6]
        },
        "weight": 20,
        "intro_text": "More marigold would be useful, particularly with greenleaf in full swing. The season will bring the marigold to bloom, and the flowers are just as useful as the leaves to p_l, <i>and</i> extremely easy to spot from a distance.",
        "decline_text": "They have second thoughts about leaving their patients behind, and decide to go another day.",
        "chance_of_success": 70,
        "success_outcomes": [
            {
                "text": "The low-growing marigold creeps across the ground, spotted less by its strange leaves that look like they're pretending to be small fern fronds from a distance, and more by their explosively sunset-colored flowers. Nearby, a sharp scent indicates tansy must be growing.",
                "exp": 10,
                "weight": 20,
                "herbs": ["tansy", "marigold"]
            },
            {
                "text": "It stops infection, bleeding, <i>and</i> sore joints - why would any medicine cat ever want to risk running out of it? p_l brings back as much marigold as they can stuff into their mouth, and somehow manages to fit in a little tansy too.",
                "exp": 10,
                "weight": 5,
                "herbs": ["many_herbs", "tansy", "marigold"]
            },
            {
                "text": "s_c finds a patch of marigold, harvests its best leaves and flowers, somehow finds some tansy as well, and pads home, unaware of how much of their success rests on their talent for herb gathering.",
                "exp": 10,
                "weight": 20,
                "stat_skill": ["SENSE,2"],
                "herbs": ["many_herbs", "tansy", "marigold"]
            }
        ],
        "fail_outcomes": [
            {
                "text": "p_l is distracted today, and it affects their work. The patrol is unsuccessful.",
                "exp": 0,
                "weight": 20
            }
        ]
    },
    {
        "patrol_id": "mtn_med_gatheringmarigold_greenleaf2",
        "biome": ["mountainous"],
        "season": ["greenleaf"],
        "types": ["herb_gathering"],
        "tags": [],
        "patrol_art": "med_general_intro",
        "min_cats": 2,
        "max_cats": 2,
        "min_max_status": {
            "medicine cat": [1, 6],
            "medicine cat apprentice": [1, 6],
            "healer cats": [1, 6]
        },
        "weight": 20,
        "intro_text": "More marigold would be useful, particularly with greenleaf in full swing. The season will bring the marigold to bloom, and the flowers are just as useful as the leaves to p_l, <i>and</i> extremely easy to spot from a distance with app1.",
        "decline_text": "They have second thoughts leaving their patients behind, especially with them also bringing their apprentice, and decide to go another day.",
        "chance_of_success": 70,
        "success_outcomes": [
            {
                "text": "The low-growing marigold creeps across the ground, spotted less by its strange leaves that look like they're pretending to be small fern fronds from a distance, and more by their explosively sunset-colored flowers. Nearby, a sharp scent indicates tansy must be growing. Sure enough, app1 has no trouble identifying either of them.",
                "exp": 20,
                "weight": 20,
                "herbs": ["tansy", "marigold"],
                "relationships": [
                    {
                        "cats_to": ["patrol"],
                        "cats_from": ["patrol"],
                        "mutual": false,
                        "values": ["platonic", "respect", "comfort", "trust"],
                        "amount": 10
                    },
                    {
                        "cats_to": ["patrol"],
                        "cats_from": ["patrol"],
                        "mutual": false,
                        "values": ["dislike"],
                        "amount": -10
                    }
                ]
            },
            {
                "text": "It stops infection, bleeding, <i>and</i> sore joints - why would any medicine cat ever want to risk running out of it? p_l brings back as much marigold as they can stuff into their mouth, and somehow manages to fit in a little tansy too. app1 actually drops some of the leaves they carry on the way back to camp, a little over-ambitious with how much they can carry.",
                "exp": 20,
                "weight": 5,
                "herbs": ["many_herbs", "tansy", "marigold"],
                "relationships": [
                    {
                        "cats_to": ["patrol"],
                        "cats_from": ["patrol"],
                        "mutual": false,
                        "values": ["platonic", "respect", "comfort", "trust"],
                        "amount": 10
                    },
                    {
                        "cats_to": ["patrol"],
                        "cats_from": ["patrol"],
                        "mutual": false,
                        "values": ["dislike"],
                        "amount": -10
                    }
                ]
            },
            {
                "text": "s_c finds a patch of marigold, harvests its best leaves and flowers, somehow finds some tansy as well, and pads home, unaware of how much of their success rests on their talent for herb gathering. app1 watches, trying to soak up their skills.",
                "exp": 20,
                "weight": 20,
                "stat_skill": ["SENSE,2"],
                "herbs": ["many_herbs", "tansy", "marigold"],
                "relationships": [
                    {
                        "cats_to": ["patrol"],
                        "cats_from": ["patrol"],
                        "mutual": false,
                        "values": ["platonic", "respect", "comfort", "trust"],
                        "amount": 10
                    },
                    {
                        "cats_to": ["patrol"],
                        "cats_from": ["patrol"],
                        "mutual": false,
                        "values": ["dislike"],
                        "amount": -10
                    }
                ]
            }
        ],
        "fail_outcomes": [
            {
                "text": "p_l is distracted today, and it affects their work. The patrol is unsuccessful, and app1 looks up at them with disappointment.",
                "exp": 0,
                "weight": 20,
                "relationships": [
                    {
                        "cats_to": ["patrol"],
                        "cats_from": ["patrol"],
                        "mutual": false,
                        "values": ["platonic", "respect", "comfort", "trust"],
                        "amount": -10
                    },
                    {
                        "cats_to": ["patrol"],
                        "cats_from": ["patrol"],
                        "mutual": false,
                        "values": ["dislike"],
                        "amount": 10
                    }
                ]
            }
        ]
    },
    {
        "patrol_id": "mtn_med_gatheringmarigold_greenleaf3",
        "biome": ["mountainous"],
        "season": ["greenleaf"],
        "types": ["herb_gathering"],
        "tags": [],
        "patrol_art": "med_general_intro",
        "min_cats": 3,
        "max_cats": 6,
        "min_max_status": {
            "healer cats": [1, 6],
            "normal adult": [1, 6]
        },
        "weight": 20,
        "intro_text": "More marigold would be useful, particularly with greenleaf in full swing. The season will bring the marigold to bloom, and the flowers are just as useful as the leaves to p_l, <i>and</i> extremely easy to spot from a distance, especially with a patrol of their Clanmates to assist them.",
        "decline_text": "They're stopped before they leave camp - these warriors are needed elsewhere. p_l's expedition will have to wait.",
        "chance_of_success": 30,
        "success_outcomes": [
            {
                "text": "The low-growing marigold creeps across the ground, spotted less by its strange leaves that look like they're pretending to be small fern fronds from a distance, and more by their explosively sunset-colored flowers. Even the warriors understand how to identify marigold in full bloom. Nearby, a sharp scent indicates tansy must be growing.",
                "exp": 10,
                "weight": 20,
                "herbs": ["tansy", "marigold"],
                "relationships": [
                    {
                        "cats_to": ["p_l"],
                        "cats_from": ["patrol"],
                        "mutual": false,
                        "values": ["platonic", "respect"],
                        "amount": 10
                    },
                    {
                        "cats_to": ["p_l"],
                        "cats_from": ["patrol"],
                        "mutual": false,
                        "values": ["dislike"],
                        "amount": -10
                    }
                ]
            },
            {
                "text": "It stops infection, bleeding, <i>and</i> sore joints - why would any medicine cat ever want to risk running out of it? p_l brings back as much marigold as they can stuff into their mouth, and somehow manages to fit in a little tansy too. The warriors helping them don't understand the importance, but obligingly follow p_l's example.",
                "exp": 10,
                "weight": 5,
                "herbs": ["many_herbs", "tansy", "marigold"],
                "relationships": [
                    {
                        "cats_to": ["p_l"],
                        "cats_from": ["patrol"],
                        "mutual": false,
                        "values": ["platonic", "respect"],
                        "amount": 10
                    },
                    {
                        "cats_to": ["p_l"],
                        "cats_from": ["patrol"],
                        "mutual": false,
                        "values": ["dislike"],
                        "amount": -10
                    }
                ]
            },
            {
                "text": "s_c finds a patch of marigold, harvests its best leaves and flowers, somehow finds some tansy as well, and pads home, unaware of how much of their success rests on their talent for herb gathering. The patrol, too, is unaware, but it certainly bolsters their faith in their medicine cat to see them succeed with such competence.",
                "exp": 10,
                "weight": 20,
                "stat_skill": ["SENSE,2"],
                "herbs": ["many_herbs", "tansy", "marigold"],
                "relationships": [
                    {
                        "cats_to": ["p_l"],
                        "cats_from": ["patrol"],
                        "mutual": false,
                        "values": ["platonic", "respect"],
                        "amount": 10
                    },
                    {
                        "cats_to": ["p_l"],
                        "cats_from": ["patrol"],
                        "mutual": false,
                        "values": ["dislike"],
                        "amount": -10
                    }
                ]
            }
        ],
        "fail_outcomes": [
            {
                "text": "p_l is distracted today, and it affects their work. The patrol is unsuccessful, and the cats snappy with each other.",
                "exp": 0,
                "weight": 20,
                "relationships": [
                    {
                        "cats_to": ["p_l"],
                        "cats_from": ["patrol"],
                        "mutual": false,
                        "values": ["platonic", "respect"],
                        "amount": -10
                    },
                    {
                        "cats_to": ["p_l"],
                        "cats_from": ["patrol"],
                        "mutual": false,
                        "values": ["dislike"],
                        "amount": 10
                    }
                ]
            }
        ]
    },
    {
        "patrol_id": "mtn_med_gatheringmullein_greenleaf1",
        "biome": ["mountainous"],
        "season": ["greenleaf"],
        "types": ["herb_gathering"],
        "tags": [],
        "patrol_art": "med_general_intro",
        "min_cats": 1,
        "max_cats": 1,
        "min_max_status": {
            "healer cats": [1, 6]
        },
        "weight": 20,
        "intro_text": "As the mullein starts to tower over the other plants, it's a good time to harvest it.",
        "decline_text": "They have second thoughts about leaving their patients behind, and decide to go another day.",
        "chance_of_success": 70,
        "success_outcomes": [
            {
                "text": "p_l spots the mullein plants by scrambling up onto a low rock and looking for their sapling-like, fat, towering stems starting to poke over all the other plants. They hop down to trot over and harvest them, and nearly squish a thyme plant. Hey, they'll take that too!",
                "exp": 10,
                "weight": 20,
                "herbs": ["mullein", "thyme"]
            },
            {
                "text": "Easing the lungs of those with weaker chest muscles or infections, helping with certain sorts of pain, <i>and</i> being used to treat unhappy guts - mullein is a good herb to keep in stock, even if it doesn't have the glamour of catmint or the rarity of lungwort. Or, for that matter, the pleasing scent of thyme, which p_l stumbles across and may as well harvest too.",
                "exp": 10,
                "weight": 5,
                "herbs": ["many_herbs", "mullein", "thyme"]
            },
            {
                "text": "The always-reliable s_c spots mullein plants growing plenty of leaves on their strange central stems, and knocks them over so that the entire bundle can be carried home. As a bonus, their plant pruning operation exposes a couple hidden thyme plants creeping along the soil, and they're added to the day's harvest.",
                "exp": 10,
                "weight": 20,
                "stat_skill": ["SENSE,2"],
                "herbs": ["many_herbs", "mullein", "thyme"]
            }
        ],
        "fail_outcomes": [
            {
                "text": "p_l could swear that there's usually some mullein around here - but not this time.",
                "exp": 0,
                "weight": 20
            }
        ]
    },
    {
        "patrol_id": "mtn_med_gatheringmullein_greenleaf2",
        "biome": ["mountainous"],
        "season": ["greenleaf"],
        "types": ["herb_gathering"],
        "tags": [],
        "patrol_art": "med_general_intro",
        "min_cats": 2,
        "max_cats": 2,
        "min_max_status": {
            "medicine cat": [1, 6],
            "medicine cat apprentice": [1, 6],
            "healer cats": [1, 6]
        },
        "weight": 20,
        "intro_text": "As the mullein starts to tower over the other plants, it's a good time to harvest it. p_l explains to app1 how mullein's height make it easy to spot from a distance.",
        "decline_text": "They have second thoughts leaving their patients behind, especially with them also bringing their apprentice, and decide to go another day.",
        "chance_of_success": 70,
        "success_outcomes": [
            {
                "text": "p_l spots the mullein plants by scrambling up onto a low rock and looking for their sapling-like, fat, towering stems starting to poke over all the other plants. Once they've called app1 up to have a look, they hop down to trot over and harvest them and nearly squish a thyme plant. Hey, they'll take that too!",
                "exp": 20,
                "weight": 20,
                "herbs": ["mullein", "thyme"],
                "relationships": [
                    {
                        "cats_to": ["patrol"],
                        "cats_from": ["patrol"],
                        "mutual": false,
                        "values": ["platonic", "respect", "comfort", "trust"],
                        "amount": 10
                    },
                    {
                        "cats_to": ["patrol"],
                        "cats_from": ["patrol"],
                        "mutual": false,
                        "values": ["dislike"],
                        "amount": -10
                    }
                ]
            },
            {
                "text": "Easing the lungs of those with weaker chest muscles or infections, helping with certain sorts of pain, <i>and</i> being used to treat unhappy guts - mullein is a good herb to keep in stock, even if it doesn't have the glamour of catmint or the rarity of lungwort. app1 soaks up the lessons on its uses attentively, and also sniffs out a thyme bush for p_l.",
                "exp": 20,
                "weight": 5,
                "herbs": ["many_herbs", "mullein", "thyme"],
                "relationships": [
                    {
                        "cats_to": ["patrol"],
                        "cats_from": ["patrol"],
                        "mutual": false,
                        "values": ["platonic", "respect", "comfort", "trust"],
                        "amount": 10
                    },
                    {
                        "cats_to": ["patrol"],
                        "cats_from": ["patrol"],
                        "mutual": false,
                        "values": ["dislike"],
                        "amount": -10
                    }
                ]
            },
            {
                "text": "The always-reliable s_c spots mullein plants growing plenty of leaves on their strange central stems, and, with app1 helping them, knocks them over so that the entire bundle can be carried home. As a bonus, their plant pruning operation exposes a couple hidden thyme plants creeping along the soil, and they're added to the day's harvest.",
                "exp": 20,
                "weight": 20,
                "stat_skill": ["SENSE,2"],
                "herbs": ["many_herbs", "mullein", "thyme"],
                "relationships": [
                    {
                        "cats_to": ["patrol"],
                        "cats_from": ["patrol"],
                        "mutual": false,
                        "values": ["platonic", "respect", "comfort", "trust"],
                        "amount": 10
                    },
                    {
                        "cats_to": ["patrol"],
                        "cats_from": ["patrol"],
                        "mutual": false,
                        "values": ["dislike"],
                        "amount": -10
                    }
                ]
            }
        ],
        "fail_outcomes": [
            {
                "text": "p_l could swear that there's usually some mullein around here - but not this time.",
                "exp": 0,
                "weight": 20,
                "relationships": [
                    {
                        "cats_to": ["patrol"],
                        "cats_from": ["patrol"],
                        "mutual": false,
                        "values": ["platonic", "respect", "comfort", "trust"],
                        "amount": -10
                    },
                    {
                        "cats_to": ["patrol"],
                        "cats_from": ["patrol"],
                        "mutual": false,
                        "values": ["dislike"],
                        "amount": 10
                    }
                ]
            }
        ]
    },
    {
        "patrol_id": "mtn_med_gatheringmullein_greenleaf3",
        "biome": ["mountainous"],
        "season": ["greenleaf"],
        "types": ["herb_gathering"],
        "tags": [],
        "patrol_art": "med_general_intro",
        "min_cats": 3,
        "max_cats": 6,
        "min_max_status": {
            "healer cats": [1, 6],
            "normal adult": [1, 6]
        },
        "weight": 20,
        "intro_text": "As the mullein starts to tower over the other plants, it's a good time to harvest it.",
        "decline_text": "They're stopped before they leave camp - these warriors are needed elsewhere. p_l's expedition will have to wait.",
        "chance_of_success": 30,
        "success_outcomes": [
            {
                "text": "p_l spots the mullein plants by scrambling up onto a low rock and looking for their sapling-like, fat, towering stems starting to poke over all the other plants. They hop down to trot over and harvest them with the rest of the patrol, and nearly squish a thyme plant. Hey, they'll take that too!",
                "exp": 10,
                "weight": 20,
                "herbs": ["mullein", "thyme"],
                "relationships": [
                    {
                        "cats_to": ["p_l"],
                        "cats_from": ["patrol"],
                        "mutual": false,
                        "values": ["platonic", "respect"],
                        "amount": 10
                    },
                    {
                        "cats_to": ["p_l"],
                        "cats_from": ["patrol"],
                        "mutual": false,
                        "values": ["dislike"],
                        "amount": -10
                    }
                ]
            },
            {
                "text": "Easing the lungs of those with weaker chest muscles or infections, helping with certain sorts of pain, <i>and</i> being used to treat unhappy guts - mullein is a good herb to keep in stock, even if it doesn't have the glamour of catmint or the rarity of lungwort. The warriors helping p_l don't understand the importance, but obligingly help them harvest it and the thyme bush they stumble across.",
                "exp": 10,
                "weight": 5,
                "herbs": ["many_herbs", "mullein", "thyme"],
                "relationships": [
                    {
                        "cats_to": ["p_l"],
                        "cats_from": ["patrol"],
                        "mutual": false,
                        "values": ["platonic", "respect"],
                        "amount": 10
                    },
                    {
                        "cats_to": ["p_l"],
                        "cats_from": ["patrol"],
                        "mutual": false,
                        "values": ["dislike"],
                        "amount": -10
                    }
                ]
            },
            {
                "text": "The always-reliable s_c spots mullein plants growing plenty of leaves on their strange central stems, and knocks them over so that the entire bundle can be carried home by the patrol. As a bonus, their plant pruning operation exposes a couple hidden thyme plants creeping along the soil, and they're added to the day's harvest.",
                "exp": 10,
                "weight": 20,
                "stat_skill": ["SENSE,2"],
                "herbs": ["many_herbs", "mullein", "thyme"],
                "relationships": [
                    {
                        "cats_to": ["p_l"],
                        "cats_from": ["patrol"],
                        "mutual": false,
                        "values": ["platonic", "respect"],
                        "amount": 10
                    },
                    {
                        "cats_to": ["p_l"],
                        "cats_from": ["patrol"],
                        "mutual": false,
                        "values": ["dislike"],
                        "amount": -10
                    }
                ]
            }
        ],
        "fail_outcomes": [
            {
                "text": "p_l could swear that there's usually some mullein around here - but not this time.",
                "exp": 0,
                "weight": 20,
                "relationships": [
                    {
                        "cats_to": ["p_l"],
                        "cats_from": ["patrol"],
                        "mutual": false,
                        "values": ["platonic", "respect"],
                        "amount": -10
                    },
                    {
                        "cats_to": ["p_l"],
                        "cats_from": ["patrol"],
                        "mutual": false,
                        "values": ["dislike"],
                        "amount": 10
                    }
                ]
            }
        ]
    },
    {
        "patrol_id": "mtn_med_gatheringoakleaves_greenleaf1",
        "biome": ["mountainous"],
        "season": ["greenleaf"],
        "types": ["herb_gathering"],
        "tags": [],
        "patrol_art": "med_general_intro",
        "min_cats": 1,
        "max_cats": 1,
        "min_max_status": {
            "healer cats": [1, 6]
        },
        "weight": 20,
        "intro_text": "Greenleaf encourages the oak to reach its full potential, wide and towering, and p_l goes to collect a harvest of its leaves.",
        "decline_text": "They have second thoughts about leaving their patients behind, and decide to go another day.",
        "chance_of_success": 70,
        "success_outcomes": [
            {
                "text": "The shade of the oak tree makes the ground beneath it cool, and bodes well for harvesting its leaves, an elder tree not far of also captures p_l's attention.",
                "exp": 10,
                "weight": 20,
                "herbs": ["elder_leaves", "oak_leaves"]
            },
            {
                "text": "As a basic infection-preventing herb, oak leaves are useful for nearly all of the various scrapes, cuts, and injuries p_l sees in the medicine den. Elder leaves work well alongside them, being great for easing the pains of a sprain and to p_l's excitement they come across a young elder tree. They're always happy to bring a good crop of them back to the herb stores.",
                "exp": 10,
                "weight": 5,
                "herbs": ["many_herbs", "elder_leaves", "oak_leaves"]
            },
            {
                "text": "s_c spots an oak tree that's valiantly trying to sprout leaves from a half-fallen branch, one of the casualties of last leaf-bare, and heads to harvest from that, taking the safe option of plucking leaves from the ground. There are also elder leaves lying about, so s_c takes the opportunity to gather a decent collection.",
                "exp": 10,
                "weight": 20,
                "stat_skill": ["SENSE,2"],
                "herbs": ["many_herbs", "elder_leaves", "oak_leaves"]
            }
        ],
        "fail_outcomes": [
            {
                "text": "The trees p_l finds don't look particularly safe to climb, and p_l is forced to give up on the idea of oak leaf gathering for today.",
                "exp": 0,
                "weight": 20
            }
        ]
    },
    {
        "patrol_id": "mtn_med_gatheringoakleaves_greenleaf2",
        "biome": ["mountainous"],
        "season": ["greenleaf"],
        "types": ["herb_gathering"],
        "tags": [],
        "patrol_art": "med_general_intro",
        "min_cats": 2,
        "max_cats": 2,
        "min_max_status": {
            "medicine cat": [1, 6],
            "medicine cat apprentice": [1, 6],
            "healer cats": [1, 6]
        },
        "weight": 20,
        "intro_text": "Greenleaf encourages the oak to reach its full potential, wide and towering, and p_l goes to collect a harvest of its leaves with app1.",
        "decline_text": "They have second thoughts leaving their patients behind, especially with them also bringing their apprentice, and decide to go another day.",
        "chance_of_success": 70,
        "success_outcomes": [
            {
                "text": "The shade of the oak tree makes the ground beneath it cool, and bodes well for harvesting its leaves. app1 nearly gets stuck trying to climb up a challenging branch, but the branches are wide, strong, and sturdy. The apprentice soon overcomes their fear, making it safely down to the ground. p_l spares app1 from climbing another tree and opts to climb the elder tree themselves.",
                "exp": 20,
                "weight": 20,
                "herbs": ["elder_leaves", "oak_leaves"],
                "relationships": [
                    {
                        "cats_to": ["patrol"],
                        "cats_from": ["patrol"],
                        "mutual": false,
                        "values": ["platonic", "respect", "comfort", "trust"],
                        "amount": 10
                    },
                    {
                        "cats_to": ["patrol"],
                        "cats_from": ["patrol"],
                        "mutual": false,
                        "values": ["dislike"],
                        "amount": -10
                    }
                ]
            },
            {
                "text": "As a basic infection-preventing herb, oak leaves are useful for nearly all of the various scrapes, cuts, and injuries p_l sees in the medicine den - they're always happy to bring a good crop of them back to the herb stores. Elder leaves work well alongside them, being great for easing the pains of a sprain and to p_l's excitement they come across a young elder tree.",
                "exp": 20,
                "weight": 5,
                "herbs": ["many_herbs", "elder_leaves", "oak_leaves"],
                "relationships": [
                    {
                        "cats_to": ["patrol"],
                        "cats_from": ["patrol"],
                        "mutual": false,
                        "values": ["platonic", "respect", "comfort", "trust"],
                        "amount": 10
                    },
                    {
                        "cats_to": ["patrol"],
                        "cats_from": ["patrol"],
                        "mutual": false,
                        "values": ["dislike"],
                        "amount": -10
                    }
                ]
            },
            {
                "text": "s_c spots an oak tree that's valiantly trying to sprout leaves from a half-fallen branch, one of the casualties of last leaf-bare, and heads to harvest from that, taking the safe option of plucking leaves from the ground. There are also elder leaves lying about, so the patrol takes the opportunity to gather a decent collection.",
                "exp": 20,
                "weight": 20,
                "stat_skill": ["SENSE,2"],
                "herbs": ["many_herbs", "elder_leaves", "oak_leaves"],
                "relationships": [
                    {
                        "cats_to": ["patrol"],
                        "cats_from": ["patrol"],
                        "mutual": false,
                        "values": ["platonic", "respect", "comfort", "trust"],
                        "amount": 10
                    },
                    {
                        "cats_to": ["patrol"],
                        "cats_from": ["patrol"],
                        "mutual": false,
                        "values": ["dislike"],
                        "amount": -10
                    }
                ]
            }
        ],
        "fail_outcomes": [
            {
                "text": "The trees p_l finds don't look particularly safe to climb, and p_l is forced to give up on the idea of oak leaf gathering for today.",
                "exp": 0,
                "weight": 20,
                "relationships": [
                    {
                        "cats_to": ["patrol"],
                        "cats_from": ["patrol"],
                        "mutual": false,
                        "values": ["platonic", "respect", "comfort", "trust"],
                        "amount": -10
                    },
                    {
                        "cats_to": ["patrol"],
                        "cats_from": ["patrol"],
                        "mutual": false,
                        "values": ["dislike"],
                        "amount": 10
                    }
                ]
            }
        ]
    },
    {
        "patrol_id": "mtn_med_gatheringoakleaves_greenleaf3",
        "biome": ["mountainous"],
        "season": ["greenleaf"],
        "types": ["herb_gathering"],
        "tags": [],
        "patrol_art": "med_general_intro",
        "min_cats": 3,
        "max_cats": 6,
        "min_max_status": {
            "medicine cat": [1, 6],
            "healer cats": [1, 6],
            "normal adult": [1, 6]
        },
        "weight": 20,
        "intro_text": "Greenleaf encourages the oak to reach its full potential, wide and towering, and p_l goes to collect a harvest of its leaves, taking a patrol with them to make the task easier.",
        "decline_text": "They're stopped before they leave camp - these warriors are needed elsewhere. p_l's expedition will have to wait.",
        "chance_of_success": 30,
        "success_outcomes": [
            {
                "text": "The shade of the oak tree makes the ground beneath it cool, and bodes well for harvesting its leaves. The warriors flex their talents, and p_l encourages them as they show off their climbing skils, breaking off twigs to send the leaves down to p_l, the warriors eye a nearby elder tree and dare one another to race to the top.",
                "exp": 10,
                "weight": 20,
                "herbs": ["elder_leaves", "oak_leaves"],
                "relationships": [
                    {
                        "cats_to": ["p_l"],
                        "cats_from": ["patrol"],
                        "mutual": false,
                        "values": ["platonic", "respect"],
                        "amount": 10
                    },
                    {
                        "cats_to": ["p_l"],
                        "cats_from": ["patrol"],
                        "mutual": false,
                        "values": ["dislike"],
                        "amount": -10
                    }
                ]
            },
            {
                "text": "As a basic infection-preventing herb, oak leaves are useful for nearly all of the various scrapes, cuts, and injuries p_l sees in the medicine den - they're always happy to bring a good crop of them back to the herb stores. Elder leaves work well alongside them, being great for easing the pains of a sprain and to p_l's excitement they come across a young elder tree. Their Clanmates are, as expected, a huge help carrying everything back home.",
                "exp": 10,
                "weight": 5,
                "herbs": ["many_herbs", "elder_leaves", "oak_leaves"],
                "relationships": [
                    {
                        "cats_to": ["p_l"],
                        "cats_from": ["patrol"],
                        "mutual": false,
                        "values": ["platonic", "respect"],
                        "amount": 10
                    },
                    {
                        "cats_to": ["p_l"],
                        "cats_from": ["patrol"],
                        "mutual": false,
                        "values": ["dislike"],
                        "amount": -10
                    }
                ]
            },
            {
                "text": "s_c spots an oak tree that's valiantly trying to sprout leaves from a half-fallen branch, one of the casualties of last leaf-bare, and heads to harvest from that, taking the safe option of plucking leaves from the ground. There are also elder leaves lying about, so the patrol takes the opportunity to gather a decent collection. It's less entertaining for the warriors helping them, but the cats still make a nice easy afternoon of it.",
                "exp": 10,
                "weight": 20,
                "stat_skill": ["SENSE,2"],
                "herbs": ["many_herbs", "elder_leaves", "oak_leaves"],
                "relationships": [
                    {
                        "cats_to": ["p_l"],
                        "cats_from": ["patrol"],
                        "mutual": false,
                        "values": ["platonic", "respect"],
                        "amount": 10
                    },
                    {
                        "cats_to": ["p_l"],
                        "cats_from": ["patrol"],
                        "mutual": false,
                        "values": ["dislike"],
                        "amount": -10
                    }
                ]
            }
        ],
        "fail_outcomes": [
            {
                "text": "The trees p_l finds don't look particularly safe to climb, and p_l is forced to give up on the idea of oak leaf gathering for today.",
                "exp": 0,
                "weight": 20,
                "relationships": [
                    {
                        "cats_to": ["p_l"],
                        "cats_from": ["patrol"],
                        "mutual": false,
                        "values": ["platonic", "respect"],
                        "amount": -10
                    },
                    {
                        "cats_to": ["p_l"],
                        "cats_from": ["patrol"],
                        "mutual": false,
                        "values": ["dislike"],
                        "amount": 10
                    }
                ]
            }
        ]
    },
    {
        "patrol_id": "mtn_med_gatheringplantain_greenleaf1",
        "biome": ["mountainous"],
        "season": ["greenleaf"],
        "types": ["herb_gathering"],
        "tags": [],
        "patrol_art": "med_general_intro",
        "min_cats": 1,
        "max_cats": 1,
        "min_max_status": {
            "medicine cat": [1, 6],
            "healer cats": [1, 6]
        },
        "weight": 20,
        "intro_text": "As the plantain starts to choke off the paths the Clan uses to get about, fuelled by greenleaf, it's a great time to clean up the paths and bring a good harvest home.",
        "decline_text": "They have second thoughts about leaving their patients behind, and decide to go another day.",
        "chance_of_success": 70,
        "success_outcomes": [
            {
                "text": "p_l doesn't so much find the plantain plants as find one of the main paths headed away from camp blocked off by them, but hey, there's plantain. Nearby, a mullein plant looks like it's about to topple onto the path too, and p_l clears it away before it can.",
                "exp": 10,
                "weight": 20,
                "herbs": ["plantain", "mullein"]
            },
            {
                "text": "Suitable for soothing throat and pelt irritation, and with a welcome - albeit weird - habit of consistently sprouting up on well-trodden paths, plantain is a basic but valuable herb to keep stocks of. p_l finds today's harvest growing overshadowed by a big mullein plant, and takes that too.",
                "exp": 10,
                "weight": 5,
                "herbs": ["many_herbs", "plantain", "mullein"]
            },
            {
                "text": "Go to where other animals wander through c_n's territory on little beaten paths, wander around until you bump nose-first into a plantain plant, harvest. Simple. Oh, and there's some mullein to pick up on the way home.",
                "exp": 10,
                "weight": 20,
                "stat_skill": ["SENSE,2"],
                "herbs": ["many_herbs", "plantain", "mullein"]
            }
        ],
        "fail_outcomes": [
            {
                "text": "p_l finds a plantain plant growing in the middle of a path, but it's trampled and useless until it regrows its leaves.",
                "exp": 0,
                "weight": 20
            }
        ]
    },
    {
        "patrol_id": "mtn_med_gatheringplantain_greenleaf2",
        "biome": ["mountainous"],
        "season": ["greenleaf"],
        "types": ["herb_gathering"],
        "tags": [],
        "patrol_art": "med_general_intro",
        "min_cats": 2,
        "max_cats": 2,
        "min_max_status": {
            "medicine cat": [1, 6],
            "medicine cat apprentice": [1, 6],
            "healer cats": [1, 6]
        },
        "weight": 20,
        "intro_text": "As the plantain starts to choke off the paths the Clan uses to get about, fuelled by greenleaf, it's a great time to clean up the paths and bring a good harvest home. app1 asks why the plant might choose such a strange spot to grow, and p_l gives them their best guess.",
        "decline_text": "They have second thoughts leaving their patients behind, especially with them also bringing their apprentice, and decide to go another day.",
        "chance_of_success": 70,
        "success_outcomes": [
            {
                "text": "p_l doesn't so much find the plantain plants as find one of the main paths headed away from camp be blocked off by them, but hey, there's plantain. They show app1 how the leaves can make excellent structural support for bandages and poultices. Nearby, a mullein plant looks like it's about to topple onto the path too, and p_l clears it away before it can.",
                "exp": 20,
                "weight": 20,
                "herbs": ["plantain", "mullein"],
                "relationships": [
                    {
                        "cats_to": ["patrol"],
                        "cats_from": ["patrol"],
                        "mutual": false,
                        "values": ["platonic", "respect", "comfort", "trust"],
                        "amount": 10
                    },
                    {
                        "cats_to": ["patrol"],
                        "cats_from": ["patrol"],
                        "mutual": false,
                        "values": ["dislike"],
                        "amount": -10
                    }
                ]
            },
            {
                "text": "Suitable for soothing throat and pelt irritation, and with a welcome - albeit weird - habit of consistently sprouting up on well-trodden paths, plantain is a basic but valuable herb to keep stocks of, and always taught early in the herbal lore each medicine cat must memorise. p_l finds today's harvest growing overshadowed by a big mullein plant, and takes that too.",
                "exp": 20,
                "weight": 5,
                "herbs": ["many_herbs", "plantain", "mullein"],
                "relationships": [
                    {
                        "cats_to": ["patrol"],
                        "cats_from": ["patrol"],
                        "mutual": false,
                        "values": ["platonic", "respect", "comfort", "trust"],
                        "amount": 10
                    },
                    {
                        "cats_to": ["patrol"],
                        "cats_from": ["patrol"],
                        "mutual": false,
                        "values": ["dislike"],
                        "amount": -10
                    }
                ]
            },
            {
                "text": "Go to where other animals wander through c_n's territory on little beaten paths, wander around until you bump nose-first into a plantain plant, harvest. Simple, p_l teaches app1. Oh, and there's some mullein to pick up on the way home.",
                "exp": 20,
                "weight": 20,
                "stat_skill": ["SENSE,2"],
                "herbs": ["many_herbs", "plantain", "mullein"],
                "relationships": [
                    {
                        "cats_to": ["patrol"],
                        "cats_from": ["patrol"],
                        "mutual": false,
                        "values": ["platonic", "respect", "comfort", "trust"],
                        "amount": 10
                    },
                    {
                        "cats_to": ["patrol"],
                        "cats_from": ["patrol"],
                        "mutual": false,
                        "values": ["dislike"],
                        "amount": -10
                    }
                ]
            }
        ],
        "fail_outcomes": [
            {
                "text": "p_l finds a plantain plant growing in the middle of a path, but it's trampled and useless until it regrows its leaves. app1 keeps suggesting they look somewhere that isn't a busy thoroughfare, not seeming to understand why p_l repeatedly says that won't work.",
                "exp": 0,
                "weight": 20,
                "relationships": [
                    {
                        "cats_to": ["patrol"],
                        "cats_from": ["patrol"],
                        "mutual": false,
                        "values": ["platonic", "respect", "comfort", "trust"],
                        "amount": -10
                    },
                    {
                        "cats_to": ["patrol"],
                        "cats_from": ["patrol"],
                        "mutual": false,
                        "values": ["dislike"],
                        "amount": 10
                    }
                ]
            }
        ]
    },
    {
        "patrol_id": "mtn_med_gatheringplantain_greenleaf3",
        "biome": ["mountainous"],
        "season": ["greenleaf"],
        "types": ["herb_gathering"],
        "tags": [],
        "patrol_art": "med_general_intro",
        "min_cats": 3,
        "max_cats": 6,
        "min_max_status": {
            "medicine cat": [1, 6],
            "healer cats": [1, 6],
            "normal adult": [1, 6]
        },
        "weight": 20,
        "intro_text": "As the plantain starts to choke off the paths the Clan uses to get about, fuelled by greenleaf, it's a great time to clean up the paths and bring a good harvest home. p_l brings along their Clanmates, both for carrying and because the deputy has mentioned particular paths they'd really like cleared.",
        "decline_text": "They're stopped before they leave camp - these warriors are needed elsewhere. p_l's expedition will have to wait.",
        "chance_of_success": 30,
        "success_outcomes": [
            {
                "text": "p_l doesn't so much find the plantain plants as find one of the main paths headed away from camp be blocked off by them, but hey, there's plantain. The warriors are relieved p_l lets them clear the plants away - there'll be plantain elsewhere, and the Clan needs this path. Nearby, a mullein plant looks like it's about to topple onto the path too, and p_l clears it away before it can.",
                "exp": 10,
                "weight": 20,
                "herbs": ["plantain", "mullein"],
                "relationships": [
                    {
                        "cats_to": ["p_l"],
                        "cats_from": ["patrol"],
                        "mutual": false,
                        "values": ["platonic", "respect"],
                        "amount": 10
                    },
                    {
                        "cats_to": ["p_l"],
                        "cats_from": ["patrol"],
                        "mutual": false,
                        "values": ["dislike"],
                        "amount": -10
                    }
                ]
            },
            {
                "text": "Suitable for soothing throat and pelt irritation, and with a welcome - albeit weird - habit of consistently sprouting up on well-trodden paths, plantain is a basic, but valuable, herb to keep stocks of. It's even relatively innocuous taste-wise, making it easy to harvest. p_l finds today's harvest growing overshadowed by a big mullein plant, and takes that too.",
                "exp": 10,
                "weight": 5,
                "herbs": ["many_herbs", "plantain", "mullein"],
                "relationships": [
                    {
                        "cats_to": ["p_l"],
                        "cats_from": ["patrol"],
                        "mutual": false,
                        "values": ["platonic", "respect"],
                        "amount": 10
                    },
                    {
                        "cats_to": ["p_l"],
                        "cats_from": ["patrol"],
                        "mutual": false,
                        "values": ["dislike"],
                        "amount": -10
                    }
                ]
            },
            {
                "text": "Go to where other animals wander through c_n's territory on little beaten paths, wander around until you bump nose-first into a plantain plant, harvest. Simple. Oh, and there's some mullein to pick up on the way home, <i>And</i> the warriors get to tidy their paths through the territory. It's a win-win!",
                "exp": 10,
                "weight": 20,
                "stat_skill": ["SENSE,2"],
                "herbs": ["many_herbs", "plantain", "mullein"],
                "relationships": [
                    {
                        "cats_to": ["p_l"],
                        "cats_from": ["patrol"],
                        "mutual": false,
                        "values": ["platonic", "respect"],
                        "amount": 10
                    },
                    {
                        "cats_to": ["p_l"],
                        "cats_from": ["patrol"],
                        "mutual": false,
                        "values": ["dislike"],
                        "amount": -10
                    }
                ]
            }
        ],
        "fail_outcomes": [
            {
                "text": "p_l finds a plantain plant growing in the middle of a path, but it's trampled and useless until it regrows its leaves. The warriors, however, are pleased to see the plant dying - seems they've been stomping on it every time they've come through here. How helpful of them.",
                "exp": 0,
                "weight": 20,
                "relationships": [
                    {
                        "cats_to": ["p_l"],
                        "cats_from": ["patrol"],
                        "mutual": false,
                        "values": ["platonic", "respect"],
                        "amount": -10
                    },
                    {
                        "cats_to": ["p_l"],
                        "cats_from": ["patrol"],
                        "mutual": false,
                        "values": ["dislike"],
                        "amount": 10
                    }
                ]
            }
        ]
    },
    {
        "patrol_id": "mtn_med_gatheringpoppy_greenleaf1",
        "biome": ["mountainous"],
        "season": ["greenleaf"],
        "types": ["herb_gathering"],
        "tags": [],
        "patrol_art": "med_general_intro",
        "min_cats": 1,
        "max_cats": 1,
        "min_max_status": {
            "healer cats": [1, 6]
        },
        "weight": 20,
        "intro_text": "With greenleaf bringing the poppies to seed, and only so much time before the plants die off in leaf-fall, p_l is keen to go collect as much as possible.",
        "decline_text": "They have second thoughts about leaving their patients behind, and decide to go another day.",
        "chance_of_success": 70,
        "success_outcomes": [
            {
                "text": "These plants will be dead in leaf-fall, while the Clan won't stop needing painkillers in the colder seasons, so there's no time to waste - p_l goes out and brings back a decent harvest.",
                "exp": 10,
                "weight": 20,
                "herbs": ["poppy"]
            },
            {
                "text": "The red poppy flowers are pretty, but it's the dried, husk-like flowerheads that contain the poppy seeds p_l wants, and they take as many as they can.",
                "exp": 10,
                "weight": 5,
                "herbs": ["many_herbs", "poppy"]
            },
            {
                "text": "s_c uses the bright flowers to find the plants quickly, determined to bring back as many poppy seeds as possible.",
                "exp": 10,
                "weight": 20,
                "stat_skill": ["SENSE,2"],
                "herbs": ["many_herbs", "poppy"]
            }
        ],
        "fail_outcomes": [
            {
                "text": "The wind seems to have stolen all the poppy seeds from their dry flowerheads before p_l even had a chance to harvest them.",
                "exp": 0,
                "weight": 20
            }
        ]
    },
    {
        "patrol_id": "mtn_med_gatheringpoppy_greenleaf2",
        "biome": ["mountainous"],
        "season": ["greenleaf"],
        "types": ["herb_gathering"],
        "tags": [],
        "patrol_art": "med_general_intro",
        "min_cats": 2,
        "max_cats": 2,
        "min_max_status": {
            "medicine cat": [1, 6],
            "medicine cat apprentice": [1, 6],
            "healer cats": [1, 6]
        },
        "weight": 20,
        "intro_text": "With greenleaf bringing the poppies to seed, and only so much time before the plants die off in leaf-fall, p_l is keen to go collect as much as possible. Even app1 knows how much the Clan depends on poppy seeds being in their herb stores.",
        "decline_text": "They have second thoughts leaving their patients behind, especially with them also bringing their apprentice, and decide to go another day.",
        "chance_of_success": 70,
        "success_outcomes": [
            {
                "text": "These plants will be dead in leaf-fall, while the Clan won't stop needing painkillers in the colder seasons, so there's no time to waste - p_l goes out and brings back a decent harvest with app1.",
                "exp": 30,
                "weight": 20,
                "herbs": ["poppy"],
                "relationships": [
                    {
                        "cats_to": ["patrol"],
                        "cats_from": ["patrol"],
                        "mutual": false,
                        "values": ["platonic", "respect", "comfort", "trust"],
                        "amount": 10
                    },
                    {
                        "cats_to": ["patrol"],
                        "cats_from": ["patrol"],
                        "mutual": false,
                        "values": ["dislike"],
                        "amount": -10
                    }
                ]
            },
            {
                "text": "The red poppy flowers are pretty, but it's the dried, husk-like flowerheads that contain the poppy seeds p_l wants, and they take as many as they can. app1 knows how crucial poppy seeds are for the Clan, and p_l is proud of how hard they work.",
                "exp": 30,
                "weight": 5,
                "herbs": ["many_herbs", "poppy"],
                "relationships": [
                    {
                        "cats_to": ["patrol"],
                        "cats_from": ["patrol"],
                        "mutual": false,
                        "values": ["platonic", "respect", "comfort", "trust"],
                        "amount": 10
                    },
                    {
                        "cats_to": ["patrol"],
                        "cats_from": ["patrol"],
                        "mutual": false,
                        "values": ["dislike"],
                        "amount": -10
                    }
                ]
            },
            {
                "text": "s_c uses the bright flowers to find the plants quickly, determined to bring back as many poppy seeds as possible. They pass on their knowledge of poppy herbcraft as they gather, teaching app1 about all the different circumstances that poppy seeds can help with, though warning that app1 should avoid using them on pregnant or nursing queens.",
                "exp": 30,
                "weight": 20,
                "stat_skill": ["SENSE,2"],
                "herbs": ["many_herbs", "poppy"],
                "relationships": [
                    {
                        "cats_to": ["patrol"],
                        "cats_from": ["patrol"],
                        "mutual": false,
                        "values": ["platonic", "respect", "comfort", "trust"],
                        "amount": 10
                    },
                    {
                        "cats_to": ["patrol"],
                        "cats_from": ["patrol"],
                        "mutual": false,
                        "values": ["dislike"],
                        "amount": -10
                    }
                ]
            }
        ],
        "fail_outcomes": [
            {
                "text": "The wind seems to have stolen all the poppy seeds from their dry flowerheads before p_l and app1 even had a chance to harvest them.",
                "exp": 0,
                "weight": 20,
                "relationships": [
                    {
                        "cats_to": ["patrol"],
                        "cats_from": ["patrol"],
                        "mutual": false,
                        "values": ["platonic", "respect", "comfort", "trust"],
                        "amount": -10
                    },
                    {
                        "cats_to": ["patrol"],
                        "cats_from": ["patrol"],
                        "mutual": false,
                        "values": ["dislike"],
                        "amount": 10
                    }
                ]
            }
        ]
    },
    {
        "patrol_id": "mtn_med_gatheringpoppy_greenleaf3",
        "biome": ["mountainous"],
        "season": ["greenleaf"],
        "types": ["herb_gathering"],
        "tags": [],
        "patrol_art": "med_general_intro",
        "min_cats": 3,
        "max_cats": 6,
        "min_max_status": {
            "healer cats": [1, 6],
            "normal adult": [1, 6]
        },
        "weight": 20,
        "intro_text": "With greenleaf bringing the poppies to seed, and only so much time before the plants die off in leaf-fall, p_l is keen to go collect as much as possible. They bring their Clanmates with them to help, the warriors keen to make sure the Clan is well provisioned with this important herb.",
        "decline_text": "They're stopped before they leave camp - these warriors are needed elsewhere. p_l's expedition will have to wait.",
        "chance_of_success": 30,
        "success_outcomes": [
            {
                "text": "These plants will be dead in leaf-fall, while the Clan won't stop needing painkillers in the colder seasons, so there's no time to waste - p_l goes out and brings back a decent harvest, with all the members of the patrol bringing back at least a couple dried flowerheads full of seeds each.",
                "exp": 10,
                "weight": 20,
                "herbs": ["poppy"],
                "relationships": [
                    {
                        "cats_to": ["p_l"],
                        "cats_from": ["patrol"],
                        "mutual": false,
                        "values": ["platonic", "respect"],
                        "amount": 10
                    },
                    {
                        "cats_to": ["p_l"],
                        "cats_from": ["patrol"],
                        "mutual": false,
                        "values": ["dislike"],
                        "amount": -10
                    }
                ]
            },
            {
                "text": "The red poppy flowers are pretty, but it's the dried, husk-like flowerheads that contain the poppy seeds p_l wants, and they take as many as they can. All the warriors with them work hard to help, focused on a herb so famous that even <i>they</i> know its purpose.",
                "exp": 10,
                "weight": 5,
                "herbs": ["many_herbs", "poppy"],
                "relationships": [
                    {
                        "cats_to": ["p_l"],
                        "cats_from": ["patrol"],
                        "mutual": false,
                        "values": ["platonic", "respect"],
                        "amount": 10
                    },
                    {
                        "cats_to": ["p_l"],
                        "cats_from": ["patrol"],
                        "mutual": false,
                        "values": ["dislike"],
                        "amount": -10
                    }
                ]
            },
            {
                "text": "s_c uses the bright flowers to find the plants quickly, determined to bring back as many poppy seeds as possible. The rest of the patrol, knowing how important poppy seeds are as a painkiller, work hard, both for s_c and all of c_n.",
                "exp": 10,
                "weight": 20,
                "stat_skill": ["SENSE,2"],
                "herbs": ["many_herbs", "poppy"],
                "relationships": [
                    {
                        "cats_to": ["p_l"],
                        "cats_from": ["patrol"],
                        "mutual": false,
                        "values": ["platonic", "respect"],
                        "amount": 10
                    },
                    {
                        "cats_to": ["p_l"],
                        "cats_from": ["patrol"],
                        "mutual": false,
                        "values": ["dislike"],
                        "amount": -10
                    }
                ]
            }
        ],
        "fail_outcomes": [
            {
                "text": "The wind seems to have stolen all the poppy seeds from their dry flowerheads before p_l even had a chance to harvest them.",
                "exp": 0,
                "weight": 20,
                "relationships": [
                    {
                        "cats_to": ["p_l"],
                        "cats_from": ["patrol"],
                        "mutual": false,
                        "values": ["platonic", "respect"],
                        "amount": -10
                    },
                    {
                        "cats_to": ["p_l"],
                        "cats_from": ["patrol"],
                        "mutual": false,
                        "values": ["dislike"],
                        "amount": 10
                    }
                ]
            }
        ]
    },
    {
        "patrol_id": "mtn_med_gatheringragwort_greenleaf1",
        "biome": ["mountainous"],
        "season": ["greenleaf"],
        "types": ["herb_gathering"],
        "tags": [],
        "patrol_art": "med_general_intro",
        "min_cats": 1,
        "max_cats": 1,
        "min_max_status": {
            "healer cats": [1, 6]
        },
        "weight": 20,
        "intro_text": "p_l heads out to find ragwort, holding the particular fractal shape of its furled leaves in their mind to distinguish it from every other low-growing patch of greenery.",
        "decline_text": "They have second thoughts about leaving their patients behind, and decide to go another day.",
        "chance_of_success": 70,
        "success_outcomes": [
            {
                "text": "Ugh. The ragwort p_l finds is flowering, and the yellow flowers of the plant waft out their scent, leaving a foul taste hanging in the air. It's so bad, p_l almost misses the burdock plant ready to be harvested nearby.",
                "exp": 10,
                "weight": 20,
                "herbs": ["burdock", "ragwort"]
            },
            {
                "text": "Ragwort brings strength to cats who need it, and eases aching joints, but StarClan it tastes absolutely <i>foul.</i> p_l's pleased with their harvest, but really wishes they had a way to bring it back to camp that didn't need them to carry it in their mouth. The extra burdock root they pick up definitely doesn't make it easier.",
                "exp": 10,
                "weight": 5,
                "herbs": ["many_herbs", "burdock", "ragwort"]
            },
            {
                "text": "s_c has discovered a trick to harvesting the bountiful, but foul, ragwort - using their claws to tear leaves from the plant, then carefully carrying them back to camp without chewing or salivating. It's difficult, but doable, if only just, using some opportune burdock roots to cover their teeth.",
                "exp": 10,
                "weight": 20,
                "stat_skill": ["CLEVER,1"],
                "herbs": ["many_herbs", "burdock", "ragwort"]
            }
        ],
        "fail_outcomes": [
            {
                "text": "Try as they might, p_l can't quite remember the exact shape of the ragwort leaves, and {PRONOUN/p_l/subject} {VERB/p_l/are/is}n't going to harvest from plants {PRONOUN/p_l/subject} {VERB/p_l/have/has}n't confidently identified. Better safe than sorry, as they say.",
                "exp": 0,
                "weight": 20
            }
        ]
    },
    {
        "patrol_id": "mtn_med_gatheringragwort_greenleaf2",
        "biome": ["mountainous"],
        "season": ["greenleaf"],
        "types": ["herb_gathering"],
        "tags": [],
        "patrol_art": "med_general_intro",
        "min_cats": 2,
        "max_cats": 2,
        "min_max_status": {
            "medicine cat": [1, 6],
            "medicine cat apprentice": [1, 6],
            "healer cats": [1, 6]
        },
        "weight": 20,
        "intro_text": "p_l heads out to find ragwort, holding the particular fractal shape of its furled leaves in their mind to distinguish it from every other low-growing patch of greenery, and doing their best to describe the shape to app1.",
        "decline_text": "They have second thoughts leaving their patients behind, especially with them also bringing their apprentice, and decide to go another day.",
        "chance_of_success": 70,
        "success_outcomes": [
            {
                "text": "Ugh. The ragwort p_l finds is flowering, and the yellow flowers of the plant waft out their scent, leaving a foul taste hanging in the air. It's so bad, p_l almost misses the burdock plant ready to be harvested nearby. app1 quietly asks if theres anything they can do to block the scent, but no, it's just better to get harvesting over with quickly.",
                "exp": 20,
                "weight": 20,
                "herbs": ["burdock", "ragwort"],
                "relationships": [
                    {
                        "cats_to": ["patrol"],
                        "cats_from": ["patrol"],
                        "mutual": false,
                        "values": ["platonic", "respect", "comfort", "trust"],
                        "amount": 10
                    },
                    {
                        "cats_to": ["patrol"],
                        "cats_from": ["patrol"],
                        "mutual": false,
                        "values": ["dislike"],
                        "amount": -10
                    }
                ]
            },
            {
                "text": "Ragwort brings strength to cats who need it, and eases aching joints, but StarClan it tastes absolutely <i>foul.</i> p_l's pleased with their harvest, but really wishes they had a way to bring it back to camp that didn't need them to carry it in their mouth, and has a lot of sympathy for app1's disgusted expression. p_l lets them carry some burdock they found instead.",
                "exp": 20,
                "weight": 5,
                "herbs": ["many_herbs", "burdock", "ragwort"],
                "relationships": [
                    {
                        "cats_to": ["patrol"],
                        "cats_from": ["patrol"],
                        "mutual": false,
                        "values": ["platonic", "respect", "comfort", "trust"],
                        "amount": 10
                    },
                    {
                        "cats_to": ["patrol"],
                        "cats_from": ["patrol"],
                        "mutual": false,
                        "values": ["dislike"],
                        "amount": -10
                    }
                ]
            },
            {
                "text": "s_c has discovered a trick to harvesting the bountiful, but foul, ragwort - using their claws to tear leaves from the plant, then carefully carrying them back to camp without chewing or salivating. It's difficult, but doable, if only just, using some opportune burdock roots to cover their teeth, and app1 is desperately grateful to learn the trick.",
                "exp": 20,
                "weight": 20,
                "stat_skill": ["CLEVER,1"],
                "herbs": ["many_herbs", "burdock", "ragwort"],
                "relationships": [
                    {
                        "cats_to": ["patrol"],
                        "cats_from": ["patrol"],
                        "mutual": false,
                        "values": ["platonic", "respect", "comfort", "trust"],
                        "amount": 10
                    },
                    {
                        "cats_to": ["patrol"],
                        "cats_from": ["patrol"],
                        "mutual": false,
                        "values": ["dislike"],
                        "amount": -10
                    }
                ]
            }
        ],
        "fail_outcomes": [
            {
                "text": "Try as they might, p_l can't quite remember the exact shape of the ragwort leaves, and {PRONOUN/p_l/subject} {VERB/p_l/are/is}n't going to harvest from plants {PRONOUN/p_l/subject} {VERB/p_l/have/has}n't confidently identified. Better safe than sorry, as they say.",
                "exp": 0,
                "weight": 20,
                "relationships": [
                    {
                        "cats_to": ["patrol"],
                        "cats_from": ["patrol"],
                        "mutual": false,
                        "values": ["platonic", "respect", "comfort", "trust"],
                        "amount": -10
                    },
                    {
                        "cats_to": ["patrol"],
                        "cats_from": ["patrol"],
                        "mutual": false,
                        "values": ["dislike"],
                        "amount": 10
                    }
                ]
            }
        ]
    },
    {
        "patrol_id": "mtn_med_gatheringragwort_greenleaf3",
        "biome": ["mountainous"],
        "season": ["greenleaf"],
        "types": ["herb_gathering"],
        "tags": [],
        "patrol_art": "med_general_intro",
        "min_cats": 3,
        "max_cats": 6,
        "min_max_status": {
            "healer cats": [1, 6],
            "normal adult": [1, 6]
        },
        "weight": 20,
        "intro_text": "p_l heads out to find ragwort, holding the particular fractal shape of its furled leaves in their mind to distinguish it from every other low-growing patch of greenery. They bring warriors with them to carry it back to camp.",
        "decline_text": "They're stopped before they leave camp - these warriors are needed elsewhere. p_l's expedition will have to wait.",
        "chance_of_success": 30,
        "success_outcomes": [
            {
                "text": "Ugh. The ragwort p_l finds is flowering, and the yellow flowers of the plant waft out their scent, leaving a foul taste hanging in the air. It's so bad, p_l almost misses the burdock plant ready to be harvested nearby. There a chorus of long-suffering sighs as the cats get to work, accomplishing their unpleasant task professionally, but without any joy.",
                "exp": 10,
                "weight": 20,
                "herbs": ["burdock", "ragwort"],
                "relationships": [
                    {
                        "cats_to": ["p_l"],
                        "cats_from": ["patrol"],
                        "mutual": false,
                        "values": ["platonic", "respect"],
                        "amount": 10
                    },
                    {
                        "cats_to": ["p_l"],
                        "cats_from": ["patrol"],
                        "mutual": false,
                        "values": ["dislike"],
                        "amount": -10
                    }
                ]
            },
            {
                "text": "Ragwort brings strength to cats who need it, and eases aching joints, but StarClan it tastes absolutely foul. p_l's pleased with their harvest, particulalry the extra burdock, but really wishes they had a way to bring it back to camp that didn't need them to carry it in their mouth, a sentiment that the patrol helping them definitely shares... at length, very descriptively.",
                "exp": 10,
                "weight": 5,
                "herbs": ["many_herbs", "burdock", "ragwort"],
                "relationships": [
                    {
                        "cats_to": ["p_l"],
                        "cats_from": ["patrol"],
                        "mutual": false,
                        "values": ["platonic", "respect"],
                        "amount": 10
                    },
                    {
                        "cats_to": ["p_l"],
                        "cats_from": ["patrol"],
                        "mutual": false,
                        "values": ["dislike"],
                        "amount": -10
                    }
                ]
            },
            {
                "text": "s_c has discovered a trick to harvesting the bountiful, but foul, ragwort - using their claws to tear leaves from the plant, then carefully carrying them back to camp without chewing or salivating. It's difficult, but doable, if only just, using some opportune burdock roots to cover their teeth. Some of the warriors are too impatient to follow their lead, and end up suffering the taste of ragwort as the patrol brings back loads of the leaves.",
                "exp": 10,
                "weight": 20,
                "stat_skill": ["CLEVER,1"],
                "herbs": ["many_herbs", "burdock", "ragwort"],
                "relationships": [
                    {
                        "cats_to": ["p_l"],
                        "cats_from": ["patrol"],
                        "mutual": false,
                        "values": ["platonic", "respect"],
                        "amount": 10
                    },
                    {
                        "cats_to": ["p_l"],
                        "cats_from": ["patrol"],
                        "mutual": false,
                        "values": ["dislike"],
                        "amount": -10
                    }
                ]
            }
        ],
        "fail_outcomes": [
            {
                "text": "Try as they might, p_l can't quite remember the exact shape of the ragwort leaves, and {PRONOUN/p_l/subject} {VERB/p_l/are/is}n't going to harvest from plants {PRONOUN/p_l/subject} {VERB/p_l/have/has}n't confidently identified. Better safe than sorry, as they say.",
                "exp": 0,
                "weight": 20,
                "relationships": [
                    {
                        "cats_to": ["p_l"],
                        "cats_from": ["patrol"],
                        "mutual": false,
                        "values": ["platonic", "respect"],
                        "amount": -10
                    },
                    {
                        "cats_to": ["p_l"],
                        "cats_from": ["patrol"],
                        "mutual": false,
                        "values": ["dislike"],
                        "amount": 10
                    }
                ]
            }
        ]
    },
    {
        "patrol_id": "mtn_med_gatheringraspberrysolo_greenleaf1",
        "biome": ["mountainous"],
        "season": ["greenleaf"],
        "types": ["herb_gathering"],
        "tags": [],
        "patrol_art": "med_general_intro",
        "min_cats": 1,
        "max_cats": 1,
        "min_max_status": {
            "healer cats": [1, 6]
        },
        "weight": 20,
        "intro_text": "While gathering herbs, p_l spots a bush of red berries.",
        "decline_text": "p_l decides not to touch the berries.",
        "chance_of_success": 50,
        "success_outcomes": [
            {
                "text": "p_l identifies them as raspberries, and carefully chews off a branch laden with them to bring back to camp - the herb stocks can use this odd fruit, especially its leaves.",
                "exp": 30,
                "weight": 20,
                "herbs": ["raspberry"]
            },
            {
                "text": "p_l knows deathberries when they see them, and slips back to camp to report it to the leader - the warriors will need to be told to avoid this bush.",
                "exp": 30,
                "weight": 5
            },
            {
                "text": "It takes little intelligence to recognise deathberries, but a great deal to collect them anyway. If s_c can dry them out, these berries will be sufficient for c_n for years to come. By using their weight to snap off one of the bush's branches, and then carefully carrying it back to camp, s_c manages to bring them safely home.",
                "exp": 30,
                "weight": 20,
                "stat_skill": ["CLEVER,1"]
            }
        ],
        "fail_outcomes": [
            {
                "text": "While p_l thinks they're <i>probably</i> cranberries, they aren't confident enough with the identification to risk being wrong and plucking deathberries instead.",
                "exp": 0,
                "weight": 20
            },
            {
                "text": "While plucking them from the bush, p_l feels one of the berries split in their mouth, and a deceptively good taste coats their tongue. These aren't raspberries. They rush to force themselves to throw up, and it works, expelling the deathberries from their system, but they're weak and shaky for the rest of the day.",
                "exp": 0,
                "weight": 10,
                "injury": [
                    {
                        "cats": ["r_c"],
                        "injuries": ["poisoned"],
                        "scars": []
                    }
                ]
            }
        ]
    },
    {
        "patrol_id": "mtn_med_gatheringraspberrysoloapp1",
        "biome": ["mountainous"],
        "season": ["greenleaf"],
        "types": ["herb_gathering"],
        "tags": [],
        "patrol_art": "gen_med_gatheringraspberrysoloapp",
        "min_cats": 1,
        "max_cats": 1,
        "min_max_status": {
            "medicine cat": [1, 6],
            "medicine cat apprentice": [1, 6],
            "healer cats": [1, 6]
        },
        "weight": 20,
        "intro_text": "While gathering herbs, app1 stumbles upon a bush of red berries.",
        "decline_text": "app1 decides not to touch the berries.",
        "chance_of_success": 50,
        "success_outcomes": [
            {
                "text": "app1 identifies them as raspberries, and carefully chews off a branch laden with them to bring back to camp. They can't quite remember what raspberries treat, but they're pretty sure it's something to do with kitting.",
                "exp": 30,
                "weight": 20,
                "herbs": ["raspberry"]
            },
            {
                "text": "These... could be deathberries. Might be raspberries. But maybe deathberries. It's not worth the risk, they can ask their mentor for more training about it later.",
                "exp": 30,
                "weight": 5
            }
        ],
        "fail_outcomes": [
            {
                "text": "Confidently gathering them and prancing back to camp, app1 is then informed that they've gathered raspberries, not cranberries, and this isn't going to help the Clan's elders with their problems.",
                "exp": 0,
                "weight": 20
            },
            {
                "text": "app1 plucks the berries, several splitting in their mouth, and is surprised at how good they taste - after all, every herb they're trying to learn tastes awful, so it's surprising that one tastes good. As they start back to camp, however, they wobble a bit, and the world goes dark. Their body is found soon after, but it's already too late to help.",
                "exp": 0,
                "weight": 10,
                "dead_cats": ["r_c"],
                "history_text": {
                    "reg_death": "m_c died before completing their medicine cat training, from accidentally eating deathberries."
                }
            },
            {
                "text": "app1 carefully plucks the delicious-tasting berries, and as soon as the deceptive taste hits their tongue, they realize they've made a terrible mistake. Trying to force themself to vomit and staggering weakly, they crawl back to camp, weakly hoping their mentor will help them.",
                "exp": 0,
                "weight": 10,
                "injury": [
                    {
                        "cats": ["app1"],
                        "injuries": ["poisoned"],
                        "scars": []
                    }
                ],
                "history_text": {
                    "reg_death": "m_c died before completing their medicine cat training, from accidentally eating deathberries."
                }
            }
        ]
    },
    {
        "patrol_id": "mtn_med_gatheringtansy_greenleaf1",
        "biome": ["mountainous"],
        "season": ["greenleaf"],
        "types": ["herb_gathering"],
        "tags": [],
        "patrol_art": "med_general_intro",
        "min_cats": 1,
        "max_cats": 1,
        "min_max_status": {
            "healer cats": [1, 6]
        },
        "weight": 20,
        "intro_text": "p_l heads out to find tansy, scenting the air for its sharp smell and eyes on the lookout for tansy's strange, orb-like yellow flowers that greenleaf has brought out in abundance.",
        "decline_text": "They have second thoughts about leaving their patients behind, and decide to go another day.",
        "chance_of_success": 70,
        "success_outcomes": [
            {
                "text": "The yellow dew drops shining merrily in the distance guide p_l in to the tansy patch, where they take a good harvest. It's just unfortunate they can't talk themselves out of harvesting some ragwort too - this is going to taste very bad.",
                "exp": 10,
                "weight": 20,
                "herbs": ["tansy", "ragwort"]
            },
            {
                "text": "Good for all coughs, all wounds, and all poisons - but it would be dangerous to assume tansy has no downsides. In small doses, it does help with nearly any ailment... but in <i>large</i> doses, it poisons the body, even to the point of causing death. The ragwort trying to outgrow it may stink, but at least that herb isn't dangerous.",
                "exp": 10,
                "weight": 5,
                "herbs": ["many_herbs", "tansy", "ragwort"]
            },
            {
                "text": "Tansy might smell sharp enough to be enjoyed freshening up dens, but it sure tastes... interesting. Definitely not improved by the extra ragwort they find. s_c isn't sure they'll ever get used to it, but at least it's a reminder to be careful around the potentially poisonous herb.",
                "exp": 10,
                "weight": 20,
                "stat_skill": ["SENSE,2"],
                "herbs": ["many_herbs", "tansy", "ragwort"]
            }
        ],
        "fail_outcomes": [
            {
                "text": "Try as they might, p_l can't quite remember the exact shape of the tansy leaves, and {PRONOUN/p_l/subject} {VERB/p_l/are/is}n't going to harvest from plants {PRONOUN/p_l/subject} {VERB/p_l/have/has}n't confidently identified. Better safe than sorry, as they say.",
                "exp": 0,
                "weight": 20
            }
        ]
    },
    {
        "patrol_id": "mtn_med_gatheringtansy_greenleaf2",
        "biome": ["mountainous"],
        "season": ["greenleaf"],
        "types": ["herb_gathering"],
        "tags": [],
        "patrol_art": "med_general_intro",
        "min_cats": 2,
        "max_cats": 2,
        "min_max_status": {
            "medicine cat": [1, 6],
            "medicine cat apprentice": [1, 6],
            "healer cats": [1, 6]
        },
        "weight": 20,
        "intro_text": "p_l heads out to find tansy with app1. They instruct app1 to scent the air for its sharp smell and keep their eyes on the lookout for tansy's strange, orb-like yellow flowers that greenleaf has brought out in abundance.",
        "decline_text": "They have second thoughts leaving their patients behind, especially with them also bringing their apprentice, and decide to go another day.",
        "chance_of_success": 70,
        "success_outcomes": [
            {
                "text": "The yellow dew drops shining merrily in the distance guide app1 in to the tansy patch, where they take a good harvest. It's just unfortunate they can't talk themselves out of harvesting some ragwort too - this is going to taste very bad. p_l is proud of the work they've put in to learning so many things so quickly though.",
                "exp": 20,
                "weight": 20,
                "herbs": ["tansy", "ragwort"],
                "relationships": [
                    {
                        "cats_to": ["patrol"],
                        "cats_from": ["patrol"],
                        "mutual": false,
                        "values": ["platonic", "respect", "comfort", "trust"],
                        "amount": 10
                    },
                    {
                        "cats_to": ["patrol"],
                        "cats_from": ["patrol"],
                        "mutual": false,
                        "values": ["dislike"],
                        "amount": -10
                    }
                ]
            },
            {
                "text": "Good for all coughs, for all wounds, for all poisons - but it would be dangerous to assume tansy has no downsides. p_l quietly explains to app1 how tansy is also used to ease the passing of mortally wounded cats and to induce losing a litter in queens whose pregnancy is risking their life. This means you don't use it to treat pregnant or nursing queens, or kits. The topic is serious enough that app1 even forgets to complain about the additional ragwort they find.",
                "exp": 20,
                "weight": 5,
                "herbs": ["many_herbs", "tansy", "ragwort"],
                "relationships": [
                    {
                        "cats_to": ["patrol"],
                        "cats_from": ["patrol"],
                        "mutual": false,
                        "values": ["platonic", "respect", "comfort", "trust"],
                        "amount": 10
                    },
                    {
                        "cats_to": ["patrol"],
                        "cats_from": ["patrol"],
                        "mutual": false,
                        "values": ["dislike"],
                        "amount": -10
                    }
                ]
            },
            {
                "text": "Tansy might smell sharp enough to be enjoyed freshening up dens, but it sure tastes... interesting. Definitely not improved by the extra ragwort they find. s_c isn't sure they'll ever get used to it, but at least it's a reminder to be careful around the potentially poisonous herb, and app1 thankfully seems to be taking the appropriate amount of care harvesting it.",
                "exp": 20,
                "weight": 20,
                "stat_skill": ["SENSE,2"],
                "herbs": ["many_herbs", "tansy", "ragwort"],
                "relationships": [
                    {
                        "cats_to": ["patrol"],
                        "cats_from": ["patrol"],
                        "mutual": false,
                        "values": ["platonic", "respect", "comfort", "trust"],
                        "amount": 10
                    },
                    {
                        "cats_to": ["patrol"],
                        "cats_from": ["patrol"],
                        "mutual": false,
                        "values": ["dislike"],
                        "amount": -10
                    }
                ]
            }
        ],
        "fail_outcomes": [
            {
                "text": "Try as they might, p_l can't quite remember the exact shape of the tansy leaves, and {PRONOUN/p_l/subject} {VERB/p_l/are/is}n't going to harvest from plants {PRONOUN/p_l/subject} {VERB/p_l/have/has}n't confidently identified. Better safe than sorry, as they say.",
                "exp": 0,
                "weight": 20,
                "relationships": [
                    {
                        "cats_to": ["patrol"],
                        "cats_from": ["patrol"],
                        "mutual": false,
                        "values": ["platonic", "respect", "comfort", "trust"],
                        "amount": -10
                    },
                    {
                        "cats_to": ["patrol"],
                        "cats_from": ["patrol"],
                        "mutual": false,
                        "values": ["dislike"],
                        "amount": 10
                    }
                ]
            }
        ]
    },
    {
        "patrol_id": "mtn_med_gatheringtansy_greenleaf3",
        "biome": ["mountainous"],
        "season": ["greenleaf"],
        "types": ["herb_gathering"],
        "tags": [],
        "patrol_art": "med_general_intro",
        "min_cats": 3,
        "max_cats": 6,
        "min_max_status": {
            "healer cats": [1, 6],
            "normal adult": [1, 6]
        },
        "weight": 20,
        "intro_text": "p_l heads out to find tansy, scenting the air for its sharp smell and eyes on the lookout for tansy's strange, orb-like yellow flowers that greenleaf has brought out in abundance. They've brought some of their Clanmates with them to hopefully help them carry a good harvest home.",
        "decline_text": "They're stopped before they leave camp - these warriors are needed elsewhere. p_l's expedition will have to wait.",
        "chance_of_success": 30,
        "success_outcomes": [
            {
                "text": "The yellow dew drops shining merrily in the distance guide p_l's patrol in to the tansy patch, where they take a good harvest. It's just unfortunate they can't talk themselves out of harvesting some ragwort too - this is going to taste very bad.",
                "exp": 10,
                "weight": 20,
                "herbs": ["tansy", "ragwort"],
                "relationships": [
                    {
                        "cats_to": ["p_l"],
                        "cats_from": ["patrol"],
                        "mutual": false,
                        "values": ["platonic", "respect"],
                        "amount": 10
                    },
                    {
                        "cats_to": ["p_l"],
                        "cats_from": ["patrol"],
                        "mutual": false,
                        "values": ["dislike"],
                        "amount": -10
                    }
                ]
            },
            {
                "text": "Good for all coughs, all wounds, and all poisons - but it would be dangerous to assume tansy has no downsides. In small doses, it does help with nearly any ailment... but in <i>large</i> doses, it poisons the body, even to the point of causing death. The ragwort trying to outgrow it may stink, but at least that herb isn't dangerous. p_l carefully guides the patrol while gathering it, not that the warriors would be in any danger short of trying to drink the herb.",
                "exp": 10,
                "weight": 5,
                "herbs": ["many_herbs", "tansy", "ragwort"],
                "relationships": [
                    {
                        "cats_to": ["p_l"],
                        "cats_from": ["patrol"],
                        "mutual": false,
                        "values": ["platonic", "respect"],
                        "amount": 10
                    },
                    {
                        "cats_to": ["p_l"],
                        "cats_from": ["patrol"],
                        "mutual": false,
                        "values": ["dislike"],
                        "amount": -10
                    }
                ]
            },
            {
                "text": "Tansy might smell sharp enough to be enjoyed freshening up dens, but it sure tastes... interesting. Definitely not improved by the extra ragwort they find. s_c isn't sure they'll ever get used to it, but at least it's a reminder to be careful around the potentially poisonous herb, which is extra helpful when gathering with their less-experienced Clanmates.",
                "exp": 10,
                "weight": 20,
                "stat_skill": ["SENSE,2"],
                "herbs": ["many_herbs", "tansy", "ragwort"],
                "relationships": [
                    {
                        "cats_to": ["p_l"],
                        "cats_from": ["patrol"],
                        "mutual": false,
                        "values": ["platonic", "respect"],
                        "amount": 10
                    },
                    {
                        "cats_to": ["p_l"],
                        "cats_from": ["patrol"],
                        "mutual": false,
                        "values": ["dislike"],
                        "amount": -10
                    }
                ]
            }
        ],
        "fail_outcomes": [
            {
                "text": "Try as they might, p_l can't quite remember the exact shape of the tansy leaves, and {PRONOUN/p_l/subject} {VERB/p_l/are/is}n't going to harvest from plants {PRONOUN/p_l/subject} {VERB/p_l/have/has}n't confidently identified. Better safe than sorry, as they say.",
                "exp": 0,
                "weight": 20,
                "relationships": [
                    {
                        "cats_to": ["p_l"],
                        "cats_from": ["patrol"],
                        "mutual": false,
                        "values": ["platonic", "respect"],
                        "amount": -10
                    },
                    {
                        "cats_to": ["p_l"],
                        "cats_from": ["patrol"],
                        "mutual": false,
                        "values": ["dislike"],
                        "amount": 10
                    }
                ]
            }
        ]
    },
    {
        "patrol_id": "mtn_med_gatheringthyme_greenleaf1",
        "biome": ["mountainous"],
        "season": ["greenleaf"],
        "types": ["herb_gathering"],
        "tags": [],
        "patrol_art": "med_general_intro",
        "min_cats": 1,
        "max_cats": 1,
        "min_max_status": {
            "healer cats": [1, 6]
        },
        "weight": 20,
        "intro_text": "p_l has finally put enough time aside to go search for thyme.",
        "decline_text": "They have second thoughts about leaving their patients behind, and decide to go another day.",
        "chance_of_success": 70,
        "success_outcomes": [
            {
                "text": "Thankfully, they don't have to go far, and being among thyme's calming scent makes gathering it quite pleasant. To p_l's excitement they have just spotted a huge patch of goldenrod and hurry over to collect as much as they can carry.",
                "exp": 10,
                "weight": 20,
                "herbs": ["goldenrod", "thyme"]
            },
            {
                "text": "It calms racing hearts and minds, bringing cats back from the shock of loss or injury. Thyme is always both helpful and pleasant to have around, and p_l makes sure to organise the herb stores ensuring they have a healthy amount of goldenrod to go alongside the thyme, which p_l places so that the scent wafts near their nest.",
                "exp": 10,
                "weight": 5,
                "herbs": ["many_herbs", "goldenrod", "thyme"]
            },
            {
                "text": "Thyme, thyme, thyme, there's never enough thyme. s_c snorts at their little joke, mouth crammed full of the herb, as they make their way home. Spotting a small goldenrod plant that looks like it's beginning to wilt, they pause to gather the remaining stems to make good use of it.",
                "exp": 10,
                "weight": 20,
                "stat_skill": ["SENSE,2"],
                "herbs": ["many_herbs", "goldenrod", "thyme"]
            }
        ],
        "fail_outcomes": [
            {
                "text": "p_l has no time - and no thyme. They're forced to give up on the search for today.",
                "exp": 0,
                "weight": 20
            }
        ]
    },
    {
        "patrol_id": "mtn_med_gatheringthyme_greenleaf2",
        "biome": ["mountainous"],
        "season": ["greenleaf"],
        "types": ["herb_gathering"],
        "tags": [],
        "patrol_art": "med_general_intro",
        "min_cats": 2,
        "max_cats": 2,
        "min_max_status": {
            "medicine cat": [1, 6],
            "medicine cat apprentice": [1, 6],
            "healer cats": [1, 6]
        },
        "weight": 20,
        "intro_text": "p_l has finally put enough time aside to go search for thyme with app1.",
        "decline_text": "They have second thoughts leaving their patients behind, especially with them also bringing their apprentice, and decide to go another day.",
        "chance_of_success": 70,
        "success_outcomes": [
            {
                "text": "Thankfully, they don't have to go far, and being among thyme's calming scent makes gathering it quite pleasant. To p_l's excitement they have just spotted a huge patch of goldenrod and hurry over to collect as much as they can carry. Both app1 and p_l enjoy the chance for a peaceful afternoon.",
                "exp": 20,
                "weight": 20,
                "herbs": ["goldenrod", "thyme"],
                "relationships": [
                    {
                        "cats_to": ["patrol"],
                        "cats_from": ["patrol"],
                        "mutual": false,
                        "values": ["platonic", "respect", "comfort", "trust"],
                        "amount": 10
                    },
                    {
                        "cats_to": ["patrol"],
                        "cats_from": ["patrol"],
                        "mutual": false,
                        "values": ["dislike"],
                        "amount": -10
                    }
                ]
            },
            {
                "text": "It calms racing hearts and minds, bringing cats back from the shock of loss or injury. Thyme is always both helpful and pleasant to have around, p_l makes sure to organise the herb stores ensuring they have a healthy amount of goldenrod to go alongside the thyme, which p_l places so that the scent wafts near the nests they and app1 curl up in at night.",
                "exp": 20,
                "weight": 5,
                "herbs": ["many_herbs", "goldenrod", "thyme"],
                "relationships": [
                    {
                        "cats_to": ["patrol"],
                        "cats_from": ["patrol"],
                        "mutual": false,
                        "values": ["platonic", "respect", "comfort", "trust"],
                        "amount": 10
                    },
                    {
                        "cats_to": ["patrol"],
                        "cats_from": ["patrol"],
                        "mutual": false,
                        "values": ["dislike"],
                        "amount": -10
                    }
                ]
            },
            {
                "text": "Thyme, thyme, thyme, there's never enough thyme. s_c snorts at their little joke, putting down the herbs they carry to explain it to app1 while they gather a few goldenrod stems from a nearby plant.",
                "exp": 20,
                "weight": 20,
                "stat_skill": ["SENSE,2"],
                "herbs": ["many_herbs", "goldenrod", "thyme"],
                "relationships": [
                    {
                        "cats_to": ["patrol"],
                        "cats_from": ["patrol"],
                        "mutual": false,
                        "values": ["platonic", "respect", "comfort", "trust"],
                        "amount": 10
                    },
                    {
                        "cats_to": ["patrol"],
                        "cats_from": ["patrol"],
                        "mutual": false,
                        "values": ["dislike"],
                        "amount": -10
                    }
                ]
            }
        ],
        "fail_outcomes": [
            {
                "text": "p_l has no time - and no thyme. They're forced to give up on the search for today.",
                "exp": 0,
                "weight": 20,
                "relationships": [
                    {
                        "cats_to": ["patrol"],
                        "cats_from": ["patrol"],
                        "mutual": false,
                        "values": ["platonic", "respect", "comfort", "trust"],
                        "amount": -10
                    },
                    {
                        "cats_to": ["patrol"],
                        "cats_from": ["patrol"],
                        "mutual": false,
                        "values": ["dislike"],
                        "amount": 10
                    }
                ]
            }
        ]
    },
    {
        "patrol_id": "mtn_med_gatheringthyme_greenleaf3",
        "biome": ["mountainous"],
        "season": ["greenleaf"],
        "types": ["herb_gathering"],
        "tags": [],
        "patrol_art": "med_general_intro",
        "min_cats": 3,
        "max_cats": 6,
        "min_max_status": {
            "healer cats": [1, 6],
            "normal adult": [1, 6]
        },
        "weight": 20,
        "intro_text": "p_l has finally put enough time aside to go search for thyme with a gathering patrol.",
        "decline_text": "They're stopped before they leave camp - these warriors are needed elsewhere. p_l's expedition will have to wait.",
        "chance_of_success": 30,
        "success_outcomes": [
            {
                "text": "Thankfully, they don't have to go far, and being among thyme's calming scent makes gathering it quite pleasant as the patrol settles in to nip off its leaves. To p_l's excitement they have just spotted a huge patch of goldenrod and hurry over to collect as much as they and their entourage can carry.",
                "exp": 10,
                "weight": 20,
                "herbs": ["goldenrod", "thyme"],
                "relationships": [
                    {
                        "cats_to": ["p_l"],
                        "cats_from": ["patrol"],
                        "mutual": false,
                        "values": ["platonic", "respect"],
                        "amount": 10
                    },
                    {
                        "cats_to": ["p_l"],
                        "cats_from": ["patrol"],
                        "mutual": false,
                        "values": ["dislike"],
                        "amount": -10
                    }
                ]
            },
            {
                "text": "It calms racing hearts and minds, bringing cats back from the shock of loss or injury. Thyme is always both helpful and pleasant to have around, and p_l decides that this patrol has brought back more than enough, including a couple of stems of goldenrod, so much there's no harm in letting the warriors take a stem each for their nests.",
                "exp": 10,
                "weight": 5,
                "herbs": ["many_herbs", "goldenrod", "thyme"],
                "relationships": [
                    {
                        "cats_to": ["p_l"],
                        "cats_from": ["patrol"],
                        "mutual": false,
                        "values": ["platonic", "respect"],
                        "amount": 10
                    },
                    {
                        "cats_to": ["p_l"],
                        "cats_from": ["patrol"],
                        "mutual": false,
                        "values": ["dislike"],
                        "amount": -10
                    }
                ]
            },
            {
                "text": "Thyme, thyme, thyme, there's never enough thyme. s_c snorts at their little joke, putting down the herbs they carry to explain it to the rest of the patrol while they gather a few goldenrod stems from a nearby plant.",
                "exp": 10,
                "weight": 20,
                "stat_skill": ["SENSE,2"],
                "herbs": ["many_herbs", "goldenrod", "thyme"],
                "relationships": [
                    {
                        "cats_to": ["p_l"],
                        "cats_from": ["patrol"],
                        "mutual": false,
                        "values": ["platonic", "respect"],
                        "amount": 10
                    },
                    {
                        "cats_to": ["p_l"],
                        "cats_from": ["patrol"],
                        "mutual": false,
                        "values": ["dislike"],
                        "amount": -10
                    }
                ]
            }
        ],
        "fail_outcomes": [
            {
                "text": "p_l has no time - and no thyme. They're forced to give up on the search for today.",
                "exp": 0,
                "weight": 20,
                "relationships": [
                    {
                        "cats_to": ["p_l"],
                        "cats_from": ["patrol"],
                        "mutual": false,
                        "values": ["platonic", "respect"],
                        "amount": -10
                    },
                    {
                        "cats_to": ["p_l"],
                        "cats_from": ["patrol"],
                        "mutual": false,
                        "values": ["dislike"],
                        "amount": 10
                    }
                ]
            }
        ]
    },
    {
        "patrol_id": "mtn_med_gatheringwildgarlic_greenleaf1",
        "biome": ["mountainous"],
        "season": ["greenleaf"],
        "types": ["herb_gathering"],
        "tags": [],
        "patrol_art": "med_general_intro",
        "min_cats": 1,
        "max_cats": 1,
        "min_max_status": {
            "healer cats": [1, 6]
        },
        "weight": 20,
        "intro_text": "p_l heads out on what promises to be a fragrant patrol, searching for wild garlic.",
        "decline_text": "They have second thoughts about leaving their patients behind, and decide to go another day.",
        "chance_of_success": 70,
        "success_outcomes": [
            {
                "text": "The mallow and garlic will certainly restock the herb stores... which are close to p_l's nest. Yay...",
                "exp": 10,
                "weight": 20,
                "herbs": ["wild_garlic", "mallow"]
            },
            {
                "text": "The leaves, and especially the bulbs, of wild garlic are the preeminent herb to treat infection, even if using them results each time in either their patient or their loved ones complaining about the smell. p_l, personally, will take a bit of a bad smell over illness, thank you very much. On the other paw, mallow is a lot more appreciated by members of the Clan suffering from bellyaches.",
                "exp": 10,
                "weight": 5,
                "herbs": ["many_herbs", "mallow", "wild_garlic"]
            },
            {
                "text": "s_c, ever eagle-eyed, spots grass that looks suspiciously tall, with oddly thick blades. One sniff confirms it as wild garlic, and this patch has heaps to harvest. To the medicine cat's delight, a mallow patch was growing not too far off.",
                "exp": 10,
                "weight": 20,
                "stat_skill": ["SENSE,2"],
                "herbs": ["many_herbs", "mallow", "wild_garlic"]
            }
        ],
        "fail_outcomes": [
            {
                "text": "Try as they might, p_l can't quite remember the exact shape of the garlic leaves, and {PRONOUN/p_l/subject} {VERB/p_l/are/is}n't going to harvest from plants {PRONOUN/p_l/subject} {VERB/p_l/have/has}n't confidently identified. Better safe than sorry, as they say.",
                "exp": 0,
                "weight": 20
            }
        ]
    },
    {
        "patrol_id": "mtn_med_gatheringwildgarlic_greenleaf2",
        "biome": ["mountainous"],
        "season": ["greenleaf"],
        "types": ["herb_gathering"],
        "tags": [],
        "patrol_art": "med_general_intro",
        "min_cats": 2,
        "max_cats": 2,
        "min_max_status": {
            "medicine cat": [1, 6],
            "medicine cat apprentice": [1, 6],
            "healer cats": [1, 6]
        },
        "weight": 20,
        "intro_text": "p_l heads out on what promises to be a fragrant patrol, searching for wild garlic with app1.",
        "decline_text": "They have second thoughts leaving their patients behind, especially with them also bringing their apprentice, and decide to go another day.",
        "chance_of_success": 70,
        "success_outcomes": [
            {
                "text": "The mallow and garlic will certainly restock the herb stores... which are close to p_l's nest. Yay... they commiserate with app1, both cats sighing but accepting the stink in their den as a necessary evil.",
                "exp": 20,
                "weight": 20,
                "herbs": ["mallow", "wild_garlic"],
                "relationships": [
                    {
                        "cats_to": ["patrol"],
                        "cats_from": ["patrol"],
                        "mutual": false,
                        "values": ["platonic", "respect", "comfort", "trust"],
                        "amount": 10
                    },
                    {
                        "cats_to": ["patrol"],
                        "cats_from": ["patrol"],
                        "mutual": false,
                        "values": ["dislike"],
                        "amount": -10
                    }
                ]
            },
            {
                "text": "The leaves and especially the bulbs of wild garlic are the preeminent herb to treat infection, even if using them literally always resulting in either their patient or their loved ones complaining about the smell. p_l teaches app1 that sometimes they need to prioritize treating their patients above listening to them. Thankfully, the mallow that was gathered is a lot more appreciated by members of the Clan suffering from bellyaches.",
                "exp": 20,
                "weight": 5,
                "herbs": ["many_herbs", "mallow", "wild_garlic"],
                "relationships": [
                    {
                        "cats_to": ["patrol"],
                        "cats_from": ["patrol"],
                        "mutual": false,
                        "values": ["platonic", "respect", "comfort", "trust"],
                        "amount": 10
                    },
                    {
                        "cats_to": ["patrol"],
                        "cats_from": ["patrol"],
                        "mutual": false,
                        "values": ["dislike"],
                        "amount": -10
                    }
                ]
            },
            {
                "text": "s_c, ever eagle-eyed, spots grass that looks suspiciously tall, with oddly thick blades. One sniff confirms it as wild garlic, and this patch has heaps to harvest with app1. To the medicine cats' delight, a mallow patch was growing not too far off.",
                "exp": 20,
                "weight": 20,
                "stat_skill": ["SENSE,2"],
                "herbs": ["many_herbs", "mallow", "wild_garlic"],
                "relationships": [
                    {
                        "cats_to": ["patrol"],
                        "cats_from": ["patrol"],
                        "mutual": false,
                        "values": ["platonic", "respect", "comfort", "trust"],
                        "amount": 10
                    },
                    {
                        "cats_to": ["patrol"],
                        "cats_from": ["patrol"],
                        "mutual": false,
                        "values": ["dislike"],
                        "amount": -10
                    }
                ]
            }
        ],
        "fail_outcomes": [
            {
                "text": "Try as they might, p_l can't quite remember the exact shape of the garlic leaves, and {PRONOUN/p_l/subject} {VERB/p_l/are/is}n't going to harvest from plants {PRONOUN/p_l/subject} {VERB/p_l/have/has}n't confidently identified. Better safe than sorry, as they say.",
                "exp": 0,
                "weight": 20,
                "relationships": [
                    {
                        "cats_to": ["patrol"],
                        "cats_from": ["patrol"],
                        "mutual": false,
                        "values": ["platonic", "respect", "comfort", "trust"],
                        "amount": -10
                    },
                    {
                        "cats_to": ["patrol"],
                        "cats_from": ["patrol"],
                        "mutual": false,
                        "values": ["dislike"],
                        "amount": 10
                    }
                ]
            }
        ]
    },
    {
        "patrol_id": "mtn_med_gatheringwildgarlic_greenleaf3",
        "biome": ["mountainous"],
        "season": ["greenleaf"],
        "types": ["herb_gathering"],
        "tags": [],
        "patrol_art": "med_general_intro",
        "min_cats": 3,
        "max_cats": 6,
        "min_max_status": {
            "healer cats": [1, 6],
            "normal adult": [1, 6]
        },
        "weight": 20,
        "intro_text": "p_l heads out on what promises to be a fragrant patrol, searching for wild garlic with a gathering patrol.",
        "decline_text": "They're stopped before they leave camp - these warriors are needed elsewhere. p_l's expedition will have to wait.",
        "chance_of_success": 30,
        "success_outcomes": [
            {
                "text": "The mallow and garlic will certainly restock the herb stores... which are close to p_l's nest. Yay... the warriors look relieved that they never have to sleep next to the herbs.",
                "exp": 10,
                "weight": 20,
                "herbs": ["mallow", "wild_garlic"],
                "relationships": [
                    {
                        "cats_to": ["p_l"],
                        "cats_from": ["patrol"],
                        "mutual": false,
                        "values": ["platonic", "respect"],
                        "amount": 10
                    },
                    {
                        "cats_to": ["p_l"],
                        "cats_from": ["patrol"],
                        "mutual": false,
                        "values": ["dislike"],
                        "amount": -10
                    }
                ]
            },
            {
                "text": "The leaves and especially the bulbs of wild garlic are the preeminent herb to treat infection, even if using them literally always resulting in either their patient or their loved ones complaining about the smell. The patrol looks a little disgusted, but they're still a great help to p_l for gathering it. Thankfully, the mallow that was gathered is a lot more appreciated by members of the Clan suffering from bellyaches.",
                "exp": 10,
                "weight": 5,
                "herbs": ["many_herbs", "mallow", "wild_garlic"],
                "relationships": [
                    {
                        "cats_to": ["p_l"],
                        "cats_from": ["patrol"],
                        "mutual": false,
                        "values": ["platonic", "respect"],
                        "amount": 10
                    },
                    {
                        "cats_to": ["p_l"],
                        "cats_from": ["patrol"],
                        "mutual": false,
                        "values": ["dislike"],
                        "amount": -10
                    }
                ]
            },
            {
                "text": "s_c, ever eagle-eyed, spots grass that looks suspiciously tall, with oddly thick blades. One sniff confirms it as wild garlic, and the patch has heaps for their patrol to harvest. To the medicine cat's delight, a mallow patch was growing not too far off.",
                "exp": 10,
                "weight": 20,
                "stat_skill": ["SENSE,2"],
                "herbs": ["many_herbs", "mallow", "wild_garlic"],
                "relationships": [
                    {
                        "cats_to": ["p_l"],
                        "cats_from": ["patrol"],
                        "mutual": false,
                        "values": ["platonic", "respect"],
                        "amount": 10
                    },
                    {
                        "cats_to": ["p_l"],
                        "cats_from": ["patrol"],
                        "mutual": false,
                        "values": ["dislike"],
                        "amount": -10
                    }
                ]
            }
        ],
        "fail_outcomes": [
            {
                "text": "Try as they might, p_l can't quite remember the exact shape of the garlic leaves, and {PRONOUN/p_l/subject} {VERB/p_l/are/is}n't going to harvest from plants {PRONOUN/p_l/subject} {VERB/p_l/have/has}n't confidently identified. Better safe than sorry, as they say.",
                "exp": 0,
                "weight": 20,
                "relationships": [
                    {
                        "cats_to": ["p_l"],
                        "cats_from": ["patrol"],
                        "mutual": false,
                        "values": ["platonic", "respect"],
                        "amount": -10
                    },
                    {
                        "cats_to": ["p_l"],
                        "cats_from": ["patrol"],
                        "mutual": false,
                        "values": ["dislike"],
                        "amount": 10
                    }
                ]
            }
        ]
    }
]<|MERGE_RESOLUTION|>--- conflicted
+++ resolved
@@ -1153,13 +1153,8 @@
         "biome": ["mountainous"],
         "season": ["greenleaf"],
         "types": ["herb_gathering"],
-<<<<<<< HEAD
-        "tags": [],
-        "patrol_art": "med_general_intro",
-=======
-        "tags": ["jealousy"],
+        "tags": [],
         "patrol_art": "gen_med_gatheringcatmint_greenleaf3",
->>>>>>> 32d10fd9
         "min_cats": 4,
         "max_cats": 6,
         "min_max_status": {
