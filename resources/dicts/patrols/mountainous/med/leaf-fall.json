[
{
    "patrol_id": "mtn_med_romance_leaf-fall1",
    "biome": "mountainous",
    "season": "leaf-fall",
    "tags": ["herb_gathering", "warrior", "random_herbs", "romantic", "platonic", "respect", "p_l_to_r_c", "s_c_to_r_c", "rc_has_stat"],
    "intro_text": "p_l goes out with a warrior escort, both for safety as they try to stock up under the clear leaf-fall skies, and for carrying capacity should they find anything.",
    "decline_text": "Their escort is called away on a different mission, and p_l decides to reorganize the herb store instead.",
    "chance_of_success": 60,
    "exp": 10,
    "success_text": {
        "common": [
            "Surprisingly, r_c actually starts up a conversation with them about the herbs they're looking for. p_l launches into the usual spiel, but even more astonishingly, r_c is actually interested, and it makes their heart feel lighter getting to share their knowledge and skills with someone who respects them."
        ],
        "skill": [
            "s_c has always been good at talking, so it isn't a big surprise that p_l finds it so easy to chat with them. It's just a herb gathering patrol, but p_l feels more relaxed than they've felt in moons when they come back to camp, smiling softly."
        ]
    },
    "fail_text": {
        "unscathed": [
            "It's an exhausting day. p_l starts chatting with r_c to pass the time, but they have nothing in common, and the other cat bluntly refuses to talk about boring herbs."
        ],
        "unscathed_ts": [
            "Not only do they not find anything, p_l wants to murder s_c. They're obnoxious, troublesome, childish... simply not someone p_l enjoys interacting with."
        ]
    },
    "win_skills": ["good speaker", "great speaker", "excellent speaker"],
    "fail_trait": ["troublesome", "childish"],
    "min_cats": 2,
    "max_cats": 6,
    "antagonize_text": null,
    "antagonize_fail_text": null
},
{
    "patrol_id": "mtn_med_romance_leaf-fall2",
    "biome": "mountainous",
    "season": "leaf-fall",
    "tags": ["herb_gathering", "med_cat", "med_only", "random_herbs", "romantic", "platonic", "respect", "p_l_to_r_c", "s_c_to_r_c", "rc_has_stat"],
    "intro_text": "p_l heads out, leading a patrol of medicine cats to go stock up on the ripening harvest available in leaf-fall.",
    "decline_text": "... And they're called back almost immediately, as one of the elders has started hacking something up.",
    "chance_of_success": 60,
    "exp": 10,
    "success_text": {
        "common": [
            "The ground is slippery and damp, and as p_l falls, r_c catches them. It's a nice reminder that the responsibility of looking after the Clan is a shared one, and the rescue also makes p_l shiver pleasantly."
        ],
        "skill": [
            "s_c has always been good at talking, so it isn't a big surprise that p_l finds it so easy to chat with them. It's just a herb gathering patrol, but p_l feels more relaxed than they've felt in moons when they come back to camp, smiling softly."
        ]
    },
    "fail_text": {
        "unscathed": [
            "It's an exhausting day. p_l starts chatting with r_c to pass the time, but they have nothing in common."
        ],
        "unscathed_ts": [
            "Not only do they not find anything, p_l wants to murder s_c. They're obnoxious, troublesome, childish... simply not someone p_l enjoys interacting with."
        ]
    },
    "win_skills": ["good speaker", "great speaker", "excellent speaker", "good mediator", "great mediator", "excellent mediator"],
    "fail_trait": ["troublesome", "childish"],
    "min_cats": 2,
    "max_cats": 6,
    "antagonize_text": null,
    "antagonize_fail_text": null
},
{
    "patrol_id": "mtn_med_gatheringbetony_leaf-fall1",
    "biome": "mountainous",
    "season": "leaf-fall",
    "tags": ["herb_gathering", "med_only", "herb", "betony", "goldenrod", "many_herbs1", "many_herbs2"],
    "intro_text": "As the betony plants start to dramatically give up on life as leaf-fall progresses, p_l takes the opportunity to go harvest from them.",
    "decline_text": "They have second thoughts about leaving their patients behind, and decide to go another day.",
    "chance_of_success": 70,
    "exp": 10,
    "success_text": {
        "common": [
            "The betony plants are determined to enjoy the last of the sun's warmth, reaching up cheerfully to the sky as p_l gathers their leaves. One of the plants is having a polite disagreement with a goldenrod bush about who gets the space in the sun, giving p_l two prey with one blow."
        ],
        "uncommon": [
            "Betony is especially useful for cats who breathe with a rasp, and p_l is always keen to help Clanmates with the condition. With the great haul of betony p_l brings back, they'll be able to dose their Clanmates and prevent coughs and chest infections - and they've even found a little goldenrod to go with it!"
        ],
        "skill": [
            "s_c is able to find the sought-after herb quickly, as they can easily pick out the shape of its leaves among the other plants, and they organise the patrol to bring back a great haul of betony for the herb stores. They're even able to pick out a goldenrod bush on their path home."
        ]
    },
    "fail_text": {
        "unscathed": [
            "Hang on. Has p_l identified the betony correctly? It's difficult to tell without the distinctive purple blossoms. They're not sure, and not willing to risk it. Better to be safe than sorry."
        ]
    },
    "win_skills": ["keen eye"],
    "min_cats": 1,
    "max_cats": 1,
    "antagonize_text": null,
    "antagonize_fail_text": null
},
{
    "patrol_id": "mtn_med_gatheringbetony_leaf-fall2",
    "biome": "mountainous",
    "season": "leaf-fall",
    "tags": ["herb_gathering", "med_only", "med_cat", "herb", "betony", "goldenrod", "many_herbs1", "many_herbs2", "big_change", "platonic", "dislike", "comfort", "respect", "trust", "apprentice"],
    "intro_text": "As the betony plants start to dramatically give up on life as leaf-fall progresses, p_l takes the opportunity to go harvest from them, bringing along app1 for a herbcraft lesson.",
    "decline_text": "They have second thoughts leaving their patients behind, especially with them also bringing their apprentice, and decide to go another day.",
    "chance_of_success": 70,
    "exp": 20,
    "success_text": {
        "common": [
            "The betony plants are determined to enjoy the last of the sun's warmth, reaching up cheerfully to the sky as p_l and app1 gather their leaves. One of the plants is having a polite disagreement with a goldenrod bush about who gets the space in the sun, giving p_l two prey with one blow."
        ],
        "uncommon": [
            "Betony is especially useful for cats who breathe with a rasp, and p_l is always keen to help Clanmates with the condition. With the great haul of betony p_l brings back, they'll be able to dose their Clanmates and prevent coughs and chest infections - and they've even found a little goldenrod to go with it! app1, however, is more interested in how betony prevents gross, runny dirt."
        ],
        "skill": [
            "s_c is able to find the sought-after herb quickly, as they can easily pick out the shape of its leaves among the other plants. They point it out to app1 and the two cats bring back a great haul of betony for the herb stores. They're even able to pick out a goldenrod bush on their path home."
        ]
    },
    "fail_text": {
        "unscathed": [
            "Hang on. Has p_l identified the betony correctly? It's difficult to tell without the distinctive purple blossoms. They're not sure, and not willing to risk it. Better to be safe than sorry."
        ]
    },
    "win_skills": ["keen eye"],
    "min_cats": 2,
    "max_cats": 2,
    "antagonize_text": null,
    "antagonize_fail_text": null
},
{
    "patrol_id": "mtn_med_gatheringbetony_leaf-fall3",
    "biome": "mountainous",
    "season": "leaf-fall",
    "tags": ["herb_gathering", "med_cat", "warrior", "herb", "betony", "goldenrod", "many_herbs1", "many_herbs2", "big_change", "platonic", "dislike", "respect"],
    "intro_text": "As the betony plants start to dramatically give up on life as leaf-fall progresses, p_l takes the opportunity to go harvest from them, bringing along a patrol to help them cart the leaves back to the herb stores.",
    "decline_text": "They're stopped before they leave camp - these warriors are needed elsewhere. p_l's expedition will have to wait.",
    "chance_of_success": 30,
    "exp": 10,
    "success_text": {
        "common": [
            "The betony plants are determined to enjoy the last of the sun's warmth, reaching up cheerfully to the sky as p_l's patrol gathers their leaves. One of the plants is having a polite disagreement with a goldenrod bush about who gets the space in the sun, giving p_l two prey with one blow."
        ],
        "uncommon": [
            "Betony is especially useful for cats who breathe with a rasp, and p_l is always keen to help Clanmates with the condition. With the great haul of betony p_l's patrol brings back, they'll be able to dose their Clanmates and prevent coughs and chest infections - and they've even found a little goldenrod to go with it!"
        ],
        "skill": [
            "s_c is able to find the sought-after herb quickly, as they can easily pick out the shape of its leaves among the other plants, and they organise the patrol to bring back a great haul of betony for the herb stores. They're even able to pick out a goldenrod bush on their path home."
        ]
    },
    "fail_text": {
        "unscathed": [
            "Hang on. Has p_l identified the betony correctly? It's difficult to tell without the distinctive purple blossoms. They're not sure, and not willing to risk it. Better to be safe than sorry."
        ]
    },
    "win_skills": ["keen eye"],
    "min_cats": 3,
    "max_cats": 6,
    "antagonize_text": null,
    "antagonize_fail_text": null
},
{
    "patrol_id": "mtn_med_gatheringblackberry_leaf-fall1",
    "biome": "mountainous",
    "season": "leaf-fall",
    "tags": ["herb_gathering", "med_only", "herb", "blackberry", "raspberry", "many_herbs1", "many_herbs2"],
    "intro_text": "As leaf-fall arrives, the blackberry plants burst into fruit and p_l heads out to take advantage.",
    "decline_text": "They have second thoughts about leaving their patients behind, and decide to go another day.",
    "chance_of_success": 70,
    "exp": 10,
    "success_text": {
        "common": [
            "Careful now. p_l finds the blackberry and raspberry brambles aplenty, utterly coated in berries. This is the season for berry picking, and time to leave the leaves alone in anticipation of the coming leaf-bare. The berries are a poor substitute for the leaves, but a medicine cat has to think of the future."
        ],
        "uncommon": [
            "Perfect - there's a good crop of blackberries just waiting for them, and the bramble seems to be sending out new exploratory branches too, promising more growth in the future. As they set out the leaves out to dry before they're put away in the herb stores, p_l lets out a purr at the sight of their harvest."
        ],
        "skill": [
            "s_c falls into the meditative state that herb-gathering brings, and they hum to themselves as they work, crisply plucking from the brambles they encounter, both blackberry and raspberry."
        ]
    },
    "fail_text": {
        "unscathed": [
            "p_l attempts to pick their way through the blackberry thorns to reach the leaves, but it soon becomes clear that it's a hopeless task."
        ]
    },
    "win_skills": ["keen eye"],
    "min_cats": 1,
    "max_cats": 1,
    "antagonize_text": null,
    "antagonize_fail_text": null
},
{
    "patrol_id": "mtn_med_gatheringblackberry_leaf-fall2",
    "biome": "mountainous",
    "season": "leaf-fall",
    "tags": ["herb_gathering", "med_only", "med_cat", "herb", "blackberry", "raspberry", "many_herbs1", "many_herbs2", "big_change", "platonic", "dislike", "comfort", "respect", "trust", "apprentice"],
    "intro_text": "As leaf-fall arrives, the blackberry plants burst into fruit and p_l heads out to take advantage, bringing app1 along.",
    "decline_text": "They have second thoughts leaving their patients behind, especially with them also bringing their apprentice, and decide to go another day.",
    "chance_of_success": 70,
    "exp": 20,
    "success_text": {
        "common": [
            "Careful now. p_l finds the blackberry and raspberry brambles aplenty, utterly coated in berries. This is the season for berry picking, and time to leave the leaves alone in anticipation of the coming leaf-bare. The berries are a poor substitute for the leaves, but a medicine cat has to think of the future, p_l teaches app1."
        ],
        "uncommon": [
            "Perfect - there's a good crop of blackberries just waiting for them, and the bramble seems to be sending out new exploratory branches too, promising more growth in the future. Seeing the leaves set out to dry, app1 watching over them diligently, makes p_l feel like they can relax."
        ],
        "skill": [
            "s_c falls into the meditative state that herb-gathering brings, and they hum to themselves as they work, crisply plucking from the brambles they encounter, both blackberry and raspberry. app1 smiles to hear the quiet sound, comforted by the familiar work and tune."
        ]
    },
    "fail_text": {
        "unscathed": [
            "With app1 following them, p_l attempts to pick their way through the blackberry thorns to reach the leaves, but it soon becomes clear that it's a hopeless task."
        ]
    },
    "win_skills": ["keen eye"],
    "min_cats": 2,
    "max_cats": 2,
    "antagonize_text": null,
    "antagonize_fail_text": null
},
{
    "patrol_id": "mtn_med_gatheringblackberry_leaf-fall3",
    "biome": "mountainous",
    "season": "leaf-fall",
    "tags": ["herb_gathering", "med_cat", "warrior", "herb", "blackberry", "raspberry", "many_herbs1", "many_herbs2", "big_change", "patrol_to_p_l", "platonic", "dislike", "respect"],
    "intro_text": "As leaf-fall arrives, the blackberry plants burst into fruit and p_l heads out to take advantage, bringing along anyone who isn't busy with other work.",
    "decline_text": "They're stopped before they leave camp - these warriors are needed elsewhere. p_l's expedition will have to wait.",
    "chance_of_success": 30,
    "exp": 10,
    "success_text": {
        "common": [
            "Careful now. p_l finds the blackberry and raspberry brambles aplenty, utterly coated in berries. This is the season for berry picking, and time to leave the leaves alone in anticipation of the coming leaf-bare. The berries are a poor substitute for the leaves, but a medicine cat has to think of the future, p_l explains to the warriors."
        ],
        "uncommon": [
            "Perfect - there's a good crop of blackberries just waiting for them, and the bramble seems to be sending out new exploratory branches too, promising more growth in the future. Their Clanmates send p_l away for a nap in the sunshine, as they organise the blackberry leaves, and p_l smiles appreciatively."
        ],
        "skill": [
            "s_c falls into the meditative state that herb-gathering brings, and they hum to themselves as they work, crisply plucking from the brambles they encounter, both blackberry and raspberry. The patrol follows their lead, and its a relaxed group that wanders back into camp with a massive haul from the blackberry bushes."
        ]
    },
    "fail_text": {
        "unscathed": [
            "p_l manages to avoid a torn pelt only by the grace of StarClan, and isn't going to risk sending anyone else into the brambles with them having so many thorns at the moment. They'll have to try a different blackberry bush on another day."
        ]
    },
    "win_skills": ["keen eye"],
    "min_cats": 3,
    "max_cats": 6,
    "antagonize_text": null,
    "antagonize_fail_text": null
},
{
    "patrol_id": "mtn_med_gatheringburdock_leaf-fall1",
    "biome": "mountainous",
    "season": "leaf-fall",
    "tags": ["herb_gathering", "med_only", "herb", "burdock", "plantain", "many_herbs1", "many_herbs2", "plantain"],
    "intro_text": "As leaf-fall starts to hint at the cold soon to come, the burdock plants begin to wilt. p_l heads out to replenish the Clan's stocks.",
    "decline_text": "They have second thoughts about leaving their patients behind, and decide to go another day.",
    "chance_of_success": 70,
    "exp": 10,
    "success_text": {
        "common": [
            "The rains have made the soil loose and good for digging. While finding burdock plants is starting to become harder, at least it's easy to harvest the roots when they do come across some. On the way home, they spot some straggly-looking plantain near the path. They pick it, as well. The more herbs they have before leaf-bare, the better."
        ],
        "uncommon": [
            "Luck is on p_l's side today - the burdock is both plentiful and easy to find. Laying the fat roots out in a towering but neat pile in the herb stores makes p_l's entire body thrum with a contented purr. They're also in for a little surprise when they notice a fresh pile of plantain leaves that someone must have left for them."
        ],
        "skill": [
            "s_c shows their usual talent for spotting herbs, trotting straight over to a burdock plant and digging at its foot. They're pleasantly surprised when they also spot a hidden patch of plantain on the way back. Good gathering today, it seems!"
        ]
    },
    "fail_text": {
        "unscathed": [
            "Maybe they're just coming down with a runny nose, but p_l doesn't manage to sniff out any burdock, and it feels like a wasted afternoon."
        ]
    },
    "win_skills": ["keen eye"],
    "min_cats": 1,
    "max_cats": 1,
    "antagonize_text": null,
    "antagonize_fail_text": null
},
{
    "patrol_id": "mtn_med_gatheringburdock_leaf-fall2",
    "biome": "mountainous",
    "season": "leaf-fall",
    "tags": ["herb_gathering", "med_only", "med_cat", "herb", "burdock", "plantain", "many_herbs1", "many_herbs2", "big_change", "platonic", "dislike", "comfort", "respect", "trust", "apprentice", "plantain"],
    "intro_text": "As leaf-fall starts to hint at the cold soon to come, the burdock plants begin to wilt. p_l heads out to replenish the Clan's stocks, bringing app1 along.",
    "decline_text": "They have second thoughts leaving their patients behind, especially with them also bringing their apprentice, and decide to go another day.",
    "chance_of_success": 70,
    "exp": 20,
    "success_text": {
        "common": [
            "The rains have made the soil loose and good for digging. While finding burdock plants is starting to become harder, at least it's easy to harvest the roots when they do come across some. app1 actually topples over at one point, although p_l pretends they didn't see, hiding their smile."
        ],
        "uncommon": [
            "Luck is on p_l's side today - the burdock is both plentiful and easy to find. Digging the roots out is a bit more difficult, but they manage a good haul. On the walk back, app1 waves their tail excitedly as they spot a patch of plantain near the path. p_l praises their herb-finding skills as they stop to gather some of the leaves."
        ],
        "skill": [
            "s_c shows their usual talent for spotting herbs, trotting straight over to a burdock plant and digging at its foot. They're leading the way back when they also spot some plantain growing nearby. With a purr, they make sure to gather some of that as well, since it's good for all sorts of stings."
        ]
    },
    "fail_text": {
        "unscathed": [
            "Maybe they're just coming down with a runny nose, but p_l doesn't manage to sniff out any burdock, and it feels like a wasted afternoon. They avoid snapping at app1, who seems unable to identify the common herb, but they definitely come close."
        ]
    },
    "win_skills": ["keen eye"],
    "min_cats": 2,
    "max_cats": 2,
    "antagonize_text": null,
    "antagonize_fail_text": null
},
{
    "patrol_id": "mtn_med_gatheringburdock_leaf-fall3",
    "biome": "mountainous",
    "season": "leaf-fall",
    "tags": ["herb_gathering", "med_cat", "warrior", "herb", "burdock", "plantain", "many_herbs1", "many_herbs2", "big_change", "patrol_to_p_l", "platonic", "dislike", "respect", "plantain"],
    "intro_text": "As leaf-fall starts to hint at the cold soon to come, the burdock plants begin to wilt. p_l heads out to replenish the Clan's stocks, bringing along anyone who isn't busy with other work.",
    "decline_text": "They're stopped before they leave camp - these warriors are needed elsewhere. p_l's expedition will have to wait.",
    "chance_of_success": 30,
    "exp": 10,
    "success_text": {
        "common": [
            "The rains have made the soil loose and good for digging. While finding burdock plants is starting to become harder, at least it's easy to harvest the roots when they do come across some. It's a long afternoon, but a productive, light-hearted one, filled with smiles and jokes as the obliging cats follow p_l's direction to cart everything home. p_l is amused to find some plantain leaves in the mix as they're sorting later."
        ],
        "uncommon": [
            "Luck is on p_l's side today - the burdock is both plentiful and easy to find. Laying the fat roots out in a towering pile in the herb stores makes p_l's entire body thrum with a contented purr, and their Clanmates smile, obligingly helping out their hard-working medicine cat. p_l is amused to find some plantain leaves among the roots, as well."
        ],
        "skill": [
            "s_c shows their usual talent for spotting herbs, trotting straight over to a burdock plant and digging at its foot. Their team follows them, ready to pitch in and provide the muscle needed to bring back an excellent harvest. On the way home, p_l spots some plantain growing close to the path and directs a warrior to grab some of that, as well."
        ]
    },
    "fail_text": {
        "unscathed": [
            "Maybe they're just coming down with a runny nose, but p_l doesn't manage to sniff out any burdock, and no one else on the patrol is very helpful either. They return to camp without any burdock, prickling with frustration."
        ]
    },
    "win_skills": ["keen eye"],
    "min_cats": 3,
    "max_cats": 6,
    "antagonize_text": null,
    "antagonize_fail_text": null
},
{
    "patrol_id": "mtn_med_gatheringcatmint_leaf-fall1",
    "biome": "mountainous",
    "season": "leaf-fall",
    "tags": ["herb_gathering", "med_only", "herb", "catmint", "many_herbs2", "med_cat"],
    "intro_text": "They'd better take the opportunity to harvest while they can, p_l doesn't have much time left before many herbs will leave c_n's territory with the cold of leaf-bare.",
    "decline_text": "They have second thoughts about leaving their patients behind, and decide to go another day.",
    "chance_of_success": 40,
    "exp": 30,
    "success_text": {
        "common": [
            "The medicine cat carefully picks out catmint from its known hiding places, carting it back to camp where it will protect the Clan."
        ],
        "uncommon": [
            "Leaf-fall indicates the last of the catmint harvest, and p_l works hard to bring some home before the plants wilt and lose their potency."
        ],
        "skill": [
            "s_c makes a circuit visiting all the known catmint plants in c_n's territory. While some are already wilting from frost, there's more than enough to harvest and bring back to the herb stores."
        ]
    },
    "fail_text": {
        "unscathed": [
            "It's alright to fail, p_l reminds themselves. At least they know where there <i>isn't</i> catmint, and that will make the next patrols to find it easier."
        ]
    },
    "win_skills": ["keen eye"],
    "min_cats": 1,
    "max_cats": 1,
    "antagonize_text": null,
    "antagonize_fail_text": null
},
{
    "patrol_id": "mtn_med_gatheringcatmint_leaf-fall2",
    "biome": "mountainous",
    "season": "leaf-fall",
    "tags": ["herb_gathering", "med_only", "med_cat", "herb", "catmint", "many_herbs2", "big_change", "platonic", "dislike", "comfort", "respect", "trust", "apprentice"],
    "intro_text": "p_l waits until they're out of camp to reveal to app1 that they're off to find catmint - a 'helpful' group of 'helpers' can be a little, well, unhelpful. Catmint is just too exciting for many of their Clanmates to keep their heads around, and they need to ensure c_n has stocks for the coming leaf-bare.",
    "decline_text": "They have second thoughts leaving their patients behind, especially with them also bringing their apprentice, and decide to go another day.",
    "chance_of_success": 40,
    "exp": 30,
    "success_text": {
        "common": [
            "As they walk, p_l teaches app1 about how crucial catmint is for coughs, and how, although its scent holds drugged pleasure, part of the responsibility of being a medicine cat is avoiding becoming caught in its haze. The medicine cats carefully pick out catmint from its known hiding places, carting it back to camp where it will protect the Clan."
        ],
        "uncommon": [
            "Leaf-fall indicates the last of the catmint harvest, and p_l works hard to bring some home before the plants wilt and lose their potency, showing app1 how some of the stems are already starting to look discolored. Frost doesn't agree with catmint, unfortunately, so it's best to gather it before the cold bite of leaf-bare truly sets in."
        ],
        "skill": [
            "s_c makes a circuit visiting all the known catmint plants in c_n's territory. While some are already wilting from frost, there's more than enough to harvest and bring back to the herb stores, and showing app1 all the plants will prepare them for trying to refind catmint in newleaf."
        ]
    },
    "fail_text": {
        "unscathed": [
            "app1 loses their head over the catmint, and p_l is forced to cancel the gathering patrol to take them back to camp until they regain their sense."
        ]
    },
    "win_skills": ["keen eye"],
    "min_cats": 2,
    "max_cats": 2,
    "antagonize_text": null,
    "antagonize_fail_text": null
},
{
    "patrol_id": "mtn_med_gatheringcatmint_leaf-fall3",
    "biome": "mountainous",
    "season": "leaf-fall",
    "tags": ["herb_gathering", "med_cat", "warrior", "herb", "catmint", "many_herbs2", "big_change", "patrol_to_p_l", "platonic", "jealousy", "dislike", "respect"],
    "intro_text": "As p_l looks at the twitching tails and wide eyes of the patrol set up to 'help' them gather catmint, their heart sinks. These overly excited warriors don't look like they're going to be useful, and p_l only has so much time before the catmint dies off at the end of leaf-fall.",
    "decline_text": "They're stopped before they leave camp - these warriors are needed elsewhere. p_l's expedition will have to wait.",
    "chance_of_success": 20,
    "exp": 10,
    "success_text": {
        "common": [
            "The warriors keep their heads, with the more experienced of p_l's helpers making themselves useful keeping those that are young or more impulsive focused on their task. The medicine cat and their team carefully pick out catmint from its known hiding places, carting it back to camp where it will protect the Clan."
        ],
        "uncommon": [
            "Leaf-fall indicates the last of the catmint harvest, and p_l works hard to bring some home before the plants wilt and lose their potency. They somehow keep control of their rowdy group, channeling their energies into herb-gathering, not smell-enjoying. It's not as easygoing as their patrols normally are, but the more experienced cats back them up."
        ],
        "skill": [
            "s_c makes a circuit visiting all the known catmint plants in c_n's territory. While some are already wilting from frost, there's more than enough to harvest and bring back to the herb stores. Their helpers get to keep the wilted stuff for their nests, which, unsurprisingly, thrills their Clanmates."
        ]
    },
    "fail_text": {
        "unscathed": [
            "p_l is proven unfortunately correct, as the patrol is full of juvenile behaviour and dumb jokes, rather than focused effort. The one catmint plant they successfully find ends up with their helpers rolling around in it, bruising all the stems until it's unharvestable, and p_l is furious by the time they return to camp."
        ]
    },
    "win_skills": ["keen eye"],
    "min_cats": 3,
    "max_cats": 6,
    "antagonize_text": null,
    "antagonize_fail_text": null
},
{
    "patrol_id": "mtn_med_gatheringdaisy_leaf-fall1",
    "biome": "mountainous",
    "season": "leaf-fall",
    "tags": ["herb_gathering", "med_only", "herb", "daisy", "dandelion", "many_herbs1", "many_herbs2"],
    "intro_text": "There's still time this leaf-fall to store away a good harvest of dried-but-potent daisy leaves, in case c_n's elders need it for their joints or cats need to unexpectedly travel.",
    "decline_text": "They have second thoughts about leaving their patients behind, and decide to go another day.",
    "chance_of_success": 70,
    "exp": 10,
    "success_text": {
        "common": [
            "Daisies may seem like part of the everyday carpet of greenery, present everywhere from rocks to fields to nestled at the foot of trees, but that doesn't make their leaves any less useful. And there's some dandelion nearby - perfect."
        ],
        "uncommon": [
            "Leaf-fall is upon the Clan, which means p_l must think of the coming leaf-bare, where daisy leaves will become near-impossible to find. Best to stock up now, rather than worrying later when they have none, and any dandelions they find along the way are just an added bonus."
        ],
        "skill": [
            "Daisies aren't hard to find in the warmer seasons, popping up all over the place with dandelions next to them. s_c collects enough that they have trouble not dropping any on the way back to camp."
        ]
    },
    "fail_text": {
        "unscathed": [
            "Frustratingly, some herbivore has come through and feasted on the daisies p_l targets. The plants will recover, but these half-chewed on leaves are useless to c_n."
        ]
    },
    "win_skills": ["keen eye"],
    "min_cats": 1,
    "max_cats": 1,
    "antagonize_text": null,
    "antagonize_fail_text": null
},
{
    "patrol_id": "mtn_med_gatheringdaisy_leaf-fall2",
    "biome": "mountainous",
    "season": "leaf-fall",
    "tags": ["herb_gathering", "med_only", "med_cat", "herb", "daisy", "dandelion", "many_herbs1", "many_herbs2", "big_change", "platonic", "dislike", "comfort", "respect", "trust", "apprentice"],
    "intro_text": "There's still time this leaf-fall to store away a good harvest of dried-but-potent daisy leaves, in case c_n's elders need it for their joints or cats need to unexpectedly travel. p_l brings app1 along for a lesson.",
    "decline_text": "They have second thoughts leaving their patients behind, especially with them also bringing their apprentice, and decide to go another day.",
    "chance_of_success": 70,
    "exp": 20,
    "success_text": {
        "common": [
            "Daisies may seem like part of the everyday carpet of greenery, present everywhere from rocks to fields to nestled at the foot of trees, but that doesn't make their leaves any less useful. And there's some dandelion nearby - perfect. p_l goes through their common uses with app1."
        ],
        "uncommon": [
            "Leaf-fall is upon the Clan, which means p_l must think of the coming leaf-bare, where daisy leaves will become near-impossible to find. Best to stock up now, rather than worrying later when they have none, and any dandelions they find along the way are just an added bonus. p_l instructs app1 on the best ways of drying them out for long term storage."
        ],
        "skill": [
            "Daisies aren't hard to find in the warmer seasons, popping up all over the place with dandelions next to them. s_c collects enough that they have trouble not dropping any on the way back to camp. At least with app1 here with them the load is shared, and they purr in appreciation of the apprentice."
        ]
    },
    "fail_text": {
        "unscathed": [
            "Frustratingly, some herbivore has come through and feasted on the daisies p_l targets. The plants will recover, but these half-chewed on leaves are useless to c_n. They avoid snapping at app1, who seems unable to identify the common herb, but they definitely come close."
        ]
    },
    "win_skills": ["keen eye"],
    "min_cats": 2,
    "max_cats": 2,
    "antagonize_text": null,
    "antagonize_fail_text": null
},
{
    "patrol_id": "mtn_med_gatheringdaisy_leaf-fall3",
    "biome": "mountainous",
    "season": "leaf-fall",
    "tags": ["herb_gathering", "warrior", "herb", "daisy", "dandelion", "many_herbs1", "many_herbs2", "big_change", "platonic", "dislike", "respect"],
    "intro_text": "There's still time this leaf-fall to store away a good harvest of dried-but-potent daisy leaves, in case c_n's elders need it for their joints or cats need to unexpectedly travel. p_l assembles a little group of warriors to help them carry the herbs.",
    "decline_text": "They're stopped before they leave camp - these warriors are needed elsewhere. p_l's expedition will have to wait.",
    "chance_of_success": 30,
    "exp": 10,
    "success_text": {
        "common": [
            "Daisies may seem like part of the everyday carpet of greenery, present everywhere from rocks to fields to nestled at the foot of trees, but that doesn't make their leaves any less useful. And there's some dandelion nearby - perfect. With a larger patrol, the cats bring back a good haul, and p_l makes sure to thank everyone for their assistance."
        ],
        "uncommon": [
            "Leaf-fall is upon the Clan, which means p_l must think of the coming leaf-bare, where daisy leaves will become near-impossible to find. Best to stock up now, rather than worrying later when they have none, and any dandelions they find along the way are just an added bonus. The extra paws to collect the herb are deeply appreciated by p_l, who makes sure the patrol knows how much they're helping."
        ],
        "skill": [
            "Daisies aren't hard to find, even with the weather turning cold, popping up all over the place with dandelions next to them. s_c collects enough that they have trouble not dropping any on the way back to camp. The patrol, filled with gossip and chatter on the way out, and daisy leaves on the trip back, makes for an easy, enjoyable afternoon."
        ]
    },
    "fail_text": {
        "unscathed": [
            "With the warriors more interested in hunting whatever has been snacking on the daisies than helping p_l find any more plants, it's a frustrating and unproductive afternoon."
        ]
    },
    "win_skills": ["keen eye"],
    "min_cats": 3,
    "max_cats": 6,
    "antagonize_text": null,
    "antagonize_fail_text": null
},
{
    "patrol_id": "mtn_med_gatheringdandelion_leaf-fall1",
    "biome": "mountainous",
    "season": "leaf-fall",
    "tags": ["herb_gathering", "med_only", "herb", "dandelion", "wild_garlic", "many_herbs1", "many_herbs2"],
    "intro_text": "Yellow flowers poke out from the leaf litter, signalling that the dandelions haven't given up on growing for the season. If dandelions are around, could there be something else needed for the herb storage, too, like wild garlic?",
    "decline_text": "They have second thoughts about leaving their patients behind, and decide to go another day.",
    "chance_of_success": 70,
    "exp": 10,
    "success_text": {
        "common": [
            "Truly, dandelions are an essential herb to keep in stock, crucial for poison and stings. The white milk in their roots and stems keeps for a long time, and is a potent cure for poison - their leaves are weaker, but fast-acting, and can be chewed into poultices. Even the fluffy dandelion heads are useful as a c_n kitten's favourite, short-lived toy. Also as useful - but not a toy - is the wild garlic that p_l tracks down a few fox-lengths away from the dandelion patch they've found."
        ],
        "uncommon": [
            "It's a successful gathering mission, with p_l striding back to camp with a great haul of entire dandelion plants and several wild garlic bulbs. Later they'll sort the leaves and roots to be stored separately, the leaves remain fresh for a far shorter time."
        ],
        "skill": [
            "With warmth in the air and ground, s_c doesn't need to try very hard to find an excellent haul of dandelions and countless wild garlic bulbs to bring back to camp."
        ]
    },
    "fail_text": {
        "unscathed": [
            "Unfortunately, c_n doesn't seem to be the only things after dandelions, and p_l can't gather from this patch without killing off the already damaged plants."
        ]
    },
    "win_skills": ["keen eye"],
    "min_cats": 1,
    "max_cats": 1,
    "antagonize_text": null,
    "antagonize_fail_text": null
},
{
    "patrol_id": "mtn_med_gatheringdandelion_leaf-fall2",
    "biome": "mountainous",
    "season": "leaf-fall",
    "tags": ["herb_gathering", "med_only", "med_cat", "herb", "dandelion", "wild_garlic", "many_herbs1", "many_herbs2", "big_change", "platonic", "dislike", "comfort", "respect", "trust", "apprentice"],
    "intro_text": "Yellow flowers poke out from the leaf litter, signalling that the dandelions haven't given up on growing for the season. p_l heads out to look for them, taking app1 to learn about one of the most useful common herbs in their arsenal. If they were particularly lucky, p_l explains to app1, perhaps there might be some other plants, like wild garlic, around to collect as well.",
    "decline_text": "They have second thoughts leaving their patients behind, especially with them also bringing their apprentice, and decide to go another day.",
    "chance_of_success": 70,
    "exp": 20,
    "success_text": {
        "common": [
            "Truly, dandelions are an essential herb to keep in stock, crucial for poisons and stings. Both the potent milk in their roots and stems, and the fast-acting leaves... even the fluffy dandelion heads are useful as a c_n kitten's favourite, short lived toy. p_l smiles fondly as they remember watching app1 playing with them just a few short moons ago. Then another scent touches their nose, drawing from them their thoughts, and they soon sniff out the wild garlic that was hidden a short distance away. It would be pretty funny to see how app1 will react to this stinky herb!"
        ],
        "uncommon": [
            "It's a successful gathering mission, with p_l striding back to camp with a great haul of entire dandelion plants and several wild garlic bulbs. Later they'll teach app1 to sort the leaves and roots to be stored separately, the leaves remain fresh for a far shorter time."
        ],
        "skill": [
            "With the last bits of greenleaf's warmth still lingering in the air, s_c doesn't need to try very hard to find an excellent haul of dandelions to bring back to camp. Instead, they let app1 take the lead in finding the plants, praising them for all the progress they've made in herbcraft. They feel particularly proud when app1 notices the wild garlic without them needing to point it out."
        ]
    },
    "fail_text": {
        "unscathed": [
            "Unfortunately, c_n doesn't seem to be the only things after dandelions, and p_l can't gather from this patch without killing off the already damaged plants. app1 actually starts an argument about it, insistent that they don't need to worry about protecting the dandelion patch for the future."
        ]
    },
    "win_skills": ["keen eye"],
    "min_cats": 2,
    "max_cats": 2,
    "antagonize_text": null,
    "antagonize_fail_text": null
},
{
    "patrol_id": "mtn_med_gatheringdandelion_leaf-fall3",
    "biome": "mountainous",
    "season": "leaf-fall",
    "tags": ["herb_gathering", "med_cat", "warrior", "herb", "dandelion", "wild_garlic", "many_herbs1", "many_herbs2", "big_change", "platonic", "dislike", "respect"],
    "intro_text": "Yellow flowers poke out from the leaf litter, signalling that the dandelions haven't given up on growing for the season. p_l heads out to look for them, bringing a group of their Clanmates along for the gathering patrol. With this many cats, they might be able to collect some other herbs along the way, too, such as the wild garlic that p_l knows grows near the dandelion patch they're looking for.",
    "decline_text": "They're stopped before they leave camp - these warriors are needed elsewhere. p_l's expedition will have to wait.",
    "chance_of_success": 30,
    "exp": 10,
    "success_text": {
        "common": [
            "Truly, dandelions are an essential herb to keep in stock, crucial for poisons and stings. The white milk in their roots and stems keeps for a long time and is a potent cure for poison, while their leaves are weaker but fast-acting and can be chewed into poultices. The warriors are a lot less obliging when p_l points out that they need to gather the wild garlic nearby as well."
        ],
        "uncommon": [
            "It's a successful gathering mission, with p_l striding back to camp with a great haul of entire dandelion plants and wild garlic bulbs. Later they'll sort the leaves and roots to be stored separately, the leaves remain fresh for a far shorter time, but for now they make sure to thank the warriors that've helped them bring home so many."
        ],
        "skill": [
            "With warmth in the air and ground, s_c doesn't need to try very hard to find an excellent haul of dandelions and wild garlic to bring back to camp. They help the warriors carefully pluck fluffy dandelions heads to bring back for the nursery."
        ]
    },
    "fail_text": {
        "unscathed": [
            "The warriors that are supposed to be helping p_l gather dandelions instead seem more intent on hunting, and p_l gives up, storming back to camp with their temper flaring."
        ]
    },
    "win_skills": ["keen eye"],
    "min_cats": 3,
    "max_cats": 6,
    "antagonize_text": null,
    "antagonize_fail_text": null
},
{
    "patrol_id": "mtn_med_gatheringelder_leaf-fall1",
    "biome": "mountainous",
    "season": "leaf-fall",
    "tags": ["herb_gathering", "med_only", "herb", "elder_leaves", "juniper", "minor_injury", "many_herbs1", "many_herbs2"],
    "intro_text": "With leaf-fall washing the world in tones of red and brown, p_l feels the need to gather as many elder leaves as possible, before the season turns and the Clan must survive without new stocks during leaf-bare. There's a particular tree in a sheltered dip along a stream they want to check on today.",
    "decline_text": "They have second thoughts about leaving their patients behind, and decide to go another day.",
    "chance_of_success": 60,
    "exp": 10,
    "success_text": {
        "common": [
            "Elder leaves being used to <i>soothe</i> sprains, and elder leaves having to be gathered in a way that <i>risks</i> sprains, is truly one of StarClan's little ironies, p_l reflects."
        ],
        "uncommon": [
            "Ignoring the leaves piled up at the tree's base, which lack any herbal potency, p_l is pickier with their gathering. They choose leaves as close to green as possible for maximum usefulness, which they find tends to fade the redder their leaves get."
        ],
        "skill": [
            "s_c has managed to discover, with time and experience, that elder leaf picking is actually better handled by chewing off several low hanging, thin branches, and carting those back to camp instead."
        ]
    },
    "fail_text": {
        "unscathed": [
            "Unfortunately, the elder tree p_l has picked out seems to have a bug infestation of some kind, and p_l doesn't want to use these tattered, diseased-looking leaves."
        ],
        "injury": [
            "p_l, reaching out just a little too far to try and grab a branch of elder while balanced on another, loses their balance and tumbles to the ground."
        ]
    },
    "win_skills": ["keen eye"],
    "min_cats": 1,
    "max_cats": 1,
    "antagonize_text": null,
    "antagonize_fail_text": null
},
{
    "patrol_id": "mtn_med_gatheringelder_leaf-fall2",
    "biome": "mountainous",
    "season": "leaf-fall",
    "tags": ["herb_gathering", "med_only", "med_cat", "herb", "elder_leaves", "juniper", "minor_injury", "many_herbs1", "many_herbs2", "big_change", "platonic", "dislike", "comfort", "respect", "trust", "apprentice"],
    "intro_text": "With leaf-fall washing the world in rich, warm tones, p_l feels the need to gather as many elder leaves as possible, before the season turns and the Clan must survive without new stock until newleaf. There's a tree in a dip along a stream they want to check on today, and they bring app1 to teach why harvesting from a sheltered plant can be helpful.",
    "decline_text": "They have second thoughts leaving their patients behind, especially with them also bringing their apprentice, and decide to go another day.",
    "chance_of_success": 60,
    "exp": 20,
    "success_text": {
        "common": [
            "Elder leaves being used to <i>soothe</i> sprains, and elder leaves having to be gathered in a way that <i>risks</i> sprains, is truly one of StarClan's little ironies, p_l reflects. app1 is more occupied climbing the tree, and p_l isn't going to dissuade their pride in plucking from the highest branches, even if they're no more potent than those at the bottom."
        ],
        "uncommon": [
            "Ignoring the leaves piled up at the tree's base, which lack any herbal potency, p_l is pickier with their gathering. They choose leaves as close to green as possible for maximum usefulness, which they find tends to fade the redder their leaves get. app1 soaks up the information, filing it away in their ever-increasing herbcraft knowledge."
        ],
        "skill": [
            "s_c has managed to discover, with time and experience, that elder leaf picking is actually better handled by chewing off several low hanging, thin branches, and carting those back to camp instead. They pass on the trick to app1, and once they're back at camp both medicine cats strip off the leaves and give them a quick wash."
        ]
    },
    "fail_text": {
        "unscathed": [
            "Unfortunately, the elder tree p_l has picked out seems to have a bug infestation of some kind, and p_l doesn't want to use these tattered, diseased-looking leaves."
        ],
        "injury": [
            "r_c, reaching out just a little too far to try and grab a branch of elder while balanced on another, loses their balance and tumbles to the ground."
        ]
    },
    "win_skills": ["keen eye"],
    "min_cats": 2,
    "max_cats": 2,
    "antagonize_text": null,
    "antagonize_fail_text": null
},
{
    "patrol_id": "mtn_med_gatheringelder_leaf-fall3",
    "biome": "mountainous",
    "season": "leaf-fall",
    "tags": ["herb_gathering", "warrior", "herb", "elder_leaves", "juniper", "minor_injury", "many_herbs1", "many_herbs2", "big_change", "platonic", "dislike", "respect"],
    "intro_text": "With leaf-fall washing the world in tones of red and brown, p_l feels the need to gather as many elder leaves as possible, before the season turns and the Clan must survive without new stocks during leaf-bare. There's a particular tree in a sheltered dip along a stream they want to check on today, bringing a group of their Clanmates with them.",
    "decline_text": "They're stopped before they leave camp - these warriors are needed elsewhere. p_l's expedition will have to wait.",
    "chance_of_success": 20,
    "exp": 10,
    "success_text": {
        "common": [
            "Elder leaves being used to <i>soothe</i> sprains, and elder leaves having to be gathered in a way that <i>risks</i> sprains, is truly one of StarClan's little ironies, p_l reflects. They share the little joke with the patrol, and the cats <i>murrp</i> with amusement, but it does also remind everyone to be careful as they strip leaves from the tree."
        ],
        "uncommon": [
            "Ignoring the leaves piled up at the tree's base, which lack potency, p_l is pickier with their gathering. They choose leaves as close to green as possible for maximum usefulness, which they find tends to fade the redder their leaves get. The warriors are less selective, but the sheer quantity p_l's able to bring back to camp more than makes up for it."
        ],
        "skill": [
            "s_c has managed to discover, with time and experience, that elder leaf picking is actually better handled by chewing off several low hanging, thin branches, and carting those back to camp instead. With so many assistants, they can bring a truly massive haul home, where the rest of the patrol helps them strip the leaves and carefully store them."
        ]
    },
    "fail_text": {
        "unscathed": [
            "Unfortunately, the elder tree p_l has picked out seems to have a bug infestation of some kind, and p_l doesn't want to use these tattered, diseased-looking leaves."
        ],
        "injury": [
            "r_c, reaching out just a little too far to try and grab a branch of elder while balanced on another, loses their balance and tumbles to the ground."
        ]
    },
    "win_skills": ["keen eye"],
    "min_cats": 3,
    "max_cats": 6,
    "antagonize_text": null,
    "antagonize_fail_text": null
},
{
    "patrol_id": "mtn_med_gatheringgoldenrod_leaf-fall1",
    "biome": "mountainous",
    "season": "leaf-fall",
    "tags": ["herb_gathering", "med_only", "herb", "goldenrod", "marigold", "many_herbs1", "many_herbs2"],
    "intro_text": "Leaf-fall holds the last chances to stock up on herbs that will die off in leaf-bare, and p_l heads out to gather fresh goldenrod for the stores.",
    "decline_text": "They have second thoughts about leaving their patients behind, and decide to go another day.",
    "chance_of_success": 70,
    "exp": 10,
    "success_text": {
        "common": [
            "Many stems of goldenrod and marigold surround p_l as they work, snipping stems and yellow clumps of tiny flowers to bring back to c_n's herb stores."
        ],
        "uncommon": [
            "With the leaf-fall goldenrod bushes starting to die back, p_l collects all they can. That, as it turns out, is actually quite a lot, including an opportunistic haul of marigold."
        ],
        "skill": [
            "s_c has a good eye for these things, and snips off the best and most lush goldenrod, and the odd marigold, to take back for the Clan's stores."
        ]
    },
    "fail_text": {
        "unscathed": [
            "p_l is distracted today, and it affects their work. The patrol is unsuccessful."
        ]
    },
    "win_skills": ["keen eye"],
    "min_cats": 1,
    "max_cats": 1,
    "antagonize_text": null,
    "antagonize_fail_text": null
},
{
    "patrol_id": "mtn_med_gatheringgoldenrod_leaf-fall2",
    "biome": "mountainous",
    "season": "leaf-fall",
    "tags": ["herb_gathering", "med_only", "med_cat", "herb", "goldenrod", "marigold", "many_herbs1", "many_herbs2", "big_change", "platonic", "dislike", "comfort", "respect", "trust", "apprentice"],
    "intro_text": "Leaf-fall holds the last chances to stock up on herbs that will die off in leaf-bare, and p_l heads out to gather fresh goldenrod for the stores with app1.",
    "decline_text": "They have second thoughts leaving their patients behind, especially with them also bringing their apprentice, and decide to go another day.",
    "chance_of_success": 70,
    "exp": 20,
    "success_text": {
        "common": [
            "Many stems of goldenrod and marigold surround p_l as they work, snipping stems and yellow clumps of tiny flowers to bring back to c_n's herb stores. app1 and p_l occasionally exchange quiet meows as they work, contact calls reassuring each other that they're both still there amid the towering goldenrod."
        ],
        "uncommon": [
            "With the leaf-fall goldenrod bushes starting to die back, p_l collects all they can. That, as it turns out, is actually quite a lot, including an opportunistic haul of marigold, and both medicine cat and apprentice are barely visible behind the bushy bundles they carry."
        ],
        "skill": [
            "s_c has a good eye for these things, and snips off the best and most lush goldenrod, and the odd marigold, to take back for the Clan's stores. As they do, they instruct app1 in how to judge the quality of each stem. Each plant will contain both ideal and bad examples, either of which could be harvested, and it's important app1 has this knowledge, too."
        ]
    },
    "fail_text": {
        "unscathed": [
            "p_l is distracted today, and it affects their work. The patrol is unsuccessful, and app1 looks up at them with disappointment."
        ]
    },
    "win_skills": ["keen eye"],
    "min_cats": 2,
    "max_cats": 2,
    "antagonize_text": null,
    "antagonize_fail_text": null
},
{
    "patrol_id": "mtn_med_gatheringgoldenrod_leaf-fall3",
    "biome": "mountainous",
    "season": "leaf-fall",
    "tags": ["herb_gathering", "warrior", "herb", "goldenrod", "marigold", "many_herbs1", "many_herbs2", "big_change", "platonic", "dislike", "respect"],
    "intro_text": "Leaf-fall holds the last chances to stock up on herbs that will die off in leaf-bare, and p_l heads out to gather fresh goldenrod for the stores with a patrol of their Clanmates to assist them.",
    "decline_text": "They're stopped before they leave camp - these warriors are needed elsewhere. p_l's expedition will have to wait.",
    "chance_of_success": 30,
    "exp": 10,
    "success_text": {
        "common": [
            "Many stems of goldenrod and marigold surround p_l as they work, snipping stems and yellow clumps of tiny flowers to bring back to c_n's herb stores. The patrol chats, exchanging gossip and news as the smell of cut stems grows around them."
        ],
        "uncommon": [
            "With the leaf-fall goldenrod bushes starting to die back, p_l collects all they can. That, as it turns out, is actually quite a lot, particularly with so many willing paws helping them, and includes an opportunistic haul of marigold."
        ],
        "skill": [
            "s_c has a good eye for these things, and snips off the best and most lush goldenrod, and the odd marigold, to take back for the Clan's stores. They control what is harvested, while their team works to efficiently carry the herb back to camp, deferring to s_c's expertise."
        ]
    },
    "fail_text": {
        "unscathed": [
            "p_l is distracted today, and it affects their work. The patrol is unsuccessful, and the cats snappy with each other."
        ]
    },
    "win_skills": ["keen eye"],
    "min_cats": 3,
    "max_cats": 6,
    "antagonize_text": null,
    "antagonize_fail_text": null
},
{
    "patrol_id": "mtn_med_gatheringjuniper_leaf-fall1",
    "biome": "mountainous",
    "season": "leaf-fall",
    "tags": ["herb_gathering", "med_only", "herb", "juniper", "oak_leaves", "many_herbs1", "many_herbs2"],
    "intro_text": "p_l sniffs the clean, fresh morning air, wondering if they can smell juniper berries on the breeze.",
    "decline_text": "They have second thoughts about leaving their patients behind, and decide to go another day.",
    "chance_of_success": 70,
    "exp": 10,
    "success_text": {
        "common": [
            "Leaf-fall brings with it gleaming dots of blue as the juniper trees deck themselves with their hard-fleshed berries, wafting their pleasant scent from their branches. There's a lot to enjoy about gathering them. As they pad home, p_l's worries that leaf-bare will strip the territory of precious herbs grows. They notice a fallen oak branch nearby and stop to collect a few undamaged leaves. They're starting to turn colors, but the leaves are still usable."
        ],
        "uncommon": [
            "Juniper berries are useful for so many things, from calming minds and easing breathing to soothing aching bellies and as a traveling herb. p_l will always feel better having a good solid store of the stuff to use, especially because the berries keep forever in the herb stores. They pass a lone, gnarled oak tree on the way back to camp and make sure to stop to gather some of the leaves while they're there. Oak leaves are great for fighting infections."
        ],
        "skill": [
            "s_c follows not their eyes, but their nose, tracking the juniper trees by the scent of their fragrant berries to find an excellent crop.s_c climbs into the low-growing tree to better reach the berries. From their vantage point, they are able to reach a low oak branch. They are astounded the branch has a healthy collection of still-green oak leaves. They take the opportunity to gather a pawful."
        ]
    },
    "fail_text": {
        "unscathed": [
            "p_l seems to have forgotten where to find a juniper tree, much to their own embarrassment."
        ]
    },
    "win_skills": ["keen eye"],
    "min_cats": 1,
    "max_cats": 1,
    "antagonize_text": null,
    "antagonize_fail_text": null
},
{
    "patrol_id": "mtn_med_gatheringjuniper_leaf-fall2",
    "biome": "mountainous",
    "season": "leaf-fall",
    "tags": ["herb_gathering", "med_only", "med_cat", "herb", "juniper", "oak_leaves", "many_herbs1", "many_herbs2", "big_change", "platonic", "dislike", "comfort", "respect", "trust", "apprentice"],
    "intro_text": "p_l sniffs the clean fresh morning air, wondering if they can smell juniper berries on the breeze. They bring app1 to investigate.",
    "decline_text": "They have second thoughts leaving their patients behind, especially with them also bringing their apprentice, and decide to go another day.",
    "chance_of_success": 70,
    "exp": 20,
    "success_text": {
        "common": [
            "Leaf-fall brings with it gleaming dots of blue as the juniper trees deck themselves with their hard-fleshed berries, wafting their pleasant scent from their branches. There's a lot to enjoy about gathering them, and p_l spends a quiet, but happy afternoon with app1. As they pad home, p_l's worries that leaf-bare will strip the territory of precious herbs grows. They notice a fallen oak branch nearby and stop to collect a few undamaged leaves. They explain to app1 that while they're starting to turn colors, the leaves are still usable."
        ],
        "uncommon": [
            "Juniper berries are useful for so many things, from calming minds and easing breathing to soothing aching bellies. p_l will always feel better having a good solid store of the stuff to use. app1 seems impressed when p_l tells them how long the berries will last in storage. They pass a lone, gnarled oak tree on the way back to camp and make sure to stop to gather some of the leaves while they're there. Oak leaves are great for fighting infections."
        ],
        "skill": [
            "s_c follows not their eyes, but their nose, tracking the juniper trees by the scent of their fragrant berries to find an excellent crop. As they work, they chat to app1 about juniper's calming effects. This is one of the few herbs their Clanmates compete to go on patrols to help collect, as everyone enjoys the scent. s_c climbs into the low-growing tree to better reach the berries. From their vantage point, they are able to reach a low oak branch. They are astounded the branch has a healthy collection of still-green oak leaves. They take the opportunity to gather a pawful, asking app1 to help carry the precious leaves back to camp."
        ]
    },
    "fail_text": {
        "unscathed": [
            "p_l seems to have forgotten where to find a juniper tree, much to their own embarrassment and app1's shock."
        ]
    },
    "win_skills": ["keen eye"],
    "min_cats": 2,
    "max_cats": 2,
    "antagonize_text": null,
    "antagonize_fail_text": null
},
{
    "patrol_id": "mtn_med_gatheringjuniper_leaf-fall3",
    "biome": "mountainous",
    "season": "leaf-fall",
    "tags": ["herb_gathering", "med_cat", "warrior", "herb", "juniper", "oak_leaves", "many_herbs1", "many_herbs2", "big_change", "platonic", "dislike", "respect"],
    "intro_text": "p_l sniffs the clean fresh morning air, wondering if they can smell juniper berries on the breeze. They assemble a patrol to investigate.",
    "decline_text": "They're stopped before they leave camp - these warriors are needed elsewhere. p_l's expedition will have to wait.",
    "chance_of_success": 30,
    "exp": 10,
    "success_text": {
        "common": [
            "Leaf-fall brings with it gleaming dots of blue as the juniper trees deck themselves with their hard-fleshed berries, wafting their pleasant scent from their branches. They manage to gather a good amount, even while chatting. As they pad home, p_l's worries that leaf-bare will strip the territory of precious herbs grows. They notice a fallen oak branch nearby and stop to collect a few undamaged leaves. They explain that while they're starting to turn colors, the leaves are still usable."
        ],
        "uncommon": [
            "Juniper berries are useful for so many things, from calming minds and easing breathing to soothing aching bellies. p_l will always feel better having a good solid store of the stuff to use. They pass a lone, gnarled oak tree on the way back to camp and make sure to stop to gather some of the leaves while they're there. Oak leaves are great for fighting infections."
        ],
        "skill": [
            "s_c follows not their eyes, but their nose, tracking the juniper trees by the scent of their fragrant berries to find an excellent crop.s_c climbs into the low-growing tree to better reach the berries. From their vantage point, they are able to reach a low oak branch. They are astounded the branch has a healthy collection of still-green oak leaves. They take the opportunity to gather a pawful, asking the warriors to help carry the precious leaves back to camp."
        ]
    },
    "fail_text": {
        "unscathed": [
            "The warriors are full of complaints about the sharp juniper needles spiking their poor widdle noses, and eventually a mildly disgusted p_l calls off the herb gathering patrol."
        ]
    },
    "win_skills": ["keen eye"],
    "min_cats": 3,
    "max_cats": 6,
    "antagonize_text": null,
    "antagonize_fail_text": null
},
{
    "patrol_id": "mtn_med_gatheringlungwort_leaf-fall1",
    "biome": "mountainous",
    "season": "leaf-fall",
    "tags": ["herb_gathering", "adult_stat", "med_cat", "apprentice", "med_only", "herb", "lungwort", "comfort", "respect", "trust", "dislike"],
    "intro_text": "p_l and app1 head out for lungwort, with p_l starting a lesson on the value of this rare herb for treating yellowcough.",
    "decline_text": "A cat grabs p_l's attention before they can leave. p_l heaves a sigh - the expedition is delayed for another time.",
    "chance_of_success": 30,
    "exp": 20,
    "success_text": {
        "common": [
            "It takes them all day, but eventually, finally, p_l spots the speckled leaves they've been looking for, so crucial to harvest before the plant dies back in leaf-bare. For just a second, they feel the weight of their responsibilities lift, and they let out a whoop and stop to play with app1."
        ],
        "uncommon": [
            "app1 listens intently as the hours drift slowly by in their intense search, and then finally spots a bush with leaves sprinkled with white. It's lungwort! p_l showers them with praise, app1 feeling like they could burst with pride over their accomplishment."
        ],
        "skill": [
            "It takes all of s_c's considerable talent for such things to hunt down the lungwort within their borders, the medicine cats visiting each likely nook and cranny in a carefully planned search pattern until, finally, those telltale speckled leaves are found."
        ],
        "trait": [
            "Night falls, and still s_c insists they keep going. Lungwort is the only reliable cure for yellowcough, and they just can't let c_n go without. Exhausted, but determined, the medicine cats persist patiently until they finally find the precious, speckled leaves."
        ]
    },
    "fail_text": {
        "unscathed": [
            "Not only do they not find anything, app1 seems to not be taking in a single thing p_l tries to teach, and by the time they're back at camp p_l wants to screech."
        ]
    },
    "win_skills": ["keen eye", "extremely smart"],
    "win_trait": ["patient"],
    "min_cats": 2,
    "max_cats": 2,
    "antagonize_text": null,
    "antagonize_fail_text": null
},
{
    "patrol_id": "mtn_med_gatheringlungwort_leaf-fall2",
    "biome": "mountainous",
    "season": "leaf-fall",
    "tags": ["herb_gathering", "herb", "lungwort", "no_app", "clan_to_patrol", "respect", "injury", "sore"],
    "intro_text": "p_l is on a mission to find lungwort now that leaf-bare is on the horizon. As the only reliable cure for yellowcough, they're determined that c_n stock up on it.",
    "decline_text": "A cat grabs p_l's attention before they can leave camp.",
    "chance_of_success": 30,
    "exp": 20,
    "success_text": {
        "common": [
            "It takes them all day, but eventually, finally, p_l spots the speckled leaves they've been looking for, so crucial to harvest before the plant dies back in leaf-bare. For just a second, they feel the weight of their responsibilities lift, the strength of that relief catching them off guard."
        ],
        "uncommon": [
            "Not only is the lungwort intact and growing nicely, but there's also a nice patch of plantain growing just nearby. Frustratingly, p_l doesn't have the capacity to cart everything back to camp, but they stick the location in their mind as a place to return to."
        ],
        "skill": [
            "It takes all of s_c's considerable talent for such things to hunt down the lungwort within their borders, the medicine cat visiting each likely nook and cranny in a carefully planned search pattern until, finally, those telltale speckled leaves are found."
        ],
        "trait": [
            "Night falls, but still s_c insistently keeps going - they just can't let c_n go without. Exhausted, but determined, the medicine cat persists patiently until they find the precious, speckled leaves."
        ]
    },
    "fail_text": {
        "injury": [
            "p_l searches until their pawpads are sore and their muscles exhausted, but can't find lungwort anywhere. They return to camp disappointed, but determined to try again. It's simply too important to not keep a good supply of."
        ]
    },
    "win_skills": ["keen eye", "extremely smart"],
    "win_trait": ["patient"],
    "min_cats": 1,
    "max_cats": 1,
    "antagonize_text": null,
    "antagonize_fail_text": null
},
{
    "patrol_id": "mtn_med_gatheringlungwort_leaf-fall3",
    "biome": "mountainous",
    "season": "leaf-fall",
    "tags": ["herb_gathering", "warrior", "herb", "lungwort", "dislike", "injury", "sore", "injure_all"],
    "intro_text": "p_l is on a mission to find lungwort now that leaf-bare is on the horizon. As the only reliable cure for yellowcough, they're determined that c_n won't run out of it. They take along a warrior escort to help.",
    "decline_text": "A cat grabs p_l's attention before they can leave.",
    "chance_of_success": 30,
    "exp": 20,
    "success_text": {
        "common": [
            "It takes them all day, but eventually, finally, p_l spots the speckled leaves they've been looking for, so crucial to harvest before the plant dies back in leaf-bare. For just a second, they feel the weight of their responsibilities lift, the strength of that relief catching them off guard."
        ],
        "uncommon": [
            "Not only is the lungwort intact and growing nicely, but there's also a nice patch of plantain growing just nearby. p_l loads up their mostly-obliging escort and carries the extensive harvest home, tail waving jollily with their good mood."
        ],
        "skill": [
            "It takes all of s_c's considerable talent for such things to hunt down the lungwort within their borders, the medicine cat visiting each likely nook and cranny in a carefully planned search pattern until, finally, those telltale speckled leaves are found."
        ],
        "trait": [
            "Night falls, but still s_c insistently keeps going - they just can't let c_n go without. Exhausted, but determined, the medicine cat persists patiently until they find the precious, speckled leaves."
        ]
    },
    "fail_text": {
        "unscathed_ts": [
            "By the time they give up and return to camp, p_l is approaching the explosion point with s_c. They've gotten in the way, questioned the use of the gathering mission, and in general been utterly obnoxious today."
        ],
        "injury": [
            "The cats search and search until their pawpads are sore and their muscles exhausted, but they just can't find lungwort anywhere. p_l returns to camp disappointed, but determined to try again. It's simply too important to not keep a good supply of."
        ]
    },
    "win_skills": ["keen eye", "extremely smart"],
    "win_trait": ["patient"],
    "fail_trait": ["troublesome", "childish"],
    "min_cats": 2,
    "max_cats": 3,
    "antagonize_text": null,
    "antagonize_fail_text": null
},
{
    "patrol_id": "mtn_med_gatheringmallow_leaf-fall1",
    "biome": "mountainous",
    "season": "leaf-fall",
    "tags": ["herb_gathering", "med_only", "herb", "mallow", "betony", "many_herbs1", "many_herbs2"],
    "intro_text": "Leaf-fall holds the last chances to stock up on herbs that will die off in leaf-bare, and p_l heads out to gather fresh mallow for the stores.",
    "decline_text": "They have second thoughts about leaving their patients behind, and decide to go another day.",
    "chance_of_success": 70,
    "exp": 10,
    "success_text": {
        "common": [
            "The soft, rose-like scent of the mallow bushes drifts around p_l as they work, snipping off clumps of large fuzzy three-nubbed leaves and the occasional pink flower to be taken back to camp. Thankfully, another pink-flowered plant grows nearby, and p_l had just begun to run out of betony."
        ],
        "uncommon": [
            "With the leaf-fall mallow starting to die back in the next step in its endless perennial cycle, p_l collects all they can. That, as it turns out, is actually quite a lot, and noticing a whithering betony plant, p_l hurries over to see what can be saved."
        ],
        "skill": [
            "s_c has a good eye for these things, finding an excellent patch of mallow with a tempting betony plant growing nearby."
        ]
    },
    "fail_text": {
        "unscathed": [
            "p_l is distracted today, and it affects their work. The patrol is unsuccessful."
        ]
    },
    "win_skills": ["keen eye"],
    "min_cats": 1,
    "max_cats": 1,
    "antagonize_text": null,
    "antagonize_fail_text": null
},
{
    "patrol_id": "mtn_med_gatheringmallow_leaf-fall2",
    "biome": "mountainous",
    "season": "leaf-fall",
    "tags": ["herb_gathering", "med_only", "med_cat", "herb", "mallow", "betony", "many_herbs1", "many_herbs2", "big_change", "platonic", "dislike", "comfort", "respect", "trust", "apprentice"],
    "intro_text": "Leaf-fall holds the last chances to stock up on herbs that will die off in leaf-bare, and p_l heads out to gather fresh mallow for the stores with app1.",
    "decline_text": "They have second thoughts leaving their patients behind, especially with them also bringing their apprentice, and decide to go another day.",
    "chance_of_success": 70,
    "exp": 20,
    "success_text": {
        "common": [
            "The soft, rose-like scent of the mallow bushes drifts around p_l and app1 as they work, snipping off clumps of large fuzzy three-nubbed leaves and the occasional pink flower to be taken back to camp. Thankfully, another pink-flowered plant grows nearby, and p_l had just begun to run out of betony. Bees hum through the air, not trying to bother the medicine cats, and p_l points out where they think the hive might be to app1."
        ],
        "uncommon": [
            "With the leaf-fall mallow starting to die back in the next step in its endless perennial cycle, p_l collects all they can. That, as it turns out, is actually quite a lot, and noticing a whithering betony plant, p_l hurries over to see what can be saved. As they head back, both medicine cat and apprentice are barely visible behind the bushy bundles they carry"
        ],
        "skill": [
            "s_c has a good eye for these things, finding an excellent patch of mallow with a tempting betony plant growing nearby. As they do, they instruct app1 in how to judge the quality of each stem. Each plant will contain both ideal and bad examples, either of which could be harvested, and it's important app1 has this knowledge, too."
        ]
    },
    "fail_text": {
        "unscathed": [
            "p_l is distracted today, and it affects their work. The patrol is unsuccessful, and app1 looks up at them with disappointment."
        ]
    },
    "win_skills": ["keen eye"],
    "min_cats": 2,
    "max_cats": 2,
    "antagonize_text": null,
    "antagonize_fail_text": null
},
{
    "patrol_id": "mtn_med_gatheringmallow_leaf-fall3",
    "biome": "mountainous",
    "season": "leaf-fall",
    "tags": ["herb_gathering", "warrior", "herb", "mallow", "betony", "many_herbs1", "many_herbs2", "big_change", "platonic", "dislike", "respect"],
    "intro_text": "Leaf-fall holds the last chances to stock up on herbs that will die off in leaf-bare, and p_l heads out to gather fresh mallow for the stores with a patrol of their Clanmates to assist them.",
    "decline_text": "They're stopped before they leave camp - these warriors are needed elsewhere. p_l's expedition will have to wait.",
    "chance_of_success": 30,
    "exp": 10,
    "success_text": {
        "common": [
            "The soft, rose-like scent of the mallow bushes drifts around p_l as they work, snipping off clumps of large fuzzy three-nubbed leaves and the occasional pink flower to be taken back to camp. Thankfully, another pink-flowered plant grows nearby, and p_l had just begun to run out of betony. The patrol chats, exchanging gossip and news as the smell of cut stems grows around them."
        ],
        "uncommon": [
            "With the leaf-fall mallow starting to die back in the next step in its endless perennial cycle, p_l collects all they can. That, as it turns out, is actually quite a lot, particularly with so many willing paws helping them, and - noticing a whithering betony plant - p_l hurries over to see what can be saved."
        ],
        "skill": [
            "s_c has a good eye for these things, finding an excellent patch of mallow with a tempting betony plant growing nearby. They control what is harvested, while their team works to efficiently carry the herb back to camp, deferring to s_c's expertise."
        ]
    },
    "fail_text": {
        "unscathed": [
            "p_l is distracted today, and it affects their work. The patrol is unsuccessful, and the cats snappy with each other."
        ]
    },
    "win_skills": ["keen eye"],
    "min_cats": 3,
    "max_cats": 6,
    "antagonize_text": null,
    "antagonize_fail_text": null
},
{
    "patrol_id": "mtn_med_gatheringmarigold_leaf-fall1",
    "biome": "mountainous",
    "season": "leaf-fall",
    "tags": ["herb_gathering", "med_only", "herb", "marigold", "tansy", "many_herbs1", "many_herbs2"],
    "intro_text": "Leaf-fall holds the last chances to stock up on herbs that will die off in leaf-bare, and p_l heads out to gather fresh marigold for the stores before the plants wither and die off.",
    "decline_text": "They have second thoughts about leaving their patients behind, and decide to go another day.",
    "chance_of_success": 70,
    "exp": 10,
    "success_text": {
        "common": [
            "The low-growing marigold creeps across the ground, spotted less by its strange leaves that look like they're pretending to be small fern fronds from a distance, and more by their explosively sunset-colored flowers. Time to collect these while they're still here, and if p_l can bring back some tansy too, they'll be well pleased."
        ],
        "uncommon": [
            "It stops infection, bleeding, <i>and</i> sore joints - why would any medicine cat ever want to risk running out of it? p_l brings back as much marigold as they can stuff into their mouth, and somehow manages to fit in a little tansy too."
        ],
        "skill": [
            "s_c finds a patch of marigold, harvests its best leaves and flowers, somehow finds some tansy as well, and pads home, unaware of how much of their success rests on their talent for herb gathering."
        ]
    },
    "fail_text": {
        "unscathed": [
            "p_l is distracted today, and it affects their work. The patrol is unsuccessful."
        ]
    },
    "win_skills": ["keen eye"],
    "min_cats": 1,
    "max_cats": 1,
    "antagonize_text": null,
    "antagonize_fail_text": null
},
{
    "patrol_id": "mtn_med_gatheringmarigold_leaf-fall2",
    "biome": "mountainous",
    "season": "leaf-fall",
    "tags": ["herb_gathering", "med_only", "med_cat", "herb", "marigold", "tansy", "many_herbs1", "many_herbs2", "big_change", "platonic", "dislike", "comfort", "respect", "trust", "apprentice"],
    "intro_text": "Leaf-fall holds the last chances to stock up on herbs that will die off in leaf-bare, and p_l heads out to gather fresh marigold for the stores with app1 before the plants wither and die off.",
    "decline_text": "They have second thoughts leaving their patients behind, especially with them also bringing their apprentice, and decide to go another day.",
    "chance_of_success": 70,
    "exp": 20,
    "success_text": {
        "common": [
            "The low-growing marigold creeps across the ground, spotted less by its strange leaves that look like they're pretending to be small fern fronds from a distance, and more by their explosively sunset-colored flowers. Time to collect these while they're still here, and the medicine cats work with urgency, finding some extra nearby tansy and stripping it to the ground."
        ],
        "uncommon": [
            "It stops infection, bleeding, <i>and</i> sore joints - why would any medicine cat ever want to risk running out of it? p_l brings back as much marigold as they can stuff into their mouth, and somehow manages to fit in a little tansy too. app1 actually drops some of the leaves they carry on the way back to camp, a little over-ambitious with how much they can carry."
        ],
        "skill": [
            "s_c finds a patch of marigold, harvests its best leaves and flowers, somehow finds some tansy as well, and pads home, unaware of how much of their success rests on their talent for herb gathering. app1 watches, trying to soak up their skills."
        ]
    },
    "fail_text": {
        "unscathed": [
            "p_l is distracted today, and it affects their work. The patrol is unsuccessful, and app1 looks up at them with disappointment."
        ]
    },
    "win_skills": ["keen eye"],
    "min_cats": 2,
    "max_cats": 2,
    "antagonize_text": null,
    "antagonize_fail_text": null
},
{
    "patrol_id": "mtn_med_gatheringmarigold_leaf-fall3",
    "biome": "mountainous",
    "season": "leaf-fall",
    "tags": ["herb_gathering", "warrior", "herb", "marigold", "tansy", "many_herbs1", "many_herbs2", "big_change", "platonic", "dislike", "respect"],
    "intro_text": "Leaf-fall holds the last chances to stock up on herbs that will die off in leaf-bare, and p_l heads out to gather fresh marigold for the stores with a patrol of their Clanmates to assist them before the plants wither and die off.",
    "decline_text": "They're stopped before they leave camp - these warriors are needed elsewhere. p_l's expedition will have to wait.",
    "chance_of_success": 30,
    "exp": 10,
    "success_text": {
        "common": [
            "The low-growing marigold creeps across the ground, spotted less by its strange leaves that look like they're pretending to be small fern fronds from a distance, and more by their explosively sunset-colored flowers. Time to collect these while they're still here, and every cat returns to camp carrying something, although some of them seem to have weirdly picked up tansy instead."
        ],
        "uncommon": [
            "It stops infection, bleeding, <i>and</i> sore joints - why would any medicine cat ever want to risk running out of it? p_l brings back as much marigold as they can stuff into their mouth, and somehow manages to fit in a little tansy too. The warriors helping them don't understand the importance, but obligingly follow p_l's example."
        ],
        "skill": [
            "s_c finds a patch of marigold, harvests its best leaves and flowers, somehow finds some tansy as well, and pads home, unaware of how much of their success rests on their talent for herb gathering. The patrol, too, is unaware, but it certainly bolsters their faith in their medicine cat to see them succeed with such competence."
        ]
    },
    "fail_text": {
        "unscathed": [
            "p_l is distracted today, and it affects their work. The patrol is unsuccessful, and the cats snappy with each other."
        ]
    },
    "win_skills": ["keen eye"],
    "min_cats": 3,
    "max_cats": 6,
    "antagonize_text": null,
    "antagonize_fail_text": null
},
{
    "patrol_id": "mtn_med_gatheringmullein_leaf-fall1",
    "biome": "mountainous",
    "season": "leaf-fall",
    "tags": ["herb_gathering", "med_only", "herb", "mullein", "thyme", "many_herbs1", "many_herbs2"],
    "intro_text": "As the mullein towers impressively over the other plants, it's a good time to harvest it.",
    "decline_text": "They have second thoughts about leaving their patients behind, and decide to go another day.",
    "chance_of_success": 70,
    "exp": 10,
    "success_text": {
        "common": [
            "With all the towering height obtained in newleaf, greenleaf, and now leaf-fall, it almost makes sense why mullein dies off in leaf-bare - otherwise the plants would surely topple over. p_l shoves this one over to get at its leaves, and discovers it's been hiding thyme under its shadow."
        ],
        "uncommon": [
            "Easing the lungs of those with weaker chest muscles or infections, helping with certain sorts of pain, <i>and</i> being used to treat unhappy guts - mullein is a good herb to keep in stock, even if it doesn't have the glamour of catmint or the rarity of lungwort. Or, for that matter, the pleasing scent of thyme, which p_l stumbles across and may as well harvest too."
        ],
        "skill": [
            "The always-reliable s_c spots mullein plants growing plenty of leaves on their strange central stems, and knocks them over so that the entire bundle can be carried home. As a bonus, their plant pruning operation exposes a couple hidden thyme plants creeping along the soil, and they're added to the day's harvest."
        ]
    },
    "fail_text": {
        "unscathed": [
            "p_l could swear that there's usually some mullein around here - but not this time."
        ]
    },
    "win_skills": ["keen eye"],
    "min_cats": 1,
    "max_cats": 1,
    "antagonize_text": null,
    "antagonize_fail_text": null
},
{
    "patrol_id": "mtn_med_gatheringmullein_leaf-fall2",
    "biome": "mountainous",
    "season": "leaf-fall",
    "tags": ["herb_gathering", "med_only", "med_cat", "herb", "mullein", "thyme", "many_herbs1", "many_herbs2", "big_change", "platonic", "dislike", "comfort", "respect", "trust", "apprentice"],
    "intro_text": "As the mullein towers impressively over the other plants, it's a good time to harvest it. p_l explains to app1 how mullein's height make it easy to spot from a distance.",
    "decline_text": "They have second thoughts leaving their patients behind, especially with them also bringing their apprentice, and decide to go another day.",
    "chance_of_success": 70,
    "exp": 20,
    "success_text": {
        "common": [
            "With all the towering height obtained in newleaf, greenleaf, and now leaf-fall, it almost makes sense why mullein dies off in leaf-bare - otherwise the plants would surely topple over. p_l and app1 shove this one over to get at its leaves, and discover it's been hiding thyme under its shadow."
        ],
        "uncommon": [
            "Easing the lungs of those with weaker chest muscles or infections, helping with certain sorts of pain, <i>and</i> being used to treat unhappy guts - mullein is a good herb to keep in stock, even if it doesn't have the glamour of catmint or the rarity of lungwort. app1 soaks up the lessons on its uses attentively, and also sniffs out a thyme bush for p_l."
        ],
        "skill": [
            "The always-reliable s_c spots mullein plants growing plenty of leaves on their strange central stems, and, with app1 helping them, knocks them over so that the entire bundle can be carried home. As a bonus, their plant pruning operation exposes a couple hidden thyme plants creeping along the soil, and they're added to the day's harvest."
        ]
    },
    "fail_text": {
        "unscathed": [
            "p_l could swear that there's usually some mullein around here - but not this time."
        ]
    },
    "win_skills": ["keen eye"],
    "min_cats": 2,
    "max_cats": 2,
    "antagonize_text": null,
    "antagonize_fail_text": null
},
{
    "patrol_id": "mtn_med_gatheringmullein_leaf-fall3",
    "biome": "mountainous",
    "season": "leaf-fall",
    "tags": ["herb_gathering", "warrior", "herb", "mullein", "thyme", "many_herbs1", "many_herbs2", "big_change", "platonic", "dislike", "respect"],
    "intro_text": "As the mullein towers impressively over the other plants, it's a good time to harvest it.",
    "decline_text": "They're stopped before they leave camp - these warriors are needed elsewhere. p_l's expedition will have to wait.",
    "chance_of_success": 30,
    "exp": 10,
    "success_text": {
        "common": [
            "With all the towering height obtained in newleaf, greenleaf, and now leaf-fall, it almost makes sense why mullein dies off in leaf-bare - otherwise the plants would surely topple over. p_l asks their patrol to shove this one over to get at its leaves, and discovers it's been hiding thyme under its shadow."
        ],
        "uncommon": [
            "Easing the lungs of those with weaker chest muscles or infections, helping with certain sorts of pain, <i>and</i> being used to treat unhappy guts - mullein is a good herb to keep in stock, even if it doesn't have the glamour of catmint or the rarity of lungwort. The warriors helping p_l don't understand the importance, but obligingly help them harvest it amd the thyme bush they stumble across."
        ],
        "skill": [
            "The always-reliable s_c spots mullein plants growing plenty of leaves on their strange central stems, and knocks them over so that the entire bundle can be carried home by the patrol. As a bonus, their plant pruning operation exposes a couple hidden thyme plants creeping along the soil, and they're added to the day's harvest."
        ]
    },
    "fail_text": {
        "unscathed": [
            "p_l could swear that there's usually some mullein around here - but not this time."
        ]
    },
    "win_skills": ["keen eye"],
    "min_cats": 3,
    "max_cats": 6,
    "antagonize_text": null,
    "antagonize_fail_text": null
},
{
    "patrol_id": "mtn_med_gatheringoakleaves_leaf-fall1",
    "biome": "mountainous",
    "season": "leaf-fall",
    "tags": ["herb_gathering", "med_only", "herb", "oak_leaves", "elder_leaves", "many_herbs1", "many_herbs2"],
    "intro_text": "As the oaks are washed with brilliant color, p_l heads out on a patrol to gather their last green leaves.",
    "decline_text": "They have second thoughts about leaving their patients behind, and decide to go another day.",
    "chance_of_success": 70,
    "exp": 10,
    "success_text": {
        "common": [
            "Picking only the green leaves proves challenging, but not impossible, and with careful effort p_l still manages to bring a decent number home, including an extra mouthful of elder leaves not wanting any good herb to be left to waste in the harsh frosts."
        ],
        "uncommon": [
            "As a basic infection-preventing herb, oak leaves are useful for nearly all of the various scrapes, cuts, and injuries p_l sees in the medicine den, elder leaves work well alongside them, being great for easing the pains of a sprain and to p_l's excitement they come across a young elder tree still retaining most of its green leaves. They're always happy to bring a good crop of them back to the herb stores."
        ],
        "skill": [
            "s_c spots an oak tree that's valiantly trying to sprout leaves from a half-fallen branch, one of the casualties of last leaf-bare, and heads to harvest from that, taking the safe option of plucking leaves from the ground. There are also elder leaves lying about, so the patrol takes the opportunity to gather a meager collection of the few green leaves."
        ]
    },
    "fail_text": {
        "unscathed": [
            "The trees p_l finds don't look particularly safe to climb, and p_l is forced to give up on the idea of oak leaf gathering for today."
        ]
    },
    "win_skills": ["keen eye"],
    "min_cats": 1,
    "max_cats": 1,
    "antagonize_text": null,
    "antagonize_fail_text": null
},
{
    "patrol_id": "mtn_med_gatheringoakleaves_leaf-fall2",
    "biome": "mountainous",
    "season": "leaf-fall",
    "tags": ["herb_gathering", "med_only", "med_cat", "herb", "oak_leaves", "elder_leaves", "many_herbs1", "many_herbs2", "big_change", "platonic", "dislike", "comfort", "respect", "trust", "apprentice"],
    "intro_text": "As the oaks are washed with brilliant color, p_l heads out on a patrol to gather their last green leaves, explaining to app1 how the leaves lose their herbal potency with the reds of leaf-fall.",
    "decline_text": "They have second thoughts leaving their patients behind, especially with them also bringing their apprentice, and decide to go another day.",
    "chance_of_success": 70,
    "exp": 20,
    "success_text": {
        "common": [
            "Picking only the green leaves proves challenging, but not impossible, and with careful effort p_l still manages to bring a decent number home, including an extra mouthful of elder leaves not wanting any good herb to be left to waste in the harsh frosts. app1 takes on the lesson about leaf color quickly, impressing p_l with their efforts to learn herbcraft."
        ],
        "uncommon": [
            "As a basic infection-preventing herb, oak leaves are useful for nearly all of the various scrapes, cuts, and injuries p_l sees in the medicine den, elder leaves work well alongside them, being great for easing the pains of a sprain and to p_l's excitement they come across a young elder tree still retaining most of its green leaves. They're always happy to bring a good crop of them back to the herb stores."
        ],
        "skill": [
            "s_c spots an oak tree that's valiantly trying to sprout leaves from a half-fallen branch, one of the casualties of last leaf-bare, and heads to harvest from that, taking the safe option of plucking leaves from the ground. There are also elder leaves lying about, so the patrol takes the opportunity to gather a meager collection of the few green leaves."
        ]
    },
    "fail_text": {
        "unscathed": [
            "The trees p_l finds don't look particularly safe to climb, and p_l is forced to give up on the idea of oak leaf gathering for today."
        ]
    },
    "win_skills": ["keen eye"],
    "min_cats": 2,
    "max_cats": 2,
    "antagonize_text": null,
    "antagonize_fail_text": null
},
{
    "patrol_id": "mtn_med_gatheringoakleaves_leaf-fall3",
    "biome": "mountainous",
    "season": "leaf-fall",
    "tags": ["herb_gathering", "warrior", "herb", "oak_leaves", "elder_leaves", "many_herbs1", "many_herbs2", "big_change", "platonic", "dislike", "respect"],
    "intro_text": "As the oaks are washed with brilliant color, p_l heads out on a gathering patrol with warriors to gather their last green leaves.",
    "decline_text": "They're stopped before they leave camp - these warriors are needed elsewhere. p_l's expedition will have to wait.",
    "chance_of_success": 30,
    "exp": 10,
    "success_text": {
        "common": [
            "Picking only the green leaves proves challenging, but not impossible, and with careful effort p_l still manages to bring a decent number home, especially with the warriors there, who turn it into a competition between themselves. The patrol ends up bringing an extra mouthful of elder leaves not wanting any good herb to be left to waste in the harsh frosts."
        ],
        "uncommon": [
            "As a basic infection-preventing herb, oak leaves are useful for nearly all of the various scrapes, cuts, and injuries p_l sees in the medicine den, elder leaves work well alongside them, being great for easing the pains of a sprain and to p_l's excitement they come across a young elder tree still retaining most of its green leaves. They're always happy to bring a good crop of them back to the herb stores. Their Clanmates are, as expected, a huge help carrying everything back home."
        ],
        "skill": [
            "s_c spots an oak tree that's valiantly trying to sprout leaves from a half-fallen branch, one of the casualties of last leaf-bare, and heads to harvest from that, taking the safe option of plucking leaves from the ground. There are also elder leaves lying about, so the patrol takes the opportunity to gather a meager collection of the few green leaves. It's less entertaining for the warriors helping them, but the cats still make a nice easy afternoon of it."
        ]
    },
    "fail_text": {
        "unscathed": [
            "The trees p_l finds don't look particularly safe to climb, and p_l is forced to give up on the idea of oak leaf gathering for today."
        ]
    },
    "win_skills": ["keen eye"],
    "min_cats": 3,
    "max_cats": 6,
    "antagonize_text": null,
    "antagonize_fail_text": null
},
{
    "patrol_id": "mtn_med_gatheringplantain_leaf-fall1",
    "biome": "mountainous",
    "season": "leaf-fall",
    "tags": ["herb_gathering", "med_only", "herb", "plantain", "mullein", "many_herbs1", "many_herbs2"],
    "intro_text": "p_l is always amused by the plantain's enduring cheerfulness in the face of being trodden on, and it's nice that the plants grow with such enthusiasm right to the end of leaf-fall.",
    "decline_text": "They have second thoughts about leaving their patients behind, and decide to go another day.",
    "chance_of_success": 70,
    "exp": 10,
    "success_text": {
        "common": [
            "Not one of the plants that turn red before they die off for leaf-bare, p_l carries the vibrantly green plantain leaves home through a territory growing less and less green as leaf-fall wears on They also stop off for some mullein, easily spotted from afar by its ridiculous shape."
        ],
        "uncommon": [
            "Suitable for soothing throat and pelt irritation, and with a welcome - albeit weird - habit of consistently sprouting up on well-trodden paths, plantain is a basic but valuable herb to keep stocks of. p_l finds today's harvest growing overshadowed by a big mullein plant, and takes that too."
        ],
        "skill": [
            "Go to where other animals wander through c_n's territory on little beaten paths, wander around until you bump nose-first into a plantain plant, harvest. Simple. Oh, and there's some mullein to pick up on the way home."
        ]
    },
    "fail_text": {
        "unscathed": [
            "p_l finds a plantain plant growing in the middle of a path, but it's trampled and useless until it regrows its leaves."
        ]
    },
    "win_skills": ["keen eye"],
    "min_cats": 1,
    "max_cats": 1,
    "antagonize_text": null,
    "antagonize_fail_text": null
},
{
    "patrol_id": "mtn_med_gatheringplantain_leaf-fall2",
    "biome": "mountainous",
    "season": "leaf-fall",
    "tags": ["herb_gathering", "med_only", "med_cat", "herb", "plantain", "mullein", "many_herbs1", "many_herbs2", "big_change", "platonic", "dislike", "comfort", "respect", "trust", "apprentice"],
    "intro_text": "p_l is always amused by the plantain's enduring cheerfulness in the face of being trodden on, and it's nice that the plants grow with such enthusiasm right to the end of leaf-fall. app1 asks if they'll really die back in leaf-bare - the plant seems too determined to give up in the cold.",
    "decline_text": "They have second thoughts leaving their patients behind, especially with them also bringing their apprentice, and decide to go another day.",
    "chance_of_success": 70,
    "exp": 20,
    "success_text": {
        "common": [
            "Not one of the plants that turn red before they die off for leaf-bare, p_l carries the vibrantly green plantain leaves home through a territory growing less and less green as leaf-fall wears on. They also stop off for some mullein, easily spotted from afar by its ridiculous shape. app1 is worried about the herb stores when they arrive back at camp, and p_l reassures them that c_n will be alright."
        ],
        "uncommon": [
            "Suitable for soothing throat and pelt irritation, and with a welcome - albeit weird - habit of consistently sprouting up on well-trodden paths, plantain is a basic but valuable herb to keep stocks of, and always taught early in the herbal lore each medicine cat must memorise. p_l finds today's harvest growing overshadowed by a big mullein plant, and takes that too."
        ],
        "skill": [
            "Go to where other animals wander through c_n's territory on little beaten paths, wander around until you bump nose-first into a plantain plant, harvest. Simple, p_l teaches app1. Oh, and there's some mullein to pick up on the way home."
        ]
    },
    "fail_text": {
        "unscathed": [
            "p_l finds a plantain plant growing in the middle of a path, but it's trampled and useless until it regrows its leaves. app1 keeps suggesting they look somewhere that isn't a busy thoroughfare, not seeming to understand why p_l repeatedly says that won't work."
        ]
    },
    "win_skills": ["keen eye"],
    "min_cats": 2,
    "max_cats": 2,
    "antagonize_text": null,
    "antagonize_fail_text": null
},
{
    "patrol_id": "mtn_med_gatheringplantain_leaf-fall3",
    "biome": "mountainous",
    "season": "leaf-fall",
    "tags": ["herb_gathering", "warrior", "herb", "plantain", "mullein", "many_herbs1", "many_herbs2", "big_change", "platonic", "dislike", "respect"],
    "intro_text": "p_l is always amused by the plantain's enduring cheerfulness in the face of being trodden on, and it's nice that the plants grow with such enthusiasm right to the end of leaf-fall. The warriors they're bringing along seem to regard their task as more path clearing and less herb gathering, but if it gets them helpers, p_l isn't too fussed about it.",
    "decline_text": "They're stopped before they leave camp - these warriors are needed elsewhere. p_l's expedition will have to wait.",
    "chance_of_success": 30,
    "exp": 10,
    "success_text": {
        "common": [
            "Not one of the plants that turn red before they die off for leaf-bare, p_l carries the vibrantly green plantain leaves home through a territory growing less and less green as leaf-fall wears on. Even the warriors seem less irritated at the plantain plants than usual, instead valuing the herb while they can still find it. They also stop off for some mullein, easily spotted from afar by its ridiculous shape."
        ],
        "uncommon": [
            "Suitable for soothing throat and pelt irritation, and with a welcome - albeit weird - habit of consistently sprouting up on well-trodden paths, plantain is a basic, but valuable, herb to keep stocks of. It's even relatively innocuous taste-wise, making it easy to harvest. p_l finds today's harvest growing overshadowed by a big mullein plant, and takes that too."
        ],
        "skill": [
            "Go to where other animals wander through c_n's territory on little beaten paths, wander around until you bump nose-first into a plantain plant, harvest. Simple. Oh, and there's some mullein to pick up on the way home, <i>And</i> the warriors get to tidy their paths through the territory. It's a win-win!"
        ]
    },
    "fail_text": {
        "unscathed": [
            "p_l finds a plantain plant growing in the middle of a path, but it's trampled and useless until it regrows its leaves. The warriors, however, are pleased to see the plant dying - seems they've been stomping on it every time they've come through here. How helpful of them."
        ]
    },
    "win_skills": ["keen eye"],
    "min_cats": 3,
    "max_cats": 6,
    "antagonize_text": null,
    "antagonize_fail_text": null
},
{
    "patrol_id": "mtn_med_gatheringragwort_leaf-fall1",
    "biome": "mountainous",
    "season": "leaf-fall",
    "tags": ["herb_gathering", "med_only", "herb", "ragwort", "burdock", "many_herbs1", "many_herbs2"],
    "intro_text": "As the ragwort plants start to dramatically give up on life as leaf-fall progresses, p_l takes the opportunity to go harvest from them.",
    "decline_text": "They have second thoughts about leaving their patients behind, and decide to go another day.",
    "chance_of_success": 70,
    "exp": 10,
    "success_text": {
        "common": [
            "Ugh. The ragwort p_l finds is flowering, and the yellow flowers of the plant waft out their scent, leaving a foul taste hanging in the air. It's so bad, p_l almost misses the burdock plant ready to be harvested nearby."
        ],
        "uncommon": [
            "Ragwort brings strength to cats who need it, and eases aching joints, but StarClan it tastes absolutely <i>foul.</i> p_l's pleased with their harvest, but really wishes they had a way to bring it back to camp that didn't need them to carry it in their mouth. The extra burdock root they pick up definitely doesn't make it easier."
        ],
        "skill": [
            "s_c has discovered a trick to harvesting the bountiful, but foul, ragwort - using their claws to tear leaves from the plant, then carefully carrying them back to camp without chewing or salivating. It's difficult, but doable, if only just, using some opportune burdock roots to cover their teeth."
        ]
    },
    "fail_text": {
        "unscathed": [
            "Try as they might, p_l can't quite remember the exact shape of the ragwort leaves, and isn't going to harvest from plants they haven't confidently identified. Better safe than sorry, as they say."
        ]
    },
    "win_skills": ["smart", "very smart", "extremely smart"],
    "min_cats": 1,
    "max_cats": 1,
    "antagonize_text": null,
    "antagonize_fail_text": null
},
{
    "patrol_id": "mtn_med_gatheringragwort_leaf-fall2",
    "biome": "mountainous",
    "season": "leaf-fall",
    "tags": ["herb_gathering", "med_only", "med_cat", "herb", "ragwort", "burdock", "many_herbs1", "many_herbs2", "big_change", "platonic", "dislike", "comfort", "respect", "trust", "apprentice"],
    "intro_text": "As the ragwort plants start to dramatically give up on life as leaf-fall progresses, p_l takes the opportunity to go harvest from them, bringing along app1 for a herbcraft lesson.",
    "decline_text": "They have second thoughts leaving their patients behind, especially with them also bringing their apprentice, and decide to go another day.",
    "chance_of_success": 70,
    "exp": 20,
    "success_text": {
        "common": [
            "Ugh. The ragwort p_l finds is flowering, and the yellow flowers of the plant waft out their scent, leaving a foul taste hanging in the air. It's so bad, p_l almost misses the burdock plant ready to be harvested nearby. app1 quietly asks if theres anything they can do to block the scent, but no, it's just better to get harvesting over with quickly."
        ],
        "uncommon": [
            "Ragwort brings strength to cats who need it, and eases aching joints, but StarClan it tastes absolutely <i>foul.</i> p_l's pleased with their harvest, but really wishes they had a way to bring it back to camp that didn't need them to carry it in their mouth, and has a lot of sympathy for app1's disgusted expression. p_l lets them carry some burdock they found instead."
        ],
        "skill": [
            "s_c has discovered a trick to harvesting the bountiful, but foul, ragwort - using their claws to tear leaves from the plant, then carefully carrying them back to camp without chewing or salivating. It's difficult, but doable, if only just, using some opportune burdock roots to cover their teeth, and app1 is desperately grateful to learn the trick."
        ]
    },
    "fail_text": {
        "unscathed": [
            "Try as they might, p_l can't quite remember the exact shape of the ragwort leaves, and isn't going to harvest from plants they haven't confidently identified. Better safe than sorry, as they say."
        ]
    },
    "win_skills": ["smart", "very smart", "extremely smart"],
    "min_cats": 2,
    "max_cats": 2,
    "antagonize_text": null,
    "antagonize_fail_text": null
},
{
    "patrol_id": "mtn_med_gatheringragwort_leaf-fall3",
    "biome": "mountainous",
    "season": "leaf-fall",
    "tags": ["herb_gathering", "warrior", "herb", "ragwort", "burdock", "many_herbs1", "many_herbs2", "big_change", "platonic", "dislike", "respect"],
    "intro_text": "As the ragwort plants start to dramatically give up on life as leaf-fall progresses, p_l takes the opportunity to go harvest from them, bringing along a patrol to help them cart the leaves back to the herb stores.",
    "decline_text": "They're stopped before they leave camp - these warriors are needed elsewhere. p_l's expedition will have to wait.",
    "chance_of_success": 30,
    "exp": 10,
    "success_text": {
        "common": [
            "Ugh. The ragwort p_l finds is flowering, and the yellow flowers of the plant waft out their scent, leaving a foul taste hanging in the air. It's so bad, p_l almost misses the burdock plant ready to be harvested nearby. There a chorus of long-suffering sighs as the cats get to work, accomplishing their unpleasant task professionally, but without any joy."
        ],
        "uncommon": [
            "Ragwort brings strength to cats who need it, and eases aching joints, but StarClan it tastes absolutely foul. p_l's pleased with their harvest, particulalry the extra burdock, but really wishes they had a way to bring it back to camp that didn't need them to carry it in their mouth, a sentiment that the patrol helping them definitely shares... at length, very descriptively."
        ],
        "skill": [
            "s_c has discovered a trick to harvesting the bountiful, but foul, ragwort - using their claws to tear leaves from the plant, then carefully carrying them back to camp without chewing or salivating. It's difficult, but doable, if only just, using some opportune burdock roots to cover their teeth. Some of the warriors are too impatient to follow their lead, and end up suffering the taste of ragwort as the patrol brings back loads of the leaves."
        ]
    },
    "fail_text": {
        "unscathed": [
            "Try as they might, p_l can't quite remember the exact shape of the ragwort leaves, and isn't going to harvest from plants they haven't confidently identified. Better safe than sorry, as they say."
        ]
    },
    "win_skills": ["smart", "very smart", "extremely smart"],
    "min_cats": 3,
    "max_cats": 6,
    "antagonize_text": null,
    "antagonize_fail_text": null
},
{
    "patrol_id": "mtn_med_gatheringraspberrysolo_leaf-fall1",
    "biome": "mountainous",
    "season": "leaf-fall",
    "tags": ["herb_gathering", "herb", "raspberry", "no_herbs1", "no_herbs2", "poisoned", "injury"],
    "intro_text": "While gathering herbs, p_l spots a bush of red berries.",
    "decline_text": "p_l decides not to touch the berries.",
    "chance_of_success": 50,
    "exp": 30,
<<<<<<< HEAD
    "success_text": [
        "p_l identifies them as raspberries, and carefully chews off a branch laden with them to bring back to camp - the herb stocks can use this odd fruit, especially it's leaves.",
        "p_l knows deathberries when they see them, and slips back to camp to report it to the leader - the warriors will need to be told to avoid this bush.",
        "It takes little intelligence to recognise deathberries, but a great deal to collect them anyway. If s_c can dry them out, these berries will be sufficient for c_n for years to come. By using their weight to snap off one of the bush's branches, and then carefully carrying it back to camp, s_c manages to bring them safely home."
    ],
    "fail_text": [
        "While p_l thinks they're <i>probably</i> cranberries, they aren't confident enough with the identification to risk being wrong and plucking deathberries instead.",
        null,
        null,
        "While plucking them from the bush, p_l feels one of the berries split in their mouth, and a deceptively good taste coats their tongue. These aren't raspberries. They rush to force themselves to throw up, and it works, expelling the deathberries from their system, but they're weak and shaky for the rest of the day."
    ],
    "history_text": {
        "reg_death": "p_l died after accidentally eating deathberries."
=======
    "success_text": {
        "common": [
            "p_l identifies them as raspberries, and carefully chews off a branch laden with them to bring back to camp - the herb stocks can use this odd fruit, especially it's leaves."
        ],
        "uncommon": [
            "p_l knows deathberries when they see them, and slips back to camp to report it to the leader - the warriors will need to be told to avoid this bush."
        ],
        "skill": [
            "It takes little intelligence to recognise deathberries, but a great deal to collect them anyway. If s_c can dry them out, these berries will be sufficient for c_n for years to come. By using their weight to snap off one of the bush's branches, and then carefully carrying it back to camp, s_c manages to bring them safely home."
        ]
    },
    "fail_text": {
        "unscathed": [
            "While p_l thinks they're <i>probably</i> cranberries, they aren't confident enough with the identification to risk being wrong and plucking deathberries instead."
        ],
        "injury": [
            "While plucking them from the bush, p_l feels one of the berries split in their mouth, and a deceptively good taste coats their tongue. These aren't raspberries. They rush to force themselves to throw up, and it works, expelling the deathberries from their system, but they're weak and shaky for the rest of the day."
        ]
>>>>>>> 73cc0630
    },
    "win_skills": ["smart", "very smart", "extremely smart"],
    "min_cats": 1,
    "max_cats": 1,
    "antagonize_text": null,
    "antagonize_fail_text": null
},
{
    "patrol_id": "mtn_med_gatheringraspberrysoloapp2",
    "biome": "mountainous",
    "season": "leaf-fall",
    "tags": ["herb_gathering", "herb", "raspberry", "no_herbs1", "med_cat", "apprentice", "injury", "poisoned", "death"],
    "intro_text": "While gathering herbs, app1 stumbles upon a bush of red berries.",
    "decline_text": "app1 decides not to touch the berries.",
    "chance_of_success": 50,
    "exp": 30,
    "success_text": {
        "common": [
            "app1 identifies them as raspberries, and carefully chews off a branch laden with them to bring back to camp. They can't quite remember what raspberries treat, but they're pretty sure it's something to do with kitting."
        ],
        "uncommon": [
            "These... could be deathberries. Might be raspberries. But maybe deathberries. It's not worth the risk, they can ask their mentor for more training about it later."
        ]
    },
    "fail_text": {
        "unscathed": [
            "Confidently gathering them and prancing back to camp, app1 is then informed that they've gathered raspberries, not cranberries, and this isn't going to help the Clan's elders with their problems."
        ],
        "death": [
            "app1 plucks the berries, several splitting in their mouth, and is surprised at how good they taste - after all, every herb they're trying to learn tastes awful, so it's surprising that one tastes good. As they start back to camp, however, they wobble a bit, and the world goes dark. Their body is found soon after, but it's already too late to help."
        ],
        "injury": [
            "app1 carefully plucks the delicious-tasting berries, and as soon as the deceptive taste hits their tongue, they realize they've made a terrible mistake. Trying to force themself to vomit and staggering weakly, they crawl back to camp, weakly hoping their mentor will help them."
        ]
    },
    "min_cats": 1,
    "max_cats": 1,
    "antagonize_text": null,
    "antagonize_fail_text": null,
    "history_text": {
        "reg_death": "r_c died before completing their medicine cat training from accidentally eating deathberries."
    }
},
{
    "patrol_id": "mtn_med_gatheringraspberry_leaf-fall1",
    "biome": "mountainous",
    "season": "leaf-fall",
    "tags": ["herb_gathering", "med_only", "herb", "blackberry", "raspberry", "many_herbs1", "many_herbs2"],
    "intro_text": "As leaf-fall arrives, the raspberry plants burst into fruit, suddenly revealing that several brambles p_l assumed were roses are actually useful for herb harvesting.",
    "decline_text": "They have second thoughts about leaving their patients behind, and decide to go another day.",
    "chance_of_success": 70,
    "exp": 10,
    "success_text": {
        "common": [
            "Careful now. p_l finds raspberry brambles aplenty, with blackberry dotted in between, both utterly coated in fruit. This is the season for berry picking, and time to leave the leaves alone in anticipation of the coming leaf-bare. The berries are a poor substitute for the leaves, but a medicine cat has to think of the future."
        ],
        "uncommon": [
            "Perfect - there's a good crop of raspberries just waiting for them, and the bramble seems to be sending out new exploratory branches too, promising more growth in the future. As they set out the leaves out to dry before they're put away in the herb stores, p_l lets out a purr at the sight of their harvest."
        ],
        "skill": [
            "s_c falls into the meditative state that herb-gathering brings, and they hum to themselves as they work, crisply plucking from the brambles they encounter, both raspberry and blackberry."
        ]
    },
    "fail_text": {
        "unscathed": [
            "p_l attempts to pick their way through the blackberry thorns to reach the leaves, but it soon becomes clear that it's a hopeless task."
        ]
    },
    "win_skills": ["keen eye"],
    "min_cats": 1,
    "max_cats": 1,
    "antagonize_text": null,
    "antagonize_fail_text": null
},
{
    "patrol_id": "mtn_med_gatheringraspberry_leaf-fall2",
    "biome": "mountainous",
    "season": "leaf-fall",
    "tags": ["herb_gathering", "med_only", "med_cat", "herb", "blackberry", "raspberry", "many_herbs1", "many_herbs2", "big_change", "platonic", "dislike", "comfort", "respect", "trust", "apprentice"],
    "intro_text": "As leaf-fall arrives, the raspberry plants burst into fruit, suddenly revealing that several brambles p_l assumed were roses are actually useful for herb harvesting. app1 isn't commenting on their mentor's mistake.",
    "decline_text": "They have second thoughts leaving their patients behind, especially with them also bringing their apprentice, and decide to go another day.",
    "chance_of_success": 70,
    "exp": 20,
    "success_text": {
        "common": [
            "Careful now. p_l finds raspberry brambles aplenty, with blackberry dotted in between, both utterly coated in fruit. This is the season for berry picking, and time to leave the leaves alone in anticipation of the coming leaf-bare. The berries are a poor substitute for the leaves, but a medicine cat has to think of the future, p_l teaches app1."
        ],
        "uncommon": [
            "Perfect - there's a good crop of raspberries just waiting for them, and the bramble seems to be sending out new exploratory branches too, promising more growth in the future. Seeing the leaves set out to dry, app1 watching over them diligently, makes p_l feel like they can relax."
        ],
        "skill": [
            "s_c falls into the meditative state that herb-gathering brings, and they hum to themselves as they work, crisply plucking from the brambles they encounter, both raspberry and blackberry. app1 smiles to hear the quiet sound, comforted by the familiar work and tune."
        ]
    },
    "fail_text": {
        "unscathed": [
            "With app1 following them, p_l attempts to pick their way through the blackberry thorns to reach the leaves, but it soon becomes clear that it's a hopeless task."
        ]
    },
    "win_skills": ["keen eye"],
    "min_cats": 2,
    "max_cats": 2,
    "antagonize_text": null,
    "antagonize_fail_text": null
},
{
    "patrol_id": "mtn_med_gatheringraspberry_leaf-fall3",
    "biome": "mountainous",
    "season": "leaf-fall",
    "tags": ["herb_gathering", "warrior", "herb", "blackberry", "raspberry", "many_herbs1", "many_herbs2", "big_change", "patrol_to_p_l", "platonic", "dislike", "respect"],
    "intro_text": "As leaf-fall arrives, the raspberry plants burst into fruit, suddenly revealing that several brambles p_l assumed were roses are actually useful for herb harvesting. They bring some of their Clanmates along to take advantage of the opportunity.",
    "decline_text": "They're stopped before they leave camp - these warriors are needed elsewhere. p_l's expedition will have to wait.",
    "chance_of_success": 30,
    "exp": 10,
    "success_text": {
        "common": [
            "Careful now. p_l finds raspberry brambles aplenty, with blackberry dotted in between, both utterly coated in fruit. This is the season for berry picking, and time to leave the leaves alone in anticipation of the coming leaf-bare. The berries are a poor substitute for the leaves, but a medicine cat has to think of the future, p_l explains to the warriors."
        ],
        "uncommon": [
            "Perfect - there's a good crop of raspberries just waiting for them, and the bramble seems to be sending out new exploratory branches too, promising more growth in the future. Their Clanmates send p_l away for a nap in the sunshine, as they organise the blackberry leaves, and p_l smiles appreciatively."
        ],
        "skill": [
            "s_c falls into the meditative state that herb-gathering brings, and they hum to themselves as they work, crisply plucking from the brambles they encounter, both raspberry and blackberry. The patrol follows their lead, and its a relaxed group that wanders back into camp with a massive haul from the blackberry bushes."
        ]
    },
    "fail_text": {
        "unscathed": [
            "p_l manages to avoid a torn pelt only by the grace of StarClan, and isn't going to risk sending anyone else into the brambles with them having so many thorns at the moment. They'll have to try a different blackberry bush on another day."
        ]
    },
    "win_skills": ["keen eye"],
    "min_cats": 3,
    "max_cats": 6,
    "antagonize_text": null,
    "antagonize_fail_text": null
},
{
    "patrol_id": "mtn_med_gatheringtansy_leaf-fall1",
    "biome": "mountainous",
    "season": "leaf-fall",
    "tags": ["herb_gathering", "med_only", "herb", "tansy", "ragwort", "many_herbs1", "many_herbs2"],
    "intro_text": "As the tansy plants fight on though leaf-fall to fit in as much life as possible before leaf-bare, p_l goes out to harvest them.",
    "decline_text": "They have second thoughts about leaving their patients behind, and decide to go another day.",
    "chance_of_success": 70,
    "exp": 10,
    "success_text": {
        "common": [
            "Better to have tansy, so good for all coughs, stocked up in abundance before leaf-bare hits. Better to have ragwort too, and hope that their tastebuds recover before newleaf."
        ],
        "uncommon": [
            "Good for all coughs, all wounds, and all poisons - but it would be dangerous to assume tansy has no downsides. In small doses, it does help with nearly any ailment... but in <i>large</i> doses, it poisons the body, even to the point of causing death. The ragwort trying to outgrow it may stink, but at least that herb isn't dangerous."
        ],
        "skill": [
            "Tansy might smell sharp enough to be enjoyed freshening up dens, but it sure tastes... interesting. Definitely not improved by the extra ragwort they find. s_c isn't sure they'll ever get used to it, but at least it's a reminder to be careful around the potentially poisonous herb."
        ]
    },
    "fail_text": {
        "unscathed": [
            "Try as they might, p_l can't quite remember the exact shape of the tansy leaves, and isn't going to harvest from plants they haven't confidently identified. Better safe than sorry, as they say."
        ]
    },
    "win_skills": ["keen eye"],
    "min_cats": 1,
    "max_cats": 1,
    "antagonize_text": null,
    "antagonize_fail_text": null
},
{
    "patrol_id": "mtn_med_gatheringtansy_leaf-fall2",
    "biome": "mountainous",
    "season": "leaf-fall",
    "tags": ["herb_gathering", "med_only", "med_cat", "herb", "tansy", "ragwort", "many_herbs1", "many_herbs2", "big_change", "platonic", "dislike", "comfort", "respect", "trust", "apprentice"],
    "intro_text": "As the tansy plants fight on though leaf-fall to fit in as much life as possible before leaf-bare, p_l goes out to harvest them with app1, bringing the apprentice for an important herbcraft lesson.",
    "decline_text": "They have second thoughts leaving their patients behind, especially with them also bringing their apprentice, and decide to go another day.",
    "chance_of_success": 70,
    "exp": 20,
    "success_text": {
        "common": [
            "Better to have tansy, so good for all coughs, stocked up in abundance before leaf-bare hits. Better to have ragwort too, and hope that their tastebuds recover before newleaf. p_l quizzes app1 on whitecough symptoms and diagnosis as they work."
        ],
        "uncommon": [
            "Good for all coughs, for all wounds, for all poisons - but it would be dangerous to assume tansy has no downsides. p_l quietly explains to app1 how tansy is also used to ease the passing of mortally wounded cats and to induce losing a litter in queens whose pregnancy is risking their life. This means you don't use it to treat pregnant or nursing queens, or kits. The topic is serious enough that app1 even forgets to complain about the additional ragwort they find."
        ],
        "skill": [
            "Tansy might smell sharp enough to be enjoyed freshening up dens, but it sure tastes... interesting. Definitely not improved by the extra ragwort they find. s_c isn't sure they'll ever get used to it, but at least it's a reminder to be careful around the potentially poisonous herb, and app1 thankfully seems to be taking the appropriate amount of care harvesting it."
        ]
    },
    "fail_text": {
        "unscathed": [
            "Try as they might, p_l can't quite remember the exact shape of the tansy leaves, and isn't going to harvest from plants they haven't confidently identified. Better safe than sorry, as they say."
        ]
    },
    "win_skills": ["keen eye"],
    "min_cats": 2,
    "max_cats": 2,
    "antagonize_text": null,
    "antagonize_fail_text": null
},
{
    "patrol_id": "mtn_med_gatheringtansy_leaf-fall3",
    "biome": "mountainous",
    "season": "leaf-fall",
    "tags": ["herb_gathering", "warrior", "herb", "tansy", "ragwort", "many_herbs1", "many_herbs2", "big_change", "platonic", "dislike", "respect"],
    "intro_text": "As the tansy plants fight on though leaf-fall to fit in as much life as possible before leaf-bare, p_l goes out to harvest them with a gathering patrol.",
    "decline_text": "They're stopped before they leave camp - these warriors are needed elsewhere. p_l's expedition will have to wait.",
    "chance_of_success": 30,
    "exp": 10,
    "success_text": {
        "common": [
            "Better to have tansy, so good for all coughs, stocked up in abundance before leaf-bare hits. Better to have ragwort too, and hope that their tastebuds recover before newleaf. The extra paws help p_l bring back a big harvest for the Clan's stores."
        ],
        "uncommon": [
            "Good for all coughs, all wounds, and all poisons - but it would be dangerous to assume tansy has no downsides. In small doses, it does help with nearly any ailment... but in <i>large</i> doses, it poisons the body, even to the point of causing death. The ragwort trying to outgrow it may stink, but at least that herb isn't dangerous."
        ],
        "skill": [
            "Tansy might smell sharp enough to be enjoyed freshening up dens, but it sure tastes... interesting. Definitely not improved by the extra ragwort they find. s_c isn't sure they'll ever get used to it, but at least it's a reminder to be careful around the potentially poisonous herb, which is extra helpful when gathering with their less-experienced Clanmates."
        ]
    },
    "fail_text": {
        "unscathed": [
            "Try as they might, p_l can't quite remember the exact shape of the tansy leaves, and isn't going to harvest from plants they haven't confidently identified. Better safe than sorry, as they say."
        ]
    },
    "win_skills": ["keen eye"],
    "min_cats": 3,
    "max_cats": 6,
    "antagonize_text": null,
    "antagonize_fail_text": null
},
{
    "patrol_id": "mtn_med_gatheringthyme_leaf-fall1",
    "biome": "mountainous",
    "season": "leaf-fall",
    "tags": ["herb_gathering", "med_only", "herb", "thyme", "goldenrod", "many_herbs1", "many_herbs2"],
    "intro_text": "The thyme plants are running out of growing time - p_l better go harvest them before leaf-fall is over.",
    "decline_text": "They have second thoughts about leaving their patients behind, and decide to go another day.",
    "chance_of_success": 70,
    "exp": 10,
    "success_text": {
        "common": [
            "The urgency drains out of p_l as they sit amongst the calming thyme, and it's not just the herb stores that'll feel the benefit of this gathering trip, as they have collect a satisfying amount for this type of weather alongside a pawful of goldenrod stems."
        ],
        "uncommon": [
            "It calms racing hearts and minds, bringing cats back from the shock of loss or injury. Thyme is always both helpful and pleasant to have around, and p_l makes sure to organise the herb stores ensuring they have a healthy amount of goldenrod to go alongside the thyme, which p_l places so that the scent wafts near their nest."
        ],
        "skill": [
            "Thyme, thyme, thyme, there's never enough thyme. s_c snorts at their little joke, mouth crammed full of the herb, as they make their way home. Spotting a small goldenrod plant that looks like its beginning to shrivel up from the frosts, they pause to gather the remaining stems to make good use of it."
        ]
    },
    "fail_text": {
        "unscathed": [
            "p_l has no time - and no thyme. They're forced to give up on the search for today."
        ]
    },
    "win_skills": ["keen eye"],
    "min_cats": 1,
    "max_cats": 1,
    "antagonize_text": null,
    "antagonize_fail_text": null
},
{
    "patrol_id": "mtn_med_gatheringthyme_leaf-fall2",
    "biome": "mountainous",
    "season": "leaf-fall",
    "tags": ["herb_gathering", "med_only", "med_cat", "herb", "thyme", "goldenrod", "many_herbs1", "many_herbs2", "big_change", "platonic", "dislike", "comfort", "respect", "trust", "apprentice"],
    "intro_text": "The thyme plants are running out of growing time - p_l better take app1 to harvest them before leaf-fall is over.",
    "decline_text": "They have second thoughts leaving their patients behind, especially with them also bringing their apprentice, and decide to go another day.",
    "chance_of_success": 70,
    "exp": 20,
    "success_text": {
        "common": [
            "The urgency drains out of the medicine cats as they sit amongst the calming thyme, and it's not just the herb stores that'll feel the benefit of this gathering trip, as they have collect a satisfying amount for this type of weather alongside a pawful of goldenrod stems."
        ],
        "uncommon": [
            "It calms racing hearts and minds, bringing cats back from the shock of loss or injury. Thyme is always both helpful and pleasant to have around, and p_l makes sure to organise the herb stores ensuring they have a healthy amount of goldenrod to go alongside the thyme, which p_l places so that the scent wafts near the nests they and app1 curl up in at night."
        ],
        "skill": [
            "Thyme, thyme, thyme, there's never enough thyme. s_c snorts at their little joke, putting down the herbs they carry to explain it to app1 while they gather a few goldenrod stems from a nearby plant."
        ]
    },
    "fail_text": {
        "unscathed": [
            "p_l has no time - and no thyme. They're forced to give up on the search for today."
        ]
    },
    "win_skills": ["keen eye"],
    "min_cats": 2,
    "max_cats": 2,
    "antagonize_text": null,
    "antagonize_fail_text": null
},
{
    "patrol_id": "mtn_med_gatheringthyme_leaf-fall3",
    "biome": "mountainous",
    "season": "leaf-fall",
    "tags": ["herb_gathering", "warrior", "herb", "thyme", "goldenrod", "many_herbs1", "many_herbs2", "big_change", "platonic", "dislike", "respect"],
    "intro_text": "The thyme plants are running out of growing time - p_l better go harvest them before leaf-fall is over, bringing a patrol with them to help.",
    "decline_text": "They're stopped before they leave camp - these warriors are needed elsewhere. p_l's expedition will have to wait.",
    "chance_of_success": 30,
    "exp": 10,
    "success_text": {
        "common": [
            "The urgency drains out of the patrol as they sit amongst the calming thyme, and it's not just the herb stores that'll feel the benefit of this gathering trip, as they have collect a satisfying amount for this type of weather alongside a pawful of goldenrod stems."
        ],
        "uncommon": [
            "It calms racing hearts and minds, bringing cats back from the shock of loss or injury. Thyme is always both helpful and pleasant to have around, and p_l decides that this patrol has brought back more than enough, including a couple of stems of goldenrod, there's no harm in letting the warriors take a stem each for their nests."
        ],
        "skill": [
            "Thyme, thyme, thyme, there's never enough thyme. s_c snorts at their little joke, putting down the herbs they carry to explain it to the rest of the patrol while they gather a few goldenrod stems from a nearby plant."
        ]
    },
    "fail_text": {
        "unscathed": [
            "p_l has no time - and no thyme. They're forced to give up on the search for today."
        ]
    },
    "win_skills": ["keen eye"],
    "min_cats": 3,
    "max_cats": 6,
    "antagonize_text": null,
    "antagonize_fail_text": null
},
{
    "patrol_id": "mtn_med_gatheringwildgarlic_leaf-fall1",
    "biome": "mountainous",
    "season": "leaf-fall",
    "tags": ["herb_gathering", "med_only", "herb", "wild_garlic", "mallow", "many_herbs1", "many_herbs2"],
    "intro_text": "In the crisp cool air of a leaf-fall morning, it should be easy to find wild garlic by scent.",
    "decline_text": "They have second thoughts about leaving their patients behind, and decide to go another day.",
    "chance_of_success": 70,
    "exp": 10,
    "success_text": {
        "common": [
            "The garlic won't notice leaf-bare until it actually hits - one of its good traits that make up for its stinkiness. p_l is able to bring a good harvest of both the garlic and mallow home."
        ],
        "uncommon": [
            "The leaves, and especially the bulbs, of wild garlic are the preeminent herb to treat infection, even if using them results each time in either their patient or their loved ones complaining about the smell. p_l, personally, will take a bit of a bad smell over illness, thank you very much. Thankfully, the mallow that was gathered is a lot more appreciated by members of the Clan suffering from bellyaches."
        ],
        "skill": [
            "s_c, ever eagle-eyed, spots grass that looks suspiciously tall, with oddly thick blades. One sniff confirms it as wild garlic, and this patch has heaps to harvest. To the medicine cat's delight, a mallow patch was growing not too far off."
        ]
    },
    "fail_text": {
        "unscathed": [
            "Try as they might, p_l can't quite remember the exact shape of the garlic leaves, and isn't going to harvest from plants they haven't confidently identified. Better safe than sorry, as they say."
        ]
    },
    "win_skills": ["keen eye"],
    "min_cats": 1,
    "max_cats": 1,
    "antagonize_text": null,
    "antagonize_fail_text": null
},
{
    "patrol_id": "mtn_med_gatheringwildgarlic_leaf-fall2",
    "biome": "mountainous",
    "season": "leaf-fall",
    "tags": ["herb_gathering", "med_only", "med_cat", "herb", "wild_garlic", "mallow", "many_herbs1", "many_herbs2", "big_change", "platonic", "dislike", "comfort", "respect", "trust", "apprentice"],
    "intro_text": "In the crisp cool air of a leaf-fall morning, it should be easy to find wild garlic by scent. p_l brings along app1, to see if they can do it.",
    "decline_text": "They have second thoughts leaving their patients behind, especially with them also bringing their apprentice, and decide to go another day.",
    "chance_of_success": 70,
    "exp": 20,
    "success_text": {
        "common": [
            "The garlic won't notice leaf-bare until it actually hits - one of its good traits that make up for its stinkiness. p_l and app1 are able to bring a good harvest of both garlic and mallow home."
        ],
        "uncommon": [
            "The leaves and especially the bulbs of wild garlic are the preeminent herb to treat infection, even if using them literally always resulting in either their patient or their loved ones complaining about the smell. p_l teaches app1 that sometimes they need to prioritize treating their patients above listening to them. Thankfully, the mallow that was gathered is a lot more appreciated by members of the Clan suffering from bellyaches."
        ],
        "skill": [
            "s_c, ever eagle-eyed, spots grass that looks suspiciously tall, with oddly thick blades. One sniff confirms it as wild garlic, and this patch has heaps to harvest with app1. To the medicine cats' delight, a mallow patch was growing not too far off."
        ]
    },
    "fail_text": {
        "unscathed": [
            "Try as they might, p_l can't quite remember the exact shape of the garlic leaves, and isn't going to harvest from plants they haven't confidently identified. Better safe than sorry, as they say."
        ]
    },
    "win_skills": ["keen eye"],
    "min_cats": 2,
    "max_cats": 2,
    "antagonize_text": null,
    "antagonize_fail_text": null
},
{
    "patrol_id": "mtn_med_gatheringwildgarlic_leaf-fall3",
    "biome": "mountainous",
    "season": "leaf-fall",
    "tags": ["herb_gathering", "warrior", "herb", "wild_garlic", "mallow", "many_herbs1", "many_herbs2", "big_change", "platonic", "dislike", "respect"],
    "intro_text": "In the crisp cool air of a leaf-fall morning, it should be easy to find wild garlic by scent. p_l leads a gathering patrol to do just that.",
    "decline_text": "They're stopped before they leave camp - these warriors are needed elsewhere. p_l's expedition will have to wait.",
    "chance_of_success": 30,
    "exp": 10,
    "success_text": {
        "common": [
            "The garlic won't notice leaf-bare until it actually hits - one of its good traits that make up for its stinkiness. p_l and the patrol are able to bring a good harvest of both garlic and mallow home."
        ],
        "uncommon": [
            "The leaves and especially the bulbs of wild garlic are the preeminent herb to treat infection, even if using them literally always resulting in either their patient or their loved ones complaining about the smell. The patrol looks a little disgusted, but they're still a great help to p_l for gathering it. Thankfully, the mallow that was gathered is a lot more appreciated by members of the Clan suffering from bellyaches."
        ],
        "skill": [
            "s_c, ever eagle-eyed, spots grass that looks suspiciously tall, with oddly thick blades. One sniff confirms it as wild garlic, and the patch has heaps for their patrol to harvest. To the medicine cat's delight, a mallow patch was growing not too far off."
        ]
    },
    "fail_text": {
        "unscathed": [
            "Try as they might, p_l can't quite remember the exact shape of the garlic leaves, and isn't going to harvest from plants they haven't confidently identified. Better safe than sorry, as they say."
        ]
    },
    "win_skills": ["keen eye"],
    "min_cats": 3,
    "max_cats": 6,
    "antagonize_text": null,
    "antagonize_fail_text": null
}
]<|MERGE_RESOLUTION|>--- conflicted
+++ resolved
@@ -1585,21 +1585,6 @@
     "decline_text": "p_l decides not to touch the berries.",
     "chance_of_success": 50,
     "exp": 30,
-<<<<<<< HEAD
-    "success_text": [
-        "p_l identifies them as raspberries, and carefully chews off a branch laden with them to bring back to camp - the herb stocks can use this odd fruit, especially it's leaves.",
-        "p_l knows deathberries when they see them, and slips back to camp to report it to the leader - the warriors will need to be told to avoid this bush.",
-        "It takes little intelligence to recognise deathberries, but a great deal to collect them anyway. If s_c can dry them out, these berries will be sufficient for c_n for years to come. By using their weight to snap off one of the bush's branches, and then carefully carrying it back to camp, s_c manages to bring them safely home."
-    ],
-    "fail_text": [
-        "While p_l thinks they're <i>probably</i> cranberries, they aren't confident enough with the identification to risk being wrong and plucking deathberries instead.",
-        null,
-        null,
-        "While plucking them from the bush, p_l feels one of the berries split in their mouth, and a deceptively good taste coats their tongue. These aren't raspberries. They rush to force themselves to throw up, and it works, expelling the deathberries from their system, but they're weak and shaky for the rest of the day."
-    ],
-    "history_text": {
-        "reg_death": "p_l died after accidentally eating deathberries."
-=======
     "success_text": {
         "common": [
             "p_l identifies them as raspberries, and carefully chews off a branch laden with them to bring back to camp - the herb stocks can use this odd fruit, especially it's leaves."
@@ -1618,7 +1603,6 @@
         "injury": [
             "While plucking them from the bush, p_l feels one of the berries split in their mouth, and a deceptively good taste coats their tongue. These aren't raspberries. They rush to force themselves to throw up, and it works, expelling the deathberries from their system, but they're weak and shaky for the rest of the day."
         ]
->>>>>>> 73cc0630
     },
     "win_skills": ["smart", "very smart", "extremely smart"],
     "min_cats": 1,
@@ -1658,9 +1642,10 @@
     "max_cats": 1,
     "antagonize_text": null,
     "antagonize_fail_text": null,
-    "history_text": {
-        "reg_death": "r_c died before completing their medicine cat training from accidentally eating deathberries."
-    }
+    "history_text": [
+        null,
+        "r_c died before completing their medicine cat training from accidentally eating deathberries."
+]
 },
 {
     "patrol_id": "mtn_med_gatheringraspberry_leaf-fall1",
