--- conflicted
+++ resolved
@@ -3367,11 +3367,7 @@
         "chance_of_success": 70,
         "success_outcomes": [
             {
-<<<<<<< HEAD
-                "text": "The low-growing marigold creeps across the ground, recognizable by its strange leaves that look like they're pretending to be small fern fronds from a distance. p_l makes sure to point them out to app1; leaf shape is the best way to distinguish marigold before they start flowering. And tansy, growing hidden nearby, is betrayed by it's scent.",
-=======
                 "text": "The low-growing marigold creeps across the ground, recognizable by its strange leaves that look like they're pretending to be small fern fronds from a distance. p_l makes sure to point them out to app1, leaf shape is the best way to distinguish marigold before they start flowering. And tansy, growing hidden nearby, is betrayed by its scent.",
->>>>>>> ade85188
                 "exp": 20,
                 "weight": 20,
                 "herbs": ["tansy", "marigold"],
@@ -4585,11 +4581,7 @@
                 ]
             },
             {
-<<<<<<< HEAD
-                "text": "The red poppy flowers are pretty, but it's the dried, husk-like flowerheads that contain the poppy seeds p_l wants, and they take as many as they can. All the warriors with them work hard to help, focused on a herb so famous that even <i>they</i> know it's purpose.",
-=======
                 "text": "The red poppy flowers are pretty, but it's the dried, husk-like flowerheads that contain the poppy seeds p_l wants, and they take as many as they can. All the warriors with them work hard to help, focused on an herb so famous that even <i>they</i> know its purpose.",
->>>>>>> ade85188
                 "exp": 10,
                 "weight": 5,
                 "herbs": ["many_herbs", "poppy"],
@@ -4861,11 +4853,7 @@
                 ]
             },
             {
-<<<<<<< HEAD
-                "text": "Ragwort brings strength to cats who need it, and eases aching joints, but by StarClan it tastes absolutely <i>foul.</i>. p_l's pleased with their harvest, particulalry the extra burdock, but really wishes they had a way to bring it back to camp that didn't need them to carry it in their mouth, a sentiment that the patrol helping them definitely shares... at length, very descriptively.",
-=======
                 "text": "Ragwort brings strength to cats who need it, and eases aching joints, but StarClan it tastes absolutely foul. p_l's pleased with their harvest, particularly the extra burdock, but really wishes they had a way to bring it back to camp that didn't need them to carry it in their mouth, a sentiment that the patrol helping them definitely shares... at length, very descriptively.",
->>>>>>> ade85188
                 "exp": 10,
                 "weight": 5,
                 "herbs": ["many_herbs", "burdock", "ragwort"],
@@ -5570,11 +5558,7 @@
                 ]
             },
             {
-<<<<<<< HEAD
                 "text": "The leaves, and especially the bulbs, of wild garlic are the preeminent herb to treat infection, even if using them results each time in either their patient or their loved ones complaining about the smell. p_l teaches app1 that sometimes they need to prioritize treating their patients above listening to them. Thankfully, the mallow they also gathered is a lot more appreciated by members of the Clan suffering from bellyaches.",
-=======
-                "text": "The leaves and especially the bulbs of wild garlic are the preeminent herb to treat infection, even if using them literally always resulting in either their patient or their loved ones complaining about the smell. p_l teaches app1 that sometimes they need to prioritize treating their patients over listening to them. Thankfully, mallow that was gathered is a lot more appreciated by members of the Clan suffering from bellyaches.",
->>>>>>> ade85188
                 "exp": 20,
                 "weight": 5,
                 "herbs": ["many_herbs", "mallow", "wild_garlic"],
