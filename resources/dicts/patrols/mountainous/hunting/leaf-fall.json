[
    {
        "patrol_id": "mtn_hunt_leaf-fall_eagleswim1",
        "biome": ["mountainous"],
        "season": ["leaf-fall"],
        "types": ["hunting"],
        "tags": [],
        "patrol_art": "hunt_general_intro",
        "min_cats": 1,
        "max_cats": 3,
        "min_max_status": {
            "normal adult": [1, 6]
        },
        "weight": 20,
        "intro_text": "The hunting patrol spots a juvenile eagle on the wing over a large bend in the river, and watches as it swoops to dig its talons through the spine of an impressively big fish. But then it doesn't take its catch into the air. Perhaps it's too heavy?",
        "decline_text": "They move on, ignoring the eagle to focus on their own hunt.",
        "chance_of_success": 60,
        "success_outcomes": [
            {
                "text": "The patrol uses the eagle as a scout for their own hunt, and eventually manage several smaller catches from the same riverbank that cumulatively are just as impressive as the eagle's massive catch.",
                "exp": 20,
                "weight": 20,
                "prey": ["large"],
                "relationships": [
                    {
                        "cats_to": ["patrol"],
                        "cats_from": ["patrol"],
                        "mutual": false,
                        "values": ["trust"],
                        "amount": 5
                    }
                ]
            },
            {
                "text": "The cats' eyes light up with possibility, watching the eagle swimming awkwardly. p_l leads the patrol yowling threats and insults from the riverbank and making a massive racket. Bewildered, the eagle eventually gives up its catch and takes to the air. The massive fish is c_n's as soon as they can work out how to fish it from the river.",
                "exp": 20,
                "weight": 5,
                "prey": ["large"],
                "relationships": [
                    {
                        "cats_to": ["patrol"],
                        "cats_from": ["patrol"],
                        "mutual": false,
                        "values": ["trust"],
                        "amount": 5
                    }
                ]
            },
            {
                "text": "As the rest of the patrol discuss whether they can steal the catch, s_c fixates on the bird that caught it. The eagle works its way awkwardly towards the bank. Just as it's going to climb out, s_c pounces, fighting in the shallows where s_c has the edge over the bird. {PRONOUN/s_c/subject/CAP} {VERB/s_c/win/wins} both the fish and the predator as prey for c_n.",
                "exp": 20,
                "weight": 20,
                "stat_skill": ["FIGHTER,3"],
                "prey": ["huge"],
                "relationships": [
                    {
                        "cats_to": ["patrol"],
                        "cats_from": ["patrol"],
                        "mutual": false,
                        "values": ["trust"],
                        "amount": 5
                    }
                ]
            },
            {
                "text": "As the rest of the patrol discuss whether they can steal the catch, s_c fixates on the bird that caught it. The eagle works its way awkwardly towards shore, and just as it's going to climb out s_c pounces, fighting in the shallows where s_c has the edge over the bird in swimming. {PRONOUN/s_c/subject/CAP} {VERB/s_c/win/wins} both the fish and the predator as prey for c_n.",
                "exp": 20,
                "weight": 20,
                "stat_trait": ["ambitious"],
                "prey": ["huge"],
                "relationships": [
                    {
                        "cats_to": ["patrol"],
                        "cats_from": ["patrol"],
                        "mutual": false,
                        "values": ["trust"],
                        "amount": 5
                    }
                ]
            }
        ],
        "fail_outcomes": [
            {
                "text": "The patrol dives into the water, keen to make a play to steal the fish, but even though its talons are occupied keeping grip on its prey, the eagle's huge wings pack a buffeting punch, and they're driven back, giving up on the idea of scavenging.",
                "exp": 0,
                "weight": 20,
                "relationships": [
                    {
                        "cats_to": ["patrol"],
                        "cats_from": ["patrol"],
                        "mutual": false,
                        "values": ["trust"],
                        "amount": -5
                    }
                ],
                "prey": ["very_small"]
            }
        ]
    },
    {
        "patrol_id": "mtn_hunt_leaf-fall_eagleswim2",
        "biome": ["mountainous"],
        "season": ["leaf-fall"],
        "types": ["hunting"],
        "tags": [],
        "patrol_art": "hunt_general_intro",
        "min_cats": 4,
        "max_cats": 6,
        "min_max_status": {
            "normal adult": [1, 6]
        },
        "weight": 20,
        "intro_text": "The hunting patrol spots a juvenile eagle on the wing over a large bend in the river, and watches as it swoops to dig its talons through the spine of an impressively big fish. But then it doesn't take its catch into the air. Perhaps it's too heavy?",
        "decline_text": "They move on, ignoring the eagle to focus on their own hunt.",
        "chance_of_success": 30,
        "success_outcomes": [
            {
                "text": "The patrol uses the eagle as a scout for their own hunt, and eventually manage several smaller catches from the same riverbank that cumulatively are just as impressive as the eagle's massive catch.",
                "exp": 20,
                "weight": 20,
                "prey": ["large"],
                "relationships": [
                    {
                        "cats_to": ["patrol"],
                        "cats_from": ["patrol"],
                        "mutual": false,
                        "values": ["trust"],
                        "amount": 5
                    }
                ]
            },
            {
                "text": "The cats' eyes light up with possibility, watching the eagle swimming awkwardly. p_l leads the patrol yowling threats and insults from the riverbank and making a massive racket. Bewildered, the eagle eventually gives up its catch and takes to the air. The massive fish is c_n's as soon as they can work out how to fish it from the river.",
                "exp": 20,
                "weight": 5,
                "prey": ["large"],
                "relationships": [
                    {
                        "cats_to": ["patrol"],
                        "cats_from": ["patrol"],
                        "mutual": false,
                        "values": ["trust"],
                        "amount": 5
                    }
                ]
            },
            {
                "text": "As the rest of the patrol discuss whether they can steal the catch, s_c fixates on the bird that caught it. The eagle works its way awkwardly towards the bank. Just as it's going to climb out, s_c pounces, fighting in the shallows where s_c has the edge over the bird. {PRONOUN/s_c/subject/CAP} {VERB/s_c/win/wins} both the fish and the predator as prey for c_n.",
                "exp": 20,
                "weight": 20,
                "stat_skill": ["FIGHTER,3"],
                "prey": ["huge"],
                "relationships": [
                    {
                        "cats_to": ["patrol"],
                        "cats_from": ["patrol"],
                        "mutual": false,
                        "values": ["trust"],
                        "amount": 5
                    }
                ]
            },
            {
                "text": "As the rest of the patrol discuss whether they can steal the catch, s_c fixates on the bird that caught it. The eagle works its way awkwardly towards the bank. Just as it's going to climb out, s_c pounces, fighting in the shallows where s_c has the edge over the bird. {PRONOUN/s_c/subject/CAP} {VERB/s_c/win/wins} both the fish and the predator as prey for c_n.",
                "exp": 20,
                "weight": 20,
                "stat_trait": ["ambitious"],
                "prey": ["huge"],
                "relationships": [
                    {
                        "cats_to": ["patrol"],
                        "cats_from": ["patrol"],
                        "mutual": false,
                        "values": ["trust"],
                        "amount": 5
                    }
                ]
            }
        ],
        "fail_outcomes": [
            {
                "text": "The patrol dives into the water, keen to make a play to steal the fish, but even though its talons are occupied keeping grip on its prey, the eagle's huge wings pack a buffeting punch, and they are driven back, giving up on the idea of scavenging.",
                "exp": 0,
                "weight": 20,
                "relationships": [
                    {
                        "cats_to": ["patrol"],
                        "cats_from": ["patrol"],
                        "mutual": false,
                        "values": ["trust"],
                        "amount": -5
                    }
                ],
                "prey": ["very_small"]
            }
        ]
    },
    {
        "patrol_id": "mtn_hunt_leaf-fall_eagleswim3",
        "biome": ["mountainous"],
        "season": ["leaf-fall"],
        "types": ["hunting"],
        "tags": ["cruel_season"],
        "patrol_art": "hunt_general_intro",
        "min_cats": 1,
        "max_cats": 3,
        "min_max_status": {
            "normal adult": [1, 6]
        },
        "weight": 20,
        "intro_text": "The hunting patrol spots a juvenile eagle on the wing over a large bend in the river, and watches as it swoops to dig its talons through the spine of an impressively big fish. But then it doesn't take its catch into the air. Perhaps it's too heavy?",
        "decline_text": "They move on, ignoring the eagle to focus on their own hunt.",
        "chance_of_success": 60,
        "success_outcomes": [
            {
                "text": "The patrol uses the eagle as a scout for their own hunt, and eventually manage several smaller catches from the same riverbank that cumulatively are just as impressive as the eagle's massive catch.",
                "exp": 20,
                "weight": 20,
                "prey": ["large"],
                "relationships": [
                    {
                        "cats_to": ["patrol"],
                        "cats_from": ["patrol"],
                        "mutual": false,
                        "values": ["trust"],
                        "amount": 5
                    }
                ]
            },
            {
                "text": "The cats' eyes light up with possibility, watching the eagle swimming awkwardly. p_l leads the patrol yowling threats and insults from the riverbank and making a massive racket. Bewildered, the eagle eventually gives up its catch and takes to the air. The massive fish is c_n's as soon as they can work out how to fish it from the river.",
                "exp": 20,
                "weight": 5,
                "prey": ["large"],
                "relationships": [
                    {
                        "cats_to": ["patrol"],
                        "cats_from": ["patrol"],
                        "mutual": false,
                        "values": ["trust"],
                        "amount": 5
                    }
                ]
            },
            {
                "text": "As the rest of the patrol discuss whether they can steal the catch, s_c fixates on the bird that caught it. The eagle works its way awkwardly towards the bank. Just as it's going to climb out, s_c pounces, fighting in the shallows where s_c has the edge over the bird. {PRONOUN/s_c/subject/CAP} {VERB/s_c/win/wins} both the fish and the predator as prey for c_n.",
                "exp": 20,
                "weight": 20,
                "stat_skill": ["FIGHTER,3"],
                "prey": ["huge"],
                "relationships": [
                    {
                        "cats_to": ["patrol"],
                        "cats_from": ["patrol"],
                        "mutual": false,
                        "values": ["trust"],
                        "amount": 5
                    }
                ]
            },
            {
                "text": "As the rest of the patrol discuss whether they can steal the catch, s_c fixates on the bird that caught it. The eagle works its way awkwardly towards shore, and just as it's going to climb out s_c pounces, fighting in the shallows where s_c has the edge over the bird in swimming. {PRONOUN/s_c/subject/CAP} {VERB/s_c/win/wins} both the fish and the predator as prey for c_n.",
                "exp": 20,
                "weight": 20,
                "stat_trait": ["ambitious"],
                "prey": ["huge"],
                "relationships": [
                    {
                        "cats_to": ["patrol"],
                        "cats_from": ["patrol"],
                        "mutual": false,
                        "values": ["trust"],
                        "amount": 5
                    }
                ]
            }
        ],
        "fail_outcomes": [
            {
                "text": "The patrol dives into the water, keen to make a play to steal the fish, but even though its talons are occupied keeping grip on its prey, the eagle's huge wings pack a buffeting punch, and they are driven back, giving up on the idea of scavenging.",
                "exp": 0,
                "weight": 20,
                "relationships": [
                    {
                        "cats_to": ["patrol"],
                        "cats_from": ["patrol"],
                        "mutual": false,
                        "values": ["trust"],
                        "amount": -5
                    }
                ]
            },
            {
                "text": "Far too keen to try and prove {PRONOUN/s_c/self} against the king of the skies, s_c leaps for the eagle and startles it into flight with its massive catch, and the opportunity is lost.",
                "exp": 0,
                "weight": 20,
                "stat_trait": ["bloodthirsty"],
                "relationships": [
                    {
                        "cats_to": ["patrol"],
                        "cats_from": ["patrol"],
                        "mutual": false,
                        "values": ["trust"],
                        "amount": -5
                    }
                ]
            },
            {
                "text": "The patrol decides to fight the eagle in the water for possession of the prey, but while its talons are occupied holding on to its prey, its beak is not, and it takes a nasty chunk out of r_c before the cats retreat.",
                "exp": 0,
                "weight": 10,
                "injury": [
                    {
                        "cats": ["r_c"],
                        "injuries": ["beak_bite"],
                        "scars": ["BEAKCHEEK"]
                    }
                ],
                "history_text": { "scar": "m_c carries a scar from an eagle's beak." },
                "relationships": [
                    {
                        "cats_to": ["patrol"],
                        "cats_from": ["patrol"],
                        "mutual": false,
                        "values": ["trust"],
                        "amount": -5
                    }
                ]
            },
            {
                "text": "Keen to prove {PRONOUN/s_c/self}, s_c dives into the water and leaps for the eagle. Instead, what {PRONOUN/s_c/subject} {VERB/s_c/get/gets} is a damp, cold trip in the chilled leaf-fall water, and the associated chills that come with that.",
                "exp": 0,
                "weight": 10,
                "stat_trait": ["bloodthirsty"],
                "injury": [
                    {
                        "cats": ["s_c"],
                        "injuries": ["beak_bite"],
                        "scars": ["BEAKCHEEK"]
                    }
                ],
                "history_text": { "scar": "m_c carries a scar from an eagle's beak." },
                "relationships": [
                    {
                        "cats_to": ["patrol"],
                        "cats_from": ["patrol"],
                        "mutual": false,
                        "values": ["trust"],
                        "amount": -5
                    }
                ]
            }
        ]
    },
    {
        "patrol_id": "mtn_hunt_leaf-fall_eagleswim4",
        "biome": ["mountainous"],
        "season": ["leaf-fall"],
        "types": ["hunting"],
        "tags": ["cruel_season"],
        "patrol_art": "hunt_general_intro",
        "min_cats": 4,
        "max_cats": 6,
        "min_max_status": {
            "normal adult": [1, 6]
        },
        "weight": 20,
        "intro_text": "The hunting patrol spots an eagle on the wing over a large bend in the river and watches as it swoops to dig its talons through the spine of an impressively big fish. But then it doesn't take its catch into the air. Perhaps it's too heavy?",
        "decline_text": "They move on, ignoring the eagle to focus on their own hunt.",
        "chance_of_success": 30,
        "success_outcomes": [
            {
                "text": "The patrol uses the eagle as a scout for their own hunt, and eventually manage several smaller catches from the same riverbank that cumulatively are just as impressive as the eagle's massive catch.",
                "exp": 20,
                "weight": 20,
                "prey": ["large"],
                "relationships": [
                    {
                        "cats_to": ["patrol"],
                        "cats_from": ["patrol"],
                        "mutual": false,
                        "values": ["trust"],
                        "amount": 5
                    }
                ]
            },
            {
                "text": "The cats' eyes light up with possibility, watching the eagle swimming awkwardly. p_l leads the patrol yowling threats and insults from the riverbank and making a massive racket. Bewildered, the eagle eventually gives up its catch and takes to the air. The massive fish is c_n's as soon as they can work out how to fish it from the river.",
                "exp": 20,
                "weight": 5,
                "prey": ["large"],
                "relationships": [
                    {
                        "cats_to": ["patrol"],
                        "cats_from": ["patrol"],
                        "mutual": false,
                        "values": ["trust"],
                        "amount": 5
                    }
                ]
            },
            {
                "text": "As the rest of the patrol discuss whether they can steal the catch, s_c fixates on the bird that caught it. The eagle works its way awkwardly towards the bank. Just as it's going to climb out, s_c pounces, fighting in the shallows where s_c has the edge over the bird. {PRONOUN/s_c/subject/CAP} {VERB/s_c/win/wins} both the fish and the predator as prey for c_n.",
                "exp": 20,
                "weight": 20,
                "stat_skill": ["FIGHTER,3"],
                "prey": ["huge"],
                "relationships": [
                    {
                        "cats_to": ["patrol"],
                        "cats_from": ["patrol"],
                        "mutual": false,
                        "values": ["trust"],
                        "amount": 5
                    }
                ]
            },
            {
                "text": "As the rest of the patrol discuss whether they can steal the catch, s_c fixates on the bird that caught it. The eagle works its way awkwardly towards the bank. Just as it's going to climb out, s_c pounces, fighting in the shallows where s_c has the edge over the bird. {PRONOUN/s_c/subject/CAP} {VERB/s_c/win/wins} both the fish and the predator as prey for c_n.",
                "exp": 20,
                "weight": 20,
                "stat_trait": ["ambitious"],
                "prey": ["huge"],
                "relationships": [
                    {
                        "cats_to": ["patrol"],
                        "cats_from": ["patrol"],
                        "mutual": false,
                        "values": ["trust"],
                        "amount": 5
                    }
                ]
            }
        ],
        "fail_outcomes": [
            {
                "text": "The patrol dives into the water, keen to make a play to steal the fish, but even though its talons are occupied keeping grip on its prey, the eagle's huge wings pack a buffeting punch, and they're driven back, giving up on the idea of scavenging.",
                "exp": 0,
                "weight": 20,
                "relationships": [
                    {
                        "cats_to": ["patrol"],
                        "cats_from": ["patrol"],
                        "mutual": false,
                        "values": ["trust"],
                        "amount": -5
                    }
                ]
            },
            {
                "text": "The patrol decides to fight the eagle in the water for possession of the prey, but while its talons are occupied holding on to its prey, its beak is not, and it takes a nasty chunk out of r_c before the cats retreat.",
                "exp": 0,
                "weight": 10,
                "injury": [
                    {
                        "cats": ["r_c"],
                        "injuries": ["beak_bite"],
                        "scars": ["BEAKLOWER"]
                    }
                ],
                "history_text": { "scar": "m_c carries a scar from an eagle's beak." },
                "relationships": [
                    {
                        "cats_to": ["patrol"],
                        "cats_from": ["patrol"],
                        "mutual": false,
                        "values": ["trust"],
                        "amount": -5
                    }
                ]
            }
        ]
    },
    {
        "patrol_id": "mtn_hunt_leaf-fall_snowstorm1",
        "biome": ["mountainous"],
        "season": ["leaf-fall"],
        "types": ["hunting"],
        "tags": [],
        "patrol_art": "hunt_general_intro",
        "min_cats": 2,
        "max_cats": 6,
        "min_max_status": {},
        "weight": 20,
        "intro_text": "It starts snowing soon after the patrol sets out, trying to bring back something for the fresh-kill pile.",
        "decline_text": "They decide to turn back and wait until the snow dies down.",
        "chance_of_success": 30,
        "success_outcomes": [
            {
                "text": "Despite the snow, the patrol manages to hunt successfully, lurking where the pika are trying to stock their dens for leaf-bare. As p_l leads them home there's a sense of security and competence driving them onwards.",
                "exp": 20,
                "weight": 20,
                "prey": ["small"],
                "relationships": [
                    {
                        "cats_to": ["r_c", "p_l"],
                        "cats_from": ["patrol", "patrol"],
                        "mutual": false,
                        "values": ["comfort", "trust"],
                        "amount": 5
                    }
                ]
            },
            {
                "text": "Everyone looks admiringly at s_c by the end of the afternoon. Every cat carries something home, but nearly all of it was caught by s_c.",
                "exp": 20,
                "weight": 20,
                "stat_skill": ["HUNTER,2"],
                "prey": ["medium"],
                "relationships": [
                    {
                        "cats_to": ["s_c", "p_l"],
                        "cats_from": ["patrol", "patrol"],
                        "mutual": false,
                        "values": ["comfort", "trust"],
                        "amount": 5
                    }
                ]
            },
            {
                "text": "s_c really keeps the patrol on task and motivated through the sharp chill of the leaf-fall morning, not through authority or commands, but with a gentle voice and compassionate understanding that encourages every cat to do their best for c_n.",
                "exp": 20,
                "weight": 20,
                "stat_trait": ["altruistic", "compassionate", "empathetic", "faithful", "loving"],
                "prey": ["medium"],
                "relationships": [
                    {
                        "cats_to": ["s_c", "p_l"],
                        "cats_from": ["patrol", "patrol"],
                        "mutual": false,
                        "values": ["comfort", "trust"],
                        "amount": 5
                    }
                ]
            }
        ],
        "fail_outcomes": [
            {
                "text": "The prey must be hiding; the patrol catches nothing. As a snowstorm descends and visibility drops, the patrol clumps together and retreat into a tiny mountain cave, their pelts and tails and legs all tightly wrapped into one indistinguishable kitty cat ball.",
                "exp": 0,
                "weight": 20,
                "relationships": [
                    {
                        "cats_to": ["r_c", "p_l"],
                        "cats_from": ["patrol", "patrol"],
                        "mutual": false,
                        "values": ["comfort", "trust"],
                        "amount": -5
                    }
                ]
            },
            {
                "text": "The prey must be hiding; the patrol catches nothing. As a snowstorm descends and visibility drops, the patrol clumps together in a mountain cave, their pelts and tails and legs all tightly wrapped into one indistinguishable kitty cat ball. Still, when they return to camp r_c is cold and chilled.",
                "exp": 0,
                "weight": 10,
                "injury": [
                    {
                        "cats": ["r_c"],
                        "injuries": ["cold_injury"],
                        "scars": ["FROSTFACE"]
                    }
                ],
                "history_text": { "scar": "m_c caught a chill while hunting in leaf-fall." },
                "relationships": [
                    {
                        "cats_to": ["r_c", "p_l"],
                        "cats_from": ["patrol", "patrol"],
                        "mutual": false,
                        "values": ["comfort", "trust"],
                        "amount": -5
                    }
                ]
            }
        ]
    },
    {
        "patrol_id": "mtn_hunt_leaf-fall_snowstorm2",
        "biome": ["mountainous"],
        "season": ["leaf-fall"],
        "types": ["hunting"],
        "tags": [],
        "patrol_art": "hunt_general_intro",
        "min_cats": 1,
        "max_cats": 1,
        "min_max_status": {},
        "weight": 20,
        "intro_text": "It starts snowing soon after r_c sets out, trying to bring back something for the fresh-kill pile.",
        "decline_text": "{PRONOUN/r_c/subject/CAP} {VERB/r_c/decide/decides} to turn back and wait until the snow dies down.",
        "chance_of_success": 60,
        "success_outcomes": [
            {
                "text": "Despite the snow, r_c manages to hunt successfully, ambushing a blackbird as it feast on leaf-fall berries.",
                "exp": 20,
                "weight": 20,
                "prey": ["small"]
            },
            {
                "text": "s_c really shows {PRONOUN/s_c/poss} talent, bringing a clutch of mice back to camp for the fresh-kill pile.",
                "exp": 20,
                "weight": 20,
                "stat_skill": ["HUNTER,2"],
                "prey": ["small"]
            }
        ],
        "fail_outcomes": [
            {
                "text": "The prey must be hiding; r_c catches nothing. Curled up in a sheltered tunnel, {PRONOUN/r_c/subject} {VERB/r_c/let/lets} the storm pass {PRONOUN/r_c/object} by outside.",
                "exp": 0,
                "weight": 20,
                "prey": ["very_small"]
            },
            {
                "text": "The prey must be hiding; r_c catches nothing. As a snowstorm descends and visibility drops, {PRONOUN/r_c/subject} {VERB/r_c/hide/hides} in a mountain cave, shivering and tightly tucked up against the cold. When {PRONOUN/r_c/subject} {VERB/r_c/return/returns} to camp r_c is cold and chilled, {PRONOUN/r_c/poss} paws and tail prickling with the danger of frostbite.",
                "exp": 0,
                "weight": 10,
                "injury": [
                    {
                        "cats": ["r_c"],
                        "injuries": ["cold_injury"],
                        "scars": ["FROSTFACE"]
                    }
                ],
                "history_text": { "scar": "m_c caught a chill while hunting in leaf-fall." }
            }
        ]
    },
    {
        "patrol_id": "mtn_hunt_leaf-fall_snowstorm3",
        "biome": ["mountainous"],
        "season": ["leaf-fall"],
        "types": ["hunting"],
        "tags": ["romantic"],
        "patrol_art": "hunt_general_intro",
        "min_cats": 2,
        "max_cats": 6,
        "min_max_status": {
            "all apprentices": [-1, -1]
        },
        "weight": 20,
        "intro_text": "It starts snowing soon after the patrol sets out, trying to bring back something for the fresh-kill pile.",
        "decline_text": "They decide to turn back and wait until the snow dies down.",
        "chance_of_success": 30,
        "success_outcomes": [
            {
                "text": "A storm descends, sudden and violent, putting an end to any other thoughts but survival. The cats dig a snow-den and cuddle together, sharing what little warmth they have. Each cat takes a turn on the side nearest the entrance tunnel, selflessly risking themselves.",
                "exp": 10,
                "weight": 20,
                "relationships": [
                    {
                        "cats_to": ["p_l"],
                        "cats_from": ["r_c"],
                        "mutual": true,
                        "values": ["romantic", "comfort", "trust"],
                        "amount": 10
                    }
                ]
            },
            {
                "text": "A storm descends, sudden and violent, putting an end to any other thoughts but survival. s_c keeps everyone's spirits up as the patrol hides in a mountain cave, until everyone is talking, shaky and unhappy, but determined not to lose hope.",
                "exp": 10,
                "weight": 20,
                "stat_skill": ["SPEAKER,2"],
                "relationships": [
                    {
                        "cats_to": ["p_l"],
                        "cats_from": ["r_c"],
                        "mutual": true,
                        "values": ["romantic", "comfort", "trust"],
                        "amount": 10
                    }
                ]
            },
            {
                "text": "A storm descends, sudden and violent, putting an end to any other thoughts but survival. As the cats hide under shrubbery of a sheltered valley, s_c keeps an eye out for everyone. It's a long couple of hours, but with gentle understanding and compassion the cats make it through safely, closer than ever afterwards.",
                "exp": 10,
                "weight": 20,
                "stat_trait": ["altruistic", "compassionate", "empathetic", "faithful", "loving"],
                "relationships": [
                    {
                        "cats_to": ["p_l"],
                        "cats_from": ["r_c"],
                        "mutual": true,
                        "values": ["romantic", "comfort", "trust"],
                        "amount": 10
                    }
                ]
            }
        ],
        "fail_outcomes": [
            {
                "text": "A storm descends, sudden and violent, putting an end to any other thoughts but survival. When the snowstorm leaves, finally, and the cats trudge back home, r_c hasn't escaped unscathed, {PRONOUN/r_c/poss} body chilled and refusing to warm up properly.",
                "exp": 0,
                "weight": 10,
                "injury": [
                    {
                        "cats": ["r_c"],
                        "injuries": ["cold_injury"],
                        "scars": ["FROSTTAIL"]
                    }
                ],
                "history_text": { "scar": "m_c caught a chill while hunting in leaf-fall." },
                "relationships": [
                    {
                        "cats_to": ["p_l"],
                        "cats_from": ["r_c"],
                        "mutual": true,
                        "values": ["romantic", "comfort", "trust"],
                        "amount": -10
                    }
                ]
            }
        ]
    },
    {
        "patrol_id": "mtn_hunt_fox_leaf-fallscavenge1",
        "biome": ["mountainous"],
        "season": ["leaf-fall"],
        "types": ["hunting"],
        "tags": [],
        "patrol_art": "hunt_general_intro",
        "min_cats": 2,
        "max_cats": 3,
        "min_max_status": {},
        "weight": 20,
        "intro_text": "The patrol catches the scent of a red fox. When they track it down, they find it feeding on a mountain goat kid carcass. It's impossible to say whether the fox killed it or found it.",
        "decline_text": "The patrol decides not to quarrel with the fox and to find prey elsewhere.",
        "chance_of_success": 40,
        "success_outcomes": [
            {
<<<<<<< HEAD
                "text": "The cats are smaller, but they outnumber the fox, if only by a little, and it's a prize they're willing to fight for. With a prayer to StarClan they throw themselves into battle, and the fox, already half full and unwilling to lose blood over it, is driven off from the kill.",
=======
                "text": "The patrol's cats are smaller, but they outnumber the fox, if only by a little, and it's a prize they're willing to fight for. With a prayer to StarClan they throw themselves into battle, and the fox, already half full and unwilling to lose blood over it, is driven off from the kill.",
>>>>>>> a8ce99de
                "exp": 20,
                "weight": 20,
                "prey": ["large"],
                "relationships": [
                    {
                        "cats_to": ["patrol", "patrol"],
                        "cats_from": ["clan", "patrol"],
                        "mutual": false,
                        "values": ["respect"],
                        "amount": 5
                    }
                ]
            },
            {
                "text": "s_c shows {PRONOUN/s_c/poss} strength, leading the fight against the fox. By working together and keeping it distracted, the cats harry and harass the fox until it gives up and runs.",
                "exp": 20,
                "weight": 20,
                "stat_skill": ["FIGHTER,1"],
                "prey": ["large"],
                "relationships": [
                    {
                        "cats_to": ["patrol", "patrol"],
                        "cats_from": ["clan", "patrol"],
                        "mutual": false,
                        "values": ["respect"],
                        "amount": 5
                    }
                ]
            },
            {
                "text": "The patrol launches into battle, but with so few cats it's exhausting trying to keep the fox and its snapping jaws on the defensive. In an act of daring bravery, s_c darts low to the ground, gets under its snout, and sinks {PRONOUN/s_c/poss} teeth into the fox's throat. It's only one bite, but the fox has had enough and flees.",
                "exp": 20,
                "weight": 20,
                "stat_trait": [
                    "adventurous",
                    "ambitious",
                    "confident",
                    "daring",
                    "fierce",
                    "responsible",
                    "righteous"
                ],
                "prey": ["large"],
                "relationships": [
                    {
                        "cats_to": ["patrol", "patrol"],
                        "cats_from": ["clan", "patrol"],
                        "mutual": false,
                        "values": ["respect"],
                        "amount": 5
                    }
                ]
            }
        ],
        "fail_outcomes": [
            {
                "text": "The patrol fails to drive away the fox, which keeps possession of the food. However, there are no injuries.",
                "exp": 0,
                "weight": 20,
                "relationships": [
                    {
                        "cats_to": ["patrol", "patrol"],
                        "cats_from": ["clan", "patrol"],
                        "mutual": false,
                        "values": ["respect"],
                        "amount": -5
                    }
                ],
                "prey": ["very_small"]
            },
            {
                "text": "The patrol launches into battle, but r_c is caught with a nasty bite, and the cats give up on challenging for the food in favor of quickly helping r_c back to the medicine cat den.",
                "exp": 0,
                "weight": 10,
                "injury": [
                    {
                        "cats": ["r_c"],
                        "injuries": ["big_bite_injury"],
                        "scars": ["NECKBITE"]
                    }
                ],
                "history_text": { "scar": "m_c carries a scar from a fox fight." },
                "relationships": [
                    {
                        "cats_to": ["patrol", "patrol"],
                        "cats_from": ["clan", "patrol"],
                        "mutual": false,
                        "values": ["respect"],
                        "amount": -5
                    }
                ],
                "prey": ["very_small"]
            },
            {
<<<<<<< HEAD
                "text": "s_c means well, but {PRONOUN/s_c/subject} {VERB/s_c/are/is} overconfident in {PRONOUN/s_c/poss} attack and the fox manages to sink its teeth into {PRONOUN/s_c/object}. The patrol is forced to retreat, forming a defensive ring around the wounded s_c.",
=======
                "text": "s_c means well, but {PRONOUN/s_c/subject} {VERB/s_c/are/is} overconfident in {PRONOUN/s_c/poss} attack, and the fox manages to sink its teeth into {PRONOUN/s_c/object}. The patrol is forced to retreat, forming a defensive ring around the wounded s_c.",
>>>>>>> a8ce99de
                "exp": 0,
                "weight": 10,
                "stat_trait": ["troublesome", "vengeful", "bloodthirsty", "bold"],
                "injury": [
                    {
                        "cats": ["s_c"],
                        "injuries": ["big_bite_injury"],
                        "scars": ["NECKBITE"]
                    }
                ],
                "history_text": { "scar": "m_c carries a scar from a fox fight." },
                "relationships": [
                    {
                        "cats_to": ["patrol", "patrol"],
                        "cats_from": ["clan", "patrol"],
                        "mutual": false,
                        "values": ["respect"],
                        "amount": -5
                    }
                ],
                "prey": ["very_small"]
            }
        ]
    },
    {
        "patrol_id": "mtn_hunt_fox_leaf-fallscavenge2",
        "biome": ["mountainous"],
        "season": ["leaf-fall"],
        "types": ["hunting"],
        "tags": [],
        "patrol_art": "hunt_general_intro",
        "min_cats": 4,
        "max_cats": 6,
        "min_max_status": {},
        "weight": 20,
        "intro_text": "The patrol catches the scent of a red fox. When they track it down, they find it feeding on a mountain goat kid carcass. It's impossible to say whether the fox killed it or found it.",
        "decline_text": "The patrol decides not to quarrel with the fox and to find prey elsewhere.",
        "chance_of_success": 20,
        "success_outcomes": [
            {
                "text": "The patrol's cats are smaller but heavily outnumber the fox, and it's a prize they're willing to fight for. With a prayer to StarClan they throw themselves into battle, and the fox, already half full and unwilling to lose blood over it, is driven off from the kill.",
                "exp": 20,
                "weight": 20,
                "prey": ["large"],
                "relationships": [
                    {
                        "cats_to": ["patrol", "patrol"],
                        "cats_from": ["clan", "patrol"],
                        "mutual": false,
                        "values": ["respect"],
                        "amount": 5
                    }
                ]
            },
            {
                "text": "s_c shows {PRONOUN/s_c/poss} strength, leading the fight against the fox. By working together and keeping it distracted, the cats harry and harass the fox until s_c lands a crucial blow, snapping a tendon in one of the fox's hind legs. The fox runs, but there's no way it'll live long with such a debilitating injury.",
                "exp": 20,
                "weight": 20,
                "stat_skill": ["FIGHTER,1"],
                "prey": ["large"],
                "relationships": [
                    {
                        "cats_to": ["patrol", "patrol"],
                        "cats_from": ["clan", "patrol"],
                        "mutual": false,
                        "values": ["respect"],
                        "amount": 5
                    }
                ]
            },
            {
                "text": "The patrol launches into battle, keeping the fox on the defensive with teamwork. In an act of daring bravery, s_c darts low to the ground, gets under its snout, and sinks {PRONOUN/s_c/poss} teeth into the fox's throat. s_c holds on grimly as the rest of the patrol takes the opportunity to bring the fox down for good.",
                "exp": 20,
                "weight": 20,
                "stat_trait": [
                    "adventurous",
                    "ambitious",
                    "confident",
                    "daring",
                    "fierce",
                    "responsible",
                    "righteous"
                ],
                "prey": ["large"],
                "relationships": [
                    {
                        "cats_to": ["patrol", "patrol"],
                        "cats_from": ["clan", "patrol"],
                        "mutual": false,
                        "values": ["respect"],
                        "amount": 5
                    }
                ]
            }
        ],
        "fail_outcomes": [
            {
                "text": "The patrol fails to drive away the fox, which keeps possession of the food. However, with so many cats to protect each other, there are no injuries.",
                "exp": 0,
                "weight": 20,
                "relationships": [
                    {
                        "cats_to": ["patrol", "patrol"],
                        "cats_from": ["clan", "patrol"],
                        "mutual": false,
                        "values": ["respect"],
                        "amount": -5
                    }
                ],
                "prey": ["very_small"]
            },
            {
                "text": "The patrol launches into battle, but r_c is caught with a nasty bite, and the cats give up on challenging for the food in favor of quickly helping r_c back to the medicine cat den.",
                "exp": 0,
                "weight": 10,
                "injury": [
                    {
                        "cats": ["r_c"],
                        "injuries": ["big_bite_injury"],
                        "scars": ["NECKBITE"]
                    }
                ],
                "history_text": { "scar": "m_c carries a scar from a fox fight." },
                "relationships": [
                    {
                        "cats_to": ["patrol", "patrol"],
                        "cats_from": ["clan", "patrol"],
                        "mutual": false,
                        "values": ["respect"],
                        "amount": -5
                    }
                ],
                "prey": ["very_small"]
            },
            {
<<<<<<< HEAD
                "text": "s_c means well, but {PRONOUN/s_c/subject} {VERB/s_c/are/is} overconfident in {PRONOUN/s_c/poss} attack and the fox manages to sink its teeth into {PRONOUN/s_c/object}. The patrol is forced to retreat, forming a defensive ring around the wounded s_c.",
=======
                "text": "s_c means well, but {PRONOUN/s_c/subject} {VERB/s_c/are/is} overconfident in {PRONOUN/s_c/poss} attack, and the fox manages to sink its teeth into {PRONOUN/s_c/object}. The patrol is forced to retreat, forming a defensive ring around the wounded s_c.",
>>>>>>> a8ce99de
                "exp": 0,
                "weight": 10,
                "stat_trait": ["troublesome", "vengeful", "bloodthirsty", "bold"],
                "injury": [
                    {
                        "cats": ["s_c"],
                        "injuries": ["big_bite_injury"],
                        "scars": ["NECKBITE"]
                    }
                ],
                "history_text": { "scar": "m_c carries a scar from a fox fight." },
                "relationships": [
                    {
                        "cats_to": ["patrol", "patrol"],
                        "cats_from": ["clan", "patrol"],
                        "mutual": false,
                        "values": ["respect"],
                        "amount": -5
                    }
                ],
                "prey": ["very_small"]
            }
        ]
    },
    {
        "patrol_id": "mtn_hunt_fox_leaf-fallscavenge3",
        "biome": ["mountainous"],
        "season": ["leaf-fall"],
        "types": ["hunting"],
        "tags": [],
        "patrol_art": "hunt_general_intro",
        "min_cats": 1,
        "max_cats": 1,
        "min_max_status": {},
        "weight": 20,
        "intro_text": "r_c catches the scent of a red fox. Tracking it, {PRONOUN/r_c/subject} {VERB/r_c/find/finds} the animal feeding on a mountain goat kid carcass. It's impossible to say whether the fox killed it or found it.",
        "decline_text": "r_c decides not to quarrel with the fox and to find prey elsewhere.",
        "chance_of_success": 30,
        "success_outcomes": [
            {
                "text": "r_c is smaller, alone, and half the red fox's weight, but it has a prize they're willing to fight for. With a prayer to StarClan they throw themselves into battle. The fox, already stuffed full and unwilling to lose blood over it, leaves the kill with a grumble.",
                "exp": 30,
                "weight": 20,
                "prey": ["large"],
                "relationships": [
                    {
                        "cats_to": ["patrol"],
                        "cats_from": ["clan"],
                        "mutual": false,
                        "values": ["respect"],
                        "amount": 5
                    }
                ]
            },
            {
                "text": "s_c uses every trick in {PRONOUN/s_c/poss} fighting skillset to attack the fox with no one to watch {PRONOUN/s_c/poss} flank, biding {PRONOUN/s_c/poss} time until the perfect opportunity opens up and {PRONOUN/s_c/subject} {VERB/s_c/pounce/pounces} onto the fox's back, digging in {PRONOUN/s_c/poss} claws. It's a wild ride through the forest until the fox bucks {PRONOUN/s_c/object} off, but it wins {PRONOUN/s_c/object} the kid carcass.",
                "exp": 30,
                "weight": 20,
                "stat_skill": ["FIGHTER,2"],
                "prey": ["large"],
                "relationships": [
                    {
                        "cats_to": ["patrol"],
                        "cats_from": ["clan"],
                        "mutual": false,
                        "values": ["respect"],
                        "amount": 5
                    }
                ]
            },
            {
                "text": "In an act of daring bravery, s_c darts low to the ground, gets under its snout, and sinks {PRONOUN/s_c/poss} teeth into the fox's throat. But then {PRONOUN/s_c/subject} {VERB/s_c/are/is} stuck, unwilling to let go and risk being bitten. {PRONOUN/s_c/subject/CAP} {VERB/s_c/are/is} dragged through the forest, over rocks and through bushes, until the fox finally collapses and the battered s_c goes back to proudly claim the kid.",
                "exp": 30,
                "weight": 20,
                "stat_trait": [
                    "adventurous",
                    "ambitious",
                    "confident",
                    "daring",
                    "fierce",
                    "responsible",
                    "righteous"
                ],
                "prey": ["large"],
                "relationships": [
                    {
                        "cats_to": ["patrol"],
                        "cats_from": ["clan"],
                        "mutual": false,
                        "values": ["respect"],
                        "amount": 5
                    }
                ]
            }
        ],
        "fail_outcomes": [
            {
                "text": "The patrol fails to drive away the fox, which keeps possession of the food. However, there are no injuries.",
                "exp": 0,
                "weight": 20,
                "relationships": [
                    {
                        "cats_to": ["patrol"],
                        "cats_from": ["clan"],
                        "mutual": false,
                        "values": ["respect"],
                        "amount": -5
                    }
                ]
            },
            {
                "text": "Fiercely, r_c throws {PRONOUN/r_c/self} at the fox, determined to win the kid prize. But the fox values it just as dearly, and manages to get a good grip on r_c, shaking {PRONOUN/r_c/object} to pieces and killing {PRONOUN/r_c/object}.",
                "exp": 0,
                "weight": 10,
                "dead_cats": ["r_c"],
                "history_text": {
                    "scar": "m_c carries a scar from a solo fox fight.",
                    "reg_death": "m_c fell in a solo battle with a fox.",
                    "lead_death": "{VERB/m_c/were/was} killed in battle with a fox"
                },
                "relationships": [
                    {
                        "cats_to": ["patrol"],
                        "cats_from": ["clan"],
                        "mutual": false,
                        "values": ["respect"],
                        "amount": -5
                    }
                ]
            },
            {
                "text": "r_c launches into battle, but is caught with a nasty bite, and retreats to limp back home. The fox doesn't follow, happy enough to eat the kid instead of the foolish cat.",
                "exp": 0,
                "weight": 10,
                "injury": [
                    {
                        "cats": ["r_c"],
                        "injuries": ["small_bite_injury"],
                        "scars": ["ONE"]
                    }
                ],
                "history_text": {
                    "scar": "m_c carries a scar from a solo fox fight.",
                    "reg_death": "m_c fell in a solo battle with a fox.",
                    "lead_death": "{VERB/m_c/were/was} killed in battle with a fox"
                },
                "relationships": [
                    {
                        "cats_to": ["patrol"],
                        "cats_from": ["clan"],
                        "mutual": false,
                        "values": ["respect"],
                        "amount": -5
                    }
                ]
            },
            {
<<<<<<< HEAD
                "text": "s_c is overconfident in {PRONOUN/s_c/subject} {VERB/s_c/are/is} overconfident in {PRONOUN/s_c/poss} attack and the fox manages to sink its teeth into {PRONOUN/s_c/object}. {PRONOUN/s_c/subject/CAP} {VERB/s_c/retreat/retreats}, bleeding and in pain, and the fox settles back down to its meal.",
=======
                "text": "s_c is overconfident in {PRONOUN/s_c/subject} {VERB/s_c/are/is} overconfident in {PRONOUN/s_c/poss} attack, and the fox manages to sink its teeth into {PRONOUN/s_c/object}. {PRONOUN/s_c/subject/CAP} {VERB/s_c/retreat/retreats}, bleeding and in pain, and the fox settles back down to its meal.",
>>>>>>> a8ce99de
                "exp": 0,
                "weight": 10,
                "stat_trait": ["troublesome", "vengeful", "bloodthirsty", "bold"],
                "injury": [
                    {
                        "cats": ["s_c"],
                        "injuries": ["small_bite_injury"],
                        "scars": ["ONE"]
                    }
                ],
                "history_text": {
                    "scar": "m_c carries a scar from a solo fox fight.",
                    "reg_death": "m_c fell in a solo battle with a fox.",
                    "lead_death": "{VERB/m_c/were/was} killed in battle with a fox"
                },
                "relationships": [
                    {
                        "cats_to": ["patrol"],
                        "cats_from": ["clan"],
                        "mutual": false,
                        "values": ["respect"],
                        "amount": -5
                    }
                ]
            }
        ]
    },
    {
        "patrol_id": "mtn_hunt_leaf-fall_solosquirrel1",
        "biome": ["mountainous"],
        "season": ["leaf-fall"],
        "types": ["hunting"],
        "tags": [],
        "patrol_art": "hunt_general_intro",
        "min_cats": 1,
        "max_cats": 1,
        "min_max_status": {
            "all apprentices": [-1, -1]
        },
        "weight": 20,
        "intro_text": "p_l tastes the air and perks up - there's a squirrel nearby, nibbling on some nuts near the base of a tree!",
        "decline_text": "After a moment's deliberation, r_c decides to move on.",
        "chance_of_success": 40,
        "success_outcomes": [
            {
                "text": "The wind suddenly shifts, and the squirrel jerks its head up in alarm. p_l thinks fast, bolting to cut off its escape before delivering the killing blow.",
                "exp": 10,
                "weight": 20,
                "prey": ["medium"]
            },
            {
                "text": "Though it tries to escape, p_l is faster and smarter - {PRONOUN/p_l/subject} {VERB/p_l/slam/slams} a paw down on the squirrel's tail before it can go very far, and kill it with ease.",
                "exp": 10,
                "weight": 5,
                "prey": ["medium"]
            },
            {
                "text": "s_c silently slinks through the underbrush, going undetected until {PRONOUN/s_c/subject} {VERB/s_c/have/has} pounced - and by then it's far too late for the squirrel to do anything about it.",
                "exp": 10,
                "weight": 20,
                "stat_skill": ["HUNTER,1"],
                "prey": ["medium"]
            }
        ],
        "fail_outcomes": [
            {
                "text": "p_l shifts on some pebbles as {PRONOUN/p_l/subject} {VERB/p_l/ready/readies} {PRONOUN/p_l/self} to pounce, and the resulting clatter alerts the squirrel. It doesn't even spare {PRONOUN/p_l/object} a glance as it scurries up the tree and out of sight.",
                "exp": 0,
                "weight": 20,
                "prey": ["very_small"]
            }
        ]
    },
    {
        "patrol_id": "mtn_hunt_leaf-fall_soloappsquirrel1",
        "biome": ["mountainous"],
        "season": ["leaf-fall"],
        "types": ["hunting"],
        "tags": [],
        "patrol_art": "hunt_general_intro",
        "min_cats": 1,
        "max_cats": 1,
        "min_max_status": {
            "apprentice": [1, 6]
        },
        "weight": 20,
        "intro_text": "app1 scents a squirrel on the air! The dried leaves on the ground make them a little nervous, and they wonder if they can navigate quietly enough to catch it...",
        "decline_text": "{PRONOUN/app1/subject/CAP} {VERB/app1/decide/decides} to move on and ignore the squirrel for now.",
        "chance_of_success": 20,
        "success_outcomes": [
            {
                "text": "app1 slides into a hunting pose, trying not to focus too hard on making it perfect. {PRONOUN/app1/subject/CAP} {VERB/app1/are/is} right not to - {PRONOUN/app1/poss} catch is flawless, and {PRONOUN/app1/subject} {VERB/app1/return/returns} home with {PRONOUN/app1/poss} chest puffed out in pride.",
                "exp": 30,
                "weight": 20,
                "prey": ["medium"]
            },
            {
                "text": "Though {PRONOUN/app1/subject} {VERB/app1/are/is} a little sloppy, and the squirrel quickly spots {PRONOUN/app1/object}, app1 manages to secure the catch in the end!",
                "exp": 30,
                "weight": 5,
                "prey": ["medium"]
            }
        ],
        "fail_outcomes": [
            {
                "text": "Poor app1 focuses too hard on making sure {PRONOUN/app1/poss} hunting crouch is correct - by the time {PRONOUN/app1/subject} {VERB/app1/feel/feels} ready, the squirrel is long gone.",
                "exp": 0,
                "weight": 20,
                "prey": ["very_small"]
            }
        ]
    },
    {
        "patrol_id": "mtn_hunt_leaf-fall_mentorsquirrel1",
        "biome": ["mountainous"],
        "season": ["leaf-fall"],
        "types": ["hunting"],
        "tags": [],
        "patrol_art": "hunt_general_intro",
        "min_cats": 2,
        "max_cats": 2,
        "min_max_status": {
            "apprentice": [1, 6],
            "normal adult": [1, 6]
        },
        "weight": 20,
        "intro_text": "p_l instructs app1 to scent the air, and nods in approval when app1 says {PRONOUN/app1/subject} {VERB/app1/smell/smells} squirrel. Leaf-fall makes hunting a little trickier, and p_l gently prompts app1 to see if {PRONOUN/app1/subject} {VERB/app1/remember/remembers} how to navigate the leaf-litter.",
        "decline_text": "app1 looks apprehensive, and quietly says {PRONOUN/app1/subject} {VERB/app1/want/wants} to look for something easier.",
        "chance_of_success": 40,
        "success_outcomes": [
            {
                "text": "app1 slides into a hunting pose, trying not to focus too hard on making it perfect. {PRONOUN/app1/subject/CAP} {VERB/app1/are/is} right not to - {PRONOUN/app1/poss} catch is flawless, and {PRONOUN/app1/subject} {VERB/app1/puff/puffs} {PRONOUN/app1/poss} chest out in pride as p_l praises {PRONOUN/app1/object}.",
                "exp": 20,
                "weight": 20,
                "prey": ["medium"],
                "relationships": [
                    {
                        "cats_to": ["patrol"],
                        "cats_from": ["patrol"],
                        "mutual": false,
                        "values": ["comfort", "trust"],
                        "amount": 5
                    }
                ]
            },
            {
                "text": "Though {PRONOUN/app1/subject} {VERB/app1/are/is} a little sloppy, and the squirrel quickly spots {PRONOUN/app1/object}, app1 manages to secure the catch in the end! p_l looks pleased, and gives {PRONOUN/app1/object} tips to improve {PRONOUN/app1/poss} technique next time.",
                "exp": 20,
                "weight": 5,
                "prey": ["medium"],
                "relationships": [
                    {
                        "cats_to": ["patrol"],
                        "cats_from": ["patrol"],
                        "mutual": false,
                        "values": ["comfort", "trust"],
                        "amount": 5
                    }
                ]
            }
        ],
        "fail_outcomes": [
            {
                "text": "A misplaced step onto loose gravel is all that's needed to scare the squirrel away, and app1 watches in disappointment as it scampers away.",
                "exp": 0,
                "weight": 20,
                "relationships": [
                    {
                        "cats_to": ["patrol"],
                        "cats_from": ["patrol"],
                        "mutual": false,
                        "values": ["comfort", "trust"],
                        "amount": -5
                    }
                ],
                "prey": ["very_small"]
            }
        ]
    },
    {
        "patrol_id": "mtn_hunt_leaf-fall_squirrel_treetoptumble1",
        "biome": ["mountainous"],
        "season": ["leaf-fall"],
        "types": ["hunting"],
        "tags": [],
        "patrol_art": "fst_hunt_leaf-bare_squirrel_treetoptumble",
        "min_cats": 3,
        "max_cats": 6,
        "min_max_status": {
            "deputy": [1, 6]
        },
        "weight": 20,
        "intro_text": "As the patrol walks through the wooded slopes, a loud chittering from above interrupts them. One cat looks up just in time to get a shower of twigs and dead leaves to the face, while another exclaims aloud as they spot squirrels darting through the branches above.",
        "decline_text": "Though they snort in amusement, the patrol decides to move on to easier prey, rather than waste their energy amongst the trees.",
        "chance_of_success": 50,
        "success_outcomes": [
            {
                "text": "Before anyone can even speak, there's a loud crack from above. The cats scatter as a branch crashes down, bringing both squirrels and a shower of oak leaves with it! The patrol thinks fast, and pounce on the squirrels before they can escape. They head home with their bounty, each cat feeling quite pleased with themself.",
                "exp": 40,
                "weight": 20,
                "herbs": ["oak_leaves"],
                "prey": ["medium"],
                "relationships": [
                    {
                        "cats_to": ["patrol"],
                        "cats_from": ["patrol"],
                        "mutual": false,
                        "values": ["platonic", "respect", "trust"],
                        "amount": 5
                    }
                ]
            },
            {
                "text": "A mischievous look in their eye, the deputy challenges their Clanmates - whoever catches one of the squirrels gets to skip dawn patrol for a whole moon. They're all eager to shimmy up the trees at that, and before long someone calls out in triumph. Not only do they have the squirrel, but they now also have a pawful of oak leaves for the medicine cat too!",
                "exp": 40,
                "weight": 5,
                "herbs": ["oak_leaves"],
                "prey": ["medium"],
                "relationships": [
                    {
                        "cats_to": ["patrol"],
                        "cats_from": ["patrol"],
                        "mutual": false,
                        "values": ["platonic", "respect", "trust"],
                        "amount": 5
                    }
                ]
            },
            {
                "text": "With a glint in their eye, s_c is up in the trees before anyone can say anything. There's rustling, a short pause, then squirrel carcasses begin falling to the ground, one by one. s_c descends when {PRONOUN/s_c/subject} {VERB/s_c/finish/finishes} with a mouthful of oak leaves, curling {PRONOUN/s_c/poss} tail in pride at the looks on {PRONOUN/s_c/poss} Clanmates faces.",
                "exp": 40,
                "weight": 20,
                "stat_skill": ["HUNTER,1"],
                "herbs": ["oak_leaves"],
                "prey": ["medium"],
                "relationships": [
                    {
                        "cats_to": ["patrol"],
                        "cats_from": ["patrol"],
                        "mutual": false,
                        "values": ["platonic", "respect", "trust"],
                        "amount": 5
                    }
                ]
            }
        ],
        "fail_outcomes": [
            {
                "text": "Though they try to climb the trees in pursuit, the squirrels are much more suited to running along the branches, and they easily leave the patrol floundering as they disappear into the distance.",
                "exp": 0,
                "weight": 20,
                "relationships": [
                    {
                        "cats_to": ["patrol"],
                        "cats_from": ["patrol"],
                        "mutual": false,
                        "values": ["platonic", "respect", "trust"],
                        "amount": -5
                    }
                ],
                "prey": ["very_small"]
            },
            {
                "text": "The patrol fans out, some cats climbing, some staying on the ground. The hunt comes to an abrupt end, however, when r_c yowls in fear as {PRONOUN/r_c/subject} {VERB/r_c/plummet/plummets} from the branches and land heavily on the ground. {PRONOUN/r_c/poss/CAP} Clanmates help {PRONOUN/r_c/object} home and settle {PRONOUN/r_c/object} into the medicine cat den, guilt and regret prickling at them for pursuing such a foolhardy hunt.",
                "exp": 0,
                "weight": 10,
                "injury": [
                    {
                        "cats": ["r_c"],
                        "injuries": ["broken bone"],
                        "scars": []
                    }
                ],
                "relationships": [
                    {
                        "cats_to": ["patrol"],
                        "cats_from": ["patrol"],
                        "mutual": false,
                        "values": ["platonic", "respect", "trust"],
                        "amount": -5
                    }
                ],
                "prey": ["very_small"]
            }
        ]
    },
    {
        "patrol_id": "mtn_hunt_leaf-fall_groupsquirrel1",
        "biome": ["mountainous"],
        "season": ["leaf-fall"],
        "types": ["hunting"],
        "tags": [],
        "patrol_art": "hunt_general_intro",
        "min_cats": 3,
        "max_cats": 6,
        "min_max_status": {},
        "weight": 20,
        "intro_text": "As the patrol crunches through the dead leaves littering the wooded slopes, r_c explains an idea {PRONOUN/r_c/subject} had for squirrel hunting. It sounds a little strange, but perhaps it could work?",
        "decline_text": "The patrol decides they'd rather not spend time on something that might not work when they could be doing something they know <i>does</i>.",
        "chance_of_success": 60,
        "success_outcomes": [
            {
                "text": "r_c suggests baiting the squirrels with food and picking them off when they come out to eat. It's pretty tedious, and they end up having to move a few times, but it does work, and the patrol heads home with a decent amount of prey.",
                "exp": 20,
                "weight": 20,
                "prey": ["medium"],
                "relationships": [
                    {
                        "cats_to": ["r_c"],
                        "cats_from": ["patrol"],
                        "mutual": false,
                        "values": ["respect"],
                        "amount": 5
                    }
                ]
            },
            {
                "text": "r_c suggests baiting the squirrels with food and picking them off when they come out to eat. Waiting is the most difficult part; the squirrels don't seem to expect the trap, and they come home laden with prey.",
                "exp": 20,
                "weight": 5,
                "prey": ["large"],
                "relationships": [
                    {
                        "cats_to": ["r_c"],
                        "cats_from": ["patrol"],
                        "mutual": false,
                        "values": ["respect"],
                        "amount": 5
                    }
                ]
            },
            {
                "text": "r_c suggests baiting the squirrels with food and picking them off when they come out to eat. All the patrol has to do is set the trap - with s_c on the patrol, they rarely have to lift a paw, and each cat carries multiple squirrels home.",
                "exp": 20,
                "weight": 20,
                "stat_skill": ["HUNTER,1"],
                "prey": ["large"],
                "relationships": [
                    {
                        "cats_to": ["s_c"],
                        "cats_from": ["patrol"],
                        "mutual": false,
                        "values": ["respect"],
                        "amount": 5
                    }
                ]
            }
        ],
        "fail_outcomes": [
            {
                "text": "r_c suggests finding squirrels sheltered in trees, climbing above them, and shaking the branches to scare them down. Unfortunately for them, the idea is a little too far out there, and while they do manage a few small catches, the day is mostly wasted with little to show for it.",
                "exp": 0,
                "weight": 20,
                "relationships": [
                    {
                        "cats_to": ["r_c"],
                        "cats_from": ["patrol"],
                        "mutual": false,
                        "values": ["respect"],
                        "amount": -5
                    }
                ],
                "prey": ["very_small"]
            },
            {
                "text": "r_c suggests finding squirrels sheltered in trees, climbing above them, and shaking the branches to scare them down. Unfortunately for them, the idea is a little too far out there, and while they do manage a few small catches, the patrol comes home freezing cold with little to show for it.",
                "exp": 0,
                "weight": 10,
                "injury": [
                    {
                        "cats": ["patrol"],
                        "injuries": ["shivering"],
                        "scars": []
                    }
                ],
                "relationships": [
                    {
                        "cats_to": ["r_c"],
                        "cats_from": ["patrol"],
                        "mutual": false,
                        "values": ["respect"],
                        "amount": -5
                    }
                ],
                "prey": ["very_small"]
            }
        ]
    },
    {
        "patrol_id": "mtn_hunt_random_leaffall_siblings2applocked1",
        "biome": ["mountainous"],
        "season": ["leaf-fall"],
        "types": ["hunting"],
        "tags": ["medium_prey2"],
        "patrol_art": "hunt_general_intro",
        "min_cats": 2,
        "max_cats": 2,
        "min_max_status": {
            "apprentice": [1, 6],
            "all apprentices": [2, 2]
        },
        "weight": 20,
        "intro_text": "The two siblings head out together, declaring a friendly competition to stock the fresh-kill pile. Leaf-fall, with all its nuts and fruits, will surely make the prey fat, full, and stupid! Perfect to hone their skills on!",
        "decline_text": "Their mentors hold them back with a gentle word - the warriors have other plans for the apprentices today.",
        "chance_of_success": 35,
        "relationship_constraint": ["siblings"],
        "success_outcomes": [
            {
                "text": "app1 misses a m_tp_s, and app2 startles a pair of m_tp_p. They don't let it get them down, instead capturing a plump rabbit with a beautiful team ambush! But when they bring it back to camp, app1 tries to take sole credit for the prey, and instead of familial talent, it's familial discord that's displayed, as the apprentices get into a massive argument in the middle of camp.",
                "exp": 20,
                "weight": 20,
                "prey": ["small"],
                "relationships": [
                    {
                        "cats_to": ["patrol"],
                        "cats_from": ["patrol"],
                        "mutual": false,
                        "values": ["jealous", "dislike"],
                        "amount": 10
                    }
                ]
            },
            {
                "text": "s_c catches a great m_mp_s, and two m_tp_p! But {PRONOUN/s_c/poss} sibling comes up empty-pawed. s_c offers to let {PRONOUN/r_c/object} claim the smaller prey as {PRONOUN/r_c/poss} own, but the insulting suggestion just causes a massive argument.",
                "exp": 20,
                "weight": 20,
                "prey": ["medium"],
                "stat_skill": ["HUNTER,0"],
                "can_have_stat": ["p_l"],
                "relationships": [
                    {
                        "cats_to": ["patrol"],
                        "cats_from": ["patrol"],
                        "mutual": false,
                        "values": ["jealous", "dislike"],
                        "amount": 10
                    }
                ]
            }
        ],
        "fail_outcomes": [
            {
                "text": "The littermates end up dirty, exhausted, and without much more than a m_tp_s to show for it. Fox-dung! But at least out here, even if they didn't get much prey, they can complain about how stupidly hard hunting is to a sympathetic audience.",
                "exp": 0,
                "weight": 20,
                "relationships": [
                    {
                        "cats_to": ["patrol"],
                        "cats_from": ["patrol"],
                        "mutual": false,
                        "values": ["jealous", "dislike"],
                        "amount": -10
                    }
                ],
                "prey": ["very_small"]
            },
            {
                "text": "app1 takes a hard fall while chasing a m_tp_s along a slippery, rocky path, and the afternoon's hunt is called off as {PRONOUN/app1/poss} sibling helps {PRONOUN/app1/object} back to camp, chatting reassuringly about how hard their hunting lessons are.",
                "exp": 0,
                "weight": 10,
                "injury": [
                    {
                        "cats": ["app1"],
                        "injuries": ["minor_injury"],
                        "scars": []
                    }
                ],
                "relationships": [
                    {
                        "cats_to": ["patrol"],
                        "cats_from": ["patrol"],
                        "mutual": false,
                        "values": ["jealous", "dislike"],
                        "amount": -10
                    }
                ],
                "prey": ["very_small"]
            }
        ]
    },
    {
        "patrol_id": "mtn_hunt_random_leaffall_siblings2applocked2",
        "biome": ["mountainous"],
        "season": ["leaf-fall"],
        "types": ["hunting"],
        "tags": ["medium_prey2"],
        "patrol_art": "hunt_general_intro",
        "min_cats": 2,
        "max_cats": 2,
        "min_max_status": {
            "apprentice": [1, 6],
            "all apprentices": [2, 2]
        },
        "weight": 20,
        "intro_text": "It's nice to get the chance to go out hunting with app2. app1 knows they're still in the apprentices' den , but with different mentors and focuses and skills - it's not the same as it was back in the nursery as littermates. And they'd better take the chance to hunt together while the prey is still running, before the snows blanket c_n territory and fresh-kill becomes critical.",
        "decline_text": "Their mentors hold them back with a gentle word - the warriors have other plans for the apprentices today.",
        "chance_of_success": 35,
        "relationship_constraint": ["siblings"],
        "success_outcomes": [
            {
                "text": "Yeah, it's a relatively okay hunt, with a couple m_tp_p and a dirty m_tp_s. But what app1 is actually going to remember about today is that app2 thinks that {PRONOUN/app2/poss} mentor and app1's would make a cute couple!",
                "exp": 20,
                "weight": 20,
                "prey": ["small"],
                "relationships": [
                    {
                        "cats_to": ["patrol"],
                        "cats_from": ["patrol"],
                        "mutual": false,
                        "values": ["platonic", "respect"],
                        "amount": 5
                    }
                ]
            },
            {
                "text": "It turns out s_c has really been listening to {PRONOUN/s_c/poss} mentor's tips for hunting - and {PRONOUN/s_c/subject}{VERB/s_c/'re/'s} willing to pass it on!",
                "exp": 20,
                "weight": 20,
                "stat_skill": ["HUNTER,0"],
                "relationships": [
                    {
                        "cats_to": ["patrol"],
                        "cats_from": ["patrol"],
                        "mutual": false,
                        "values": ["platonic", "respect"],
                        "amount": 5
                    }
                ]
            }
        ],
        "fail_outcomes": [
            {
                "text": "Together they manage a grand haul of one m_tp_s, and not even a very big m_tp_s at that. They have a lot more to learn before they'll all be ready to take on the responsibility of providing for c_n.",
                "exp": 0,
                "weight": 20,
                "prey": ["very_small"]
            }
        ]
    },
    {
        "patrol_id": "mtn_hunt_random_leaffall_siblings2applocked3",
        "biome": ["mountainous"],
        "season": ["leaf-fall"],
        "types": ["hunting"],
        "tags": ["medium_prey2"],
        "patrol_art": "hunt_general_intro",
        "min_cats": 2,
        "max_cats": 2,
        "min_max_status": {
            "apprentice": [1, 6],
            "all apprentices": [2, 2]
        },
        "weight": 20,
        "intro_text": "The clouds are out, foretelling more light fluttering of snow that won't stick to the ground, but they aren't here yet! And just like the clouds, app1 and {PRONOUN/app1/poss} littermate are everywhere today, sticking their heads into every unexplored corner of the territory. All in the name of hunting, of course!",
        "decline_text": "Their mentors hold them back with a gentle word - the warriors have other plans for the apprentices today.",
        "chance_of_success": 35,
        "relationship_constraint": ["siblings"],
        "success_outcomes": [
            {
                "text": "app1 thinks app2's m_tp_s looks infinitely more delicious than {PRONOUN/app1/poss} own contributions of two m_tp_p, while app2 insists that {PRONOUN/app2/subject}'d much rather bring back m_tp_p.",
                "exp": 20,
                "weight": 20,
                "prey": ["small"],
                "relationships": [
                    {
                        "cats_to": ["patrol"],
                        "cats_from": ["patrol"],
                        "mutual": false,
                        "values": ["respect", "jealous"],
                        "amount": 5
                    }
                ]
            },
            {
                "text": "s_c spends half the patrol in the branches of the conifer forest covering the slopes, both impressing and frustrating the sibling trying to keep up with {PRONOUN/s_c/object}.",
                "exp": 20,
                "weight": 20,
                "stat_skill": ["CLIMBER,0"],
                "relationships": [
                    {
                        "cats_to": ["patrol"],
                        "cats_from": ["patrol"],
                        "mutual": false,
                        "values": ["respect", "jealous"],
                        "amount": 5
                    }
                ]
            }
        ],
        "fail_outcomes": [
            {
                "text": "Well, they have a lot of fun exploring, even if it's not that productive of a hunting patrol.",
                "exp": 0,
                "weight": 20,
                "prey": ["very_small"]
            }
        ]
    },
    {
        "patrol_id": "mtn_hunt_random_leaffall_siblings3applocked1",
        "biome": ["mountainous"],
        "season": ["leaf-fall"],
        "types": ["hunting"],
        "tags": ["medium_prey2"],
        "patrol_art": "hunt_general_intro",
        "min_cats": 3,
        "max_cats": 3,
        "min_max_status": {
            "apprentice": [1, 6],
            "all apprentices": [3, 3]
        },
        "weight": 20,
        "intro_text": "The three siblings head out together, declaring a friendly competition to stock the fresh-kill pile. Leaf-fall, with all its nuts and fruits, will surely make the prey fat, full, and stupid! Perfect to hone their skills on!",
        "decline_text": "Their mentors hold them back with a gentle word - the warriors have other plans for the apprentices today.",
        "chance_of_success": 35,
        "relationship_constraint": ["siblings"],
        "success_outcomes": [
            {
                "text": "app1 misses a m_tp_s, and app2 and app3 startle a pair of m_tp_p. They don't let it get them down, instead capturing a plump rabbit with a beautiful team ambush! But when they bring it back to camp, app1 tries to take sole credit for the prey, and instead of familial talent, it's familial discord that's displayed, as the apprentices get into a massive argument in the middle of camp.",
                "exp": 30,
                "weight": 20,
                "prey": ["small"],
                "relationships": [
                    {
                        "cats_to": ["patrol"],
                        "cats_from": ["patrol"],
                        "mutual": false,
                        "values": ["jealous", "dislike"],
                        "amount": 5
                    }
                ]
            },
            {
                "text": "s_c catches a great m_mp_s, and two m_tp_p! But their siblings come up empty-pawed. s_c offers to let them claim the smaller prey as their own, but the insulting suggestion just causes a massive argument.",
                "exp": 30,
                "weight": 20,
                "stat_skill": ["HUNTER,0"],
                "relationships": [
                    {
                        "cats_to": ["patrol"],
                        "cats_from": ["patrol"],
                        "mutual": false,
                        "values": ["jealous", "dislike"],
                        "amount": 5
                    }
                ]
            }
        ],
        "fail_outcomes": [
            {
                "text": "The littermates end up dirty, exhausted, and without much more than a m_tp_s to show for it. Fox-dung! But at least out here, even if they didn't get much prey, they can complain about how stupidly hard hunting is to a sympathetic audience.",
                "exp": 0,
                "weight": 20,
                "relationships": [
                    {
                        "cats_to": ["patrol"],
                        "cats_from": ["patrol"],
                        "mutual": false,
                        "values": ["jealous", "dislike"],
                        "amount": -5
                    }
                ],
                "prey": ["very_small"]
            },
            {
                "text": "app1 takes a hard fall while chasing a m_tp_s along a slippery, rocky path, and the afternoon's hunt is called off as {PRONOUN/app1/poss} siblings help {PRONOUN/app1/object} back to camp, chatting reassuringly about how hard their hunting lessons are.",
                "exp": 0,
                "weight": 10,
                "injury": [
                    {
                        "cats": ["app1"],
                        "injuries": ["minor_injury"],
                        "scars": []
                    }
                ],
                "relationships": [
                    {
                        "cats_to": ["patrol"],
                        "cats_from": ["patrol"],
                        "mutual": false,
                        "values": ["jealous", "dislike"],
                        "amount": -5
                    }
                ],
                "prey": ["very_small"]
            }
        ]
    },
    {
        "patrol_id": "mtn_hunt_random_leaffall_siblings3applocked2",
        "biome": ["mountainous"],
        "season": ["leaf-fall"],
        "types": ["hunting"],
        "tags": ["medium_prey2"],
        "patrol_art": "hunt_general_intro",
        "min_cats": 3,
        "max_cats": 3,
        "min_max_status": {
            "apprentice": [1, 6],
            "all apprentices": [3, 3]
        },
        "weight": 20,
        "intro_text": "It's nice to get the chance to go out hunting together. app1 knows they're all still in the apprentices' den , but with different mentors and focuses and skills - it's not the same as it was back in the nursery with {PRONOUN/app1/poss} littermates. And they'd better take the chance to hunt together while the prey is still running, before the snows blanket c_n territory and fresh-kill becomes critical.",
        "decline_text": "Their mentors hold them back with a gentle word - the warriors have other plans for the apprentices today.",
        "chance_of_success": 35,
        "relationship_constraint": ["siblings"],
        "success_outcomes": [
            {
                "text": "Yeah, it's a relatively okay hunt, with a couple m_tp_p and a dirty m_tp_s. But what app1 is actually going to remember about today is that app2 thinks that {PRONOUN/app2/poss} mentor and app3's would make a cute couple!",
                "exp": 30,
                "weight": 20,
                "prey": ["small"],
                "relationships": [
                    {
                        "cats_to": ["patrol"],
                        "cats_from": ["patrol"],
                        "mutual": false,
                        "values": ["platonic", "respect"],
                        "amount": 5
                    }
                ]
            },
            {
                "text": "It turns out s_c has really been listening to {PRONOUN/s_c/poss} mentor's tips for hunting - and {PRONOUN/s_c/subject}{VERB/s_c/'re/'s} willing to pass it on!",
                "exp": 30,
                "weight": 20,
                "stat_skill": ["HUNTER,0"],
                "relationships": [
                    {
                        "cats_to": ["patrol"],
                        "cats_from": ["patrol"],
                        "mutual": false,
                        "values": ["platonic", "respect"],
                        "amount": 5
                    }
                ]
            }
        ],
        "fail_outcomes": [
            {
                "text": "Together they manage a grand haul of one m_tp_s, and not even a very big m_tp_s at that. They have a lot more to learn before they'll all be ready to take on the responsibility of providing for c_n.",
                "exp": 0,
                "weight": 20,
                "prey": ["very_small"]
            }
        ]
    },
    {
        "patrol_id": "mtn_hunt_random_leaffall_siblings3applocked3",
        "biome": ["mountainous"],
        "season": ["leaf-fall"],
        "types": ["hunting"],
        "tags": ["medium_prey2"],
        "patrol_art": "hunt_general_intro",
        "min_cats": 3,
        "max_cats": 3,
        "min_max_status": {
            "apprentice": [1, 6],
            "all apprentices": [3, 3]
        },
        "weight": 20,
        "intro_text": "The clouds are out, foretelling more light fluttering of snow that won't stick to the ground, but they aren't here yet! And just like the clouds, app1 and {PRONOUN/app1/poss} littermates are everywhere today, sticking their heads into every unexplored corner of the territory. All in the name of hunting, of course!",
        "decline_text": "Their mentors hold them back with a gentle word - the warriors have other plans for the apprentices today.",
        "chance_of_success": 35,
        "relationship_constraint": ["siblings"],
        "success_outcomes": [
            {
                "text": "app1 thinks app2's m_tp_s looks infinitely more delicious than {PRONOUN/app1/poss} own contributions of two m_tp_p, while app3 insists that {PRONOUN/app3/subject}'d much rather bring back m_tp_p than the m_mp_s {PRONOUN/app3/subject} caught.",
                "exp": 30,
                "weight": 20,
                "prey": ["small"],
                "relationships": [
                    {
                        "cats_to": ["patrol"],
                        "cats_from": ["patrol"],
                        "mutual": false,
                        "values": ["respect", "jealous"],
                        "amount": 5
                    }
                ]
            },
            {
                "text": "s_c spends half the patrol in the branches of the conifer forest covering the slopes, both impressing and frustrating the siblings trying to keep up with {PRONOUN/s_c/object}.",
                "exp": 30,
                "weight": 20,
                "stat_skill": ["CLIMBER,0"],
                "relationships": [
                    {
                        "cats_to": ["patrol"],
                        "cats_from": ["patrol"],
                        "mutual": false,
                        "values": ["respect", "jealous"],
                        "amount": 5
                    }
                ]
            }
        ],
        "fail_outcomes": [
            {
                "text": "Well, they have a lot of fun exploring, even if it's not that productive of a hunting patrol.",
                "exp": 0,
                "weight": 20,
                "prey": ["very_small"]
            }
        ]
    },
    {
        "patrol_id": "mtn_hunt_random_leaffall_siblings4applocked1",
        "biome": ["mountainous"],
        "season": ["leaf-fall"],
        "types": ["hunting"],
        "tags": ["medium_prey2"],
        "patrol_art": "hunt_general_intro",
        "min_cats": 4,
        "max_cats": 4,
        "min_max_status": {
            "apprentice": [1, 6],
            "all apprentices": [4, 4]
        },
        "weight": 20,
        "intro_text": "The four siblings head out together, declaring a friendly competition to stock the fresh-kill pile. Leaf-fall, with all its nuts and fruits, will surely make the prey fat, full, and stupid! Perfect to hone their skills on!",
        "decline_text": "Their mentors hold them back with a gentle word - the warriors have other plans for the apprentices today.",
        "chance_of_success": 35,
        "relationship_constraint": ["siblings"],
        "success_outcomes": [
            {
                "text": "app1 misses a m_tp_s, and app2 and app3 startle a pair of m_tp_p. They don't let it get them down, instead capturing a plump rabbit with a beautiful team ambush! But when they bring it back to camp, app1 tries to take sole credit for the prey, and instead of familial talent, it's familial discord that's displayed, as the apprentices get into a massive argument in the middle of camp.",
                "exp": 30,
                "weight": 20,
                "prey": ["small"],
                "relationships": [
                    {
                        "cats_to": ["patrol"],
                        "cats_from": ["patrol"],
                        "mutual": false,
                        "values": ["jealous", "dislike"],
                        "amount": 10
                    }
                ]
            },
            {
                "text": "s_c catches a great m_mp_s, and two m_tp_p! But their siblings come up empty-pawed. s_c offers to let them claim the smaller prey as their own, but the insulting suggestion just causes a massive argument.",
                "exp": 30,
                "weight": 20,
                "stat_skill": ["HUNTER,0"],
                "relationships": [
                    {
                        "cats_to": ["patrol"],
                        "cats_from": ["patrol"],
                        "mutual": false,
                        "values": ["jealous", "dislike"],
                        "amount": 10
                    }
                ]
            }
        ],
        "fail_outcomes": [
            {
                "text": "The littermates end up dirty, exhausted, and without much more than a m_tp_s to show for it. Fox-dung! But at least out here, even if they didn't get much prey, they can complain about how stupidly hard hunting is to a sympathetic audience.",
                "exp": 0,
                "weight": 20,
                "relationships": [
                    {
                        "cats_to": ["patrol"],
                        "cats_from": ["patrol"],
                        "mutual": false,
                        "values": ["jealous", "dislike"],
                        "amount": -10
                    }
                ],
                "prey": ["very_small"]
            },
            {
                "text": "app1 takes a hard fall while chasing a m_tp_s along a slippery, rocky path, and the afternoon's hunt is called off as {PRONOUN/app1/poss} siblings help {PRONOUN/app1/object} back to camp, chatting reassuringly about how hard their hunting lessons are.",
                "exp": 0,
                "weight": 10,
                "injury": [
                    {
                        "cats": ["app1"],
                        "injuries": ["minor_injury"],
                        "scars": []
                    }
                ],
                "relationships": [
                    {
                        "cats_to": ["patrol"],
                        "cats_from": ["patrol"],
                        "mutual": false,
                        "values": ["jealous", "dislike"],
                        "amount": -10
                    }
                ],
                "prey": ["very_small"]
            }
        ]
    },
    {
        "patrol_id": "mtn_hunt_random_leaffall_siblings4applocked2",
        "biome": ["mountainous"],
        "season": ["leaf-fall"],
        "types": ["hunting"],
        "tags": ["medium_prey2"],
        "patrol_art": "hunt_general_intro",
        "min_cats": 4,
        "max_cats": 4,
        "min_max_status": {
            "apprentice": [1, 6],
            "all apprentices": [4, 4]
        },
        "weight": 20,
        "intro_text": "It's nice to get the chance to go out hunting together. app1 knows they're all still in the apprentices' den , but with different mentors and focuses and skills - it's not the same as it was back in the nursery with {PRONOUN/app1/poss} littermates. And they'd better take the chance to hunt together while the prey is still running, before the snows blanket c_n territory and fresh-kill becomes critical.",
        "decline_text": "Their mentors hold them back with a gentle word - the warriors have other plans for the apprentices today.",
        "chance_of_success": 35,
        "relationship_constraint": ["siblings"],
        "success_outcomes": [
            {
                "text": "Yeah, it's a relatively okay hunt, with a couple m_tp_p and a dirty m_tp_s. But what app1 is actually going to remember about today is that app2 thinks that {PRONOUN/app2/poss} mentor and app3's would make a cute couple!",
                "exp": 30,
                "weight": 20,
                "prey": ["small"],
                "relationships": [
                    {
                        "cats_to": ["patrol"],
                        "cats_from": ["patrol"],
                        "mutual": false,
                        "values": ["platonic", "respect"],
                        "amount": 5
                    }
                ]
            },
            {
                "text": "It turns out s_c has really been listening to {PRONOUN/s_c/poss} mentor's tips for hunting - and {PRONOUN/s_c/subject}{VERB/s_c/'re/'s} willing to pass it on!",
                "exp": 30,
                "weight": 20,
                "stat_skill": ["HUNTER,0"],
                "relationships": [
                    {
                        "cats_to": ["patrol"],
                        "cats_from": ["patrol"],
                        "mutual": false,
                        "values": ["platonic", "respect"],
                        "amount": 5
                    }
                ]
            }
        ],
        "fail_outcomes": [
            {
                "text": "Together they manage a grand haul of one m_tp_s, and not even a very big m_tp_s at that. They have a lot more to learn before they'll all be ready to take on the responsibility of providing for c_n.",
                "exp": 0,
                "weight": 20,
                "prey": ["very_small"]
            }
        ]
    },
    {
        "patrol_id": "mtn_hunt_random_leaffall_siblings4applocked3",
        "biome": ["mountainous"],
        "season": ["leaf-fall"],
        "types": ["hunting"],
        "tags": ["medium_prey2"],
        "patrol_art": "hunt_general_intro",
        "min_cats": 4,
        "max_cats": 4,
        "min_max_status": {
            "apprentice": [1, 6],
            "all apprentices": [4, 4]
        },
        "weight": 20,
        "intro_text": "The clouds are out, foretelling more light fluttering of snow that won't stick to the ground, but they aren't here yet! And just like the clouds, app1 and {PRONOUN/app1/poss} littermates are everywhere today, sticking their heads into every unexplored corner of the territory. All in the name of hunting, of course!",
        "decline_text": "Their mentors hold them back with a gentle word - the warriors have other plans for the apprentices today.",
        "chance_of_success": 35,
        "relationship_constraint": ["siblings"],
        "success_outcomes": [
            {
                "text": "app1 thinks app2's m_tp_s looks infinitely more delicious than {PRONOUN/app1/poss} own contributions of two m_tp_p, while app3 insists that {PRONOUN/app3/subject}'d much rather bring back m_tp_p than the m_mp_s {PRONOUN/app3/subject} caught.",
                "exp": 30,
                "weight": 20,
                "prey": ["small"],
                "relationships": [
                    {
                        "cats_to": ["patrol"],
                        "cats_from": ["patrol"],
                        "mutual": false,
                        "values": ["respect", "jealous"],
                        "amount": 5
                    }
                ]
            },
            {
                "text": "s_c spends half the patrol in the branches of the conifer forest covering the slopes, both impressing and frustrating the siblings trying to keep up with {PRONOUN/s_c/object}.",
                "exp": 30,
                "weight": 20,
                "stat_skill": ["CLIMBER,0"],
                "relationships": [
                    {
                        "cats_to": ["patrol"],
                        "cats_from": ["patrol"],
                        "mutual": false,
                        "values": ["respect", "jealous"],
                        "amount": 5
                    }
                ]
            }
        ],
        "fail_outcomes": [
            {
                "text": "Well, they have a lot of fun exploring, even if it's not that productive of a hunting patrol.",
                "exp": 0,
                "weight": 20,
                "prey": ["very_small"]
            }
        ]
    },
    {
        "patrol_id": "mtn_hunt_random_leaffall_siblings5applocked1",
        "biome": ["mountainous"],
        "season": ["leaf-fall"],
        "types": ["hunting"],
        "tags": ["medium_prey2"],
        "patrol_art": "hunt_general_intro",
        "min_cats": 5,
        "max_cats": 5,
        "min_max_status": {
            "apprentice": [1, 6],
            "all apprentices": [5, 5]
        },
        "weight": 20,
        "intro_text": "The five siblings head out together, declaring a friendly competition to stock the fresh-kill pile. Leaf-fall, with all its nuts and fruits, will surely make the prey fat, full, and stupid! Perfect to hone their skills on!",
        "decline_text": "Their mentors hold them back with a gentle word - the warriors have other plans for the apprentices today.",
        "chance_of_success": 35,
        "relationship_constraint": ["siblings"],
        "success_outcomes": [
            {
                "text": "app1 misses a m_tp_s, and app2 and app3 startle a pair of m_tp_p. They don't let it get them down, instead capturing a plump rabbit with a beautiful team ambush! But when they bring it back to camp, app1 tries to take sole credit for the prey, and instead of familial talent, it's familial discord that's displayed, as the apprentices get into a massive argument in the middle of camp.",
                "exp": 30,
                "weight": 20,
                "prey": ["small"],
                "relationships": [
                    {
                        "cats_to": ["patrol"],
                        "cats_from": ["patrol"],
                        "mutual": false,
                        "values": ["jealous", "dislike"],
                        "amount": 10
                    }
                ]
            },
            {
                "text": "s_c catches a great m_mp_s, and two m_tp_p! But their siblings come up empty-pawed. s_c offers to let them claim the smaller prey as their own, but the insulting suggestion just causes a massive argument.",
                "exp": 30,
                "weight": 20,
                "stat_skill": ["HUNTER,0"],
                "relationships": [
                    {
                        "cats_to": ["patrol"],
                        "cats_from": ["patrol"],
                        "mutual": false,
                        "values": ["jealous", "dislike"],
                        "amount": 10
                    }
                ]
            }
        ],
        "fail_outcomes": [
            {
                "text": "The littermates end up dirty, exhausted, and without much more than a m_tp_s to show for it. Fox-dung! But at least out here, even if they didn't get much prey, they can complain about how stupidly hard hunting is to a sympathetic audience.",
                "exp": 0,
                "weight": 20,
                "relationships": [
                    {
                        "cats_to": ["patrol"],
                        "cats_from": ["patrol"],
                        "mutual": false,
                        "values": ["jealous", "dislike"],
                        "amount": -10
                    }
                ],
                "prey": ["very_small"]
            },
            {
                "text": "app1 takes a hard fall while chasing a m_tp_s along a slippery, rocky path, and the afternoon's hunt is called off as {PRONOUN/app1/poss} siblings help {PRONOUN/app1/object} back to camp, chatting reassuringly about how hard their hunting lessons are.",
                "exp": 0,
                "weight": 10,
                "injury": [
                    {
                        "cats": ["app1"],
                        "injuries": ["minor_injury"],
                        "scars": []
                    }
                ],
                "relationships": [
                    {
                        "cats_to": ["patrol"],
                        "cats_from": ["patrol"],
                        "mutual": false,
                        "values": ["jealous", "dislike"],
                        "amount": -10
                    }
                ],
                "prey": ["very_small"]
            }
        ]
    },
    {
        "patrol_id": "mtn_hunt_random_leaffall_siblings5applocked2",
        "biome": ["mountainous"],
        "season": ["leaf-fall"],
        "types": ["hunting"],
        "tags": ["medium_prey2"],
        "patrol_art": "hunt_general_intro",
        "min_cats": 5,
        "max_cats": 5,
        "min_max_status": {
            "apprentice": [1, 6],
            "all apprentices": [5, 5]
        },
        "weight": 20,
        "intro_text": "It's nice to get the chance to go out hunting together. app1 knows they're all still in the apprentices' den , but with different mentors and focuses and skills - it's not the same as it was back in the nursery with {PRONOUN/app1/poss} littermates. And they'd better take the chance to hunt together while the prey is still running, before the snows blanket c_n territory and fresh-kill becomes critical.",
        "decline_text": "Their mentors hold them back with a gentle word - the warriors have other plans for the apprentices today.",
        "chance_of_success": 35,
        "relationship_constraint": ["siblings"],
        "success_outcomes": [
            {
                "text": "Yeah, it's a relatively okay hunt, with a couple m_tp_p and a dirty m_tp_s. But what app1 is actually going to remember about today is that app2 thinks that {PRONOUN/app2/poss} mentor and app3's would make a cute couple!",
                "exp": 30,
                "weight": 20,
                "prey": ["small"],
                "relationships": [
                    {
                        "cats_to": ["patrol"],
                        "cats_from": ["patrol"],
                        "mutual": false,
                        "values": ["platonic", "respect"],
                        "amount": 5
                    }
                ]
            },
            {
                "text": "It turns out s_c has really been listening to {PRONOUN/s_c/poss} mentor's tips for hunting - and {PRONOUN/s_c/subject}{VERB/s_c/'re/'s} willing to pass it on!",
                "exp": 30,
                "weight": 20,
                "stat_skill": ["HUNTER,0"],
                "relationships": [
                    {
                        "cats_to": ["patrol"],
                        "cats_from": ["patrol"],
                        "mutual": false,
                        "values": ["platonic", "respect"],
                        "amount": 5
                    }
                ]
            }
        ],
        "fail_outcomes": [
            {
                "text": "Together they manage a grand haul of one m_tp_s, and not even a very big m_tp_s at that. They have a lot more to learn before they'll all be ready to take on the responsibility of providing for c_n.",
                "exp": 0,
                "weight": 20,
                "prey": ["very_small"]
            }
        ]
    },
    {
        "patrol_id": "mtn_hunt_random_leaffall_siblings5applocked3",
        "biome": ["mountainous"],
        "season": ["leaf-fall"],
        "types": ["hunting"],
        "tags": ["medium_prey2"],
        "patrol_art": "hunt_general_intro",
        "min_cats": 5,
        "max_cats": 5,
        "min_max_status": {
            "apprentice": [1, 6],
            "all apprentices": [5, 5]
        },
        "weight": 20,
        "intro_text": "The clouds are out, foretelling more light fluttering of snow that won't stick to the ground, but they aren't here yet! And just like the clouds, app1 and {PRONOUN/app1/poss} littermates are everywhere today, sticking their heads into every unexplored corner of the territory. All in the name of hunting, of course!",
        "decline_text": "Their mentors hold them back with a gentle word - the warriors have other plans for the apprentices today.",
        "chance_of_success": 35,
        "relationship_constraint": ["siblings"],
        "success_outcomes": [
            {
                "text": "app1 thinks app2's m_tp_s looks infinitely more delicious than {PRONOUN/app1/poss} own contributions of two m_tp_p, while app3 insists that {PRONOUN/app3/subject}'d much rather bring back m_tp_p than the m_mp_s {PRONOUN/app3/subject} caught.",
                "exp": 30,
                "weight": 20,
                "prey": ["small"],
                "relationships": [
                    {
                        "cats_to": ["patrol"],
                        "cats_from": ["patrol"],
                        "mutual": false,
                        "values": ["respect", "jealous"],
                        "amount": 5
                    }
                ]
            },
            {
                "text": "s_c spends half the patrol in the branches of the conifer forest covering the slopes, both impressing and frustrating the siblings trying to keep up with {PRONOUN/s_c/object}.",
                "exp": 30,
                "weight": 20,
                "stat_skill": ["CLIMBER,0"],
                "relationships": [
                    {
                        "cats_to": ["patrol"],
                        "cats_from": ["patrol"],
                        "mutual": false,
                        "values": ["respect", "jealous"],
                        "amount": 5
                    }
                ]
            }
        ],
        "fail_outcomes": [
            {
                "text": "Well, they have a lot of fun exploring, even if it's not that productive of a hunting patrol.",
                "exp": 0,
                "weight": 20,
                "prey": ["very_small"]
            }
        ]
    },
    {
        "patrol_id": "mtn_hunt_random_leaffall_siblings6applocked1",
        "biome": ["mountainous"],
        "season": ["leaf-fall"],
        "types": ["hunting"],
        "tags": ["medium_prey2", "six_apprentices"],
        "patrol_art": "hunt_general_intro",
        "min_cats": 6,
        "max_cats": 6,
        "min_max_status": {
            "apprentice": [1, 6]
        },
        "weight": 20,
        "intro_text": "The six siblings head out together, declaring a friendly competition to stock the fresh-kill pile. Leaf-fall, with all its nuts and fruits, will surely make the prey fat, full, and stupid! Perfect to hone their skills on!",
        "decline_text": "Their mentors hold them back with a gentle word - the warriors have other plans for the apprentices today.",
        "chance_of_success": 35,
        "relationship_constraint": ["siblings"],
        "success_outcomes": [
            {
                "text": "app1 misses a m_tp_s, and app2 and app3 startle a pair of m_tp_p. They don't let it get them down, instead capturing a plump rabbit with a beautiful team ambush! But when they bring it back to camp, app1 tries to take sole credit for the prey, and instead of familial talent, it's familial discord that's displayed, as the apprentices get into a massive argument in the middle of camp.",
                "exp": 30,
                "weight": 20,
                "prey": ["small"],
                "relationships": [
                    {
                        "cats_to": ["patrol"],
                        "cats_from": ["patrol"],
                        "mutual": false,
                        "values": ["jealous", "dislike"],
                        "amount": 10
                    }
                ]
            },
            {
                "text": "s_c catches a great m_mp_s, and two m_tp_p! But their siblings come up empty-pawed. s_c offers to let them claim the smaller prey as their own, but the insulting suggestion just causes a massive argument.",
                "exp": 30,
                "weight": 20,
                "stat_skill": ["HUNTER,0"],
                "relationships": [
                    {
                        "cats_to": ["patrol"],
                        "cats_from": ["patrol"],
                        "mutual": false,
                        "values": ["jealous", "dislike"],
                        "amount": 10
                    }
                ]
            }
        ],
        "fail_outcomes": [
            {
                "text": "The littermates end up dirty, exhausted, and without much more than a m_tp_s to show for it. Fox-dung! But at least out here, even if they didn't get much prey, they can complain about how stupidly hard hunting is to a sympathetic audience.",
                "exp": 0,
                "weight": 20,
                "relationships": [
                    {
                        "cats_to": ["patrol"],
                        "cats_from": ["patrol"],
                        "mutual": false,
                        "values": ["jealous", "dislike"],
                        "amount": -10
                    }
                ],
                "prey": ["very_small"]
            },
            {
                "text": "app1 takes a hard fall while chasing a m_tp_s along a slippery, rocky path, and the afternoon's hunt is called off as {PRONOUN/app1/poss} siblings help {PRONOUN/app1/object} back to camp, chatting reassuringly about how hard their hunting lessons are.",
                "exp": 0,
                "weight": 10,
                "injury": [
                    {
                        "cats": ["app1"],
                        "injuries": ["minor_injury"],
                        "scars": []
                    }
                ],
                "relationships": [
                    {
                        "cats_to": ["patrol"],
                        "cats_from": ["patrol"],
                        "mutual": false,
                        "values": ["jealous", "dislike"],
                        "amount": -10
                    }
                ],
                "prey": ["very_small"]
            }
        ]
    },
    {
        "patrol_id": "mtn_hunt_random_leaffall_siblings6applocked2",
        "biome": ["mountainous"],
        "season": ["leaf-fall"],
        "types": ["hunting"],
        "tags": ["medium_prey2", "six_apprentices"],
        "patrol_art": "hunt_general_intro",
        "min_cats": 6,
        "max_cats": 6,
        "min_max_status": {
            "apprentice": [1, 6]
        },
        "weight": 20,
        "intro_text": "It's nice to get the chance to go out hunting together. app1 knows they're all still in the apprentices' den , but with different mentors and focuses and skills - it's not the same as it was back in the nursery with {PRONOUN/app1/poss} littermates. And they'd better take the chance to hunt together while the prey is still running, before the snows blanket c_n territory and fresh-kill becomes critical.",
        "decline_text": "Their mentors hold them back with a gentle word - the warriors have other plans for the apprentices today.",
        "chance_of_success": 35,
        "relationship_constraint": ["siblings"],
        "success_outcomes": [
            {
                "text": "Yeah, it's a relatively okay hunt, with a couple m_tp_p and a dirty m_tp_s. But what app1 is actually going to remember about today is that app2 thinks that {PRONOUN/app2/poss} mentor and app3's would make a cute couple!",
                "exp": 30,
                "weight": 20,
                "prey": ["small"],
                "relationships": [
                    {
                        "cats_to": ["patrol"],
                        "cats_from": ["patrol"],
                        "mutual": false,
                        "values": ["platonic", "respect"],
                        "amount": 5
                    }
                ]
            },
            {
                "text": "It turns out s_c has really been listening to {PRONOUN/s_c/poss} mentor's tips for hunting - and {PRONOUN/s_c/subject}{VERB/s_c/'re/'s} willing to pass it on!",
                "exp": 30,
                "weight": 20,
                "stat_skill": ["HUNTER,0"],
                "relationships": [
                    {
                        "cats_to": ["patrol"],
                        "cats_from": ["patrol"],
                        "mutual": false,
                        "values": ["platonic", "respect"],
                        "amount": 5
                    }
                ]
            }
        ],
        "fail_outcomes": [
            {
                "text": "Together they manage a grand haul of one m_tp_s, and not even a very big m_tp_s at that. They have a lot more to learn before they'll all be ready to take on the responsibility of providing for c_n.",
                "exp": 0,
                "weight": 20,
                "prey": ["very_small"]
            }
        ]
    },
    {
        "patrol_id": "mtn_hunt_random_leaffall_siblings6applocked3",
        "biome": ["mountainous"],
        "season": ["leaf-fall"],
        "types": ["hunting"],
        "tags": ["medium_prey2", "six_apprentices"],
        "patrol_art": "hunt_general_intro",
        "min_cats": 6,
        "max_cats": 6,
        "min_max_status": {
            "apprentice": [1, 6]
        },
        "weight": 20,
        "intro_text": "The clouds are out, foretelling more light fluttering of snow that won't stick to the ground, but they aren't here yet! And just like the clouds, app1 and {PRONOUN/app1/poss} littermates are everywhere today, sticking their heads into every unexplored corner of the territory. All in the name of hunting, of course!",
        "decline_text": "Their mentors hold them back with a gentle word - the warriors have other plans for the apprentices today.",
        "chance_of_success": 35,
        "relationship_constraint": ["siblings"],
        "success_outcomes": [
            {
                "text": "app1 thinks app2's m_tp_s looks infinitely more delicious than {PRONOUN/app1/poss} own contributions of two m_tp_p, while app3 insists that {PRONOUN/app3/subject}'d much rather bring back m_tp_p than the m_mp_s {PRONOUN/app3/subject} caught.",
                "exp": 30,
                "weight": 20,
                "prey": ["small"],
                "relationships": [
                    {
                        "cats_to": ["patrol"],
                        "cats_from": ["patrol"],
                        "mutual": false,
                        "values": ["respect", "jealous"],
                        "amount": 5
                    }
                ]
            },
            {
                "text": "s_c spends half the patrol in the branches of the conifer forest covering the slopes, both impressing and frustrating the siblings trying to keep up with {PRONOUN/s_c/object}.",
                "exp": 30,
                "weight": 20,
                "stat_skill": ["CLIMBER,0"],
                "relationships": [
                    {
                        "cats_to": ["patrol"],
                        "cats_from": ["patrol"],
                        "mutual": false,
                        "values": ["respect", "jealous"],
                        "amount": 5
                    }
                ]
            }
        ],
        "fail_outcomes": [
            {
                "text": "Well, they have a lot of fun exploring, even if it's not that productive of a hunting patrol.",
                "exp": 0,
                "weight": 20,
                "prey": ["very_small"]
            }
        ]
    },
    {
        "patrol_id": "mtn_hunt_random_leaffall_siblings1warrior1applocked1",
        "biome": ["mountainous"],
        "season": ["leaf-fall"],
        "types": ["hunting"],
        "tags": [],
        "patrol_art": "hunt_general_intro",
        "min_cats": 2,
        "max_cats": 2,
        "min_max_status": {
            "apprentice": [1, 6],
            "all apprentices": [1, 1],
            "normal adult": [1, 6]
        },
        "weight": 20,
        "intro_text": "app1 suppresses a yawn, trying not to make a weird expression in front of p_l as {PRONOUN/app1/subject} {VERB/app1/do/does}. p_l suggested this as sibling bonding time, but did they <i>really</i> have to get up at dawn? The mornings are really starting to bite with cold now, as the Clan pads its way through time past the first snowfall, headed inevitably towards the heavy snows that'll mark actual leaf-bare.",
        "decline_text": "Actually, {PRONOUN/app1/subject}'d really rather be back in {PRONOUN/app1/poss} nest.",
        "chance_of_success": 40,
        "relationship_constraint": ["siblings"],
        "success_outcomes": [
            {
                "text": "app1 collects two m_tp_p, and watches p_l take down a m_mp_s in an astonishing pounce. {PRONOUN/app1/subject/CAP}{VERB/app1/'re/'s} about to trot up to p_l to express admiration over the kill when p_l turns around and compliments app1's m_tp_p, making app1 grimace at what's got to be fake praise.",
                "exp": 20,
                "weight": 20,
                "prey": ["medium"],
                "relationships": [
                    {
                        "cats_to": ["p_l"],
                        "cats_from": ["patrol"],
                        "mutual": false,
                        "values": ["respect", "jealous"],
                        "amount": 5
                    }
                ]
            },
            {
                "text": "Watching s_c's displays of atheticism makes app1 feel small - surely {PRONOUN/app1/subject}'ll never be able to do that?",
                "exp": 20,
                "weight": 20,
                "stat_skill": ["CLIMBER,1", "HUNTER,1", "RUNNER,1", "SWIMMER,1"],
                "can_have_stat": ["adult"],
                "prey": ["medium"],
                "relationships": [
                    {
                        "cats_to": ["p_l"],
                        "cats_from": ["patrol"],
                        "mutual": false,
                        "values": ["respect", "jealous"],
                        "amount": 5
                    }
                ]
            }
        ],
        "fail_outcomes": [
            {
                "text": "app1 yawns {PRONOUN/app1/poss} way through the not overly successful hunting patrol.",
                "exp": 0,
                "weight": 20,
                "prey": ["very_small"]
            }
        ]
    },
    {
        "patrol_id": "mtn_hunt_random_leaffall_siblings1warrior1applocked2",
        "biome": ["mountainous"],
        "season": ["leaf-fall"],
        "types": ["hunting"],
        "tags": [],
        "patrol_art": "hunt_general_intro",
        "min_cats": 2,
        "max_cats": 2,
        "min_max_status": {
            "apprentice": [1, 6],
            "all apprentices": [1, 1],
            "normal adult": [1, 6]
        },
        "weight": 20,
        "intro_text": "As they clamber up and down the rocky ridges, keeping their paws out of the muddy mountain slopes, p_l awkwardly asks app1 how {PRONOUN/app1/subject} think {PRONOUN/app1/poss} training is going.",
        "decline_text": "app1 carefully talks around the subject, telling p_l nothing of importance.",
        "chance_of_success": 40,
        "relationship_constraint": ["siblings"],
        "success_outcomes": [
            {
                "text": "Giving in and accepting that {PRONOUN/app1/subject}{VERB/app1/'re/'s} just going to look stupid in front of {PRONOUN/app1/poss} cool older sibling, app1 tells p_l about the trouble {PRONOUN/app1/subject}{VERB/app1/'ve/'s} been having with {PRONOUN/app1/poss} pounce. It's such a simple thing - {PRONOUN/app1/subject} should have it by now! But p_l is actually super helpful and reassuring about it - it's nice.",
                "exp": 20,
                "weight": 20,
                "prey": ["medium"],
                "relationships": [
                    {
                        "cats_to": ["patrol"],
                        "cats_from": ["patrol"],
                        "mutual": false,
                        "values": ["platonic", "respect"],
                        "amount": 5
                    }
                ]
            },
            {
                "text": "If app1 ever wanted help - s_c knows they're not littermates, but they're still siblings, and s_c is totally here for {PRONOUN/app1/object} if app1 ever wants extra training. It's still an awkward offer. But it's nice.",
                "exp": 20,
                "weight": 20,
                "stat_skill": ["CLIMBER,1", "HUNTER,1", "RUNNER,1", "SWIMMER,1"],
                "can_have_stat": ["adult"],
                "prey": ["medium"],
                "relationships": [
                    {
                        "cats_to": ["patrol"],
                        "cats_from": ["patrol"],
                        "mutual": false,
                        "values": ["platonic", "respect"],
                        "amount": 5
                    }
                ]
            }
        ],
        "fail_outcomes": [
            {
                "text": "app1 doesn't want to talk about it. Like. At all. {PRONOUN/app1/subject/CAP} {VERB/app1/stalk/stalks} off in a huff.",
                "exp": 0,
                "weight": 20,
                "relationships": [
                    {
                        "cats_to": ["patrol"],
                        "cats_from": ["patrol"],
                        "mutual": false,
                        "values": ["platonic", "respect"],
                        "amount": -5
                    }
                ],
                "prey": ["very_small"]
            }
        ]
    },
    {
        "patrol_id": "mtn_hunt_random_leaffall_siblings1warrior1applocked3",
        "biome": ["mountainous"],
        "season": ["leaf-fall"],
        "types": ["hunting"],
        "tags": [],
        "patrol_art": "hunt_general_intro",
        "min_cats": 2,
        "max_cats": 2,
        "min_max_status": {
            "apprentice": [1, 6],
            "all apprentices": [1, 1],
            "normal adult": [1, 6]
        },
        "weight": 20,
        "intro_text": "app1 bounds out of camp, determined to show off to p_l!",
        "decline_text": "And both are immediately recalled - the camp needs new nesting materials, not more prey.",
        "chance_of_success": 40,
        "relationship_constraint": ["siblings"],
        "success_outcomes": [
            {
                "text": "Taking down a m_mp_s all by {PRONOUN/app1/self}, app1 feels twice {PRONOUN/app1/poss} actual size showing it to p_l.",
                "exp": 20,
                "weight": 20,
                "prey": ["medium"],
                "relationships": [
                    {
                        "cats_to": ["patrol"],
                        "cats_from": ["patrol"],
                        "mutual": false,
                        "values": ["platonic", "respect"],
                        "amount": 5
                    }
                ]
            },
            {
                "text": "s_c, so physically strong and impressive, shows app1 exactly how to pull off one of {PRONOUN/s_c/poss} moves, and app1 trots back to camp with a m_mp_s to prove it!",
                "exp": 20,
                "weight": 20,
                "stat_skill": ["CLIMBER,1", "HUNTER,1", "RUNNER,1", "SWIMMER,1"],
                "can_have_stat": ["adult"],
                "prey": ["medium"],
                "relationships": [
                    {
                        "cats_to": ["patrol"],
                        "cats_from": ["patrol"],
                        "mutual": false,
                        "values": ["platonic", "respect"],
                        "amount": 5
                    }
                ]
            }
        ],
        "fail_outcomes": [
            {
                "text": "app1 knows {PRONOUN/app1/poss} patrol is still bringing back a little prey for the fresh-kill pile, but... it's so disappointing. {PRONOUN/app1/subject/CAP} really wanted to prove how much {PRONOUN/app1/subject}{VERB/app1/'ve/'s} grown to p_l.",
                "exp": 0,
                "weight": 20,
                "relationships": [
                    {
                        "cats_to": ["patrol"],
                        "cats_from": ["patrol"],
                        "mutual": false,
                        "values": ["platonic", "respect"],
                        "amount": -5
                    }
                ],
                "prey": ["very_small"]
            }
        ]
    },
    {
        "patrol_id": "mtn_hunt_random_leaffall_siblings2to5warrior1applocked1",
        "biome": ["mountainous"],
        "season": ["leaf-fall"],
        "types": ["hunting"],
        "tags": [],
        "patrol_art": "hunt_general_intro",
        "min_cats": 3,
        "max_cats": 6,
        "min_max_status": {
            "apprentice": [1, 6],
            "all apprentices": [1, 1],
            "normal adult": [1, 6]
        },
        "weight": 20,
        "intro_text": "app1 suppresses a yawn, trying not to make a weird expression in front of p_l as {PRONOUN/app1/subject} {VERB/app1/do/does}. p_l suggested this as sibling bonding time, but did they <i>really</i> have to get up at dawn? The mornings are really starting to bite with cold now, as the Clan pads its way through time past the first snowfall, headed inevitably towards the heavy snows that'll mark actual leaf-bare.",
        "decline_text": "Actually, {PRONOUN/app1/subject}'d really rather be back in {PRONOUN/app1/poss} nest.",
        "chance_of_success": 40,
        "relationship_constraint": ["siblings"],
        "success_outcomes": [
            {
                "text": "app1 collects two m_tp_p, and watches p_l take down a m_mp_s in an astonishing pounce and the rest of {PRONOUN/app1/poss} older siblings bring down two m_mp_p. {PRONOUN/app1/subject/CAP}{VERB/app1/'re/'s} about to trot up to p_l to express admiration over the kill when p_l turns around and compliments app1's m_tp_p, making app1 grimace at what's got to be fake praise.",
                "exp": 30,
                "weight": 20,
                "prey": ["medium"],
                "relationships": [
                    {
                        "cats_to": ["patrol"],
                        "cats_from": ["patrol"],
                        "mutual": false,
                        "values": ["respect", "jealous"],
                        "amount": 5
                    }
                ]
            },
            {
                "text": "Watching s_c's displays of atheticism makes app1 feel small - surely {PRONOUN/app1/subject}'ll never be able to do that?",
                "exp": 30,
                "weight": 20,
                "stat_skill": ["CLIMBER,1", "HUNTER,1", "RUNNER,1", "SWIMMER,1"],
                "can_have_stat": ["adult"],
                "prey": ["medium"],
                "relationships": [
                    {
                        "cats_to": ["patrol"],
                        "cats_from": ["patrol"],
                        "mutual": false,
                        "values": ["respect", "jealous"],
                        "amount": 5
                    }
                ]
            }
        ],
        "fail_outcomes": [
            {
                "text": "app1 yawns {PRONOUN/app1/poss} way through the not overly successful hunting patrol.",
                "exp": 0,
                "weight": 20,
                "prey": ["very_small"]
            }
        ]
    },
    {
        "patrol_id": "mtn_hunt_random_leaffall_siblings2to5warrior1applocked2",
        "biome": ["mountainous"],
        "season": ["leaf-fall"],
        "types": ["hunting"],
        "tags": [],
        "patrol_art": "hunt_general_intro",
        "min_cats": 3,
        "max_cats": 6,
        "min_max_status": {
            "apprentice": [1, 6],
            "all apprentices": [1, 1],
            "normal adult": [1, 6]
        },
        "weight": 20,
        "intro_text": "app1 bounds out of camp, determined to show off to {PRONOUN/app1/poss} older siblings!",
        "decline_text": "And everyone is immediately recalled - the camp needs new nesting materials, not more prey.",
        "chance_of_success": 40,
        "relationship_constraint": ["siblings"],
        "success_outcomes": [
            {
                "text": "Taking down a m_mp_s all by {PRONOUN/app1/self}, app1 feels twice {PRONOUN/app1/poss} actual size showing it to {PRONOUN/app1/poss} older, fully named warrior siblings.",
                "exp": 30,
                "weight": 20,
                "prey": ["medium"],
                "relationships": [
                    {
                        "cats_to": ["patrol"],
                        "cats_from": ["patrol"],
                        "mutual": false,
                        "values": ["platonic", "respect"],
                        "amount": 5
                    }
                ]
            },
            {
                "text": "s_c, so physically strong and impressive, shows app1 exactly how to pull off one of {PRONOUN/s_c/poss} moves, and app1 trots back to camp with a m_mp_s to prove it!",
                "exp": 30,
                "weight": 20,
                "stat_skill": ["CLIMBER,1", "HUNTER,1", "RUNNER,1", "SWIMMER,1"],
                "can_have_stat": ["adult"],
                "prey": ["medium"],
                "relationships": [
                    {
                        "cats_to": ["patrol"],
                        "cats_from": ["patrol"],
                        "mutual": false,
                        "values": ["platonic", "respect"],
                        "amount": 5
                    }
                ]
            }
        ],
        "fail_outcomes": [
            {
                "text": "app1 knows {PRONOUN/app1/poss} patrol is still bringing back a little prey for the fresh-kill pile, but... it's so disappointing. {PRONOUN/app1/subject/CAP} really wanted to prove how much {PRONOUN/app1/subject}{VERB/app1/'ve/'s} grown to {PRONOUN/app1/poss} family.",
                "exp": 0,
                "weight": 20,
                "relationships": [
                    {
                        "cats_to": ["patrol"],
                        "cats_from": ["patrol"],
                        "mutual": false,
                        "values": ["platonic", "respect"],
                        "amount": -5
                    }
                ],
                "prey": ["very_small"]
            }
        ]
    },
    {
        "patrol_id": "mtn_hunt_random_leaffall_siblings2warriorslocked1",
        "biome": ["mountainous"],
        "season": ["leaf-fall"],
        "types": ["hunting"],
        "tags": [],
        "patrol_art": "hunt_general_intro",
        "min_cats": 2,
        "max_cats": 2,
        "min_max_status": {
            "all apprentices": [-1, -1]
        },
        "weight": 20,
        "intro_text": "The drifts of leaves accumulating on the mountain slopes foretell the drifts of snow that're incoming, but for now, today's weather is still good, and p_l is out on a hunting patrol with r_c.",
        "decline_text": "Actually, {PRONOUN/p_l/subject}'d rather try fishing for prey. {PRONOUN/p_l/subject/CAP} {VERB/p_l/wave/waves} {PRONOUN/p_l/poss} sibling off with a flick of {PRONOUN/p_l/poss} tail and {VERB/p_l/settle/settles} down at a mountain stream.",
        "chance_of_success": 40,
        "relationship_constraint": ["siblings"],
        "success_outcomes": [
            {
                "text": "A m_mp_s and two m_tp_p is nothing to sniff at, as a hunting success, but stars above, being alone with r_c makes p_l feel like a kitten again. And not in the cute way either; in the chewing on tails, whiny, petty, immature way. Ugh.",
                "exp": 20,
                "weight": 20,
                "prey": ["medium"],
                "relationships": [
                    {
                        "cats_to": ["patrol"],
                        "cats_from": ["patrol"],
                        "mutual": false,
                        "values": ["dislike"],
                        "amount": 5
                    }
                ]
            },
            {
                "text": "The hunting patrol is perfectly successful and it matters not a whit to either of the warriors, because p_l makes a joke that {PRONOUN/p_l/subject} {VERB/p_l/think/thinks} is funny but that's always gotten on r_c's nerves and suddenly they're both acting like apprentices again, snippy, immature, and irritable.",
                "exp": 20,
                "weight": 5,
                "prey": ["medium"],
                "relationships": [
                    {
                        "cats_to": ["patrol"],
                        "cats_from": ["patrol"],
                        "mutual": false,
                        "values": ["dislike"],
                        "amount": 5
                    }
                ]
            },
            {
                "text": "s_c nets them two healthy m_mp_p to take back to camp, but it only irritates {PRONOUN/s_c/poss} sibling. r_c never even got the chance to even try for a pounce - {VERB/r_c/are/is} {PRONOUN/r_c/subject} only there to carry around s_c's prey?",
                "exp": 20,
                "weight": 20,
                "stat_skill": ["CLIMBER,1", "HUNTER,1", "RUNNER,1", "SWIMMER,1"],
                "prey": ["medium"],
                "relationships": [
                    {
                        "cats_to": ["patrol"],
                        "cats_from": ["patrol"],
                        "mutual": false,
                        "values": ["dislike"],
                        "amount": 5
                    }
                ]
            }
        ],
        "fail_outcomes": [
            {
                "text": "It isn't a very successful hunt - they'll have to head out again for more soon.",
                "exp": 0,
                "weight": 20,
                "prey": ["very_small"]
            }
        ]
    },
    {
        "patrol_id": "mtn_hunt_random_leaffall_siblings2warriorslocked2",
        "biome": ["mountainous"],
        "season": ["leaf-fall"],
        "types": ["hunting"],
        "tags": [],
        "patrol_art": "hunt_general_intro",
        "min_cats": 2,
        "max_cats": 2,
        "min_max_status": {
            "all apprentices": [-1, -1]
        },
        "weight": 20,
        "intro_text": "Sometimes, it's just nice to hang out with {PRONOUN/r_c/poss} sibling. Especially on a crisp leaf-fall afternoon, with the sun striking the side of the mountain while they hunt.",
        "decline_text": "But sometimes, you get called back to camp instead. Ah well, another time!",
        "chance_of_success": 40,
        "relationship_constraint": ["siblings"],
        "success_outcomes": [
            {
                "text": "A scruffy m_mp_s, a bundle of m_tp_p, and a patrol spent retreading all their favorite in-jokes... It's a good day.",
                "exp": 20,
                "weight": 20,
                "prey": ["medium"],
                "relationships": [
                    {
                        "cats_to": ["patrol"],
                        "cats_from": ["patrol"],
                        "mutual": false,
                        "values": ["platonic", "comfort"],
                        "amount": 5
                    },
                    {
                        "cats_to": ["patrol"],
                        "cats_from": ["patrol"],
                        "mutual": false,
                        "values": ["dislike"],
                        "amount": -5
                    }
                ]
            },
            {
                "text": "There's just something nice about hanging out with another warrior who'll always be there for {PRONOUN/r_c/object}, regardless of their similarities and differences. And they also bring back a good-sized m_mp_s with some m_tp_p on the side for the fresh-kill pile.",
                "exp": 20,
                "weight": 5,
                "prey": ["medium"],
                "relationships": [
                    {
                        "cats_to": ["patrol"],
                        "cats_from": ["patrol"],
                        "mutual": false,
                        "values": ["platonic", "comfort"],
                        "amount": 5
                    },
                    {
                        "cats_to": ["patrol"],
                        "cats_from": ["patrol"],
                        "mutual": false,
                        "values": ["dislike"],
                        "amount": -5
                    }
                ]
            },
            {
                "text": "r_c is proud of s_c, watching s_c creep near soundless up and over an overhang to set up an ambush for prey.",
                "exp": 20,
                "weight": 20,
                "stat_skill": ["CLIMBER,1", "HUNTER,1"],
                "prey": ["medium"],
                "relationships": [
                    {
                        "cats_to": ["patrol"],
                        "cats_from": ["patrol"],
                        "mutual": false,
                        "values": ["platonic", "comfort"],
                        "amount": 5
                    },
                    {
                        "cats_to": ["patrol"],
                        "cats_from": ["patrol"],
                        "mutual": false,
                        "values": ["dislike"],
                        "amount": -5
                    }
                ]
            }
        ],
        "fail_outcomes": [
            {
                "text": "They don't manage anything like the number of catches they were both expecting to get - a bit disappointing, even if they're not entirely empty-pawed.",
                "exp": 0,
                "weight": 20,
                "prey": ["very_small"]
            }
        ]
    },
    {
        "patrol_id": "mtn_hunt_random_leaffall_siblings2warriorslocked3",
        "biome": ["mountainous"],
        "season": ["leaf-fall"],
        "types": ["hunting"],
        "tags": [],
        "patrol_art": "hunt_general_intro",
        "min_cats": 2,
        "max_cats": 2,
        "min_max_status": {
            "all apprentices": [-1, -1]
        },
        "weight": 20,
        "intro_text": "The leaf-fall rains are back, cold and bone-chilling, but r_c has been assigned a moderately tolerable hunting partner - {PRONOUN/r_c/poss} sibling!",
        "decline_text": "Cancel that - a border patrol needs backup.",
        "chance_of_success": 40,
        "relationship_constraint": ["siblings"],
        "success_outcomes": [
            {
                "text": "Watching r_c execute a fantastic leap to bring down a m_mp_s, p_l smiles. Does r_c remember the time {PRONOUN/r_c/subject} tried to do that as a kitten, and stood on {PRONOUN/r_c/poss} own tail? The siblings laugh about it as they move on to the next hunting ground.",
                "exp": 20,
                "weight": 20,
                "prey": ["medium"],
                "relationships": [
                    {
                        "cats_to": ["patrol"],
                        "cats_from": ["patrol"],
                        "mutual": false,
                        "values": ["platonic", "comfort"],
                        "amount": 5
                    }
                ]
            },
            {
                "text": "It's been a while since they've been on a patrol alone together, and after they catch a m_mp_s for the fresh-kill pile r_c spends a bit just chasing p_l around the rock formations, batting at each other in a moment of silliness.",
                "exp": 20,
                "weight": 5,
                "prey": ["medium"],
                "relationships": [
                    {
                        "cats_to": ["patrol"],
                        "cats_from": ["patrol"],
                        "mutual": false,
                        "values": ["platonic", "comfort"],
                        "amount": 5
                    }
                ]
            },
            {
                "text": "r_c jokes that {PRONOUN/r_c/subject} can't possibly be related to s_c - clearly s_c was born from mountain goats, not cats, with the way {PRONOUN/s_c/subject} keep {PRONOUN/s_c/poss} footing as {PRONOUN/s_c/subject} bound up the slopes.",
                "exp": 20,
                "weight": 20,
                "stat_skill": ["CLIMBER,1"],
                "prey": ["medium"],
                "relationships": [
                    {
                        "cats_to": ["patrol"],
                        "cats_from": ["patrol"],
                        "mutual": false,
                        "values": ["platonic", "comfort"],
                        "amount": 5
                    }
                ]
            }
        ],
        "fail_outcomes": [
            {
                "text": "Sometimes, the prey just doesn't run, and today is one of those times.",
                "exp": 0,
                "weight": 20,
                "prey": ["very_small"]
            },
            {
                "text": "r_c sees a squirrel {PRONOUN/r_c/subject}'d like for the fresh-kill pile, but the chase goes badly - {PRONOUN/r_c/subject} {VERB/r_c/throw/throws} out a front paw to stop {PRONOUN/r_c/poss} fall, claws scraping off rock, and it works, but it wrenches {PRONOUN/r_c/poss} foreleg out of socket. Fleas and ticks!",
                "exp": 0,
                "weight": 10,
                "injury": [
                    {
                        "cats": ["r_c"],
                        "injuries": ["dislocated joint"],
                        "scars": []
                    }
                ],
                "prey": ["very_small"]
            }
        ]
    },
    {
        "patrol_id": "mtn_hunt_random_leaffall_siblings2warriorslocked4",
        "biome": ["mountainous"],
        "season": ["leaf-fall"],
        "types": ["hunting"],
        "tags": [],
        "patrol_art": "hunt_general_intro",
        "min_cats": 2,
        "max_cats": 2,
        "min_max_status": {
            "all apprentices": [-1, -1]
        },
        "weight": 20,
        "intro_text": "The hunting patrol heads out early, before the clouds can make good on their dark-colored threat and drop snow or rain, or worse, sleet.",
        "decline_text": "They encounter a dawn patrol on their way back to camp and join up with them instead.",
        "chance_of_success": 40,
        "relationship_constraint": ["siblings"],
        "success_outcomes": [
            {
                "text": "p_l grabs a massive m_mp_s that {PRONOUN/p_l/subject} can barely carry, and r_c congratulates {PRONOUN/p_l/object}, secretly wondering if {PRONOUN/r_c/subject}'ll ever manage to surpass {PRONOUN/r_c/poss} sibling's achievements.",
                "exp": 20,
                "weight": 20,
                "prey": ["medium"],
                "relationships": [
                    {
                        "cats_to": ["p_l"],
                        "cats_from": ["patrol"],
                        "mutual": false,
                        "values": ["jealous"],
                        "amount": 10
                    }
                ]
            },
            {
                "text": "r_c always feels like {PRONOUN/r_c/subject}{VERB/r_c/'re/'s} padding in p_l's footsteps, especially today, watching {PRONOUN/p_l/object} haul back such a good catch of prey for the Clan, a contribution that more than makes up for r_c's meager offerings.",
                "exp": 20,
                "weight": 5,
                "prey": ["medium"],
                "relationships": [
                    {
                        "cats_to": ["p_l"],
                        "cats_from": ["patrol"],
                        "mutual": false,
                        "values": ["jealous"],
                        "amount": 10
                    }
                ]
            }
        ],
        "fail_outcomes": [
            {
                "text": "Sometimes, the prey just doesn't run, and today is one of those times.",
                "exp": 0,
                "weight": 20,
                "relationships": [
                    {
                        "cats_to": ["p_l"],
                        "cats_from": ["patrol"],
                        "mutual": false,
                        "values": ["jealous"],
                        "amount": -10
                    }
                ],
                "prey": ["very_small"]
            },
            {
                "text": "r_c comes down with a debilitating headache, making {PRONOUN/r_c/object} stagger, dizzy and weak, as {PRONOUN/r_c/subject}{VERB/r_c/'re/'s} helped back to camp.",
                "exp": 0,
                "weight": 10,
                "injury": [
                    {
                        "cats": ["r_c"],
                        "injuries": ["severe headache"],
                        "scars": []
                    }
                ],
                "relationships": [
                    {
                        "cats_to": ["p_l"],
                        "cats_from": ["patrol"],
                        "mutual": false,
                        "values": ["jealous"],
                        "amount": -10
                    }
                ],
                "prey": ["very_small"]
            }
        ]
    },
    {
        "patrol_id": "mtn_hunt_random_leaffall_siblings2warriorslocked5",
        "biome": ["mountainous"],
        "season": ["leaf-fall"],
        "types": ["hunting"],
        "tags": [],
        "patrol_art": "hunt_general_intro",
        "min_cats": 2,
        "max_cats": 2,
        "min_max_status": {
            "all apprentices": [-1, -1]
        },
        "weight": 20,
        "intro_text": "The siblings head out to one of the further hunting grounds in the mountains, where insects raise their wings in the last mating flight of their brief lives, attracting insectivores to feast that in turn could be prey for the cats.",
        "decline_text": "They decide to bask for a bit instead of making the long walk.",
        "chance_of_success": 40,
        "relationship_constraint": ["siblings"],
        "success_outcomes": [
            {
                "text": "Together, they collect an old m_mp_s and two m_mp_p. It should be a great patrol, returning with so much prey - but r_c is acting obnoxious and {PRONOUN/r_c/poss} sibling has little time or patience for it.",
                "exp": 20,
                "weight": 20,
                "prey": ["medium"],
                "relationships": [
                    {
                        "cats_to": ["r_c"],
                        "cats_from": ["patrol"],
                        "mutual": false,
                        "values": ["dislike"],
                        "amount": 10
                    }
                ]
            },
            {
                "text": "r_c makes a dumb comment that accidentally cuts deep. {PRONOUN/r_c/poss/CAP} sibling works with {PRONOUN/r_c/object} long enough to bring back a good haul of prey - but no longer.",
                "exp": 20,
                "weight": 5,
                "prey": ["medium"],
                "relationships": [
                    {
                        "cats_to": ["r_c"],
                        "cats_from": ["patrol"],
                        "mutual": false,
                        "values": ["dislike"],
                        "amount": 10
                    }
                ]
            }
        ],
        "fail_outcomes": [
            {
                "text": "Today is just not their day.",
                "exp": 0,
                "weight": 20,
                "prey": ["very_small"]
            },
            {
                "text": "The patrol tries to hunt, but r_c keeps stopping to duck behind bushes, until it's obvious that something is actually wrong. Eww.",
                "exp": 0,
                "weight": 10,
                "injury": [
                    {
                        "cats": ["r_c"],
                        "injuries": ["diarrhea"],
                        "scars": []
                    }
                ],
                "prey": ["very_small"]
            }
        ]
    },
    {
        "patrol_id": "mtn_hunt_random_leaffall_siblings3to6warriorslocked1",
        "biome": ["mountainous"],
        "season": ["leaf-fall"],
        "types": ["hunting"],
        "tags": [],
        "patrol_art": "hunt_general_intro",
        "min_cats": 3,
        "max_cats": 6,
        "min_max_status": {
            "all apprentices": [-1, -1]
        },
        "weight": 20,
        "intro_text": "The drifts of leaves accumulating on the mountain slopes foretell the drifts of snow that're incoming, but for now, today's weather is still good, and p_l is out on a hunting patrol with {PRONOUN/p_l/poss} siblings.",
        "decline_text": "Actually, {PRONOUN/p_l/subject}'d rather try fishing for prey. {PRONOUN/p_l/subject/CAP} {VERB/p_l/wave/waves} {PRONOUN/p_l/poss} siblings off with a flick of {PRONOUN/p_l/poss} tail and {VERB/p_l/settle/settles} down at a mountain stream.",
        "chance_of_success": 40,
        "relationship_constraint": ["siblings"],
        "success_outcomes": [
            {
                "text": "A m_mp_s, three m_tp_p, and a couple m_mp_p are nothing to sniff at, as a hunting success, but stars above, being alone with {PRONOUN/p_l/poss} siblings makes p_l feel like a kitten again. And not in the cute way either; in the chewing on tails, whiny, petty, immature way. Ugh.",
                "exp": 20,
                "weight": 20,
                "prey": ["medium"],
                "relationships": [
                    {
                        "cats_to": ["patrol"],
                        "cats_from": ["patrol"],
                        "mutual": false,
                        "values": ["dislike"],
                        "amount": 5
                    }
                ]
            },
            {
                "text": "The hunting patrol is perfectly successful and it matters not a whit to any of the warriors, because p_l makes a joke that {PRONOUN/p_l/subject} {VERB/p_l/think/thinks} is funny but that's always gotten on r_c's nerves and suddenly everyone's acting like apprentices again, snippy, immature, and irritable.",
                "exp": 20,
                "weight": 5,
                "prey": ["medium"],
                "relationships": [
                    {
                        "cats_to": ["patrol"],
                        "cats_from": ["patrol"],
                        "mutual": false,
                        "values": ["dislike"],
                        "amount": 5
                    }
                ]
            },
            {
                "text": "s_c nets them four healthy m_mp_p to take back to camp, but it only irritates {PRONOUN/s_c/poss} siblings. r_c never even got the chance to even try for a pounce - {VERB/r_c/are/is} {PRONOUN/r_c/subject} only there to carry around s_c's prey?",
                "exp": 20,
                "weight": 20,
                "stat_skill": ["CLIMBER,1", "HUNTER,1", "RUNNER,1", "SWIMMER,1"],
                "prey": ["medium"],
                "relationships": [
                    {
                        "cats_to": ["patrol"],
                        "cats_from": ["patrol"],
                        "mutual": false,
                        "values": ["dislike"],
                        "amount": 5
                    }
                ]
            }
        ],
        "fail_outcomes": [
            {
                "text": "It isn't a very successful hunt - they'll have to head out again for more soon.",
                "exp": 0,
                "weight": 20,
                "prey": ["very_small"]
            }
        ]
    },
    {
        "patrol_id": "mtn_hunt_random_leaffall_siblings3to6warriorslocked2",
        "biome": ["mountainous"],
        "season": ["leaf-fall"],
        "types": ["hunting"],
        "tags": [],
        "patrol_art": "hunt_general_intro",
        "min_cats": 3,
        "max_cats": 6,
        "min_max_status": {
            "all apprentices": [-1, -1]
        },
        "weight": 20,
        "intro_text": "Sometimes, it's just nice to hang out with {PRONOUN/r_c/poss} siblings. Especially on a crisp leaf-fall afternoon, with the sun striking the side of the mountain while they hunt.",
        "decline_text": "But sometimes, you get called back to camp instead. Ah well, another time!",
        "chance_of_success": 40,
        "relationship_constraint": ["siblings"],
        "success_outcomes": [
            {
                "text": "A scruffy m_mp_s, a bundle of m_tp_p, and a patrol spent retreading all their favorite in-jokes... It's a good day.",
                "exp": 20,
                "weight": 20,
                "prey": ["medium"],
                "relationships": [
                    {
                        "cats_to": ["patrol"],
                        "cats_from": ["patrol"],
                        "mutual": false,
                        "values": ["platonic", "comfort"],
                        "amount": 5
                    },
                    {
                        "cats_to": ["patrol"],
                        "cats_from": ["patrol"],
                        "mutual": false,
                        "values": ["dislike"],
                        "amount": -5
                    }
                ]
            },
            {
                "text": "There's just something nice about hanging out with other warriors who'll always be there for {PRONOUN/r_c/object}, regardless of their similarities and differences. And they also bring back a good-sized m_mp_s with some m_tp_p on the side for the fresh-kill pile.",
                "exp": 20,
                "weight": 5,
                "prey": ["medium"],
                "relationships": [
                    {
                        "cats_to": ["patrol"],
                        "cats_from": ["patrol"],
                        "mutual": false,
                        "values": ["platonic", "comfort"],
                        "amount": 5
                    },
                    {
                        "cats_to": ["patrol"],
                        "cats_from": ["patrol"],
                        "mutual": false,
                        "values": ["dislike"],
                        "amount": -5
                    }
                ]
            },
            {
                "text": "The siblings are proud of s_c, watching s_c creep near soundless up and over an overhang to set up an ambush for prey.",
                "exp": 20,
                "weight": 20,
                "stat_skill": ["CLIMBER,1", "HUNTER,1"],
                "prey": ["medium"],
                "relationships": [
                    {
                        "cats_to": ["patrol"],
                        "cats_from": ["patrol"],
                        "mutual": false,
                        "values": ["platonic", "comfort"],
                        "amount": 5
                    },
                    {
                        "cats_to": ["patrol"],
                        "cats_from": ["patrol"],
                        "mutual": false,
                        "values": ["dislike"],
                        "amount": -5
                    }
                ]
            }
        ],
        "fail_outcomes": [
            {
                "text": "They don't manage anything like the number of catches they were all expecting to get - a bit disappointing, even if they're not entirely empty-pawed.",
                "exp": 0,
                "weight": 20,
                "prey": ["very_small"]
            }
        ]
    },
    {
        "patrol_id": "mtn_hunt_random_leaffall_siblings3to6warriorslocked3",
        "biome": ["mountainous"],
        "season": ["leaf-fall"],
        "types": ["hunting"],
        "tags": [],
        "patrol_art": "hunt_general_intro",
        "min_cats": 3,
        "max_cats": 6,
        "min_max_status": {
            "all apprentices": [-1, -1]
        },
        "weight": 20,
        "intro_text": "The leaf-fall rains are back, cold and bone-chilling, but r_c has been assigned a moderately tolerable hunting patrol - {PRONOUN/r_c/poss} siblings!",
        "decline_text": "Cancel that - a border patrol needs backup.",
        "chance_of_success": 40,
        "relationship_constraint": ["siblings"],
        "success_outcomes": [
            {
                "text": "Watching r_c execute a fantastic leap to bring down a m_mp_s, p_l smiles. Does r_c remember the time {PRONOUN/r_c/subject} tried to do that as a kitten, and stood on {PRONOUN/r_c/poss} own tail? The siblings laugh about it together as they move on to the next hunting ground.",
                "exp": 20,
                "weight": 20,
                "prey": ["medium"],
                "relationships": [
                    {
                        "cats_to": ["patrol"],
                        "cats_from": ["patrol"],
                        "mutual": false,
                        "values": ["platonic", "comfort"],
                        "amount": 5
                    }
                ]
            },
            {
                "text": "It's been a while since they've been on a patrol alone together, and after they catch a couple m_tp_p and a m_mp_s for the fresh-kill pile, r_c spends a bit just chasing {PRONOUN/r_c/poss} siblings around the rock formations, batting at each other in a moment of silliness.",
                "exp": 20,
                "weight": 5,
                "prey": ["medium"],
                "relationships": [
                    {
                        "cats_to": ["patrol"],
                        "cats_from": ["patrol"],
                        "mutual": false,
                        "values": ["platonic", "comfort"],
                        "amount": 5
                    }
                ]
            },
            {
                "text": "r_c jokes that {PRONOUN/r_c/subject} can't possibly be related to s_c - clearly s_c was born from mountain goats, not cats, with the way {PRONOUN/s_c/subject} keep {PRONOUN/s_c/poss} footing as {PRONOUN/s_c/subject} bound up the slopes.",
                "exp": 20,
                "weight": 20,
                "stat_skill": ["CLIMBER,1"],
                "prey": ["medium"],
                "relationships": [
                    {
                        "cats_to": ["patrol"],
                        "cats_from": ["patrol"],
                        "mutual": false,
                        "values": ["platonic", "comfort"],
                        "amount": 5
                    }
                ]
            }
        ],
        "fail_outcomes": [
            {
                "text": "Sometimes, the prey just doesn't run, and today is one of those times.",
                "exp": 0,
                "weight": 20,
                "prey": ["very_small"]
            },
            {
                "text": "r_c sees a squirrel {PRONOUN/r_c/subject}'d like for the fresh-kill pile, but the chase goes badly - {PRONOUN/r_c/subject} {VERB/r_c/throw/throws} out a front paw to stop {PRONOUN/r_c/poss} fall, claws scraping off rock, and it works, but it wrenches {PRONOUN/r_c/poss} foreleg out of socket. Fleas and ticks!",
                "exp": 0,
                "weight": 10,
                "injury": [
                    {
                        "cats": ["r_c"],
                        "injuries": ["dislocated joint"],
                        "scars": []
                    }
                ],
                "prey": ["very_small"]
            }
        ]
    },
    {
        "patrol_id": "mtn_hunt_random_leaffall_siblings3to6warriorslocked4",
        "biome": ["mountainous"],
        "season": ["leaf-fall"],
        "types": ["hunting"],
        "tags": [],
        "patrol_art": "hunt_general_intro",
        "min_cats": 3,
        "max_cats": 6,
        "min_max_status": {
            "all apprentices": [-1, -1]
        },
        "weight": 20,
        "intro_text": "The hunting patrol heads out early, before the clouds can make good on their dark-colored threat and drop snow or rain, or worse, sleet.",
        "decline_text": "They encounter a dawn patrol on their way back to camp and join up with them instead.",
        "chance_of_success": 40,
        "relationship_constraint": ["siblings"],
        "success_outcomes": [
            {
                "text": "p_l grabs a massive m_mp_s that {PRONOUN/p_l/subject} can barely carry, and r_c congratulates {PRONOUN/p_l/object}, secretly wondering if {PRONOUN/r_c/subject}'ll ever manage to surpass {PRONOUN/r_c/poss} sibling's achievements.",
                "exp": 20,
                "weight": 20,
                "prey": ["medium"],
                "relationships": [
                    {
                        "cats_to": ["p_l"],
                        "cats_from": ["patrol"],
                        "mutual": false,
                        "values": ["jealous"],
                        "amount": 10
                    }
                ]
            },
            {
                "text": "r_c always feels like {PRONOUN/r_c/subject}{VERB/r_c/'re/'s} padding in p_l's footsteps, especially today, watching {PRONOUN/p_l/object} haul back such a good catch of prey for the Clan, a contribution that more than makes up for r_c's meager offerings.",
                "exp": 20,
                "weight": 5,
                "prey": ["medium"],
                "relationships": [
                    {
                        "cats_to": ["p_l"],
                        "cats_from": ["patrol"],
                        "mutual": false,
                        "values": ["jealous"],
                        "amount": 10
                    }
                ]
            }
        ],
        "fail_outcomes": [
            {
                "text": "Sometimes, the prey just doesn't run, and today is one of those times.",
                "exp": 0,
                "weight": 20,
                "relationships": [
                    {
                        "cats_to": ["p_l"],
                        "cats_from": ["patrol"],
                        "mutual": false,
                        "values": ["jealous"],
                        "amount": -10
                    }
                ],
                "prey": ["very_small"]
            },
            {
                "text": "r_c comes down with a debilitating headache, making {PRONOUN/r_c/object} stagger, dizzy and weak, as {PRONOUN/r_c/subject}{VERB/r_c/'re/'s} helped back to camp.",
                "exp": 0,
                "weight": 10,
                "injury": [
                    {
                        "cats": ["r_c"],
                        "injuries": ["severe headache"],
                        "scars": []
                    }
                ],
                "relationships": [
                    {
                        "cats_to": ["p_l"],
                        "cats_from": ["patrol"],
                        "mutual": false,
                        "values": ["jealous"],
                        "amount": -10
                    }
                ],
                "prey": ["very_small"]
            }
        ]
    },
    {
        "patrol_id": "mtn_hunt_random_leaffall_siblings3to6warriorslocked5",
        "biome": ["mountainous"],
        "season": ["leaf-fall"],
        "types": ["hunting"],
        "tags": [],
        "patrol_art": "hunt_general_intro",
        "min_cats": 3,
        "max_cats": 6,
        "min_max_status": {
            "all apprentices": [-1, -1]
        },
        "weight": 20,
        "intro_text": "The siblings head out to one of the further hunting grounds in the mountains, where insects raise their wings in the last mating flight of their brief lives, attracting insectivores to feast that in turn could be prey for the cats.",
        "decline_text": "They decide to bask for a bit instead of making the long walk.",
        "chance_of_success": 40,
        "relationship_constraint": ["siblings"],
        "success_outcomes": [
            {
                "text": "Together, they collect an old m_mp_s and two m_mp_p. It should be a great patrol, returning with so much prey - but r_c is acting obnoxious and {PRONOUN/r_c/poss} siblings have little time or patience for it.",
                "exp": 20,
                "weight": 20,
                "prey": ["medium"],
                "relationships": [
                    {
                        "cats_to": ["r_c"],
                        "cats_from": ["patrol"],
                        "mutual": false,
                        "values": ["dislike"],
                        "amount": 10
                    }
                ]
            },
            {
                "text": "r_c makes a dumb comment that accidentally cuts deep. {PRONOUN/r_c/poss/CAP} siblings work with {PRONOUN/r_c/object} long enough to bring back a good haul of prey - but no longer.",
                "exp": 20,
                "weight": 5,
                "prey": ["medium"],
                "relationships": [
                    {
                        "cats_to": ["r_c"],
                        "cats_from": ["patrol"],
                        "mutual": false,
                        "values": ["dislike"],
                        "amount": 10
                    }
                ]
            }
        ],
        "fail_outcomes": [
            {
                "text": "Today is just not their day.",
                "exp": 0,
                "weight": 20,
                "prey": ["very_small"]
            },
            {
                "text": "The patrol tries to hunt, but r_c keeps stopping to duck behind bushes, until it's obvious that something is actually wrong. Eww.",
                "exp": 0,
                "weight": 10,
                "injury": [
                    {
                        "cats": ["r_c"],
                        "injuries": ["diarrhea"],
                        "scars": []
                    }
                ],
                "prey": ["very_small"]
            }
        ]
    },
    {
    	"patrol_id": "mtn_hunt_pipistrellebats1",
    	"biome": ["mountainous"],
    	"season": ["leaf-fall"],
    	"types": ["hunting"],
    	"tags": ["halloween", "romance"],
    	"patrol_art": "pipbats_INTRO",
    	"min_cats": 3,
    	"max_cats": 6,
    	"min_max_status": {},
    	"weight": 20,
    	"intro_text": "As the wind scatters the orange leaf-pelts of the trees, pipistrelle bats arrive en masse to court, males belting out their high-pitched songs of love.",
    	"decline_text": "How very... squeaky.",
    	"chance_of_success": 50,
    	"success_outcomes": [
        	{
            	"text": "Distracted by love and the competition of performances to win it, the males make easy hunting for their delighted audience of c_n cats.",
            	"exp": 25,
            	"weight": 20,
            	"prey": ["medium"]
        	},
        	{
            	"text": "p_l watches r_c leap with the thrill of the hunt, quite literally snatching victory from thin air. {PRONOUN/p_l/subject/CAP}'d feel sorry for the lover bats - but r_c is just showing who the best potential mates are. Showing the pipistrelles, of course. No one else.",
            	"exp": 20,
            	"weight": 20,
            	"relationships": [
                	{
                    	"cats_to": ["r_c"],
                    	"cats_from": ["p_l"],
                    	"mutual": false,
                    	"values": ["romantic", "respect"],
                    	"amount": 10
                	}
            	],
            	"prey": ["medium"]
        	}
    	],
    	"fail_outcomes": [
        	{
            	"text": "How is anyone supposed to hunt with all this ringing in their ears?!",
            	"exp": 0,
            	"weight": 20
        	}
    	]
	}
]<|MERGE_RESOLUTION|>--- conflicted
+++ resolved
@@ -81,7 +81,7 @@
         ],
         "fail_outcomes": [
             {
-                "text": "The patrol dives into the water, keen to make a play to steal the fish, but even though its talons are occupied keeping grip on its prey, the eagle's huge wings pack a buffeting punch, and they're driven back, giving up on the idea of scavenging.",
+                "text": "The patrol dives into the water, keen to make a play to steal the fish, but even though its talons are occupied keeping grip on its prey, the eagle's huge wings pack a buffeting punch and they're driven back, giving up on the idea of scavenging.",
                 "exp": 0,
                 "weight": 20,
                 "relationships": [
@@ -179,7 +179,7 @@
         ],
         "fail_outcomes": [
             {
-                "text": "The patrol dives into the water, keen to make a play to steal the fish, but even though its talons are occupied keeping grip on its prey, the eagle's huge wings pack a buffeting punch, and they are driven back, giving up on the idea of scavenging.",
+                "text": "The patrol dives into the water, keen to make a play to steal the fish, but even though its talons are occupied keeping grip on its prey, the eagle's huge wings pack a buffeting punch and they are driven back, giving up on the idea of scavenging.",
                 "exp": 0,
                 "weight": 20,
                 "relationships": [
@@ -277,7 +277,7 @@
         ],
         "fail_outcomes": [
             {
-                "text": "The patrol dives into the water, keen to make a play to steal the fish, but even though its talons are occupied keeping grip on its prey, the eagle's huge wings pack a buffeting punch, and they are driven back, giving up on the idea of scavenging.",
+                "text": "The patrol dives into the water, keen to make a play to steal the fish, but even though its talons are occupied keeping grip on its prey, the eagle's huge wings pack a buffeting punch and they are driven back, giving up on the idea of scavenging.",
                 "exp": 0,
                 "weight": 20,
                 "relationships": [
@@ -306,7 +306,7 @@
                 ]
             },
             {
-                "text": "The patrol decides to fight the eagle in the water for possession of the prey, but while its talons are occupied holding on to its prey, its beak is not, and it takes a nasty chunk out of r_c before the cats retreat.",
+                "text": "The patrol decides to fight the eagle in the water for possession of the prey, but while it's talons are occupied holding on to its prey, its beak is not, and it takes a nasty chunk out of r_c before the cats retreat.",
                 "exp": 0,
                 "weight": 10,
                 "injury": [
@@ -365,7 +365,7 @@
             "normal adult": [1, 6]
         },
         "weight": 20,
-        "intro_text": "The hunting patrol spots an eagle on the wing over a large bend in the river and watches as it swoops to dig its talons through the spine of an impressively big fish. But then it doesn't take its catch into the air. Perhaps it's too heavy?",
+        "intro_text": "The hunting patrol spots an eagle on the wing over a large bend in the river, and watches as it swoops to dig its talons through the spine of an impressively big fish. But then it doesn't take its catch into the air. Perhaps it's too heavy?",
         "decline_text": "They move on, ignoring the eagle to focus on their own hunt.",
         "chance_of_success": 30,
         "success_outcomes": [
@@ -434,7 +434,7 @@
         ],
         "fail_outcomes": [
             {
-                "text": "The patrol dives into the water, keen to make a play to steal the fish, but even though its talons are occupied keeping grip on its prey, the eagle's huge wings pack a buffeting punch, and they're driven back, giving up on the idea of scavenging.",
+                "text": "The patrol dives into the water, keen to make a play to steal the fish, but even though its talons are occupied keeping grip on its prey, the eagle's huge wings pack a buffeting punch and they're driven back, giving up on the idea of scavenging.",
                 "exp": 0,
                 "weight": 20,
                 "relationships": [
@@ -727,11 +727,7 @@
         "chance_of_success": 40,
         "success_outcomes": [
             {
-<<<<<<< HEAD
-                "text": "The cats are smaller, but they outnumber the fox, if only by a little, and it's a prize they're willing to fight for. With a prayer to StarClan they throw themselves into battle, and the fox, already half full and unwilling to lose blood over it, is driven off from the kill.",
-=======
                 "text": "The patrol's cats are smaller, but they outnumber the fox, if only by a little, and it's a prize they're willing to fight for. With a prayer to StarClan they throw themselves into battle, and the fox, already half full and unwilling to lose blood over it, is driven off from the kill.",
->>>>>>> a8ce99de
                 "exp": 20,
                 "weight": 20,
                 "prey": ["large"],
@@ -826,11 +822,7 @@
                 "prey": ["very_small"]
             },
             {
-<<<<<<< HEAD
-                "text": "s_c means well, but {PRONOUN/s_c/subject} {VERB/s_c/are/is} overconfident in {PRONOUN/s_c/poss} attack and the fox manages to sink its teeth into {PRONOUN/s_c/object}. The patrol is forced to retreat, forming a defensive ring around the wounded s_c.",
-=======
                 "text": "s_c means well, but {PRONOUN/s_c/subject} {VERB/s_c/are/is} overconfident in {PRONOUN/s_c/poss} attack, and the fox manages to sink its teeth into {PRONOUN/s_c/object}. The patrol is forced to retreat, forming a defensive ring around the wounded s_c.",
->>>>>>> a8ce99de
                 "exp": 0,
                 "weight": 10,
                 "stat_trait": ["troublesome", "vengeful", "bloodthirsty", "bold"],
@@ -966,11 +958,7 @@
                 "prey": ["very_small"]
             },
             {
-<<<<<<< HEAD
-                "text": "s_c means well, but {PRONOUN/s_c/subject} {VERB/s_c/are/is} overconfident in {PRONOUN/s_c/poss} attack and the fox manages to sink its teeth into {PRONOUN/s_c/object}. The patrol is forced to retreat, forming a defensive ring around the wounded s_c.",
-=======
                 "text": "s_c means well, but {PRONOUN/s_c/subject} {VERB/s_c/are/is} overconfident in {PRONOUN/s_c/poss} attack, and the fox manages to sink its teeth into {PRONOUN/s_c/object}. The patrol is forced to retreat, forming a defensive ring around the wounded s_c.",
->>>>>>> a8ce99de
                 "exp": 0,
                 "weight": 10,
                 "stat_trait": ["troublesome", "vengeful", "bloodthirsty", "bold"],
@@ -1128,11 +1116,7 @@
                 ]
             },
             {
-<<<<<<< HEAD
-                "text": "s_c is overconfident in {PRONOUN/s_c/subject} {VERB/s_c/are/is} overconfident in {PRONOUN/s_c/poss} attack and the fox manages to sink its teeth into {PRONOUN/s_c/object}. {PRONOUN/s_c/subject/CAP} {VERB/s_c/retreat/retreats}, bleeding and in pain, and the fox settles back down to its meal.",
-=======
                 "text": "s_c is overconfident in {PRONOUN/s_c/subject} {VERB/s_c/are/is} overconfident in {PRONOUN/s_c/poss} attack, and the fox manages to sink its teeth into {PRONOUN/s_c/object}. {PRONOUN/s_c/subject/CAP} {VERB/s_c/retreat/retreats}, bleeding and in pain, and the fox settles back down to its meal.",
->>>>>>> a8ce99de
                 "exp": 0,
                 "weight": 10,
                 "stat_trait": ["troublesome", "vengeful", "bloodthirsty", "bold"],
