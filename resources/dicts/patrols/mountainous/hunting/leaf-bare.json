--- conflicted
+++ resolved
@@ -1183,11 +1183,7 @@
                 ]
             },
             {
-<<<<<<< HEAD
-                "text": "s_c uses every trick in {PRONOUN/s_c/poss} fighting skillset to attack the fox with no one to watch {PRONOUN/s_c/poss} flank, until the perfect opportunity opens up and {PRONOUN/s_c/subject} {VERB/s_c/pounce/pounces} onto the fox's back, digging in {PRONOUN/s_c/poss} claws. It's a wild ride through the forest until the fox bucks {PRONOUN/s_c/object} off, but it wins {PRONOUN/s_c/object} the kid carcass.",
-=======
-                "text": "s_c uses every trick in {PRONOUN/s_c/poss} talented fighting skillset to attack the fox with no one to watch {PRONOUN/s_c/poss} flank, biding {PRONOUN/s_c/poss} time until the perfect opportunity opens up and {PRONOUN/s_c/subject} {VERB/s_c/pounce/pounces} onto the fox's back, digging in {PRONOUN/s_c/poss} claws. It's a wild ride through the forest until the fox bucks {PRONOUN/s_c/object} off, but it wins {PRONOUN/s_c/object} the kid carcass.",
->>>>>>> 9d483999
+                "text": "s_c uses every trick in {PRONOUN/s_c/poss} fighting skillset to attack the fox with no one to watch {PRONOUN/s_c/poss} flank, biding {PRONOUN/s_c/poss} time until the perfect opportunity opens up and {PRONOUN/s_c/subject} {VERB/s_c/pounce/pounces} onto the fox's back, digging in {PRONOUN/s_c/poss} claws. It's a wild ride through the forest until the fox bucks {PRONOUN/s_c/object} off, but it wins {PRONOUN/s_c/object} the kid carcass.",
                 "exp": 30,
                 "weight": 20,
                 "stat_skill": ["FIGHTER,2"],
@@ -3313,13 +3309,8 @@
             "normal adult": [1, 6]
         },
         "weight": 20,
-<<<<<<< HEAD
         "intro_text": "app1 suppresses a yawn, trying not to make a weird expression in front of p_l as {PRONOUN/app1/subject} {VERB/app1/do/does}. p_l suggested this as sibling bonding time, but did they <i>really</i> have to get up at dawn? Leaf-bare is already too cold, no one needs to make it worse with dawn patrols.",
-        "decline_text": "Actually, {PRONOUN/app1/subject}'d really rather be back in their nest.",
-=======
-        "intro_text": "app1 suppresses a yawn, trying not to make a weird expression in front of p_l as {PRONOUN/app1/subject} do. p_l suggested this as sibling bonding time, but did they <i>really</i> have to get up at dawn? Leaf-bare is already too cold, no one needs to make it worse with dawn patrols.",
         "decline_text": "Actually, {PRONOUN/app1/subject}'d really rather be back in {PRONOUN/app1/poss} nest.",
->>>>>>> 9d483999
         "chance_of_success": 30,
         "relationship_constraint": ["siblings"],
         "success_outcomes": [
@@ -3386,11 +3377,7 @@
         "relationship_constraint": ["siblings"],
         "success_outcomes": [
             {
-<<<<<<< HEAD
                 "text": "Giving in and accepting that {PRONOUN/app1/subject}{VERB/app1/'re/'s} just going to look stupid in front of {PRONOUN/app1/poss} cool older sibling, app1 tells p_l about the trouble {PRONOUN/app1/subject}{VERB/app1/'ve/'s} been having with {PRONOUN/app1/poss} pounce. It's such a simple thing - {PRONOUN/app1/subject} should have it by now! But p_l is actually super helpful and reassuring about it - it's nice.",
-=======
-                "text": "Giving in and accepting that {PRONOUN/app1/subject}{VERB/app1/'re/'s} just going to look stupid in front of {PRONOUN/app1/poss} cool older sibling, app1 tells p_l about the trouble {PRONOUN/app1/subject}{VERB/app1/'ve/'s} been having with {PRONOUN/app1/poss} pounce. It's such a simple thing - {PRONOUN/app1/subject} should have it by now! But p_l is actually very helpful and reassuring about it, and app1 feels better..",
->>>>>>> 9d483999
                 "exp": 20,
                 "weight": 20,
                 "prey": ["small"],
@@ -3526,13 +3513,8 @@
             "normal adult": [1, 6]
         },
         "weight": 20,
-<<<<<<< HEAD
         "intro_text": "app1 suppresses a yawn, trying not to make a weird expression in front of p_l as {PRONOUN/app1/subject} {VERB/app1/do/does}. p_l suggested this as sibling bonding time, but did they <i>really</i> have to get up at dawn? Leaf-bare is already too cold, no one needs to make it worse with dawn patrols.",
-        "decline_text": "Actually, {PRONOUN/app1/subject}'d really rather be back in their nest.",
-=======
-        "intro_text": "app1 suppresses a yawn, trying not to make a weird expression in front of p_l as {PRONOUN/app1/subject} do. p_l suggested this as sibling bonding time, but did they <i>really</i> have to get up at dawn? Leaf-bare is already too cold, no one needs to make it worse with dawn patrols.",
         "decline_text": "Actually, {PRONOUN/app1/subject}'d really rather be back in {PRONOUN/app1/poss} nest.",
->>>>>>> 9d483999
         "chance_of_success": 30,
         "relationship_constraint": ["siblings"],
         "success_outcomes": [
@@ -3668,11 +3650,7 @@
         "relationship_constraint": ["siblings"],
         "success_outcomes": [
             {
-<<<<<<< HEAD
                 "text": "Three m_tp_p are nothing to sniff at in leaf-bare as a hunting success, but stars above, being alone with r_c makes p_l feel like a kitten again. And not in the cute way either; in the chewing on tails, whiny, petty, immature way. Ugh.",
-=======
-                "text": "Three m_tp_p are nothing to sniff at in leaf-bare as a hunting success, but stars above, being alone with r_c makes p_l feel like a kitten again. And not in the cute way either, in the chewing on tails, whiny, petty, immature way. Ugh.",
->>>>>>> 9d483999
                 "exp": 20,
                 "weight": 20,
                 "prey": ["small"],
@@ -3759,11 +3737,7 @@
         "relationship_constraint": ["siblings"],
         "success_outcomes": [
             {
-<<<<<<< HEAD
                 "text": "A scruffy m_tp_s, a bundle of m_tp_p, and a patrol spent retreading all their favorite in-jokes... It's a good day.",
-=======
-                "text": "A scruffy m_tp_s, a bundle of m_tp_p, and a patrol spent retreading all their favorite in-jokes - it's a good day.",
->>>>>>> 9d483999
                 "exp": 20,
                 "weight": 20,
                 "prey": ["small"],
@@ -3978,11 +3952,7 @@
                 ]
             },
             {
-<<<<<<< HEAD
                 "text": "r_c always feels like {PRONOUN/r_c/subject}{VERB/r_c/'re/'s} padding in p_l's footsteps, especially today, watching {PRONOUN/p_l/object} haul back a good catch of prey for the Clan, a contribution that just about makes up for r_c's meager offerings.",
-=======
-                "text": "r_c always feels like {PRONOUN/r_c/subject}{VERB/r_c/'re/'s} padding in p_l's footsteps, especially today, watching {PRONOUN/p_l/object} {VERB/p_l/haul/hauls} back a good catch of prey for the Clan, a contribution that just about makes up for r_c's meager offerings.",
->>>>>>> 9d483999
                 "exp": 20,
                 "weight": 5,
                 "prey": ["small"],
@@ -4127,11 +4097,7 @@
         "relationship_constraint": ["siblings"],
         "success_outcomes": [
             {
-<<<<<<< HEAD
                 "text": "A m_mp_s and three m_tp_p is nothing to sniff at in leaf-bare as a hunting success, but stars above, being alone with {PRONOUN/p_l/poss} siblings makes p_l feel like a kitten again. And not in the cute way either; in the chewing on tails, whiny, petty, immature way. Ugh.",
-=======
-                "text": "A m_mp_s and three m_tp_p is nothing to sniff at in leaf-bare as a hunting success, but stars above, being alone with {PRONOUN/p_l/poss} siblings makes p_l feel like a kitten again. And not in the cute way either, in the chewing on tails, whiny, petty, immature way. Ugh.",
->>>>>>> 9d483999
                 "exp": 20,
                 "weight": 20,
                 "prey": ["small"],
@@ -4218,11 +4184,7 @@
         "relationship_constraint": ["siblings"],
         "success_outcomes": [
             {
-<<<<<<< HEAD
                 "text": "A scruffy m_tp_s, a bundle of m_tp_p, and a patrol spent retreading all their favorite in-jokes... It's a good day.",
-=======
-                "text": "A scruffy m_tp_s, a bundle of m_tp_p, and a patrol spent retreading all their favorite in-jokes - it's a good day.",
->>>>>>> 9d483999
                 "exp": 20,
                 "weight": 20,
                 "prey": ["small"],
@@ -4350,11 +4312,7 @@
                 ]
             },
             {
-<<<<<<< HEAD
                 "text": "It's been a while since they've been on a patrol alone together, and after they catch two m_mp_p and a m_tp_s for the fresh-kill pile, r_c spends a bit just chasing {PRONOUN/r_c/poss} siblings around the rock formations, batting at each other in a moment of silliness.",
-=======
-                "text": "It's been a while since they've been on a patrol alone together, and after they catch two m_mp_p and a m_tp_s for the fresh-kill pile r_c spends a bit just chasing {PRONOUN/r_c/poss} siblings around the rock formations, batting at each other in a moment of silliness.",
->>>>>>> 9d483999
                 "exp": 20,
                 "weight": 5,
                 "prey": ["small"],
@@ -4441,11 +4399,7 @@
                 ]
             },
             {
-<<<<<<< HEAD
                 "text": "r_c always feels like {PRONOUN/r_c/subject}{VERB/r_c/'re/'s} padding in p_l's footsteps, especially today, watching {PRONOUN/p_l/object} haul back a good catch of prey for the Clan, a contribution that just about makes up for r_c's meager offerings.",
-=======
-                "text": "r_c always feels like {PRONOUN/r_c/subject}{VERB/r_c/'re/'s} padding in p_l's footsteps, especially today, watching {PRONOUN/p_l/object} {VERB/p_l/haul/hauls} back a good catch of prey for the Clan, a contribution that just about makes up for r_c's meager offerings.",
->>>>>>> 9d483999
                 "exp": 20,
                 "weight": 5,
                 "prey": ["small"],
