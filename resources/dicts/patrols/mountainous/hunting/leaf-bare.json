--- conflicted
+++ resolved
@@ -1963,16 +1963,10 @@
             "normal adult": [1, 6]
         },
         "weight": 20,
-<<<<<<< HEAD
         "intro_text": "app1 bounds out of camp, determined to show off to p_l!",
         "decline_text": "And both are immediately recalled - the camp needs new nesting materials, not more prey.",
         "chance_of_success": 30,
         "relationship_constraint": ["siblings"],
-=======
-        "intro_text": "p_l finds a common buzzard eating crow-food on top of a high cliff. They crouch down to hunt but - Wait! Was it buzzards or vultures that the mountain Clans respected?",
-        "decline_text": "Better not risk it... p_l turns tail and goes home, trying to think of a way to ask the difference between the two birds that doesn't end up confusing them even more.",
-        "chance_of_success": 10,
->>>>>>> 32d10fd9
         "success_outcomes": [
             {
                 "text": "Taking down a m_mp_s all by {PRONOUN/app1/self}, app1 feels twice {PRONOUN/app1/poss} actual size showing it to p_l.",
@@ -2108,29 +2102,11 @@
         "relationship_constraint": ["siblings"],
         "success_outcomes": [
             {
-<<<<<<< HEAD
                 "text": "Taking down a m_mp_s all by {PRONOUN/app1/self}, app1 feels twice {PRONOUN/app1/poss} actual size showing it to {PRONOUN/app1/poss} older, fully named warrior siblings.",
                 "exp": 30,
                 "weight": 20,
                 "prey": ["medium"],
                 "relationships": [
-=======
-                "text": "p_l lunges for the common buzzard, only for the buzzard to spread their wings to much, much larger then they look folded and startle the cat right off the cliff. They are never seen again.",
-                "exp": 0,
-                "weight": 10,
-                "dead_cats": ["r_c", "all_lives"],
-                "history_text": {
-                    "scar": "m_c mistook a buzzard for a vulture and got pecked",
-                    "reg_death": "m_c was scared off a cliff by a large bird.",
-                    "lead_death": "fell to {PRONOUN/m_c/poss} death off of a high cliff after a run in with a large bird of prey"
-                }
-            },
-            {
-                "text": "p_l does a little butt wiggle and launches themselves at the common buzzard. They barely have time to get away as the buzzard spreads their wings and snaps at them, leaving them with a nasty peck! Ouch!",
-                "exp": 0,
-                "weight": 10,
-                "injury": [
->>>>>>> 32d10fd9
                     {
                         "cats_to": ["patrol"],
                         "cats_from": ["patrol"],
@@ -2138,16 +2114,7 @@
                         "values": ["platonic", "respect"],
                         "amount": 5
                     }
-<<<<<<< HEAD
-                ]
-=======
-                ],
-                "history_text": {
-                    "scar": "m_c mistook a buzzard for a vulture and got pecked",
-                    "reg_death": "m_c was scared off a cliff by a large bird.",
-                    "lead_death": "fell to {PRONOUN/m_c/poss} death off of a high cliff after a run in with a large bird of prey"
-                }
->>>>>>> 32d10fd9
+                ]
             },
             {
                 "text": "s_c, so physically strong and impressive, shows app1 exactly how to pull off one of {PRONOUN/s_c/poss} moves, and app1 trots back to camp with a m_mp_s to prove it!",
@@ -2155,7 +2122,6 @@
                 "weight": 20,
                 "stat_skill": ["CLIMBER,1", "HUNTER,1", "RUNNER,1", "SWIMMER,1"],
                 "can_have_stat": ["adult"],
-<<<<<<< HEAD
                 "prey": ["medium"],
                 "relationships": [
                     {
@@ -2169,15 +2135,6 @@
             }
         ],
         "fail_outcomes": [
-=======
-                "dead_cats": ["s_c", "all_lives"],
-                "history_text": {
-                    "scar": "m_c mistook a buzzard for a vulture and got pecked",
-                    "reg_death": "m_c was scared off a cliff by a large bird.",
-                    "lead_death": "fell to {PRONOUN/m_c/poss} death off of a high cliff after a run in with a large bird of prey"
-                }
-            },
->>>>>>> 32d10fd9
             {
                 "text": "app1 knows {PRONOUN/app1/poss} patrol is still bringing back a little prey for the fresh-kill pile, but... it's so disappointing. {PRONOUN/app1/subject/CAP} really wanted to prove how much {PRONOUN/app1/subject}{VERB/app1/'ve/'s} grown to their family.",
                 "exp": 0,
@@ -2191,15 +2148,7 @@
                         "amount": -5
                     }
                 ],
-<<<<<<< HEAD
-                "prey": ["very_small"]
-=======
-                "history_text": {
-                    "scar": "m_c mistook a buzzard for a vulture and got pecked",
-                    "reg_death": "m_c was scared off a cliff by a large bird.",
-                    "lead_death": "fell to {PRONOUN/m_c/poss} death off of a high cliff after a run in with a large bird of prey"
-                }
->>>>>>> 32d10fd9
+                "prey": ["very_small"]
             }
         ]
     },
@@ -4469,7 +4418,7 @@
             "normal adult": [1, 6]
         },
         "weight": 20,
-        "intro_text": "p_l finds a common buzzard eating crow-food on top of a high cliff. They crouch down to hunt but - Wait! Was it buzzards or vultures that the mountain clans respected?",
+        "intro_text": "p_l finds a common buzzard eating crow-food on top of a high cliff. They crouch down to hunt but - Wait! Was it buzzards or vultures that the mountain Clans respected?",
         "decline_text": "Better not risk it... p_l turns tail and goes home, trying to think of a way to ask the difference between the two birds that doesn't end up confusing them even more.",
         "chance_of_success": 10,
         "success_outcomes": [
@@ -4565,9 +4514,9 @@
                 "weight": 10,
                 "dead_cats": ["r_c", "all_lives"],
                 "history_text": {
-                    "scar": "mistook a buzzard for a vulture and got pecked",
-                    "reg_death": "was scared off a cliff by a large bird.",
-                    "lead_death": "after a run in with a large bird of prey, fell to their final death off of a high cliff"
+                    "scar": "m_c mistook a buzzard for a vulture and got pecked",
+                    "reg_death": "m_c was scared off a cliff by a large bird.",
+                    "lead_death": "fell to {PRONOUN/m_c/poss} death off of a high cliff after a run in with a large bird of prey"
                 }
             },
             {
@@ -4582,9 +4531,9 @@
                     }
                 ],
                 "history_text": {
-                    "scar": "mistook a buzzard for a vulture and got pecked",
-                    "reg_death": "was scared off a cliff by a large bird.",
-                    "lead_death": "after a run in with a large bird of prey, fell to their final death off of a high cliff"
+                    "scar": "m_c mistook a buzzard for a vulture and got pecked",
+                    "reg_death": "m_c was scared off a cliff by a large bird.",
+                    "lead_death": "fell to {PRONOUN/m_c/poss} death off of a high cliff after a run in with a large bird of prey"
                 }
             },
             {
@@ -4595,9 +4544,9 @@
                 "can_have_stat": ["adult"],
                 "dead_cats": ["s_c", "all_lives"],
                 "history_text": {
-                    "scar": "mistook a buzzard for a vulture and got pecked",
-                    "reg_death": "was scared off a cliff by a large bird.",
-                    "lead_death": "after a run in with a large bird of prey, fell to their final death off of a high cliff"
+                    "scar": "m_c mistook a buzzard for a vulture and got pecked",
+                    "reg_death": "m_c was scared off a cliff by a large bird.",
+                    "lead_death": "fell to {PRONOUN/m_c/poss} death off of a high cliff after a run in with a large bird of prey"
                 }
             },
             {
@@ -4614,9 +4563,9 @@
                     }
                 ],
                 "history_text": {
-                    "scar": "mistook a buzzard for a vulture and got pecked",
-                    "reg_death": "was scared off a cliff by a large bird.",
-                    "lead_death": "after a run in with a large bird of prey, fell to their final death off of a high cliff"
+                    "scar": "m_c mistook a buzzard for a vulture and got pecked",
+                    "reg_death": "m_c was scared off a cliff by a large bird.",
+                    "lead_death": "fell to {PRONOUN/m_c/poss} death off of a high cliff after a run in with a large bird of prey"
                 }
             }
         ]
