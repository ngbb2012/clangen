--- conflicted
+++ resolved
@@ -24,9 +24,7 @@
             "fantastic hunter"
         ],
         "min_cats": 1,
-        "max_cats": 3,
-        "antagonize_text": null,
-        "antagonize_fail_text": null
+        "max_cats": 3
     },
     {
         "patrol_id": "mtn_hunt_strange1",
@@ -62,9 +60,7 @@
             "strange"
         ],
         "min_cats": 2,
-        "max_cats": 6,
-        "antagonize_text": null,
-        "antagonize_fail_text": null
+        "max_cats": 6
     },
     {
         "patrol_id": "mtn_hunt_strange2",
@@ -100,9 +96,7 @@
             "strange"
         ],
         "min_cats": 1,
-        "max_cats": 1,
-        "antagonize_text": null,
-        "antagonize_fail_text": null
+        "max_cats": 1
     },
     {
         "patrol_id": "mtn_hunt_huntassessment1",
@@ -161,8 +155,6 @@
         ],
         "min_cats": 1,
         "max_cats": 1,
-        "antagonize_text": null,
-        "antagonize_fail_text": null,
         "history_text": [
             "r_c got injured as an apprentice, exploring alone."
         ]
@@ -219,9 +211,7 @@
             "playful"
         ],
         "min_cats": 1,
-        "max_cats": 1,
-        "antagonize_text": null,
-        "antagonize_fail_text": null
+        "max_cats": 1
     },
     {
         "patrol_id": "mtn_hunt_solo3",
@@ -276,9 +266,7 @@
             "playful"
         ],
         "min_cats": 1,
-        "max_cats": 1,
-        "antagonize_text": null,
-        "antagonize_fail_text": null
+        "max_cats": 1
     },
     {
         "patrol_id": "mtn_hunt_solo4",
@@ -333,9 +321,7 @@
             "playful"
         ],
         "min_cats": 1,
-        "max_cats": 1,
-        "antagonize_text": null,
-        "antagonize_fail_text": null
+        "max_cats": 1
     },
     {
         "patrol_id": "mtn_hunt_noise1",
@@ -376,8 +362,6 @@
         ],
         "min_cats": 5,
         "max_cats": 6,
-        "antagonize_text": null,
-        "antagonize_fail_text": null,
         "history_text": [
             "p_l gained a scar from a fox."
         ]
@@ -422,8 +406,6 @@
         ],
         "min_cats": 2,
         "max_cats": 4,
-        "antagonize_text": null,
-        "antagonize_fail_text": null,
         "history_text": [
             "p_l gained a scar from a fox.",
             "p_l was killed by a wolverine.",
@@ -471,8 +453,6 @@
         ],
         "min_cats": 1,
         "max_cats": 1,
-        "antagonize_text": null,
-        "antagonize_fail_text": null,
         "history_text": [
             "p_l gained a scar from a fox.",
             "p_l was killed by a wolverine while patrolling alone.",
@@ -533,8 +513,6 @@
         ],
         "min_cats": 1,
         "max_cats": 1,
-        "antagonize_text": null,
-        "antagonize_fail_text": null,
         "history_text": [
             null,
             null
@@ -593,8 +571,6 @@
         ],
         "min_cats": 2,
         "max_cats": 3,
-        "antagonize_text": null,
-        "antagonize_fail_text": null,
         "history_text": [
             null,
             null
@@ -653,8 +629,6 @@
         ],
         "min_cats": 4,
         "max_cats": 6,
-        "antagonize_text": null,
-        "antagonize_fail_text": null,
         "history_text": [
             null,
             null
@@ -707,8 +681,6 @@
         ],
         "min_cats": 1,
         "max_cats": 6,
-        "antagonize_text": null,
-        "antagonize_fail_text": null,
         "history_text": [
             "r_c was heavily injured by a monster, and carries the scars from it.",
             "r_c was hit by a monster and killed.",
@@ -741,13 +713,8 @@
         "fail_text": [
             "r_c hears a monster thundering towards them, but it screeches to a halt just in time. That was close! Maybe it's best to go back to camp.",
             null,
-<<<<<<< HEAD
             "r_c is crossing the Thunderpath and hears a monster thundering towards them. They freeze, and the monster swerves to hit them deliberately, killing them instantly. c_n is shaken by the death, and it's a reminder to every cat that just because their territory contains few Thunderpaths doesn't mean they can forget their dangers.",
             "r_c is hit by a monster and seems quite injured, but miraculously still alive. c_n is shaken by the incident, and it's a reminder to every cat that just because their territory contains few Thunderpaths doesn't mean they can forget their dangers."
-=======
-            "r_c is crossing the Thunderpath and hears a monster thundering towards them. They freeze, and the monster swerves to hit them deliberately, killing them instantly. c_n is shaken by the death, and it's a reminder to every cat that just because their territory contains few thunderpaths doesn't mean they can forget their dangers.",
-            "r_c is hit by a monster and seems quite injured, but miraculously still alive. c_n is shaken by the incident, and it's a reminder to every cat that just because their territory contains few thunderpaths doesn't mean they can forget their dangers."
->>>>>>> 67f2199f
         ],
         "win_skills": [
             "smart",
@@ -768,8 +735,6 @@
         ],
         "min_cats": 1,
         "max_cats": 6,
-        "antagonize_text": null,
-        "antagonize_fail_text": null,
         "history_text": [
             "r_c was heavily injured by a monster, and carries the scars from it.",
             "r_c was hit by a monster and killed.",
