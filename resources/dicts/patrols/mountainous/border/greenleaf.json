[

{
    "patrol_id": "mtn_bord_trackrogue1",
    "biome": "mountainous",
    "season": "greenleaf",
    "tags": ["fighting", "battle_injury", "scar", "BRIDGE", "border", "death"],
    "intro_text": "While on patrol, r_c notices an unfamiliar scent. Something here smells like a cat not from c_n.",
    "decline_text": "They decide not to investigate.",
    "chance_of_success": 60,
    "exp": 10,
    "success_text": [
            "The scent leads to a trespassing rogue. Weird. r_c runs down the scree slope to see what's up with them, but the rogue turns and flees c_n territory.",
            "r_c soon realizes that there are pawprints smelling of fox cubs. One must have wandered through this section of the border recently, but it's not a threat.",
            "The scent leads to a trespassing rogue. s_c throws themselves at the rogue, leaping from the rocky outcrops above, and quickly overwhelms the lone cat. They accept the rogue's surrender graciously, and escort them out of c_n territory promptly.",
            "Boldy, s_c follows the scent to a trespassing rogue and confronts them, pointing out the clearly marked border which the rogue has crossed. From their seat above the rogue, perched on a high rock, they listen to the rogue stutter out an explanation and a quick apology, unimpressed and confident in their own strength."
    ],
    "fail_text": [
            "It turns out they were r_c's own pawprints... r_c huffs with embarrassment, suddenly grateful they're alone.",
            "The pawprints lead to a trespassing rogue. s_c tries to set up a trap by starting a rockslide, but they aren't as smart as they think they are. The trap fails, and the rogue wanders on.",
            "Nose to the ground following the trail, r_c doesn't see the blow that kills them.",
            "Nose to the ground following the trail, r_c doesn't see the blow coming. They haul themselves to their feet, spitting with outrage, but the rogue that did it has already turned and run."
    ],
    "win_skills": ["good fighter", "great fighter", "excellent fighter"],
    "win_trait": ["ambitious", "bloodthirsty", "cold", "fierce", "shameless", "strict", "troublesome", "vengeful", "adventurous", "bold", "charismatic", "childish", "confident", "daring", "playful", "righteous"],
    "fail_skills": ["smart"],
    "fail_trait": null,
    "min_cats": 1,
    "max_cats": 1,
    "antagonize_text": null,
    "antagonize_fail_text": null,
    "history_text": [
            "r_c was scarred by an invading rogue.",
            "r_c was killed by an invading rogue.",
        "were killed by an invading rogue"
    ]
},
{
    "patrol_id": "mtn_bord_trackrogue2",
    "biome": "mountainous",
    "season": "greenleaf",
    "tags": ["fighting", "battle_injury", "scar", "BRIDGE", "border", "death"],
    "intro_text": "While on patrol, r_c notices an unfamiliar scent. Something here smells like a cat not from c_n.",
    "decline_text": "They decide not to investigate.",
    "chance_of_success": 60,
    "exp": 10,
    "success_text": [
            "The scent leads to a trespassing rogue. Weird. r_c runs down the scree slope to see what's up with them, but the rogue turns and flees c_n territory.",
            "r_c soon realizes that there are pawprints smelling of fox cubs. One must have wandered through this section of the border recently, but it's not a threat.",
            "The scent leads to a trespassing rogue. s_c sets up a trap, using an unstable slope above the cat to start a rockslide. They yowl a warning and the rogue scrambles out of the way, but it's enough warning. The intruder leaves the mountains.",
"Boldy, s_c follows the scent to a trespassing rogue and confronts them, pointing out the clearly marked border which the rogue has crossed. From their seat above the rogue, perched on a high rock, they listen to the rogue stutter out an explanation and a quick apology, unimpressed and confident in their own strength."
    ],
    "fail_text": [
            "It turns out they were r_c's own pawprints... r_c huffs with embarrassment, suddenly grateful they're alone.",
            "The scent leads to a trespassing rogue. s_c throws themselves at the rogue, hissing furiously, but this is one battle hardened trespasser, and s_c isn't as good of a fighter as they'd like to think. The rogue manages to escape their grasp and run off further into c_n territory.",
            "Nose to the ground following the trail, r_c doesn't see the blow that kills them.",
            "Nose to the ground following the trail, r_c doesn't see the blow coming. They haul themselves to their feet, spitting with outrage, but the rogue that did it has already turned and run."
    ],
    "win_skills": ["smart", "very smart", "extremely smart"],
    "win_trait": ["ambitious", "bloodthirsty", "cold", "fierce", "shameless", "strict", "troublesome", "vengeful", "adventurous", "bold", "charismatic", "childish", "confident", "daring", "playful", "righteous"],
    "fail_skills": ["good fighter"],
    "fail_trait": null,
    "min_cats": 1,
    "max_cats": 1,
    "antagonize_text": null,
    "antagonize_fail_text": null,
    "history_text": [
            "r_c was scarred by an invading rogue.",
            "r_c was killed by an invading rogue.",
        "were killed by an invading rogue"
    ]
},
{
    "patrol_id": "mtn_bord_trackrogue3",
    "biome": "mountainous",
    "season": "greenleaf",
<<<<<<< HEAD
    "tags": ["fighting", "battle_injury", "scar", "BRIDGE", "border", "apprentice", "death"],
=======
    "tags": ["app_stat", "fighting", "battle_injury", "scar", "border", "apprentice", "death"],
>>>>>>> b25bebae
    "intro_text": "While on patrol, app1 notices an unfamiliar scent. Something here smells like a cat not from c_n.",
    "decline_text": "They decide not to investigate.",
    "chance_of_success": 40,
    "exp": 10,
    "success_text": [
            "The scent leads to a trespassing rogue. Weird. app1 runs down the scree slope to see what's up with them, but the rogue turns and flees c_n territory. Well they couldn't have been super friendly then, app1 assumes.",
            "app1 soon realizes that underneath the strange scent, there are pawprints that smell of c_n. Someone must have wandered through this section of the border recently, but it's not a threat. In fact. . . they're pretty sure this is their mentor's scent. And their mentor has been hinting there'll be a test soon.",
            null,
            null
    ],
    "fail_text": [
            "It turns out they were app1's own pawprints... app1 huffs with embarrassment, suddenly grateful they're alone. They don't want to look dumb in front of other cats.",
             "Boldy, s_c follows the scent to a trespassing rogue, and confronts them. Fur puffed but ears pricked forward curiously, they ask what the rogue is doing in c_n territory. It seems to embarrass the other cat, who walks off huffily back over the border.",
            "Nose to the ground following the trail, app1 doesn't see the blow that kills them.",
            "Nose to the ground following the trail, app1 doesn't see the blow coming. They haul themselves to their feet, squealing with pain, and run for home."
    ],
    "win_skills": null,
    "win_trait": null,
    "fail_skills": null,
    "fail_trait": ["ambitious", "bloodthirsty", "cold", "fierce", "shameless", "strict", "troublesome", "vengeful", "adventurous", "bold", "charismatic", "childish", "confident", "daring", "playful", "righteous"],
    "min_cats": 1,
    "max_cats": 1,
    "antagonize_text": null,
    "antagonize_fail_text": null,
    "history_text": [
            "r_c was scarred by an invading rogue.",
            "r_c was killed by an invading rogue.",
        "were killed by an invading rogue"
    ]
},
{
    "patrol_id": "mtn_bord_trackrogue4",
    "biome": "mountainous",
    "season": "greenleaf",
    "tags": ["fighting", "battle_injury", "scar", "BRIDGE", "border", "warrior"],
    "intro_text": "While on patrol, r_c notices an unfamiliar scent. Something here smells like a cat not from c_n.",
    "decline_text": "They decide not to investigate.",
    "chance_of_success": 60,
    "exp": 10,
    "success_text": [
            "The scent leads to a trespassing rogue. Weird. The patrol runs down the scree slope to see what's up with them, but the rogue turns and flees c_n territory.",
            "r_c soon realizes that there are pawprints smelling of fox cubs. One must have wandered through this section of the border recently, but it's not a threat.",
            "The scent leads to a trespassing rogue. s_c throws themselves at the rogue, leaping from the rocky outcrops above, and quickly overwhelms the lone cat. They accept the rogue's surrender graciously, and escort them out of c_n territory promptly.",
            "Boldy, s_c follows the scent to a trespassing rogue and confronts them, pointing out the clearly marked border which the rogue has crossed. From their seat above the rogue, perched on a high rock, they listen to the rogue stutter out an explanation and a quick apology, unimpressed and confident in their own strength."
    ],
    "fail_text": [
            "It turns out they were r_c's own pawprints... r_c huffs with embarrassment, suddenly grateful that their patrol is so small. Less eyes watching that embarrassing moment.",
            "The pawprints lead to a trespassing rogue. s_c tries to set up a trap by starting a rockslide, but they aren't as smart as they think they are. The trap fails, and the rogue wanders on.",
            null,
            "Nose to the ground following the trail, r_c doesn't see the blow coming. They haul themselves to their feet, spitting with outrage, but the rogue that did it has already turned and run from the patrol."
    ],
    "win_skills": ["good fighter", "great fighter", "excellent fighter"],
    "win_trait": ["ambitious", "bloodthirsty", "cold", "fierce", "shameless", "strict", "troublesome", "vengeful", "adventurous", "bold", "charismatic", "childish", "confident", "daring", "playful", "righteous"],
    "fail_skills": ["smart"],
    "fail_trait": null,
    "min_cats": 2,
    "max_cats": 2,
    "antagonize_text": null,
    "antagonize_fail_text": null,
    "history_text": [
            "r_c was scarred by an invading rogue.",
            null
    ]
},
{
    "patrol_id": "mtn_bord_trackrogue5",
    "biome": "mountainous",
    "season": "greenleaf",
    "tags": ["fighting", "battle_injury", "scar", "BRIDGE", "comfort", "respect", "trust", "border", "warrior"],
    "intro_text": "While on patrol, r_c notices an unfamiliar scent. Something here smells like a cat not from c_n.",
    "decline_text": "They decide not to investigate.",
    "chance_of_success": 60,
    "exp": 10,
    "success_text": [
        "The scent leads to a trespassing rogue. Weird. The patrol runs down the scree slope to see what's up with them, but the rogue turns and flees c_n territory.",
        "r_c soon realizes that there are pawprints smelling of fox cubs. One must have wandered through this section of the border recently, but it's not a threat.",
        "The scent leads to a trespassing rogue. s_c sets up a trap, using an unstable slope above the cat to start a rockslide. They yowl a warning and the rogue scrambles out of the way, but it's enough warning. The intruder leaves the mountains.",
        "Boldy, s_c follows the scent to a trespassing rogue and confronts them, pointing out the clearly marked border which the rogue has crossed. From their seat above the rogue, perched on a high rock, they listen to the rogue stutter out an explanation and a quick apology, unimpressed and confident in their own strength."
    ],
    "fail_text": [
            "It turns out they were r_c's own pawprints... r_c huffs with embarrassment, suddenly grateful that their patrol is so small. Less eyes watching that embarrassing moment.",
            "The scent leads to a trespassing rogue. s_c throws themselves at the rogue, hissing furiously, but this is one battle hardened trespasser, and s_c isn't as good of a fighter as they'd like to think. The rogue manages to escape their grasp and run off further into c_n territory.",
            null,
            "Nose to the ground following the trail, r_c doesn't see the blow coming. They haul themselves to their feet, spitting with outrage, but the rogue that did it has already turned and run."
    ],
    "win_skills": ["smart", "very smart", "extremely smart"],
    "win_trait": ["ambitious", "bloodthirsty", "cold", "fierce", "shameless", "strict", "troublesome", "vengeful", "adventurous", "bold", "charismatic", "childish", "confident", "daring", "playful", "righteous"],
    "fail_skills": ["good fighter"],
    "fail_trait": null,
    "min_cats": 2,
    "max_cats": 2,
    "antagonize_text": null,
    "antagonize_fail_text": null,
    "history_text": [
            "r_c was scarred by an invading rogue.",
            null
    ]
},
{
    "patrol_id": "mtn_bord_trackrogue6",
    "biome": "mountainous",
    "season": "greenleaf",
<<<<<<< HEAD
    "tags": ["fighting", "battle_injury", "scar", "SNOUT", "border", "comfort", "respect", "trust", "apprentice"],
=======
    "tags": ["app_stat", "fighting", "battle_injury", "scar", "border", "comfort", "respect", "trust", "apprentice"],
>>>>>>> b25bebae
    "intro_text": "While on patrol, app1 notices an unfamiliar scent. Something here smells like a cat not from c_n.",
    "decline_text": "They decide not to investigate.",
    "chance_of_success": 60,
    "exp": 10,
    "success_text": [
            "The scent leads to a trespassing rogue. Weird. The patrol runs down the scree slope to see what's up with them, but the rogue turns and flees c_n territory.",
            "app1 soon realizes that underneath the strange scent, there are pawprints that smell of c_n. Someone must have wandered through this section of the border recently, but it's not a threat. In fact. . . they're pretty sure this is their mentor's scent. And their mentor has been hinting there'll be a test soon.",
            null,
            null
    ],
    "fail_text": [
            "It turns out they were app1's own pawprints... app1 huffs with embarrassment, suddenly grateful that their patrol is so small. Less eyes watching that embarrassing moment. They don't want to look dumb in front of other cats.",
             "Boldy, s_c follows the scent to a trespassing rogue, and confronts them. Fur puffed but ears pricked forward curiously, they ask what the rogue is doing in c_n territory. It seems to embarrass the other cat, who walks off huffily back over the border.",
            null,
            "Nose to the ground following the trail, app1 doesn't see the blow coming. They haul themselves to their feet, squealing with pain, and run for home."
    ],
    "win_skills": null,
    "win_trait": null,
    "fail_skills": null,
    "fail_trait": ["ambitious", "bloodthirsty", "cold", "fierce", "shameless", "strict", "troublesome", "vengeful", "adventurous", "bold", "charismatic", "childish", "confident", "daring", "playful", "righteous"],
    "min_cats": 2,
    "max_cats": 2,
    "antagonize_text": null,
    "antagonize_fail_text": null,
    "history_text": [
            "r_c was scarred by an invading rogue.",
            null
    ]
},
{
    "patrol_id": "mtn_bord_trackrogue7",
    "biome": "mountainous",
    "season": "greenleaf",
    "tags": ["fighting", "border"],
    "intro_text": "While on patrol, r_c notices an unfamiliar scent. Something here smells like a cat not from c_n.",
    "decline_text": "They decide not to investigate.",
    "chance_of_success": 70,
    "exp": 10,
    "success_text": [
        "The scent leads to a trespassing rogue. Weird. The patrol runs down the scree slope to see what's up with them, but the rogue turns and flees c_n territory.",
        "r_c soon realizes that there are pawprints smelling of fox cubs. One must have wandered through this section of the border recently, but it's not a threat.",
        "The scent leads to a trespassing rogue. s_c throws themselves at the rogue, leaping from the rocky outcrops above, and quickly overwhelms the lone cat. They accept the rogue's surrender graciously, and escort them out of c_n territory promptly.",
        "Boldy, s_c follows the scent to a trespassing rogue and confronts them, pointing out the clearly marked border which the rogue has crossed. From their seat above the rogue, perched on a high rock, they listen to the rogue stutter out an explanation and a quick apology, unimpressed and confident in their own strength."
    ],
    "fail_text": [
        "It turns out they were r_c's own pawprints... r_c huffs with embarrassment, and can't meet the eyes of the rest of the patrol.",
        "The pawprints lead to a trespassing rogue. s_c tries to set up a trap by starting a rockslide, but they aren't as smart as they think they are. The trap fails, and the rogue wanders on.",
        null,
        null
    ],
    "win_skills": ["good fighter", "great fighter", "excellent fighter"],
    "win_trait": ["ambitious", "bloodthirsty", "cold", "fierce", "shameless", "strict", "troublesome", "vengeful", "adventurous", "bold", "charismatic", "childish", "confident", "daring", "playful", "righteous"],
    "fail_skills": ["smart"],
    "fail_trait": null,
    "min_cats": 3,
    "max_cats": 6,
    "antagonize_text": null,
    "antagonize_fail_text": null
},
{
    "patrol_id": "mtn_bord_trackrogue8",
    "biome": "mountainous",
    "season": "greenleaf",
    "tags": ["fighting", "comfort", "respect", "trust", "border"],
    "intro_text": "While on patrol, r_c notices an unfamiliar scent. Something here smells like a cat not from c_n.",
    "decline_text": "They decide not to investigate.",
    "chance_of_success": 70,
    "exp": 10,
    "success_text": [
        "The scent leads to a trespassing rogue. Weird. The patrol runs down the scree slope to see what's up with them, but the rogue turns and flees c_n territory.",
        "r_c soon realizes that there are pawprints smelling of fox cubs. One must have wandered through this section of the border recently, but it's not a threat.",
        "The scent leads to a trespassing rogue. s_c sets up a trap, using an unstable slope above the cat to start a rockslide. They yowl a warning and the rogue scrambles out of the way, but it's enough warning. The intruder leaves the mountains.",
        "Boldy, s_c follows the scent to a trespassing rogue and confronts them, pointing out the clearly marked border which the rogue has crossed. From their seat above the rogue, perched on a high rock, they listen to the rogue stutter out an explanation and a quick apology, unimpressed and confident in their own strength."
    ],
    "fail_text": [
        "It turns out they were r_c's own pawprints... r_c huffs with embarrassment, and can't meet the eyes of the rest of the patrol.",
        "The scent leads to a trespassing rogue. s_c throws themselves at the rogue, hissing furiously, but this is one battle hardened trespasser, and s_c isn't as good of a fighter as they'd like to think. The rogue manages to escape their grasp and run off further into c_n territory.",
        null,
        null
    ],
    "win_skills": ["smart", "very smart", "extremely smart"],
    "win_trait": ["ambitious", "bloodthirsty", "cold", "fierce", "shameless", "strict", "troublesome", "vengeful", "adventurous", "bold", "charismatic", "childish", "confident", "daring", "playful", "righteous"],
    "fail_skills": ["good fighter"],
    "fail_trait": null,
    "min_cats": 3,
    "max_cats": 6,
    "antagonize_text": null,
    "antagonize_fail_text": null,
    "history_text": [
            null
    ]
},
{
    "patrol_id": "mtn_bord_trackrogue9",
    "biome": "mountainous",
    "season": "greenleaf",
    "tags": ["app_stat", "fighting", "border", "comfort", "respect", "trust", "apprentice"],
    "intro_text": "While on patrol, r_c notices an unfamiliar scent. Something here smells like a cat not from c_n.",
    "decline_text": "They decide not to investigate.",
    "chance_of_success": 70,
    "exp": 10,
    "success_text": [
            "The scent leads to a trespassing rogue. Weird. The patrol runs down the scree slope to see what's up with them, but the rogue turns and flees c_n territory.",
            "app1 soon realizes that underneath the strange scent, there are pawprints that smell of c_n. Someone must have wandered through this section of the border recently, but it's not a threat. In fact. . . they're pretty sure this is their mentor's scent. And their mentor has been hinting there'll be a test soon.",
            null,
            null
    ],
    "fail_text": [
            "It turns out they were app1's own pawprints... app1 huffs with embarrassment, and can't meet the eyes of the rest of the patrol. They don't want to look dumb in front of other cats.",
             "Boldy, s_c follows the scent to a trespassing rogue, and confronts them. Fur puffed but ears pricked forward curiously, they ask what the rogue is doing in c_n territory. It seems to embarrass the other cat, who walks off huffily back over the border.",
            null,
            null
    ],
    "win_skills": null,
    "win_trait": null,
    "fail_skills": null,
    "fail_trait": ["ambitious", "bloodthirsty", "cold", "fierce", "shameless", "strict", "troublesome", "vengeful", "adventurous", "bold", "charismatic", "childish", "confident", "daring", "playful", "righteous"],
    "min_cats": 3,
    "max_cats": 6,
    "antagonize_text": null,
    "antagonize_fail_text": null
},
{
    "patrol_id": "mtn_bord_shortswim1",
    "biome": "mountain",
    "season": "greenleaf",
    "tags": ["border"],
    "intro_text": "r_c looks at the small stream they have to cross to continue on to mark the border, and debates if they should stop for a quick swim to cool off.",
    "decline_text": "r_c decides to continue with the patrol instead.",
    "chance_of_success": 50,
    "exp": 5,
    "success_text": [
            "They stop to swim for a few moments and feel rejuvenated, cooled and ready to continue.",
            null,
            null,
            "They keep going, responsibly, although instead of leaping the little stream r_c wades through it, letting the icy mountain water cool their paws pleasantly."
    ],
    "fail_text": [
            "They get distracted while splashing in the water. r_c swears they saw a fish, but it derails their border patrol completely and they get nothing done."
    ],
    "win_skills": null,
    "win_trait": ["responsible", "thoughtful", "loyal", "righteous", "cold", "strict"],
    "fail_skills": null,
    "fail_trait": null,
    "min_cats": 1,
    "max_cats": 1,
    "antagonize_text": null,
    "antagonize_fail_text": null
}
]<|MERGE_RESOLUTION|>--- conflicted
+++ resolved
@@ -74,11 +74,7 @@
     "patrol_id": "mtn_bord_trackrogue3",
     "biome": "mountainous",
     "season": "greenleaf",
-<<<<<<< HEAD
-    "tags": ["fighting", "battle_injury", "scar", "BRIDGE", "border", "apprentice", "death"],
-=======
-    "tags": ["app_stat", "fighting", "battle_injury", "scar", "border", "apprentice", "death"],
->>>>>>> b25bebae
+    "tags": ["app_stat", "fighting", "battle_injury", "scar", "BRIDGE", "border", "apprentice", "death"],
     "intro_text": "While on patrol, app1 notices an unfamiliar scent. Something here smells like a cat not from c_n.",
     "decline_text": "They decide not to investigate.",
     "chance_of_success": 40,
@@ -181,11 +177,7 @@
     "patrol_id": "mtn_bord_trackrogue6",
     "biome": "mountainous",
     "season": "greenleaf",
-<<<<<<< HEAD
-    "tags": ["fighting", "battle_injury", "scar", "SNOUT", "border", "comfort", "respect", "trust", "apprentice"],
-=======
-    "tags": ["app_stat", "fighting", "battle_injury", "scar", "border", "comfort", "respect", "trust", "apprentice"],
->>>>>>> b25bebae
+    "tags": ["app_stat", "fighting", "battle_injury", "scar", "SNOUT", "border", "comfort", "respect", "trust", "apprentice"],
     "intro_text": "While on patrol, app1 notices an unfamiliar scent. Something here smells like a cat not from c_n.",
     "decline_text": "They decide not to investigate.",
     "chance_of_success": 60,
