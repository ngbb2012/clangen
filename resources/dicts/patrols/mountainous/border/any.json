--- conflicted
+++ resolved
@@ -427,16 +427,12 @@
                 "text": "It's a fantastic idea, making the patrol fly by as cats chat and laugh with their Clanmates, and everyone ends the day feeling much closer to each other.",
                 "exp": 20,
                 "weight": 20,
-<<<<<<< HEAD
-                "stat_trait": ["charismatic", "childish", "playful", "empathetic", "loving", "patient"],
-=======
                 "stat_trait": [
                     "charismatic",
                     "childish",
                     "playful",
                     "loving"
                 ],
->>>>>>> 10d5a791
                 "relationships": [
                     {
                         "cats_to": ["s_c", "patrol"],
