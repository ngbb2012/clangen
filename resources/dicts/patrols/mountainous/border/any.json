[
    {
        "patrol_id": "mtn_bord_rogue1",
        "biome": ["mountainous"],
        "season": ["any"],
        "types": ["border"],
        "tags": [],
        "patrol_art": "bord_general_intro",
        "min_cats": 4,
        "max_cats": 6,
        "min_max_status": {},
        "weight": 20,
        "intro_text": "As the patrol is marking the border lines, a gang of rogues leaps out from behind a tumble of rocks! An ambush!",
        "decline_text": "The patrol turns tail and races away! The borders are left open for the rogues to muddy.",
        "chance_of_success": 20,
        "success_outcomes": [
            {
                "text": "The patrol descends into battle without a second thought, easily driving the rogues away as they use their knowledge of the rocky terrain to their advantage.",
                "exp": 30,
                "weight": 20,
                "art": "gen_bord_roguerunaway"
            },
            {
                "text": "s_c immediately leaps to protect {PRONOUN/s_c/poss} Clanmates. {PRONOUN/s_c/poss/CAP} ferocity in battle terrifies the rogues. Realizing that they've sorely underestimated the Clan cats, the rogues turn tail and run.",
                "exp": 30,
                "weight": 20,
                "stat_skill": ["FIGHTER,3"],
                "art": "gen_bord_roguerunaway"
            },
            {
                "text": "s_c revels in the battle, leaping into the fray with {PRONOUN/s_c/poss} teeth bared and claws unsheathed. The rogues are quickly driven away by the patrol.",
                "exp": 30,
                "weight": 20,
                "stat_trait": ["bloodthirsty", "fierce", "vengeful"],
                "art": "gen_bord_roguerunaway"
            },
            {
                "text": "The rogues posture and jeer, eventually provoking a battle. The Clan cats are strong, however, and the rogues seem to be weakened by hunger. The patrol easily drives the intruders away.",
                "exp": 30,
                "weight": 20,
                "relationships": [
                    {
                        "cats_to": ["patrol"],
                        "cats_from": ["patrol"],
                        "mutual": false,
                        "values": ["respect", "trust"],
                        "amount": 5
                    }
                ],
                "art": "gen_bord_roguerunaway"
            },
            {
                "text": "The rogues posture and jeer, eventually provoking a battle. The Clan cats are strong, however, and experienced at using the rocky terrain to their advantage, the rogues are forced to retreat.",
                "exp": 30,
                "weight": 5,
                "relationships": [
                    {
                        "cats_to": ["patrol"],
                        "cats_from": ["patrol"],
                        "mutual": false,
                        "values": ["respect", "trust"],
                        "amount": 5
                    }
                ],
                "art": "gen_bord_roguerunaway"
            },
            {
                "text": "s_c takes the lead, confronting the gang with confidence. Eventually the rogues admit that they've been struggling to find enough prey and were looking to steal richer territory from the Clan. Tensions are eased when s_c informs the rogues of a prey-rich meadow outside of c_n territory.",
                "exp": 30,
                "weight": 20,
                "stat_skill": ["SPEAKER,1", "MEDIATOR,1"],
                "relationships": [
                    {
                        "cats_to": ["patrol"],
                        "cats_from": ["patrol"],
                        "mutual": false,
                        "values": ["respect", "trust"],
                        "amount": 5
                    }
                ],
                "art": "gen_bord_otherclan_allies"
            },
            {
                "text": "s_c takes the lead, confronting the gang with confidence. Eventually the rogues admit that they've been struggling to find enough prey and were looking to steal richer territory from the Clan. Tensions are eased when s_c informs the rogues of a prey-rich meadow outside of c_n territory.",
                "exp": 30,
                "weight": 20,
                "stat_trait": ["bold", "confident", "charming"],
                "relationships": [
                    {
                        "cats_to": ["patrol"],
                        "cats_from": ["patrol"],
                        "mutual": false,
                        "values": ["respect", "trust"],
                        "amount": 5
                    }
                ],
                "art": "gen_bord_otherclan_allies"
            },
            {
                "text": "s_c eagerly springs into action! {PRONOUN/s_c/poss/CAP} <i>special training</i> speaks for itself in the way s_c flawlessly performs battle move after battle move. With the rest of the patrol for backup, the rogues quickly turn tail and flee from such a terrifying cat!",
                "exp": 30,
                "weight": 10,
                "stat_skill": ["DARK,1"],
                "relationships": [
                    {
                        "cats_to": ["sc"],
                        "cats_from": ["patrol"],
                        "mutual": false,
                        "values": ["comfort"],
                        "amount": -5
                    }
                  ],
                "art": "gen_bord_roguerunaway"
            }
        ],
        "fail_outcomes": [
            {
                "text": "The rogues are terrifyingly coordinated and are quick to use the patrol's shock and confusion against them. The patrol cats are picked off one by one, only a couple managing to escape the slaughter on the rocky slopes.",
                "exp": 0,
                "weight": 10,
                "dead_cats": ["multi"],
                "history_text": {
                    "scar": "m_c was badly scarred when rogues ambushed {PRONOUN/m_c/poss} patrol.",
                    "reg_death": "This cat was killed when rogues ambushed {PRONOUN/m_c/poss} patrol.",
                    "lead_death": "{VERB/m_c/were/was} killed in a rogue ambush"
                },
                "art": "gen_bord_otherclan_hostile"
            },
            {
                "text": "Taken by surprise, the patrol scatters and loses cohesion. The rogues are quick to take advantage of the confusion, and eventually the patrol retreats, r_c badly wounded.",
                "exp": 0,
                "weight": 10,
                "injury": [
                    {
                        "cats": ["r_c"],
                        "injuries": ["battle_injury"],
                        "scars": ["FACE"]
                    }
                ],
                "history_text": {
                    "scar": "m_c was badly scarred when rogues ambushed {PRONOUN/m_c/poss} patrol.",
                    "reg_death": "This cat was killed when rogues ambushed {PRONOUN/m_c/poss} patrol.",
                    "lead_death": "{VERB/m_c/were/was} killed in a rogue ambush"
                },
                "art": "gen_bord_otherclan_hostile"
            },
            {
                "text": "The rogues posture and jeer, eventually provoking a battle. They prove to be strong fighters, and the patrol is forced to retreat, r_c badly injured.",
                "exp": 0,
                "weight": 10,
                "injury": [
                    {
                        "cats": ["r_c"],
                        "injuries": ["battle_injury"],
                        "scars": ["THROAT"]
                    }
                ],
                "history_text": {
                    "scar": "m_c was badly scarred when rogues attacked {PRONOUN/m_c/poss} patrol.",
                    "reg_death": "This cat was killed when rogues attacked {PRONOUN/m_c/poss} patrol.",
                    "lead_death": "{VERB/m_c/were/was} killed in a rogue ambush"
                },
                "relationships": [
                    {
                        "cats_to": ["patrol"],
                        "cats_from": ["patrol"],
                        "mutual": false,
                        "values": ["respect", "trust"],
                        "amount": -5
                    }
                ],
                "art": "gen_bord_otherclan_hostile"
            }
        ],
        "antag_fail_outcomes": [
            {
                "text": "The patrol descends into battle without a second thought, but the rogues are stronger than expected, and eventually the patrol is forced to retreat.",
                "exp": 0,
                "weight": 20,
                "art": "gen_bord_otherclan_hostile"
            }
        ],
        "antag_success_outcomes": [
            {
                "text": "The patrol descends into battle without a second thought, eventually driving the rogues away.",
                "exp": 30,
                "weight": 20,
                "art": "gen_bord_roguerunaway"
            }
        ]
    },
    {
        "patrol_id": "mtn_bord_rogue2",
        "biome": ["mountainous"],
        "season": ["Any"],
        "types": ["border"],
        "tags": [],
        "patrol_art": "bord_general_intro",
        "min_cats": 1,
        "max_cats": 1,
        "min_max_status": {},
        "weight": 20,
        "intro_text": "As the patrol is marking the border lines, a gang of rogues leaps out from behind a tumble of rocks! An ambush!",
        "decline_text": "r_c turns tail and races away! The rogues have {PRONOUN/r_c/object} far outnumbered, warning the Clan is more important than dying needlessly.",
        "chance_of_success": 30,
        "success_outcomes": [
            {
                "text": "Stunned for a moment, r_c is nearly caught in the teeth of the first rogue, but {PRONOUN/r_c/subject} {VERB/r_c/use/uses} {PRONOUN/r_c/poss} superior knowledge of the rocky terrain to dodge and weave through the onslaught of attacks, eventually escaping the fray and pelting towards camp with yowls of warning bursting from {PRONOUN/r_c/poss} lungs.",
                "exp": 30,
                "weight": 20,
                "art": "fst_hunt_fun1"
            },
            {
                "text": "s_c snarls at the rogues, outnumbered but not cowed. {PRONOUN/s_c/subject/CAP} {VERB/s_c/throw/throws} {PRONOUN/s_c/self} at the intruders with such ferocity and fury that the rogues are taken aback. Alarmed by the lack of fear and self-preservation from the Clan cat, the rogues freeze. s_c sees {PRONOUN/s_c/poss} opportunity to run and takes it, racing back to the camp to gather more warriors and return.",
                "exp": 30,
                "weight": 20,
                "stat_skill": ["FIGHTER,3"],
                "art": "fst_hunt_fun1"
            },
            {
                "text": "s_c unsheathes {PRONOUN/s_c/poss} claws, excited for a chance to try out some <i>real</i> tactics without criticism. s_c returns late to camp with a bloodied pelt but not a scratch on {PRONOUN/s_c/object}, simply stating {PRONOUN/s_c/subject} solved a rogue problem.",
                "exp": 30,
                "weight": 10,
                "stat_skill": ["DARK,1"]
            }
        ],
        "fail_outcomes": [
            {
                "text": "s_c snarls at the rogues, outnumbered but not cowed. {PRONOUN/s_c/subject/CAP} {VERB/s_c/throw/throws} {PRONOUN/s_c/self} at the intruders with such ferocity and fury that the rogues are taken aback. For a moment the rogues are stunned by the reaction, but the shock doesn't last long before they descend upon the warrior once more. Eventually, s_c has no choice but to escape before {PRONOUN/s_c/subject} {VERB/s_c/are/is} killed.",
                "exp": 0,
                "weight": 20,
                "stat_trait": ["bloodthirsty", "fierce", "vengeful"],
                "art": "gen_bord_otherclan_hostile"
            },
            {
                "text": "The rogues greatly outnumber r_c and have no trouble killing the lone cat. {PRONOUN/r_c/poss/CAP} body is discovered the next day, cold and covered in wounds.",
                "exp": 0,
                "weight": 10,
                "dead_cats": ["r_c"],
                "history_text": {
                    "reg_death": "This cat was killed when rogues ambushed {PRONOUN/m_c/object} while on a solo patrol.",
                    "lead_death": "{VERB/m_c/were/was} killed in a rogue ambush"
                },
                "art": "gen_bord_otherclan_hostile"
            }
        ]
    },
    {
        "patrol_id": "mtn_bord_story1",
        "biome": ["mountainous"],
        "season": ["any"],
        "types": ["border"],
        "tags": [],
        "patrol_art": "gen_bord_story",
        "min_cats": 3,
        "max_cats": 6,
        "min_max_status": {},
        "weight": 20,
        "intro_text": "On their way to mark the far corners of their mountain, r_c starts telling a story of their ancestors to keep every cat entertained.",
        "decline_text": "A shadow flies over them, and r_c's storytelling is forgotten as the patrol makes sure it wasn't an eagle.",
        "chance_of_success": 20,
        "success_outcomes": [
            {
                "text": "It keeps the cats' minds off their sore pads and the sharp stones they walk on. The patrol goes quickly and easily.",
                "exp": 20,
                "weight": 20,
                "relationships": [
                    {
                        "cats_to": ["r_c", "patrol"],
                        "cats_from": ["patrol", "patrol"],
                        "mutual": false,
                        "values": ["platonic", "respect", "comfort"],
                        "amount": 10
                    }
                ]
            },
            {
                "text": "s_c spins a vivid, engaging tale of a massive war their ancestors fought over the border the patrol is headed to mark. Not only does it keep every cat entertained, but it also emphasizes the importance of the patrol and motivates everyone.",
                "exp": 20,
                "weight": 20,
                "stat_skill": ["SPEAKER,1"],
                "relationships": [
                    {
                        "cats_to": ["s_c", "patrol"],
                        "cats_from": ["patrol", "patrol"],
                        "mutual": false,
                        "values": ["platonic", "respect", "comfort"],
                        "amount": 10
                    }
                ]
            },
            {
                "text": "It's a fantastic idea, making the patrol fly by as cats chat and laugh with their Clanmates, and everyone ends the day feeling much closer to each other.",
                "exp": 20,
                "weight": 20,
                "stat_trait": ["charismatic", "childish", "playful", "empathetic", "loving", "patient"],
                "relationships": [
                    {
                        "cats_to": ["s_c", "patrol"],
                        "cats_from": ["patrol", "patrol"],
                        "mutual": false,
                        "values": ["platonic", "respect", "comfort"],
                        "amount": 10
                    }
                ]
            }
        ],
        "fail_outcomes": [
            {
                "text": "The rocky terrain is too rough to keep up a story, and eventually r_c peters out, breathless and panting.",
                "exp": 0,
                "weight": 20,
                "relationships": [
                    {
                        "cats_to": ["r_c", "patrol"],
                        "cats_from": ["patrol", "patrol"],
                        "mutual": false,
                        "values": ["platonic", "respect", "comfort"],
                        "amount": -10
                    }
                ],
                "art": "fst_hunt_heat"
            },
            {
                "text": "s_c takes r_c aside and reminds {PRONOUN/r_c/object} coldly to focus on {PRONOUN/r_c/poss} duties.",
                "exp": 0,
                "weight": 20,
                "stat_trait": ["cold", "strict", "righteous", "responsible", "thoughtful", "wise"],
                "relationships": [
                    {
                        "cats_to": ["s_c", "patrol"],
                        "cats_from": ["patrol", "patrol"],
                        "mutual": false,
                        "values": ["platonic", "respect", "comfort"],
                        "amount": -10
                    }
                ]
            }
        ]
    },
    {
  "patrol_id": "mnt_bord_waterfall",
  "biome": ["mountainous"],
  "season": ["any"],
  "types": ["border"],
  "tags": [],
  "patrol_art": "mnt_bord_waterfall",
  "min_cats": 3,
  "max_cats": 6,
  "min_max_status": {},
  "weight": 10,
  "intro_text": "The patrol reaches a river that must be crossed to ensure the borders are thoroughly checked.",
  "decline_text": "p_l makes the decision to lead the patrol home instead; it's too risky today.",
  "chance_of_success": 20,
  "success_outcomes": [
    {
      "text": "The patrol crosses the river with careful determination, stepping from stone to stone. Wet paws don't slow the patrol down, and the border is secured without issue.",
      "exp": 30,
      "weight": 20
    },
    {
      "text": "The patrol finds a shallow part of the river mostly clear of any large rocks. They wade through the river safely, and each cat stays close to each other to prevent any of them from being swept away.",
      "exp": 20,
      "weight": 5
    },
    {
      "text": "As the patrol attempts to cross, a particularly nasty current rushes towards them. Acting fast, s_c navigates the current like a fish, assisting {PRONOUN/s_c/poss} Clanmates to safety. The patrol hastily finishes securing the border and returns to camp a little shaken, but okay, thanks to s_c.",
      "exp": 20,
      "weight": 20,
      "stat_skill": ["SWIMMER,3"],
      "relationships": [
        {
          "cats_to": ["s_c"],
          "cats_from": ["patrol"],
          "mutual": false,
          "values": ["respect", "trust"],
          "amount": 15
        }
      ]
    },
    {
      "text": "While attempting to cross, the patrol is overcome by a strong rush of water. Without thinking of {PRONOUN/s_c/poss} own safety, s_c focuses on {PRONOUN/s_c/poss} struggling Clanmates. s_c valiantly rescues the entire patrol and collapses from exhaustion on the riverbed. In awe of s_c's selflessness the patrol helps {PRONOUN/s_c/object} back to camp, and thanks to {PRONOUN/s_c/object} each one of them is alive.",
      "exp": 20,
      "weight": 20,
      "stat_trait": ["daring", "bold", "righteous"],
      "relationships": [
        {
          "cats_to": ["s_c"],
          "cats_from": ["patrol"],
          "mutual": false,
          "values": ["respect", "trust"],
          "amount": 15
        }
      ]
    }
  ],
  "fail_outcomes": [
    {
      "text": "Just as the patrol begins to cross, p_l yowls out a warning! The cats scramble out of the water just in time to see a large rush of water crash past them. Shaken by the close call, p_l instructs the patrol to head home early. The border will just have to stay unsecured and open to trespassers for now.",
      "exp": 0,
      "weight": 20
    },
    {
      "text": "As the patrol sets out to cross, s_c stops them. {PRONOUN/s_c/subject/CAP} {VERB/s_c/see/sees} what the other cats miss: a dark current ready to pull under any cat that dares to cross. The patrol members cast uneasy glances at each other and unanimously decide to head home without crossing.",
      "exp": 0,
      "weight": 20,
      "stat_skill": ["SWIMMER,3", "INSIGHT,3", "SENSE,3", "CLEVER,3"]
    },
    {
      "text": "As the patrol sets out to cross, a chill runs down s_c's spine and whispers fill {PRONOUN/s_c/poss} mind. s_c yells out a warning to the patrol to stop, and the cats jump back, startled. Suddenly, a large branch sweeps down the river right where the patrol was crossing. s_c shakily whispers thanks to StarClan for their warning.",
      "exp": 0,
      "weight": 20,
      "stat_skill": ["STAR,1", "OMEN,1", "CLAIRVOYANT,1"]
    },
    {
      "text": "After some consideration, the patrol finds a place to cross. As they reach about halfway across, a strong rush of water crashes over them. The current pulls them from safety and churns them with no mercy. The cats are dashed against the sharp river rocks as they feebly try to cling to whatever they can. A mountain river is no place for a cat to be, and despite their best efforts, the cold water wins a battle that was over before it started.",
      "exp": 0,
      "weight": 5,
      "dead_cats": ["patrol"],
      "history_text": {
        "reg_death": "This cat died trying to cross a dangerous river.",
        "lead_death": "died trying to cross a dangerous river"
      }
    },
    {
      "text": "After some consideration the patrol finds a place to cross. As they reach about halfway across, a strong rush of water crashes over them. The current pulls them from safety and churns them with no mercy. The cats are dashed against the sharp river rocks as they feebly try to cling to whatever they can. A mountain river is no place for a cat to be, and despite their best efforts, the cold water wins a battle that was over before it started.",
      "exp": 0,
      "weight": 5,
      "dead_cats": ["multi"],
      "history_text": {
        "reg_death": "This cat died trying to cross a dangerous river.",
        "lead_death": "died trying to cross a dangerous river"
      }
    },
    {
      "text": "After some consideration the patrol finds a place to cross. As they reach about halfway across, a strong rush of water crashes over them. The current pulls them from safety and churns them with no mercy. The cats are dashed against the sharp river rocks as they feebly try to cling to whatever they can. A mountain river is no place for a cat to be, and despite their best efforts, the cold water washes the patrol downriver and far away...",
      "exp": 0,
      "weight": 5,
      "lost_cats": ["patrol"]
    },
    {
      "text": "After some consideration the patrol finds a place to cross. As they reach about halfway across a strong rush of water crashes over them. The water mercilessly crashes them against the river's sharp boulders and violently sends them careening over a small waterfall. Thankfully, at the bottom of the waterfall the water is calmer and they wash up on the riverbed, but not without the consequences of trying to fight one of nature's strongest forces.",
      "exp": 0,
      "weight": 10,
      "injury": [
        {
          "cats": ["patrol"],
          "injuries": ["running nose", "water in their lungs", "shivering", "minor_injury", "blunt_force_injury"]
        }
      ],
      "history_text": {
        "scar": "m_c was scarred from the injuries obtained by trying to cross a dangerous river.",
        "reg_death": "This cat died from injuries obtained by trying to cross a dangerous river.",
        "lead_death": "died from injuries obtained by trying to cross a dangerous river"
      }
    },
    {
      "text": "The patrol begins to cross with s_c trailing nervously behind. Just as the patrol is almost clear, s_c notices a swell in the river rushing towards the patrol. {PRONOUN/s_c/subject/CAP} almost {VERB/s_c/let/lets} out a warning yowl, but {PRONOUN/s_c/subject} {VERB/s_c/hesitate/hesitates}, unsure if it's really rushing water. Unfortunately, this costs the patrol the few seconds they had to react, and the water crashes them against the river stones.",
      "exp": 0,
      "weight": 5,
      "stat_trait": ["nervous", "insecure"],
      "dead_cats": ["multi"],
      "history_text": {
        "reg_death": "This cat died trying to cross a dangerous river.",
        "lead_death": "died trying to cross a dangerous river"
      }
    },
    {
<<<<<<< HEAD
      "text": "The patrol begins to cross with s_c trailing nervously behind. Just as the patrol is almost clear, s_c notices a swell in the river rushing towards the patrol. {PRONOUN/s_c/subject/CAP} almost let out a warning yowl, but {PRONOUN/s_c/subject} {VERB/s_c/hesitate/hesitates}, unsure if it's really rushing water. Unfortunately, this costs the patrol the few seconds they had to react and the water rushes them downriver and far away...",
=======
      "text": "The patrol begins to cross with s_c trailing nervously behind. Just as the patrol is almost clear, s_c notices a swell in the river rushing towards the patrol. {PRONOUN/s_c/subject/CAP} almost {VERB/s_c/let/lets} out a warning yowl, but {PRONOUN/s_c/subject} {VERB/s_c/hesitate/hesitates}, unsure if it's really rushing water. Unfortunately, this costs the patrol the few seconds they had to react, and the water rushes them downstream.",
>>>>>>> c7b54315
      "exp": 0,
      "weight": 5,
      "stat_trait": ["nervous", "insecure"],
      "lost_cats": ["multi"]
    },
    {
      "text": "The patrol begins to cross with s_c trailing nervously behind. Just as the patrol is almost clear, s_c notices a swell in the river rushing towards the patrol. {PRONOUN/s_c/subject/CAP} almost {VERB/s_c/let/lets} out a warning yowl, but {PRONOUN/s_c/subject} {VERB/s_c/hesitate/hesitates}, unsure if it's really rushing water. Unfortunately, this costs the patrol the few seconds they had to react, and the water crashes them against the river stones.",
      "exp": 0,
      "weight": 10,
      "stat_trait": ["nervous", "insecure"],
      "injury": [
        {
          "cats": ["patrol"],
          "injuries": ["running nose", "water in their lungs", "shivering", "minor_injury", "blunt_force_injury"]
        }
      ],
      "history_text": {
        "scar": "m_c was scarred from the injuries obtained by trying to cross a dangerous river.",
        "reg_death": "This cat died from injuries obtained by trying to cross a dangerous river.",
        "lead_death": "died from injuries obtained by trying to cross a dangerous river"
      }
    }
  ]
},
{
    "patrol_id": "mtn_bord_mothman1",
    "biome": ["mountainous"],
    "season": ["any"],
    "types": ["border"],
    "tags": ["halloween"],
    "patrol_art": "mothman_INTRO",
    "min_cats": 1,
    "max_cats": 1,
    "min_max_status": {
   	 "leader": [-1, -1]
    },
    "weight": 15,
    "intro_text": "As r_c pads through the shadowy trees, the sun already hidden by the mountain slopes, {PRONOUN/r_c/subject} {VERB/r_c/freeze/freezes}. Up ahead, a Twoleg peers down from above, its black wings a huge backdrop to hypnotic, glowing red eyes...",
    "decline_text": "This is no creature for mortal eyes. r_c screws {PRONOUN/r_c/poss} eyelids shut, muttering prayer after prayer after prayer to StarClan itself - and when {PRONOUN/r_c/subject} {VERB/r_c/open/opens} them again, the moth-Twoleg is gone.",
    "chance_of_success": 25,
    "success_outcomes": [
   	 {
   		 "text": "r_c turns tail and runs, feeling air ruffle {PRONOUN/r_c/poss} fur as <i>something</i> passes overhead while {PRONOUN/r_c/subject} {VERB/r_c/pelt/pelts} for home, without even the breath to waste on wailing.",
   		 "exp": 35,
   		 "weight": 20,
         "art": "mothman_OUTCOME"
   	 },
   	 {
   		 "text": "r_c returns home from {PRONOUN/r_c/poss} uneventful patrol.",
   		 "exp": 35,
   		 "weight": 10,
   		 "injury": [
   			 {
   				 "cats": ["r_c"],
   				 "injuries": ["persistent headache"]
   			 }
   		 ],
         "art": "mothman_OUTCOME"
   	 },
   	 {
   		 "text": "Caution has always been in {PRONOUN/s_c/poss} blood, and this, this has to be why. Frozen to the ground so completely that the frost grows over {PRONOUN/s_c/poss} fur as {PRONOUN/s_c/subject} {VERB/s_c/wait/waits}, s_c refuses to twitch so much as a whisker until the moth-Twoleg leaves.",
   		 "exp": 40,
   		 "weight": 20,
   		 "stat_trait": ["lonesome", "nervous", "insecure", "calm", "careful", "sneaky", "strange", "wise", "cunning", "gloomy"],
         "art": "mothman_OUTCOME"
   	 }
    ],
    "fail_outcomes": [
   	 {
   		 "text": "All r_c remembers from then is the eyes... the glowing red eyes...",
   		 "exp": 10,
   		 "weight": 10,
   		 "injury": [
   			 {
   				 "cats": ["r_c"],
   				 "injuries": ["seizure prone"]
   			 }
   		 ],
         "art": "mothman_OUTCOME"
   	 },
   	 {
   		 "text": "r_c never returns home.",
   		 "exp": 0,
   		 "weight": 20,
   		 "dead_cats": ["r_c"],
   		 "history_text": {
   			 "reg_death": "m_c was taken as the Mothman's snack.",
             "lead_death": "{VERB/m_c/were/was} taken as the Mothman's snack"
   		 },
         "art": "mothman_OUTCOME"
   	 },
   	 {
   		 "text": "The vast moth-Twoleg flies off, and r_c tries to shake off the encounter - but the mountain itself seems to be against {PRONOUN/r_c/object} tonight, collapsing beneath {PRONOUN/r_c/poss} feet.",
   		 "exp": 0,
   		 "weight": 20,
   		 "dead_cats": ["r_c"],
   		 "history_text": {
   			 "reg_death": "m_c was killed by the collapsing mountain slopes, an event predicted by the appearance of the Mothman.",
             "lead_death": "{VERB/m_c/were/was} killed by the collapsing mountain slopes after {PRONOUN/m_c/subject} saw the Mothman"
   		 },
         "art": "mothman_OUTCOME"
   	 }
    ]
},
{
	"patrol_id": "mtn_bord_jerseydevil1",
	"biome": ["mountainous"],
	"season": ["any"],
	"types": ["border"],
	"tags": ["halloween"],
	"patrol_art": "jerseydevil_INTRO",
	"min_cats": 1,
	"max_cats": 1,
	"min_max_status": {},
	"weight": 15,
	"intro_text": "As p_l ducks through the overhanging branches of an evergreen, {PRONOUN/p_l/subject} {VERB/p_l/spot/spots} two deer, lying intertwined. Are they sleeping? Curious, p_l creeps closer.",
	"decline_text": "Two deer are incomprehensibly huge targets for cats. p_l moves on.",
	"chance_of_success": 30,
	"success_outcomes": [
  	{
  		"text": "The bigger deer raises its head, blood dripping from its lips, head lifting higher and higher and higher as it rears backwards, jaws dropping open in a blood-curdling scream - one mirrored by p_l as p_l shrieks and runs.",
  		"exp": 0,
  		"weight": 20,
   	    "injury": [
            {
                "cats": ["p_l"],
                "injuries": ["shock", "non_lethal"]
            }
     	]
  	  }
	],
	"fail_outcomes": [
  	  {
        "text": "The bigger deer raises its head, blood dripping from its lips, head lifting higher and higher and higher. p_l shrieks and runs, branches tearing through {PRONOUN/p_l/poss} pelt as, horrifyingly, something crashes after {PRONOUN/p_l/object}, chasing {PRONOUN/p_l/object} for a pawful of frantic heartbeats.",
        "exp": 0,
        "weight": 20,
        "injury": [
            {
                "cats": ["p_l"],
                "injuries": ["torn pelt", "scrapes", "shock"]
            }
     	],
   	    "history_text": {
            "scar": "m_c was scarred during {PRONOUN/m_c/poss} frantic escape from a Jersey Devil.",
            "reg_death": "m_c died from the shock of meeting a Jersey Devil.",
            "lead_death": "died from the shock of meeting a Jersey Devil"
        }
   	  }
	]
},
{
  "patrol_id": "mtn_bord_wolf1",
  "biome": ["mountainous"],
  "season": ["Any"],
  "types": ["border"],
  "tags": [],
  "patrol_art": "bord_general_intro",
  "min_cats": 1,
  "max_cats": 1,
  "min_max_status": {},
  "weight": 20,
  "intro_text": "p_l sniffs the border carefully. It could be dog scent, but more likely, without any Twoleg intrusions, this scent is wolf instead. That wouldn't be good news for c_n.",
  "decline_text": "{PRONOUN/p_l/subject/CAP} {VERB/p_l/don't/doesn't} puzzle out the scent, but p_l isn't willing to risk any danger trying to isolate it further.",
  "chance_of_success": 20,
  "success_outcomes": [
    {
      "text": "c_n's borders are long and vertical, covering steep rocky slopes. An intrusion of wolves would be disastrous, it'd be so easy for them to hide, and the beasts eat cat meat like a delicacy. p_l immediately ends {PRONOUN/p_l/poss} border patrol to bring this news to camp.",
      "exp": 40,
      "weight": 20,
      "relationships": [
        {
          "cats_to": ["p_l"],
          "cats_from": ["clan"],
          "mutual": false,
          "values": ["trust", "respect"],
          "amount": 10
        }
      ]
    },
    {
      "text": "p_l turns away from the border, {PRONOUN/p_l/poss} heart pounding. {PRONOUN/p_l/subject/CAP} {VERB/p_l/have/has} to tell {PRONOUN/p_l/poss} clanmates before someone ends up in a wolf's belly.",
      "exp": 40,
      "weight": 10,
      "relationships": [
        {
          "cats_to": ["p_l"],
          "cats_from": ["clan"],
          "mutual": false,
          "values": ["trust", "respect"],
          "amount": 10
        }
      ]
    },
    {
      "text": "The potential wolf scent makes p_l nervous enough to dance in place - and that's what saves {PRONOUN/p_l/object}, being already moving when the trap is sprung. The dogish beast isn't built to pounce. p_l races away, streaking home through a rock maze that leave the frustrated wolf howling in {PRONOUN/p_l/poss} wake.",
      "exp": 40,
      "weight": 20,
      "stat_trait": ["insecure", "nervous"],
      "relationships": [
        {
          "cats_to": ["s_c"],
          "cats_from": ["clan"],
          "mutual": false,
          "values": ["trust", "respect"],
         "amount": 20
        }
      ]
    },
    {
      "text": "All dog-beasts, wolves included, are driven by their noses. p_l locates a safe lookout above, pads back to the border, and leaves a stinky, unburied present. They wait. Their enemy gamboles along the trail, snapping up the cat scat into its jaws, apparently pleased. It's a worthwhile trade, to have won knowledge of what c_n faces.",
      "exp": 40,
      "weight": 20,
      "stat_skill": ["INSIGHTFUL,3", "CLEVER,2"],
      "relationships": [
        {
        "cats_to": ["s_c"],
         "cats_from": ["clan"],
        "mutual": false,
        "values": ["trust", "respect"],
         "amount": 10
        }
      ]
    },
    {
      "text": "s_c bolts back to camp, easily keeping ahead of the beast, {PRONOUN/s_c/subject} burst into camp, yowling a warning with plenty of time for c_n to prepare to drive the wolf away.",
      "exp": 40,
      "weight": 20,
      "stat_skill": ["RUNNER,2"],
      "relationships": [
        {
          "cats_to": ["r_c"],
          "cats_from": ["clan"],
          "mutual": false,
          "values": ["trust", "respect"],
          "amount": 20
        }
      ]
    },
    {
      "text": "This wolf might be trying to hunt c_n, but s_c is nobody's prey. {PRONOUN/s_c/subject/CAP} follow the fresh scent trail to its conclusion, throwing {PRONOUN/s_c/self} at the unprepared wolf, claws raking through its gray pelt and leaving bloody tracks in their wake, convincing proof that the lone wolf should go elsewhere for an easy meal.",
      "exp": 40,
      "weight": 20,
      "stat_skill": ["FIGHTER,3"],
      "relationships": [
        {
          "cats_to": ["s_c"],
          "cats_from": ["clan"],
          "mutual": false,
          "values": ["trust", "respect"],
          "amount": 25
        }
      ]
    },
    {
      "text": "{PRONOUN/s_c/subject/CAP} {VERB/s_c/don't/doesn't} feel like {PRONOUN/s_c/subject} {VERB/s_c/have/has} anything like the skill or power, but s_c would give {PRONOUN/s_c/poss} life for c_n, charging in to courageously lead the wolf away from c_n territory. Each booming yip heralds {PRONOUN/s_c/poss} doom, each rancid breath the last thing {PRONOUN/s_c/subject}'ll ever smell, but somehow, eventually, limbs and lungs burning, {PRONOUN/s_c/subject} {VERB/s_c/leap/leaps} to refuge.",
      "exp": 40,
      "weight": 20,
      "stat_trait": ["ambitious", "compassionate", "confident", "faithful", "fierce", "loving", "loyal", "responsible", "righteous"],
      "relationships": [
        {
          "cats_to": ["s_c"],
          "cats_from": ["clan"],
          "mutual": false,
          "values": ["trust", "respect"],
          "amount": 25
        }
      ]
    }
  ],
  "fail_outcomes": [
    {
      "text": "r_c would give {PRONOUN/r_c/poss} life to protect c_n, and as {PRONOUN/r_c/subject} {VERB/r_c/lead/leads} the huge wolf away from the Clan, in {PRONOUN/r_c/poss} heart, {PRONOUN/r_c/subject} {VERB/r_c/accept/accepts} that's what {PRONOUN/r_c/subject}{VERB/r_c/'re/'s} doing. As darkness closes in around {PRONOUN/r_c/object} and the wolf's jaws descend again, r_c tries to sink {PRONOUN/r_c/poss} claws into its face, and hopes desperately that {PRONOUN/r_c/subject} led it far enough.",
      "exp": 0,
      "weight": 10,
      "dead_cats": ["r_c"],
      "history_text": {
        "reg_death": "This cat died to keep c_n safe from a wolf.",
        "lead_death": "died to keep c_n safe from a wolf"
      },
      "relationships": [
        {
          "cats_to": ["r_c"],
          "cats_from": ["clan"],
          "mutual": false,
          "values": ["trust", "respect"],
          "amount": 15
        }
      ]
    },
    {
      "text": "r_c would give their life to protect c_n, and as {PRONOUN/r_c/subject} {VERB/r_c/charge/charges} past the huge wolf to lead it far, far from c_n, {PRONOUN/r_c/subject} {VERB/r_c/accept/accepts} it. Fear gives {PRONOUN/r_c/object} speed, but it only takes one successful hit. Miraculously {PRONOUN/r_c/subject} {VERB/r_c/fly/flies} out of the dog's jaws while it shakes {PRONOUN/r_c/object}, landing in a refuge. r_c is injured, desperate, and terrified - but {PRONOUN/r_c/subject}{VERB/r_c/'re/'s} alive.",
      "exp": 0,
      "weight": 10,
      "injury": [
        {
          "cats": ["r_c"],
          "injuries": ["big_bite_injury"],
          "scars": ["BRIGHTHEART"]
        }
      ],
      "history_text": {
        "scar": "This cat is scarred from bravely defending c_n against a wolf.",
        "reg_death": "This cat died to keep c_n safe from a large wolf.",
        "lead_death": "died to keep c_n safe from a large wolf"
      },
      "relationships": [
        {
          "cats_to": ["r_c"],
          "cats_from": ["clan"],
          "mutual": false,
          "values": ["trust", "respect"],
          "amount": 30
        }
      ]
    },
    {
      "text": "s_c knows wolves are dangerous, but {PRONOUN/s_c/subject} {VERB/s_c/are/is} stronger and better than a simple beast. However, s_c underestimates the dog's power. In the struggle, the wolf manages to overpower {PRONOUN/s_c/object} and delivers a vicious bite, leaving {PRONOUN/s_c/object} with a deep wound on {PRONOUN/s_c/poss} leg. {PRONOUN/s_c/subject/CAP} narrowly escapes with {PRONOUN/s_c/poss} life.",
      "exp": 0,
      "weight": 20,
      "stat_trait": ["ambitious", "arrogant"],
      "injury": [
        {
          "cats": ["s_c"],
          "injuries": ["mangled_leg"],
          "scars": ["MANLEG"]
        }
      ],
      "history_text": {
        "scar": "This cat bears a mangled leg from a confrontation with a large wolf.",
        "reg_death": "This cat died from a confrontation with a large wolf.",
        "lead_death": "lost a life to a large wolf"
      },
      "relationships": [
        {
          "cats_to": ["s_c"],
          "cats_from": ["clan"],
          "mutual": false,
          "values": ["trust", "respect"],
          "amount": -5
        }
      ]
    },
    {
      "text": "s_c knows a large wolf is dangerous, but knows {PRONOUN/s_c/self} to be stronger and better than a simple beast. However, s_c underestimates the dog's power. In the struggle, the dog manages to overpower {PRONOUN/s_c/object} and delivers a vicious bite, pulling s_c down to the ground.",
      "exp": 0,
      "weight": 10,
      "stat_trait": ["ambitious", "arrogant"],
      "dead_cats": ["s_c"],
      "history_text": {
        "reg_death": "This cat died from a confrontation with a large wolf.",
        "lead_death": "lost a life to a large wolf"
      }
    },
    {
      "text": "Frozen in the face of the large threat, s_c is unable to move as the jaws descend upon {PRONOUN/s_c/object}.",
      "exp": 0,
      "weight": 10,
      "stat_trait": ["ambitious", "arrogant"],
      "dead_cats": ["s_c"],
      "history_text": {
        "reg_death": "This cat died from a confrontation with a large wolf.",
        "lead_death": "lost a life to a large wolf"
      }
    },
    {
      "text": "r_c turns to flee, but the desert is a terrible place to find cover. It's only by the grace of Starclan that {PRONOUN/r_c/poss} eyes are drawn to a small cave, a rocky refuge as the wolves bark their fury outside. Not all of r_c makes it inside.",
      "exp": 40,
      "weight": 20,
      "injury": [
        {
          "cats": ["r_c"],
          "injuries": ["mangled_tail"],
          "scars": ["HALFTAIL"]
        }
      ],
      "history_text": {
        "scar": "This cat is missing half their tail from a large wolf biting it off.",
        "reg_death": "This cat died from the wounds suffered in a confrontation with a large wolf.",
        "lead_death": "lost a life to a large wolf"
      }
    },
    {
      "text": "Maybe s_c should have been paying more attention. {PRONOUN/s_c/subject/CAP} {VERB/s_c/see/sees} darkness around {PRONOUN/s_c/object}, and realize the terrible mistake of {PRONOUN/s_c/poss} distraction.",
      "exp": 0,
      "weight": 20,
      "dead_cats": ["s_c"],
      "stat_trait": ["childish", "playful", "insecure", "strange", "oblivious"],
      "history_text": {
        "reg_death": "This cat died due to a large wolf.",
        "lead_death": "lost a life to a large wolf"
      }
    }
  ]
}
]<|MERGE_RESOLUTION|>--- conflicted
+++ resolved
@@ -68,7 +68,7 @@
                 "text": "s_c takes the lead, confronting the gang with confidence. Eventually the rogues admit that they've been struggling to find enough prey and were looking to steal richer territory from the Clan. Tensions are eased when s_c informs the rogues of a prey-rich meadow outside of c_n territory.",
                 "exp": 30,
                 "weight": 20,
-                "stat_skill": ["SPEAKER,1", "MEDIATOR,1"],
+                "stat_skill": ["SPEAKER,1"],
                 "relationships": [
                     {
                         "cats_to": ["patrol"],
@@ -140,6 +140,140 @@
                 "history_text": {
                     "scar": "m_c was badly scarred when rogues ambushed {PRONOUN/m_c/poss} patrol.",
                     "reg_death": "This cat was killed when rogues ambushed {PRONOUN/m_c/poss} patrol.",
+                    "lead_death": "{VERB/m_c/were/was} killed in a rogue ambush"
+                }
+            }
+        ]
+    },
+    {
+        "patrol_id": "mtn_bord_rogue2",
+        "biome": ["mountainous"],
+        "season": ["any"],
+        "types": ["border"],
+        "tags": [],
+        "patrol_art": "bord_general_intro",
+        "min_cats": 1,
+        "max_cats": 1,
+        "min_max_status": {},
+        "weight": 20,
+        "intro_text": "As the patrol is marking the border lines, a gang of rogues leaps out from behind a tumble of rocks! An ambush!",
+        "decline_text": "r_c turns tail and races away! The rogues have {PRONOUN/r_c/object} far outnumbered, and warning the Clan is more important than dying needlessly.",
+        "chance_of_success": 30,
+        "success_outcomes": [
+            {
+                "text": "Stunned for a moment, r_c is nearly caught in the teeth of the first rogue, but {PRONOUN/r_c/subject} {VERB/r_c/use/uses} {PRONOUN/r_c/poss} superior knowledge of the rocky terrain to dodge and weave through the onslaught of attacks, eventually escaping the fray and pelting towards camp with yowls of warning bursting from {PRONOUN/r_c/poss} lungs.",
+                "exp": 30,
+                "weight": 20
+            },
+            {
+                "text": "s_c snarls at the rogues, outnumbered but not cowed. {PRONOUN/s_c/subject/CAP} {VERB/s_c/throw/throws} {PRONOUN/s_c/self} at the intruders with such ferocity that the rogues are taken aback. Alarmed by the Clan cat's lack of fear and self-preservation, the rogues freeze. s_c sees {PRONOUN/s_c/poss} opportunity to run and takes it, racing back to the camp to gather more warriors and return.",
+                "exp": 30,
+                "weight": 20,
+                "stat_skill": ["FIGHTER,3"]
+            }
+        ],
+        "fail_outcomes": [
+            {
+                "text": "s_c snarls at the rogues, outnumbered but not cowed. {PRONOUN/s_c/subject/CAP} {VERB/s_c/throw/throws} {PRONOUN/s_c/self} at the intruders with such ferocity that the rogues are taken aback. Their shock only lasts a moment before they descend upon the warrior once more. Eventually, s_c has no choice but to escape before {PRONOUN/s_c/subject} {VERB/s_c/are/is} killed.",
+                "exp": 0,
+                "weight": 20,
+                "stat_trait": ["bloodthirsty", "fierce", "vengeful"]
+            },
+            {
+                "text": "The rogues greatly outnumber r_c and have no trouble killing the lone cat. {PRONOUN/r_c/poss/CAP} body is discovered the next day, cold and covered in wounds.",
+                "exp": 0,
+                "weight": 10,
+                "dead_cats": ["r_c"],
+                "history_text": {
+                    "reg_death": "This cat was killed when rogues ambushed {PRONOUN/m_c/object} while on a solo patrol.",
+                    "lead_death": "{VERB/m_c/were/was} killed in a rogue ambush"
+                }
+            }
+        ]
+    },
+    {
+        "patrol_id": "mtn_bord_rogue3",
+        "biome": ["mountainous"],
+        "season": ["any"],
+        "types": ["border"],
+        "tags": [],
+        "patrol_art": "bord_general_intro",
+        "min_cats": 4,
+        "max_cats": 6,
+        "min_max_status": {},
+        "weight": 20,
+        "intro_text": "As the patrol is marking the border lines, a gang of rogues strides confidently out from behind a tumble of rocks, yowling as they confront the Clan cats!",
+        "decline_text": "The patrol turns tail and races away! The borders are left open for the rogues to muddy.",
+        "chance_of_success": 20,
+        "success_outcomes": [
+            {
+                "text": "The rogues posture and jeer, eventually provoking a battle. The Clan cats are strong, however, and the rogues seem to be weakened by hunger. The patrol easily drives the intruders away.",
+                "exp": 30,
+                "weight": 20,
+                "relationships": [
+                    {
+                        "cats_to": ["patrol"],
+                        "cats_from": ["patrol"],
+                        "mutual": false,
+                        "values": ["respect", "trust"],
+                        "amount": 5
+                    }
+                ]
+            },
+            {
+                "text": "The rogues posture and jeer, eventually provoking a battle. The Clan cats are strong, however, and experienced at using the rocky terrain to their advantage, the rogues are forced to retreat.",
+                "exp": 30,
+                "weight": 5,
+                "relationships": [
+                    {
+                        "cats_to": ["patrol"],
+                        "cats_from": ["patrol"],
+                        "mutual": false,
+                        "values": ["respect", "trust"],
+                        "amount": 5
+                    }
+                ]
+            },
+            {
+                "text": "s_c takes the lead, confronting the gang with confidence. Eventually the rogues admit that they've been struggling to find enough prey and were looking to steal richer territory from the Clan. Tensions are eased when s_c informs the rogues of a prey-rich meadow outside of c_n territory.",
+                "exp": 30,
+                "weight": 20,
+                "stat_skill": ["SPEAKER,1", "MEDIATOR,1"],
+                "relationships": [
+                    {
+                        "cats_to": ["patrol"],
+                        "cats_from": ["patrol"],
+                        "mutual": false,
+                        "values": ["respect", "trust"],
+                        "amount": 5
+                    }
+                ]
+            },
+            {
+                "text": "s_c takes the lead, confronting the gang with confidence. Eventually the rogues admit that they've been struggling to find enough prey and were looking to steal richer territory from the Clan. Tensions are eased when s_c informs the rogues of a prey-rich meadow outside of c_n territory.",
+                "exp": 30,
+                "weight": 20,
+                "stat_trait": ["bold", "confident", "charming"],
+                "relationships": [
+                    {
+                        "cats_to": ["patrol"],
+                        "cats_from": ["patrol"],
+                        "mutual": false,
+                        "values": ["respect", "trust"],
+                        "amount": 5
+                    }
+                ]
+            }
+        ],
+        "fail_outcomes": [
+            {
+                "text": "The rogues are terrifyingly coordinated and use the patrol's momentary surprise to their advantage. The patrol cats are picked off one by one, and only a couple manage to escape the slaughter.",
+                "exp": 0,
+                "weight": 10,
+                "dead_cats": ["multi"],
+                "history_text": {
+                    "scar": "m_c was badly scarred when rogues attacked {PRONOUN/m_c/poss} patrol.",
+                    "reg_death": "This cat was killed when rogues attacked {PRONOUN/m_c/poss} patrol.",
                     "lead_death": "{VERB/m_c/were/was} killed in a rogue ambush"
                 },
                 "art": "gen_bord_otherclan_hostile"
@@ -466,11 +600,7 @@
       }
     },
     {
-<<<<<<< HEAD
-      "text": "The patrol begins to cross with s_c trailing nervously behind. Just as the patrol is almost clear, s_c notices a swell in the river rushing towards the patrol. {PRONOUN/s_c/subject/CAP} almost let out a warning yowl, but {PRONOUN/s_c/subject} {VERB/s_c/hesitate/hesitates}, unsure if it's really rushing water. Unfortunately, this costs the patrol the few seconds they had to react and the water rushes them downriver and far away...",
-=======
       "text": "The patrol begins to cross with s_c trailing nervously behind. Just as the patrol is almost clear, s_c notices a swell in the river rushing towards the patrol. {PRONOUN/s_c/subject/CAP} almost {VERB/s_c/let/lets} out a warning yowl, but {PRONOUN/s_c/subject} {VERB/s_c/hesitate/hesitates}, unsure if it's really rushing water. Unfortunately, this costs the patrol the few seconds they had to react, and the water rushes them downstream.",
->>>>>>> c7b54315
       "exp": 0,
       "weight": 5,
       "stat_trait": ["nervous", "insecure"],
