--- conflicted
+++ resolved
@@ -416,11 +416,7 @@
                 ]
             },
             {
-<<<<<<< HEAD
-                "text": "The patrol fights bravely, but you only need to be unlucky once. One snap of the beast's huge jaws takes r_c out of the fight. The rest of the patrol rallies to defend {PRONOUN/r_c/object}, and r_c is safely helped back to camp where the medicine den awaits.",
-=======
                 "text": "The patrol fights bravely, but you only need to be unlucky once. One snap of the beast's huge jaws takes r_c out of the fight. The rest of the patrol rallies to defend {PRONOUN/r_c/object}, and r_c is safely helped back to camp, where the medicine cat den awaits.",
->>>>>>> 56e5b349
                 "exp": 0,
                 "weight": 10,
                 "injury": [
