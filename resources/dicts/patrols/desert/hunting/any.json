--- conflicted
+++ resolved
@@ -1755,23 +1755,15 @@
             }
         ]
     },
-<<<<<<< HEAD
     {
         "patrol_id": "dst_hunt_mouse2",
         "biome": ["desert"],
         "season": ["Any"],
-=======
-	{
-        "patrol_id": "dst_hunt_mouse1",
-        "biome": ["any"],
-        "season": ["any"],
->>>>>>> 6c5f99b5
         "types": ["hunting"],
         "tags": [],
         "patrol_art": "gen_hunt_mouse",
         "min_cats": 1,
         "max_cats": 3,
-<<<<<<< HEAD
         "min_max_status": {
             "apprentice": [-1, -1]
         },
@@ -1779,13 +1771,6 @@
         "intro_text": "The patrol catches scent of a mouse nearby.",
         "decline_text": "The patrol ignores the mouse.",
         "chance_of_success": 50,
-=======
-        "min_max_status": {},
-        "weight": 20,
-        "intro_text": "The patrol catches scent of a mouse nearby.",
-        "decline_text": "The patrol ignores the mouse.",
-        "chance_of_success": 60,
->>>>>>> 6c5f99b5
         "success_outcomes": [
             {
                 "text": "r_c locates the mouse and begins to stalk. The mouse nibbles on a seed, unaware of the hunting cat. r_c waggles {PRONOUN/r_c/poss} haunches and leaps, pinning the mouse beneath a paw as {PRONOUN/r_c/subject} {VERB/r_c/make/makes} the killing bite.",
@@ -1810,15 +1795,9 @@
         ]
     },
     {
-<<<<<<< HEAD
         "patrol_id": "dst_hunt_mouse_warriorapp1",
         "biome": ["desert"],
         "season": ["Any"],
-=======
-        "patrol_id": "dst_hunt_mouse2",
-        "biome": ["any"],
-        "season": ["any"],
->>>>>>> 6c5f99b5
         "types": ["hunting"],
         "tags": [],
         "patrol_art": "gen_hunt_mouse",
@@ -1828,17 +1807,10 @@
             "apprentice": [1, 6],
             "normal adult": [1, 6]
         },
-<<<<<<< HEAD
         "weight": 5,
         "intro_text": "The patrol comes across a mouse.",
         "decline_text": "The patrol ignores the mouse.",
         "chance_of_success": 50,
-=======
-        "weight": 20,
-        "intro_text": "The patrol comes across a mouse.",
-        "decline_text": "The patrol ignores the mouse.",
-        "chance_of_success": 60,
->>>>>>> 6c5f99b5
         "success_outcomes": [
             {
                 "text": "r_c pounces on the mouse, with a squeak of surprise from both prey and apprentice.",
@@ -1856,8 +1828,6 @@
         "fail_outcomes": [
             {
                 "text": "The patrol narrowly misses the mouse.",
-<<<<<<< HEAD
-=======
                 "exp": 0,
                 "weight": 20,
                 "prey": ["very_small"]
@@ -1865,107 +1835,16 @@
         ]
     },
     {
-        "patrol_id": "dst_hunt_rat1",
-        "biome": ["any"],
-        "season": ["any"],
-        "types": ["hunting"],
-        "tags": [],
-        "patrol_art": "hunt_general_intro",
-        "min_cats": 2,
-        "max_cats": 6,
-        "min_max_status": {},
-        "weight": 20,
-        "intro_text": "The patrol comes across a large rat.",
-        "decline_text": "The patrol ignores the rat.",
-        "chance_of_success": 50,
-        "success_outcomes": [
-            {
-                "text": "The patrol catches the rat! More fresh-kill!",
-                "exp": 20,
-                "weight": 20,
-                "prey": ["medium"]
-            },
-            {
-                "text": "The rat rears up and hisses at r_c, but while it's distracted, p_l takes it out with a quick strike.",
-                "exp": 20,
-                "weight": 5,
-                "prey": ["medium"]
-            },
-            {
-                "text": "The rat is huge and quick, but s_c is quicker, bringing it down just before it scurries out of reach. Everyone gathers around them in congratulations of the skillful kill.",
-                "exp": 20,
-                "weight": 20,
-                "stat_skill": ["HUNTER,2"],
-                "prey": ["large"]
-            }
-        ],
-        "fail_outcomes": [
-            {
-                "text": "The patrol misses the rat, and their confidence is shaken.",
-                "exp": 0,
-                "weight": 20
-            }
-        ]
-    },
-    {
-        "patrol_id": "dst_hunt_hare1",
-        "biome": ["any"],
-        "season": ["any"],
-        "types": ["hunting"],
-        "tags": [],
-        "patrol_art": "hunt_general_intro",
-        "min_cats": 4,
-        "max_cats": 6,
-        "min_max_status": {},
-        "weight": 20,
-        "intro_text": "The patrol comes across a large hare.",
-        "decline_text": "The patrol ignores the hare.",
-        "chance_of_success": 10,
-        "success_outcomes": [
-            {
-                "text": "The patrol catches the hare!",
-                "exp": 10,
-                "weight": 20,
-                "prey": ["large"]
-            },
-            {
-                "text": "s_c runs the hare down in a huge display of athleticism and skill.",
-                "exp": 10,
-                "weight": 20,
-                "stat_skill": ["HUNTER,3"],
-                "prey": ["large"]
-            }
-        ],
-        "fail_outcomes": [
-            {
-                "text": "The patrol narrowly misses the hare.",
->>>>>>> 6c5f99b5
-                "exp": 0,
-                "weight": 20,
-                "prey": ["very_small"]
-            }
-        ]
-    },
-    {
         "patrol_id": "dst_hunt_bird1",
-<<<<<<< HEAD
         "biome": ["desert"],
         "season": ["Any"],
-=======
-        "biome": ["any"],
-        "season": ["any"],
->>>>>>> 6c5f99b5
         "types": ["hunting"],
         "tags": [],
         "patrol_art": "gen_hunt_bird",
         "min_cats": 1,
         "max_cats": 3,
         "min_max_status": {},
-<<<<<<< HEAD
         "weight": 5,
-=======
-        "weight": 20,
->>>>>>> 6c5f99b5
         "intro_text": "The patrol comes across a bird that's occupied scratching at the ground for insects.",
         "decline_text": "The patrol ignores the bird.",
         "chance_of_success": 50,
@@ -1993,127 +1872,9 @@
         ]
     },
     {
-<<<<<<< HEAD
         "patrol_id": "dst_hunt_rabbit2",
         "biome": ["desert"],
         "season": ["Any"],
-=======
-        "patrol_id": "dst_hunt_squirrel1",
-        "biome": ["any"],
-        "season": ["any"],
-        "types": ["hunting"],
-        "tags": [],
-        "patrol_art": "hunt_general_intro",
-        "min_cats": 1,
-        "max_cats": 3,
-        "min_max_status": {},
-        "weight": 20,
-        "intro_text": "The patrol comes across a squirrel. It's engrossed in nibbling at a morsel beneath a tree.",
-        "decline_text": "The patrol ignores the squirrel.",
-        "chance_of_success": 50,
-        "success_outcomes": [
-            {
-                "text": "Stealthily, r_c stalks forward. The squirrel has no idea what's coming as the cat pounces on it and breaks its neck. r_c sends a silent thanks to StarClan for this prey.",
-                "exp": 10,
-                "weight": 20,
-                "prey": ["medium"]
-            },
-            {
-                "text": "r_c rapidly pads towards the squirrel, their tailtip twitching in excitement. The squirrel is alerted to their presence with a bird's alarm call, but r_c launches themself forward and cuts off its escape with a bite to the back of the head.",
-                "exp": 10,
-                "weight": 5,
-                "prey": ["medium"]
-            }
-        ],
-        "fail_outcomes": [
-            {
-                "text": "The patrol narrowly misses the squirrel as it's alerted by a bird's alarm call.",
-                "exp": 0,
-                "weight": 20,
-                "prey": ["very_small"]
-            }
-        ]
-    },
-    {
-        "patrol_id": "dst_hunt_fish1",
-        "biome": ["any"],
-        "season": ["any"],
-        "types": ["hunting"],
-        "tags": [],
-        "patrol_art": "hunt_general_intro",
-        "min_cats": 1,
-        "max_cats": 3,
-        "min_max_status": {},
-        "weight": 20,
-        "intro_text": "The patrol glimpses the shadow of a fish as they pad past a stream.",
-        "decline_text": "The patrol ignores the fish.",
-        "chance_of_success": 50,
-        "success_outcomes": [
-            {
-                "text": "r_c very carefully walks to the water's edge and waits for their chance. When the fish is near, they hook it out of the water with their claws. More fresh-kill!",
-                "exp": 10,
-                "weight": 20,
-                "prey": ["medium"]
-            },
-            {
-                "text": "r_c pads closer to the water's edge, careful to keep their shadow away from the water. The fish doesn't seem to notice them and darts too close. r_c's paw flashes into the water and the fish flops onto the bank. r_c kills it and happily carries it back to camp.",
-                "exp": 10,
-                "weight": 5,
-                "prey": ["medium"]
-            }
-        ],
-        "fail_outcomes": [
-            {
-                "text": "The patrol moves too suddenly. The flickering shadow causes the fish to quickly vanish into murkier water.",
-                "exp": 0,
-                "weight": 20,
-                "prey": ["very_small"]
-            }
-        ]
-    },
-    {
-        "patrol_id": "dst_hunt_fish2",
-        "biome": ["any"],
-        "season": ["any"],
-        "types": ["hunting"],
-        "tags": [],
-        "patrol_art": "hunt_general_intro",
-        "min_cats": 4,
-        "max_cats": 6,
-        "min_max_status": {},
-        "weight": 20,
-        "intro_text": "The patrol sees the shadow of a school of fish in the river.",
-        "decline_text": "The patrol ignores the fish.",
-        "chance_of_success": 10,
-        "success_outcomes": [
-            {
-                "text": "p_l leads a successful fishing session, with almost everyone walking home with a fishy mouthful.",
-                "exp": 10,
-                "weight": 20,
-                "prey": ["large"]
-            },
-            {
-                "text": "s_c makes fishing look easy, giving out tips to any interested cats.",
-                "exp": 10,
-                "weight": 20,
-                "stat_skill": ["HUNTER,1"],
-                "prey": ["large"]
-            }
-        ],
-        "fail_outcomes": [
-            {
-                "text": "The patrol moves too suddenly. The flickering shadow causes the fish to quickly vanish into murkier water.",
-                "exp": 0,
-                "weight": 20,
-                "prey": ["very_small"]
-            }
-        ]
-    },
-    {
-        "patrol_id": "gen_hunt_rabbit1",
-        "biome": ["any"],
-        "season": ["any"],
->>>>>>> 6c5f99b5
         "types": ["hunting"],
         "tags": [],
         "patrol_art": "gen_hunt_rabbit",
@@ -2139,28 +1900,7 @@
                         "amount": 5
                     }
                 ]
-<<<<<<< HEAD
-            },
-=======
-            }
-        ]
-    },
-    {
-        "patrol_id": "dst_hunt_rabbit2",
-        "biome": ["any"],
-        "season": ["any"],
-        "types": ["hunting"],
-        "tags": [],
-        "patrol_art": "hunt_general_intro",
-        "min_cats": 1,
-        "max_cats": 6,
-        "min_max_status": {},
-        "weight": 20,
-        "intro_text": "A rabbit bursts out from cover, startled by the patrol.",
-        "decline_text": "They watch it go, just as startled.",
-        "chance_of_success": 40,
-        "success_outcomes": [
->>>>>>> 6c5f99b5
+            },
             {
                 "text": "s_c reacts quickly, tearing off after the rabbit and slamming a paw on its head to bring it down.",
                 "exp": 10,
@@ -2250,15 +1990,9 @@
         ]
     },
     {
-<<<<<<< HEAD
         "patrol_id": "dst_hunt_rabbit3",
         "biome": ["desert"],
         "season": ["Any"],
-=======
-        "patrol_id": "dst_hunt_vision1",
-        "biome": ["any"],
-        "season": ["any"],
->>>>>>> 6c5f99b5
         "types": ["hunting"],
         "tags": [],
         "patrol_art": "gen_hunt_rabbit",
@@ -2315,15 +2049,9 @@
         ]
     },
     {
-<<<<<<< HEAD
         "patrol_id": "dst_hunt_strangerabbit1",
         "biome": ["desert"],
         "season": ["Any"],
-=======
-        "patrol_id": "dst_hunt_vision2",
-        "biome": ["any"],
-        "season": ["any"],
->>>>>>> 6c5f99b5
         "types": ["hunting"],
         "tags": [],
         "patrol_art": "gen_hunt_strangerabbit",
