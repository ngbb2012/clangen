--- conflicted
+++ resolved
@@ -1,4 +1,3 @@
-<<<<<<< HEAD
 [
     {
         "patrol_id": "dst_hunt_random_newleaf_siblings2applocked1",
@@ -763,7 +762,4 @@
 	        ]
         }
     }
-]
-=======
-[]
->>>>>>> 0ea0f4d0
+]