<<<<<<< HEAD
[
    {
        "patrol_id": "dst_hunt_random_leaffall_siblings2applocked1",
        "biome": "desert",
        "season": "leaf-fall",
        "tags": ["hunting", "small_prey0", "medium_prey2", "apprentice", "two_apprentices", "big_change", "pos_dislike", "pos_jealous", "rel_patrol", "minor_injury"],
        "intro_text": "The two siblings head out together, declaring a friendly competition to stock the fresh-kill pile. Hopefully the first hints of the wet seasons soon to hit c_n will make the hunting a breeze!",
        "decline_text": "Their mentors hold them back with a gentle word - the warriors have other plans for the apprentices today.",
        "chance_of_success": 40,
        "exp": 20,
        "success_text": {
            "unscathed_common": "app1 misses a d_tp_s, and app2 startles a pair of d_tp_p. They don't let it get them down, instead capturing a plump rabbit with a beautiful team ambush! But when they bring it back to camp, app1 tries to take sole credit for the prey, and instead of familial talent, it's familial discord that's displayed, as the apprentices get into a massive argument in the middle of camp.",
	        "stat_skill": "s_c catches a great d_mp_s, and two d_tp_p! But their sibling comes up empty pawed. s_c offers to let them claim the smaller prey as their own, but the insulting suggestion just causes a massive argument."
            },
        "fail_text": {
	        "unscathed_common": "The littermates end up dirty, exhausted, and without much more than a d_tp_s to show for it. Fox-dung! But at least out here, even if they didn't get much prey, they can complain about how stupidly hard hunting is to a sympathetic audience.",
	        "injury": "app1 takes a hard fall while chasing a d_tp_s among the thorns, and the afternoon's hunt is called off as {PRONOUN/app1/poss} sibling helps {PRONOUN/app1/object} back to camp, chatting reassuringly about how hard their hunting lessons are."
            },
        "win_skills": ["HUNTER,0"],
        "min_cats": 2,
        "max_cats": 2,
        "constraints": {
	        "relationship": [
                "siblings"
	        ]
        }
    },
    {
        "patrol_id": "dst_hunt_random_leaffall_siblings2applocked2",
        "biome": "desert",
        "season": "leaf-fall",
        "tags": ["hunting", "small_prey0", "medium_prey2", "apprentice", "two_apprentices", "platonic", "respect", "rel_patrol", "no_change_fail"],
        "intro_text": "It's nice to get the chance to go out hunting with app2. app1 knows they're still in the apprentice den together, but their different mentors and focuses and skills - it's not the same as it was back in the nursery as littermates. And it's raining! What a weird thing to go hunt in!",
        "decline_text": "Their mentors hold them back with a gentle word - the warriors have other plans for the apprentices today.",
        "chance_of_success": 40,
        "exp": 20,
        "success_text": {
            "unscathed_common": "Yeah, it's a relatively okay hunt, with a couple d_tp_p and a dirty d_tp_s. But what app1 is actually going to remember about today is that app2 thinks that {PRONOUN/app2/poss} mentor and app1's would make a cute couple!",
	        "stat_skill": "It turns out s_c has really been listening to {PRONOUN/s_c/poss} mentor's tips for hunting - and {PRONOUN/s_c/subject}{VERB/s_c/'re/'s} willing to pass it on!"
            },
        "fail_text": {
	        "unscathed_common": "Together they manage a grand haul of one d_tp_s, and not even a very big d_tp_s at that. They have a lot more to learn before they'll all be ready to take on the responsibility of providing for c_n."
            },
        "win_skills": ["HUNTER,0"],
        "min_cats": 2,
        "max_cats": 2,
        "constraints": {
	        "relationship": [
                "siblings"
	        ]
        }
    },
    {
        "patrol_id": "dst_hunt_random_leaffall_siblings2applocked3",
        "biome": "desert",
        "season": "leaf-fall",
        "tags": ["hunting", "small_prey0", "medium_prey2", "apprentice", "two_apprentices", "respect", "pos_jealous", "rel_patrol", "no_change_fail"],
        "intro_text": "There are clouds in the sky - not raining, not yet, but foretelling it! And just like the clouds, app1 and {PRONOUN/app1/poss} littermate are everywhere today, sticking their heads into every unexplored corner of the territory. All in the name of hunting, of course!",
        "decline_text": "Their mentors hold them back with a gentle word - the warriors have other plans for the apprentices today.",
        "chance_of_success": 40,
        "exp": 20,
        "success_text": {
            "unscathed_common": "app1 thinks app2's d_tp_s looks infinitly more delicous than {PRONOUN/app1/poss} own contributions of two d_tp_p, while app2 insists that {PRONOUN/app2/subject}'d much rather bring back d_tp_p.",
	        "stat_skill": "s_c takes charge, setting up the perfect ambush, both impressing and frustrating the sibling trying to keep up with {PRONOUN/s_c/object}."
            },
        "fail_text": {
	        "unscathed_common": "Well, they have a lot of fun exploring, even if it's not that productive of a hunting patrol."
            },
        "win_skills": ["CLEVER,0", "INSIGHTFUL,0"],
        "min_cats": 2,
        "max_cats": 2,
        "constraints": {
	        "relationship": [
                "siblings"
	        ]
        }
    },
    {
        "patrol_id": "dst_hunt_random_leaffall_siblings3applocked1",
        "biome": "desert",
        "season": "leaf-fall",
        "tags": ["hunting", "small_prey0", "medium_prey2", "apprentice", "three_apprentices", "pos_dislike", "pos_jealous", "rel_patrol", "minor_injury"],
        "intro_text": "The three siblings head out together, declaring a friendly competition to stock the fresh-kill pile. Hopefully the first hints of the wet seasons soon to hit c_n will make the hunting a breeze!",
        "decline_text": "Their mentors hold them back with a gentle word - the warriors have other plans for the apprentices today.",
        "chance_of_success": 40,
        "exp": 30,
        "success_text": {
            "unscathed_common": "app1 misses a d_tp_s, and app2 and app3 startle a pair of d_tp_p. They don't let it get them down, instead capturing a plump rabbit with a beautiful team ambush! But when they bring it back to camp, app1 tries to take sole credit for the prey, and instead of familial talent, it's familial discord that's displayed, as the apprentices get into a massive argument in the middle of camp.",
	        "stat_skill": "s_c catches a great d_mp_s, and two d_tp_p! But their siblings come up empty pawed. s_c offers to let them claim the smaller prey as their own, but the insulting suggestion just causes a massive argument."
            },
        "fail_text": {
	        "unscathed_common": "The littermates end up dirty, exhausted, and without much more than a d_tp_s to show for it. Fox-dung! But at least out here, even if they didn't get much prey, they can complain about how stupidly hard hunting is to a sympathetic audience.",
	        "injury": "app1 takes a hard fall while chasing a d_tp_s among the thorns, and the afternoon's hunt is called off as {PRONOUN/app1/poss} siblings help {PRONOUN/app1/object} back to camp, chatting reassuringly about how hard their hunting lessons are."
            },
        "win_skills": ["HUNTER,0"],
        "min_cats": 3,
        "max_cats": 3,
        "constraints": {
	        "relationship": [
                "siblings"
	        ]
        }
    },
    {
        "patrol_id": "dst_hunt_random_leaffall_siblings3applocked2",
        "biome": "desert",
        "season": "leaf-fall",
        "tags": ["hunting", "small_prey0", "medium_prey2", "apprentice", "three_apprentices", "platonic", "respect", "rel_patrol", "no_change_fail"],
        "intro_text": "It's nice to get the chance to go out hunting together. app1 knows they're all still in the apprentice den together, but their different mentors and focuses and skills - it's not the same as it was back in the nursery with {PRONOUN/app1/poss} littermates. And it's raining! What a weird thing to go hunt in!",
        "decline_text": "Their mentors hold them back with a gentle word - the warriors have other plans for the apprentices today.",
        "chance_of_success": 40,
        "exp": 30,
        "success_text": {
            "unscathed_common": "Yeah, it's a relatively okay hunt, with a couple d_tp_p and a dirty d_tp_s. But what app1 is actually going to remember about today is that app2 thinks that {PRONOUN/app2/poss} mentor and app3's would make a cute couple!",
	        "stat_skill": "It turns out s_c has really been listening to {PRONOUN/s_c/poss} mentor's tips for hunting - and {PRONOUN/s_c/subject}{VERB/s_c/'re/'s} willing to pass it on!"
            },
        "fail_text": {
	        "unscathed_common": "Together they manage a grand haul of one d_tp_s, and not even a very big d_tp_s at that. They have a lot more to learn before they'll all be ready to take on the responsibility of providing for c_n."
            },
        "win_skills": ["HUNTER,0"],
        "min_cats": 3,
        "max_cats": 3,
        "constraints": {
	        "relationship": [
                "siblings"
	        ]
        }
    },
    {
        "patrol_id": "dst_hunt_random_leaffall_siblings3applocked3",
        "biome": "desert",
        "season": "leaf-fall",
        "tags": ["hunting", "small_prey0", "medium_prey2", "apprentice", "three_apprentices", "respect", "pos_jealous", "rel_patrol", "no_change_fail"],
        "intro_text": "There are clouds in the sky - not raining, not yet, but foretelling it! And just like the clouds, app1 and {PRONOUN/app1/poss} littermates are everywhere today, sticking their heads into every unexplored corner of the territory. All in the name of hunting, of course!",
        "decline_text": "Their mentors hold them back with a gentle word - the warriors have other plans for the apprentices today.",
        "chance_of_success": 40,
        "exp": 30,
        "success_text": {
            "unscathed_common": "app1 thinks app2's d_tp_s looks infinitly more delicous than {PRONOUN/app1/poss} own contributions of two d_tp_p, while app3 insists that {PRONOUN/app3/subject}'d much rather bring back d_tp_p than the d_mp_s {PRONOUN/app3/subject} caught.",
	        "stat_skill": "s_c takes charge, setting up the perfect ambush, both impressing and frustrating the siblings trying to keep up with {PRONOUN/s_c/object}."
            },
        "fail_text": {
	        "unscathed_common": "Well, they have a lot of fun exploring, even if it's not that productive of a hunting patrol."
            },
        "win_skills": ["CLEVER,0", "INSIGHTFUL,0"],
        "min_cats": 3,
        "max_cats": 3,
        "constraints": {
	        "relationship": [
                "siblings"
	        ]
        }
    },
    {
        "patrol_id": "dst_hunt_random_leaffall_siblings4applocked1",
        "biome": "desert",
        "season": "leaf-fall",
        "tags": ["hunting", "small_prey0", "medium_prey2", "apprentice", "four_apprentices", "big_change", "pos_dislike", "pos_jealous", "rel_patrol", "minor_injury"],
        "intro_text": "The four siblings head out together, declaring a friendly competition to stock the fresh-kill pile. Hopefully the first hints of the wet seasons soon to hit c_n will make the hunting a breeze!",
        "decline_text": "Their mentors hold them back with a gentle word - the warriors have other plans for the apprentices today.",
        "chance_of_success": 40,
        "exp": 30,
        "success_text": {
            "unscathed_common": "app1 misses a d_tp_s, and app2 and app3 startle a pair of d_tp_p. They don't let it get them down, instead capturing a plump rabbit with a beautiful team ambush! But when they bring it back to camp, app1 tries to take sole credit for the prey, and instead of familial talent, it's familial discord that's displayed, as the apprentices get into a massive argument in the middle of camp.",
	        "stat_skill": "s_c catches a great d_mp_s, and two d_tp_p! But their siblings come up empty pawed. s_c offers to let them claim the smaller prey as their own, but the insulting suggestion just causes a massive argument."
            },
        "fail_text": {
	        "unscathed_common": "The littermates end up dirty, exhausted, and without much more than a d_tp_s to show for it. Fox-dung! But at least out here, even if they didn't get much prey, they can complain about how stupidly hard hunting is to a sympathetic audience.",
	        "injury": "app1 takes a hard fall while chasing a d_tp_s among the thorns, and the afternoon's hunt is called off as {PRONOUN/app1/poss} siblings help {PRONOUN/app1/object} back to camp, chatting reassuringly about how hard their hunting lessons are."
            },
        "win_skills": ["HUNTER,0"],
        "min_cats": 4,
        "max_cats": 4,
        "constraints": {
	        "relationship": [
                "siblings"
	        ]
        }
    },
    {
        "patrol_id": "dst_hunt_random_leaffall_siblings4applocked2",
        "biome": "desert",
        "season": "leaf-fall",
        "tags": ["hunting", "small_prey0", "medium_prey2", "apprentice", "four_apprentices", "platonic", "respect", "rel_patrol", "no_change_fail"],
        "intro_text": "It's nice to get the chance to go out hunting together. app1 knows they're all still in the apprentice den together, but their different mentors and focuses and skills - it's not the same as it was back in the nursery with {PRONOUN/app1/poss} littermates. And it's raining! What a weird thing to go hunt in!",
        "decline_text": "Their mentors hold them back with a gentle word - the warriors have other plans for the apprentices today.",
        "chance_of_success": 40,
        "exp": 30,
        "success_text": {
            "unscathed_common": "Yeah, it's a relatively okay hunt, with a couple d_tp_p and a dirty d_tp_s. But what app1 is actually going to remember about today is that app2 thinks that {PRONOUN/app2/poss} mentor and app3's would make a cute couple!",
	        "stat_skill": "It turns out s_c has really been listening to {PRONOUN/s_c/poss} mentor's tips for hunting - and {PRONOUN/s_c/subject}{VERB/s_c/'re/'s} willing to pass it on!"
            },
        "fail_text": {
	        "unscathed_common": "Together they manage a grand haul of one d_tp_s, and not even a very big d_tp_s at that. They have a lot more to learn before they'll all be ready to take on the responsibility of providing for c_n."
            },
        "win_skills": ["HUNTER,0"],
        "min_cats": 4,
        "max_cats": 4,
        "constraints": {
	        "relationship": [
                "siblings"
	        ]
        }
    },
    {
        "patrol_id": "dst_hunt_random_leaffall_siblings4applocked3",
        "biome": "desert",
        "season": "leaf-fall",
        "tags": ["hunting", "small_prey0", "medium_prey2", "apprentice", "four_apprentices", "respect", "pos_jealous", "rel_patrol", "no_change_fail"],
        "intro_text": "There are clouds in the sky - not raining, not yet, but foretelling it! And just like the clouds, app1 and {PRONOUN/app1/poss} littermates are everywhere today, sticking their heads into every unexplored corner of the territory. All in the name of hunting, of course!",
        "decline_text": "Their mentors hold them back with a gentle word - the warriors have other plans for the apprentices today.",
        "chance_of_success": 40,
        "exp": 30,
        "success_text": {
            "unscathed_common": "app1 thinks app2's d_tp_s looks infinitly more delicous than {PRONOUN/app1/poss} own contributions of two d_tp_p, while app3 insists that {PRONOUN/app3/subject}'d much rather bring back d_tp_p than the d_mp_s {PRONOUN/app3/subject} caught.",
	        "stat_skill": "s_c takes charge, setting up the perfect ambush, both impressing and frustrating the siblings trying to keep up with {PRONOUN/s_c/object}."
            },
        "fail_text": {
	        "unscathed_common": "Well, they have a lot of fun exploring, even if it's not that productive of a hunting patrol."
            },
        "win_skills": ["CLEVER,0", "INSIGHTFUL,0"],
        "min_cats": 4,
        "max_cats": 4,
        "constraints": {
	        "relationship": [
                "siblings"
	        ]
        }
    },
    {
        "patrol_id": "dst_hunt_random_leaffall_siblings5applocked1",
        "biome": "desert",
        "season": "leaf-fall",
        "tags": ["hunting", "small_prey0", "medium_prey2", "apprentice", "five_apprentices", "big_change", "pos_dislike", "pos_jealous", "rel_patrol", "minor_injury"],
        "intro_text": "The five siblings head out together, declaring a friendly competition to stock the fresh-kill pile. Hopefully the first hints of the wet seasons soon to hit c_n will make the hunting a breeze!",
        "decline_text": "Their mentors hold them back with a gentle word - the warriors have other plans for the apprentices today.",
        "chance_of_success": 40,
        "exp": 30,
        "success_text": {
            "unscathed_common": "app1 misses a d_tp_s, and app2 and app3 startle a pair of d_tp_p. They don't let it get them down, instead capturing a plump rabbit with a beautiful team ambush! But when they bring it back to camp, app1 tries to take sole credit for the prey, and instead of familial talent, it's familial discord that's displayed, as the apprentices get into a massive argument in the middle of camp.",
	        "stat_skill": "s_c catches a great d_mp_s, and two d_tp_p! But their siblings come up empty pawed. s_c offers to let them claim the smaller prey as their own, but the insulting suggestion just causes a massive argument."
            },
        "fail_text": {
	        "unscathed_common": "The littermates end up dirty, exhausted, and without much more than a d_tp_s to show for it. Fox-dung! But at least out here, even if they didn't get much prey, they can complain about how stupidly hard hunting is to a sympathetic audience.",
	        "injury": "app1 takes a hard fall while chasing a d_tp_s among the thorns, and the afternoon's hunt is called off as {PRONOUN/app1/poss} siblings help {PRONOUN/app1/object} back to camp, chatting reassuringly about how hard their hunting lessons are."
            },
        "win_skills": ["HUNTER,0"],
        "min_cats": 5,
        "max_cats": 5,
        "constraints": {
	        "relationship": [
                "siblings"
	        ]
        }
    },
    {
        "patrol_id": "dst_hunt_random_leaffall_siblings5applocked2",
        "biome": "desert",
        "season": "leaf-fall",
        "tags": ["hunting", "small_prey0", "medium_prey2", "apprentice", "five_apprentices", "platonic", "respect", "rel_patrol", "no_change_fail"],
        "intro_text": "It's nice to get the chance to go out hunting together. app1 knows they're all still in the apprentice den together, but their different mentors and focuses and skills - it's not the same as it was back in the nursery with {PRONOUN/app1/poss} littermates. And it's raining! What a weird thing to go hunt in!",
        "decline_text": "Their mentors hold them back with a gentle word - the warriors have other plans for the apprentices today.",
        "chance_of_success": 40,
        "exp": 30,
        "success_text": {
            "unscathed_common": "Yeah, it's a relatively okay hunt, with a couple d_tp_p and a dirty d_tp_s. But what app1 is actually going to remember about today is that app2 thinks that {PRONOUN/app2/poss} mentor and app3's would make a cute couple!",
	        "stat_skill": "It turns out s_c has really been listening to {PRONOUN/s_c/poss} mentor's tips for hunting - and {PRONOUN/s_c/subject}{VERB/s_c/'re/'s} willing to pass it on!"
            },
        "fail_text": {
	        "unscathed_common": "Together they manage a grand haul of one d_tp_s, and not even a very big d_tp_s at that. They have a lot more to learn before they'll all be ready to take on the responsibility of providing for c_n."
            },
        "win_skills": ["HUNTER,0"],
        "min_cats": 5,
        "max_cats": 5,
        "constraints": {
	        "relationship": [
                "siblings"
	        ]
        }
    },
    {
        "patrol_id": "dst_hunt_random_leaffall_siblings5applocked3",
        "biome": "desert",
        "season": "leaf-fall",
        "tags": ["hunting", "small_prey0", "medium_prey2", "apprentice", "five_apprentices", "respect", "pos_jealous", "rel_patrol", "no_change_fail"],
        "intro_text": "There are clouds in the sky - not raining, not yet, but foretelling it! And just like the clouds, app1 and {PRONOUN/app1/poss} littermates are everywhere today, sticking their heads into every unexplored corner of the territory. All in the name of hunting, of course!",
        "decline_text": "Their mentors hold them back with a gentle word - the warriors have other plans for the apprentices today.",
        "chance_of_success": 40,
        "exp": 30,
        "success_text": {
            "unscathed_common": "app1 thinks app2's d_tp_s looks infinitly more delicous than {PRONOUN/app1/poss} own contributions of two d_tp_p, while app3 insists that {PRONOUN/app3/subject}'d much rather bring back d_tp_p than the d_mp_s {PRONOUN/app3/subject} caught.",
	        "stat_skill": "s_c takes charge, setting up the perfect ambush, both impressing and frustrating the siblings trying to keep up with {PRONOUN/s_c/object}."
            },
        "fail_text": {
	        "unscathed_common": "Well, they have a lot of fun exploring, even if it's not that productive of a hunting patrol."
            },
        "win_skills": ["CLEVER,0", "INSIGHTFUL,0"],
        "min_cats": 5,
        "max_cats": 5,
        "constraints": {
	        "relationship": [
                "siblings"
	        ]
        }
    },
    {
        "patrol_id": "dst_hunt_random_leaffall_siblings6applocked1",
        "biome": "desert",
        "season": "leaf-fall",
        "tags": ["hunting", "small_prey0", "medium_prey2", "apprentice", "six_apprentices", "big_change", "pos_dislike", "pos_jealous", "rel_patrol", "minor_injury"],
        "intro_text": "The six siblings head out together, declaring a friendly competition to stock the fresh-kill pile. Hopefully the first hints of the wet seasons soon to hit c_n will make the hunting a breeze!",
        "decline_text": "Their mentors hold them back with a gentle word - the warriors have other plans for the apprentices today.",
        "chance_of_success": 40,
        "exp": 30,
        "success_text": {
            "unscathed_common": "app1 misses a d_tp_s, and app2 and app3 startle a pair of d_tp_p. They don't let it get them down, instead capturing a plump rabbit with a beautiful team ambush! But when they bring it back to camp, app1 tries to take sole credit for the prey, and instead of familial talent, it's familial discord that's displayed, as the apprentices get into a massive argument in the middle of camp.",
	        "stat_skill": "s_c catches a great d_mp_s, and two d_tp_p! But their siblings come up empty pawed. s_c offers to let them claim the smaller prey as their own, but the insulting suggestion just causes a massive argument."
            },
        "fail_text": {
	        "unscathed_common": "The littermates end up dirty, exhausted, and without much more than a d_tp_s to show for it. Fox-dung! But at least out here, even if they didn't get much prey, they can complain about how stupidly hard hunting is to a sympathetic audience.",
	        "injury": "app1 takes a hard fall while chasing a d_tp_s among the thorns, and the afternoon's hunt is called off as {PRONOUN/app1/poss} siblings help {PRONOUN/app1/object} back to camp, chatting reassuringly about how hard their hunting lessons are."
            },
        "win_skills": ["HUNTER,0"],
        "min_cats": 6,
        "max_cats": 6,
        "constraints": {
	        "relationship": [
                "siblings"
	        ]
        }
    },
    {
        "patrol_id": "dst_hunt_random_leaffall_siblings6applocked2",
        "biome": "desert",
        "season": "leaf-fall",
        "tags": ["hunting", "small_prey0", "medium_prey2", "apprentice", "six_apprentices", "platonic", "respect", "rel_patrol", "no_change_fail"],
        "intro_text": "It's nice to get the chance to go out hunting together. app1 knows they're all still in the apprentice den together, but their different mentors and focuses and skills - it's not the same as it was back in the nursery with {PRONOUN/app1/poss} littermates. And it's raining! What a weird thing to go hunt in!",
        "decline_text": "Their mentors hold them back with a gentle word - the warriors have other plans for the apprentices today.",
        "chance_of_success": 40,
        "exp": 30,
        "success_text": {
            "unscathed_common": "Yeah, it's a relatively okay hunt, with a couple d_tp_p and a dirty d_tp_s. But what app1 is actually going to remember about today is that app2 thinks that {PRONOUN/app2/poss} mentor and app3's would make a cute couple!",
	        "stat_skill": "It turns out s_c has really been listening to {PRONOUN/s_c/poss} mentor's tips for hunting - and {PRONOUN/s_c/subject}{VERB/s_c/'re/'s} willing to pass it on!"
            },
        "fail_text": {
	        "unscathed_common": "Together they manage a grand haul of one d_tp_s, and not even a very big d_tp_s at that. They have a lot more to learn before they'll all be ready to take on the responsibility of providing for c_n."
            },
        "win_skills": ["HUNTER,0"],
        "min_cats": 6,
        "max_cats": 6,
        "constraints": {
	        "relationship": [
                "siblings"
	        ]
        }
    },
    {
        "patrol_id": "dst_hunt_random_leaffall_siblings6applocked3",
        "biome": "desert",
        "season": "leaf-fall",
        "tags": ["hunting", "small_prey0", "medium_prey2", "apprentice", "six_apprentices", "respect", "pos_jealous", "rel_patrol", "no_change_fail"],
        "intro_text": "There are clouds in the sky - not raining, not yet, but foretelling it! And just like the clouds, app1 and {PRONOUN/app1/poss} littermates are everywhere today, sticking their heads into every unexplored corner of the territory. All in the name of hunting, of course!",
        "decline_text": "Their mentors hold them back with a gentle word - the warriors have other plans for the apprentices today.",
        "chance_of_success": 40,
        "exp": 30,
        "success_text": {
            "unscathed_common": "app1 thinks app2's d_tp_s looks infinitly more delicous than {PRONOUN/app1/poss} own contributions of two d_tp_p, while app3 insists that {PRONOUN/app3/subject}'d much rather bring back d_tp_p than the d_mp_s {PRONOUN/app3/subject} caught.",
	        "stat_skill": "s_c takes charge, setting up the perfect ambush, both impressing and frustrating the siblings trying to keep up with {PRONOUN/s_c/object}."
            },
        "fail_text": {
	        "unscathed_common": "Well, they have a lot of fun exploring, even if it's not that productive of a hunting patrol."
            },
        "win_skills": ["CLEVER,0", "INSIGHTFUL,0"],
        "min_cats": 6,
        "max_cats": 6,
        "constraints": {
	        "relationship": [
                "siblings"
	        ]
        }
    },
    {
        "patrol_id": "dst_hunt_random_leaffall_siblings1warrior1applocked1",
        "biome": "desert",
        "season": "leaf-fall",
        "tags": ["hunting", "medium_prey", "warrior", "adult_stat", "apprentice", "one_apprentice", "respect", "pos_jealous", "patrol_to_p_l", "no_change_fail"],
        "intro_text": "app1 suppresses a yawn, trying not to make a weird expression in front of p_l as {PRONOUN/app1/subject} do. p_l suggested this as sibling bonding time, but did they <i>really</i> have to get up at dawn? Surely with the sun losing its grip on power occasionally app1 should get to sleep in?",
        "decline_text": "Actually, {PRONOUN/app1/subject}'d really rather be back in their nest.",
        "chance_of_success": 50,
        "exp": 20,
        "success_text": {
            "unscathed_common": "app1 collects two d_tp_p, and watches p_l take down a d_mp_s in a astonishing pounce. {PRONOUN/app1/subject/CAP}{VERB/app1/'re/'s} about to trot up to p_l to express admiration over the kill when p_l turns around and compliments app1's d_tp_p, making app1 grimace at what's got to be fake praise.",
	        "stat_skill": "Watching s_c's displays of atheticism makes app1 feel small - surely {PRONOUN/app1/subject}'ll never be able to do that?"
            },
        "fail_text": {
	        "unscathed_common": "app1 yawns {PRONOUN/app1/poss} way through the not overly successful hunting patrol."
            },
        "win_skills": ["CLIMBER,1", "HUNTER,1", "RUNNER,1", "SWIMMER,1"],
        "min_cats": 2,
        "max_cats": 2,
        "constraints": {
	        "relationship": [
                "siblings"
	        ]
        }
    },
    {
        "patrol_id": "dst_hunt_random_leaffall_siblings1warrior1applocked2",
        "biome": "desert",
        "season": "leaf-fall",
        "tags": ["hunting", "medium_prey", "warrior", "adult_stat", "apprentice", "one_apprentice", "respect", "platonic", "rel_patrol"],
        "intro_text": "Settling in to a fantastic perch above the scrublands, hidden both from prey and from the sun, p_l awkwardly asks app1 how {PRONOUN/app1/subject} think {PRONOUN/app1/poss} training is going.",
        "decline_text": "app1 carefully talks around the subject, telling p_l nothing of importance.",
        "chance_of_success": 50,
        "exp": 20,
        "success_text": {
            "unscathed_common": "Giving in and accepting that {PRONOUN/app1/subject}{VERB/app1/'re/'s} just going to look stupid in front of {PRONOUN/app1/poss} cool older sibling, app1 tells p_l about the trouble {PRONOUN/app1/subject}{VERB/app1/'ve/'s} been having with {PRONOUN/app1/poss} pounce. It's such a simple thing - {PRONOUN/app1/subject} should have it by now! But p_l is actually super helpful and reassuring about it, it's nice.",
	        "stat_skill": "Because, you see, if app1 ever wanted help - s_c knows they're not littermates, but they're still siblings, s_c is totally here for {PRONOUN/app1/object} if app1 ever wants extra training. It's still an awkward offer. But it's nice."
            },
        "fail_text": {
	        "unscathed_common": "app1 doesn't want to talk about it. Like. At all. {PRONOUN/app1/subject/CAP} stalk off in a huff."
            },
        "win_skills": ["CLIMBER,1", "HUNTER,1", "RUNNER,1", "SWIMMER,1"],
        "min_cats": 2,
        "max_cats": 2,
        "constraints": {
	        "relationship": [
                "siblings"
	        ]
        }
    },
    {
        "patrol_id": "dst_hunt_random_leaffall_siblings1warrior1applocked3",
        "biome": "desert",
        "season": "leaf-fall",
        "tags": ["hunting", "medium_prey", "warrior", "adult_stat", "apprentice", "one_apprentice", "respect", "platonic", "rel_patrol"],
        "intro_text": "app1 bounds out of camp, determined to show off to p_l!",
        "decline_text": "And both are immediately recalled - the camp needs new nesting materials, not more prey.",
        "chance_of_success": 50,
        "exp": 20,
        "success_text": {
            "unscathed_common": "Taking down a d_mp_s all by {PRONOUN/app1/self}, app1 feels twice {PRONOUN/app1/poss} actual size showing it to p_l.",
	        "stat_skill": "s_c, so physically strong and impressive, shows app1 exactly how to pull off one of {PRONOUN/s_c/poss} moves, and app1 trots back to camp with a d_mp_s to prove it!"
            },
        "fail_text": {
	        "unscathed_common": "app1 knows {PRONOUN/app1/poss} patrol is still bringing back a little prey for the fresh-kill pile, but... it's so disappointing. {PRONOUN/app1/subject/CAP} really wanted to prove how much {PRONOUN/app1/subject}{VERB/app1/'ve/'s} grown to p_l."
            },
        "win_skills": ["CLIMBER,1", "HUNTER,1", "RUNNER,1", "SWIMMER,1"],
        "min_cats": 2,
        "max_cats": 2,
        "constraints": {
	        "relationship": [
                "siblings"
	        ]
        }
    },
    {
        "patrol_id": "dst_hunt_random_leaffall_siblings2to5warrior1applocked1",
        "biome": "desert",
        "season": "leaf-fall",
        "tags": ["hunting", "medium_prey", "warrior", "adult_stat", "apprentice", "one_apprentice", "respect", "pos_jealous", "rel_patrol", "no_change_fail"],
        "intro_text": "app1 suppresses a yawn, trying not to make a weird expression in front of p_l as {PRONOUN/app1/subject} do. p_l suggested this as sibling bonding time, but did they <i>really</i> have to get up at dawn? Surely with the sun losing its grip on power occasionally app1 should get to sleep in?",
        "decline_text": "Actually, {PRONOUN/app1/subject}'d really rather be back in their nest.",
        "chance_of_success": 50,
        "exp": 30,
        "success_text": {
            "unscathed_common": "app1 collects two d_tp_p, and watches p_l take down a d_mp_s in a astonishing pounce and the rest of {PRONOUN/app1/poss} older siblings bring down two d_mp_p. {PRONOUN/app1/subject}{VERB/app1/'re/'s} about to trot up to p_l to express admiration over the kill when p_l turns around and compliments app1's d_tp_p, making app1 grimace at what's got to be fake praise.",
	        "stat_skill": "Watching s_c's displays of atheticism makes app1 feel small - surely {PRONOUN/app1/subject}'ll never be able to do that?"
            },
        "fail_text": {
	        "unscathed_common": "app1 yawns {PRONOUN/app1/poss} way through the not overly successful hunting patrol."
            },
        "win_skills": ["CLIMBER,1", "HUNTER,1", "RUNNER,1", "SWIMMER,1"],
        "min_cats": 3,
        "max_cats": 6,
        "constraints": {
	        "relationship": [
                "siblings"
	        ]
        }
    },
    {
        "patrol_id": "dst_hunt_random_leaffall_siblings2to5warrior1applocked2",
        "biome": "desert",
        "season": "leaf-fall",
        "tags": ["hunting", "medium_prey", "warrior", "adult_stat", "apprentice", "one_apprentice", "respect", "platonic", "rel_patrol"],
        "intro_text": "app1 bounds out of camp, determined to show off to {PRONOUN/app1/poss} older siblings!",
        "decline_text": "And everyone is immediately recalled - the camp needs new nesting materials, not more prey.",
        "chance_of_success": 50,
        "exp": 30,
        "success_text": {
            "unscathed_common": "Taking down a d_mp_s all by {PRONOUN/app1/self}, app1 feels twice {PRONOUN/app1/poss} actual size showing it to {PRONOUN/app1/poss} older, fully named warrior siblings.",
	        "stat_skill": "s_c, so physically strong and impressive, shows app1 exactly how to pull off one of {PRONOUN/s_c/poss} moves, and app1 trots back to camp with a d_mp_s to prove it!"
            },
        "fail_text": {
	        "unscathed_common": "app1 knows {PRONOUN/app1/poss} patrol is still bringing back a little prey for the fresh-kill pile, but... it's so disappointing. {PRONOUN/app1/subject/CAP} really wanted to prove how much {PRONOUN/app1/subject}{VERB/app1/'ve/'s} grown to their family."
            },
        "win_skills": ["CLIMBER,1", "HUNTER,1", "RUNNER,1", "SWIMMER,1"],
        "min_cats": 3,
        "max_cats": 6,
        "constraints": {
	        "relationship": [
                "siblings"
	        ]
        }
    },
    {
        "patrol_id": "dst_hunt_random_leaffall_siblings2warriorslocked1",
        "biome": "desert",
        "season": "leaf-fall",
        "tags": ["hunting", "medium_prey", "no_app", "pos_dislike", "rel_patrol", "no_change_fail"],
        "intro_text": "The days are getting shorter, the sun weaker and less dangerous, and p_l is out on a hunting patrol with r_c.",
        "decline_text": "Actually, {PRONOUN/p_l/subject}'d rather try fishing for prey. {PRONOUN/p_l/subject/CAP} wave {PRONOUN/p_l/poss} sibling off with a flick of {PRONOUN/p_l/poss} tail and {VERB/p_l/settle/settles} down at the watering hole.",
        "chance_of_success": 50,
        "exp": 20,
        "success_text": {
            "unscathed_common": "A d_mp_s and two d_tp_p is nothing to sniff at, as a hunting success, but stars above being alone with r_c makes p_l feel like a kitten again. And not in the cute way either, in the chewing on tails, whiny, petty, immature way. Ugh.",
            "unscathed_rare": "The hunting patrol is perfectly successful and it matters not a wit to either of the warriors, because p_l makes a joke that {PRONOUN/p_l/subject} {VERB/p_l/think/thinks} is funny but that's always gotten on r_c's nerves and suddenly they're both acting like apprentices again, snippy, immature, and irritable.",
	        "stat_skill": "s_c nets them two healthy d_mp_p to take back to camp, but it only irritates {PRONOUN/s_c/poss} sibling. r_c never even got the chance to to even try for a pounce, {VERB/r_c/are/is} {PRONOUN/r_c/subject} only there to carry around s_c's prey?"
            },
        "fail_text": {
	        "unscathed_common": "It isn't a very successful hunt - they'll have to head out again for more soon."
            },
        "win_skills": ["CLIMBER,1", "HUNTER,1", "RUNNER,1", "SWIMMER,1"],
        "min_cats": 2,
        "max_cats": 2,
        "constraints": {
	        "relationship": [
                "siblings"
	        ]
        }
    },
    {
        "patrol_id": "dst_hunt_random_leaffall_siblings2warriorslocked2",
        "biome": "desert",
        "season": "leaf-fall",
        "tags": ["hunting", "medium_prey", "no_app", "platonic", "dislike", "comfort", "rel_patrol", "no_change_fail", "injury", "dehydrated", "burn", "scar", "BURNRUMP"],
        "intro_text": "Sometimes, it's just nice to hang out with {PRONOUN/r_c/poss} sibling. Especially when they hear thunder rolling across the desert, ears pricked up, noses pointed upwards as the cats try to sniff for the smell of rain.",
        "decline_text": "But sometimes, you get called back to camp instead. Ah well, another time!",
        "chance_of_success": 50,
        "exp": 20,
        "success_text": {
            "unscathed_common": "A scruffy d_mp_s, a bundle of d_tp_p, and a patrol spent retreading all their favorite in-jokes, it's a good day.",
            "unscathed_rare": "There's just something nice about hanging out with another warrior who'll always be there for {PRONOUN/r_c/object}, regardless of their similarities and differences. And they also bring back a good sized d_mp_s with some d_tp_p on the side for the fresh-kill pile.",
	        "stat_skill": "r_c is proud of s_c, watching s_c fish prey from seemingly barren lands through talent and wit."
            },
        "fail_text": {
	        "unscathed_common": "They don't manage anything like the number of catches they were both expecting to get - a bit disappointing, even if they're not entirely empty-pawed.",
            "injury": "Thunder and lightning - but no rain, and r_c gets too close investigating it. These clouds bring fire, not life."
            },
        "win_skills": ["CLEVER,1", "INSIGHTFUL,1", "HUNTER,1"],
        "min_cats": 2,
        "max_cats": 2,
        "history_text": {
            "scar": "r_c carries the scars of escaping a wildfire, brought on by lightning strikes in leaf-fall.",
            "reg_death": "r_c was killed by the damage {PRONOUN/r_c/subject} took escaping a wildfire out in the territory with {PRONOUN/r_c/poss} sibling.",
            "lead_death": "was killed by the damage {PRONOUN/r_c/subject} took escaping a wildfire out in the territory with {PRONOUN/r_c/poss} sibling"
        },
        "constraints": {
	        "relationship": [
                "siblings"
	        ]
        }
    },
    {
        "patrol_id": "dst_hunt_random_leaffall_siblings2warriorslocked3",
        "biome": "desert",
        "season": "leaf-fall",
        "tags": ["hunting", "medium_prey", "no_app", "platonic", "comfort", "rel_patrol", "no_change_fail", "injury", "dislocated joint"],
        "intro_text": "The first scattered clouds are here, and while they don't look heavy enough to bring rain, the relief from the sun still helps. r_c has been assigned a moderately tolerable hunting partner - {PRONOUN/r_c/poss} sibling!",
        "decline_text": "Cancel that - a border patrol needs backup.",
        "chance_of_success": 50,
        "exp": 20,
        "success_text": {
            "unscathed_common": "Watching r_c execute a fantastic leap to bring down a d_mp_s, p_l smiles. Does r_c remember the time {PRONOUN/r_c/subject} tried to do that as a kitten, and stood on {PRONOUN/r_c/poss} own tail? The siblings laugh about it as they move on to the next hunting ground.",
            "unscathed_rare": "It's been a while since they've been on a patrol alone together, and after they catch a d_mp_s for the fresh-kill pile r_c spends a bit just chasing p_l around the forest, batting at each other in a moment of silliness.",
	        "stat_skill": "r_c jokes that {PRONOUN/r_c/subject} can't possibly be related to s_c - clearly s_c was born from vultures, not cats, with the way {PRONOUN/s_c/subject} {VERB/s_c/spot/spots} opportunities no one else picks up on."
            },
        "fail_text": {
	        "unscathed_common": "Sometimes, the prey just doesn't run, and today is one of those times.",
            "injury": "r_c sees a ground squirrel {PRONOUN/r_c/subject}'d like for the fresh-kill pile, but the chase goes badly - {PRONOUN/r_c/subject} {VERB/r_c/throw/throws} out a front paw to stop {PRONOUN/r_c/poss} fall, claws digging into dirt, and it works, but it wrenches {PRONOUN/r_c/poss} foreleg out of socket. Fleas and ticks!"
            },
        "win_skills": ["CLEVER,1", "INSIGHTFUL,1"],
        "min_cats": 2,
        "max_cats": 2,
        "constraints": {
	        "relationship": [
                "siblings"
	        ]
        }
    },
    {
        "patrol_id": "dst_hunt_random_leaffall_siblings2warriorslocked4",
        "biome": "desert",
        "season": "leaf-fall",
        "tags": ["hunting", "medium_prey", "no_app", "pos_jealous", "patrol_to_p_l", "big_change", "injury", "severe headache"],
        "intro_text": "The hunting patrol heads out early, before the sun can rise to pelt-scorching heights.",
        "decline_text": "They encounter a dawn patrol on their way back to camp and join up with them instead.",
        "chance_of_success": 50,
        "exp": 20,
        "success_text": {
            "unscathed_common": "p_l grabs a massive d_mp_s that {PRONOUN/p_l/subject} can barely carry, and r_c congratulates {PRONOUN/p_l/object}, secretly wondering if {PRONOUN/r_c/subject}'ll ever manage to surpass {PRONOUN/r_c/poss} sibling's achievements.",
            "unscathed_rare": "r_c always feels like {PRONOUN/r_c/subject}{VERB/r_c/'re/'s} padding in p_l's footsteps, especially today, watching {PRONOUN/p_l/object} haul back such a good catch of prey for the clan, a contribution that more than makes up for r_c's meagre offerings."
            },
        "fail_text": {
	        "unscathed_common": "Sometimes, the prey just doesn't run, and today is one of those times.",
            "injury": "r_c comes down with a crippling headache, making {PRONOUN/r_c/object} stagger, dizzy and weak, as {PRONOUN/r_c/subject}{VERB/r_c/'re/'s} helped back to camp."
            },
        "min_cats": 2,
        "max_cats": 2,
        "constraints": {
	        "relationship": [
                "siblings"
	        ]
        }
    },
    {
        "patrol_id": "dst_hunt_random_leaffall_siblings2warriorslocked5",
        "biome": "desert",
        "season": "leaf-fall",
        "tags": ["hunting", "medium_prey", "no_app", "pos_dislike", "patrol_to_r_c", "big_change", "no_change_fail", "injury", "diarrhea"],
        "intro_text": "The siblings head out to one of the further hunting grounds of the desert, where a lone early rainshower has dropped life onto the arid plains - worth the long walk.",
        "decline_text": "They decide to bask for a bit instead of making the long walk.",
        "chance_of_success": 50,
        "exp": 20,
        "success_text": {
            "unscathed_common": "Together, they collect an old d_mp_s and two d_mp_p. It should be a great patrol, returning with so much prey - but r_c is acting obnoxious and {PRONOUN/r_c/poss} sibling has little time or patience for it.",
            "unscathed_rare": "r_c makes a dumb comment that accidentally cuts deep. {PRONOUN/r_c/poss/CAP} sibling works with {PRONOUN/r_c/object} long enough to bring back a good haul of prey - but no longer."
            },
        "fail_text": {
	        "unscathed_common": "Today is just not their day.",
            "injury": "The patrol tries to hunt, but r_c keeps stopping to duck behind bushes, until it's obvious that something is actually wrong. Eww."
            },
        "min_cats": 2,
        "max_cats": 2,
        "constraints": {
	        "relationship": [
                "siblings"
	        ]
        }
    },
    {
        "patrol_id": "dst_hunt_random_leaffall_siblings3to6warriorslocked1",
        "biome": "desert",
        "season": "leaf-fall",
        "tags": ["hunting", "medium_prey", "no_app", "pos_dislike", "rel_patrol", "no_change_fail"],
        "intro_text": "The days are getting shorter, the sun weaker and less dangerous, and p_l is out on a hunting patrol with their siblings.",
        "decline_text": "Actually, {PRONOUN/p_l/subject}'d rather try fishing for prey. {PRONOUN/p_l/subject/CAP} wave {PRONOUN/p_l/poss} siblings off with a flick of {PRONOUN/p_l/poss} tail and {VERB/p_l/settle/settles} down at the watering hole.",
        "chance_of_success": 50,
        "exp": 20,
        "success_text": {
            "unscathed_common": "A d_mp_s, three d_tp_p, and a couple d_mp_p are nothing to sniff at, as a hunting success, but stars above being alone with {PRONOUN/p_l/poss} siblings makes p_l feel like a kitten again. And not in the cute way either, in the chewing on tails, whiny, petty, immature way. Ugh.",
            "unscathed_rare": "The hunting patrol is perfectly successful and it matters not a wit to any of the warriors, because p_l makes a joke that {PRONOUN/p_l/subject} {VERB/p_l/think/thinks} is funny but that's always gotten on r_c's nerves and suddenly everyone's acting like apprentices again, snippy, immature, and irritable.",
	        "stat_skill": "s_c nets them four healthy d_mp_p to take back to camp, but it only irritates {PRONOUN/s_c/poss} siblings. r_c never even got the chance to to even try for a pounce, {VERB/r_c/are/is} {PRONOUN/r_c/subject} only there to carry around s_c's prey?"
            },
        "fail_text": {
	        "unscathed_common": "It isn't a very successful hunt - they'll have to head out again for more soon."
            },
        "win_skills": ["CLIMBER,1", "HUNTER,1", "RUNNER,1", "SWIMMER,1"],
        "min_cats": 3,
        "max_cats": 6,
        "constraints": {
	        "relationship": [
                "siblings"
	        ]
        }
    },
    {
        "patrol_id": "dst_hunt_random_leaffall_siblings3to6warriorslocked2",
        "biome": "desert",
        "season": "leaf-fall",
        "tags": ["hunting", "medium_prey", "no_app", "platonic", "dislike", "comfort", "rel_patrol", "no_change_fail", "injury", "dehydrated", "burn", "scar", "BURNRUMP"],
        "intro_text": "Sometimes, it's just nice to hang out with {PRONOUN/r_c/poss} siblings. Especially when they hear thunder rolling across the desert, ears pricked up, noses pointed upwards as the cats try to sniff for the smell of rain.",
        "decline_text": "But sometimes, you get called back to camp instead. Ah well, another time!",
        "chance_of_success": 50,
        "exp": 20,
        "success_text": {
            "unscathed_common": "A scruffy d_mp_s, a bundle of d_tp_p, and a patrol spent retreading all their favorite in-jokes, it's a good day.",
            "unscathed_rare": "There's just something nice about hanging out with other warriors who'll always be there for {PRONOUN/r_c/object}, regardless of their similarities and differences. And they also bring back a good sized d_mp_s with some d_tp_p on the side for the fresh-kill pile.",
	        "stat_skill": "The siblings are proud of s_c, watching s_c fish prey from seemingly barren lands through talent and wit."
            },
        "fail_text": {
	        "unscathed_common": "They don't manage anything like the number of catches they were all expecting to get - a bit disappointing, even if they're not entirely empty-pawed.",
            "injury": "Thunder and lightning - but no rain, and r_c gets too close investigating it. These clouds bring fire, not life."
            },
        "win_skills": ["CLEVER,1", "INSIGHTFUL,1", "HUNTER,1"],
        "min_cats": 3,
        "max_cats": 6,
        "history_text": {
            "scar": "r_c carries the scars of escaping a wildfire, brought on by lightning strikes in leaf-fall.",
            "reg_death": "r_c was killed by the damage {PRONOUN/r_c/subject} took escaping a wildfire out in the territory with {PRONOUN/r_c/poss} siblings.",
            "lead_death": "was killed by the damage {PRONOUN/r_c/subject} took escaping a wildfire out in the territory with {PRONOUN/r_c/poss} siblings"
        },
        "constraints": {
	        "relationship": [
                "siblings"
	        ]
        }
    },
    {
        "patrol_id": "dst_hunt_random_leaffall_siblings3to6warriorslocked3",
        "biome": "desert",
        "season": "leaf-fall",
        "tags": ["hunting", "medium_prey", "no_app", "platonic", "comfort", "rel_patrol", "no_change_fail", "injury", "dislocated joint"],
        "intro_text": "The first scattered clouds are here, and while they don't look heavy enough to bring rain, the relief from the sun still helps. r_c has been assigned a moderately tolerable hunting patrol - {PRONOUN/r_c/poss} siblings!",
        "decline_text": "Cancel that - a border patrol needs backup.",
        "chance_of_success": 50,
        "exp": 20,
        "success_text": {
            "unscathed_common": "Watching r_c execute a fantastic leap to bring down a d_mp_s, p_l smiles. Does r_c remember the time {PRONOUN/r_c/subject} tried to do that as a kitten, and stood on {PRONOUN/r_c/poss} own tail? The siblings laugh about it together as they move on to the next hunting ground.",
            "unscathed_rare": "It's been a while since they've been on a patrol alone together, and after they catch a couple d_tp_p and a d_mp_s for the fresh-kill pile r_c spends a bit just chasing their siblings around the forest, batting at each other in a moment of silliness.",
	        "stat_skill": "r_c jokes that {PRONOUN/r_c/subject} can't possibly be related to s_c - clearly s_c was born from vultures, not cats, with the way {PRONOUN/s_c/subject} {VERB/s_c/spot/spots} opportunities no one else picks up on."
            },
        "fail_text": {
	        "unscathed_common": "Sometimes, the prey just doesn't run, and today is one of those times.",
            "injury": "r_c sees a ground squirrel {PRONOUN/r_c/subject}'d like for the fresh-kill pile, but the chase goes badly - {PRONOUN/r_c/subject} {VERB/r_c/throw/throws} out a front paw to stop {PRONOUN/r_c/poss} fall, claws digging into dirt, and it works, but it wrenches {PRONOUN/r_c/poss} foreleg out of socket. Fleas and ticks!"
            },
        "win_skills": ["CLEVER,1", "INSIGHTFUL,1"],
        "min_cats": 3,
        "max_cats": 6,
        "constraints": {
	        "relationship": [
                "siblings"
	        ]
        }
    },
    {
        "patrol_id": "dst_hunt_random_leaffall_siblings3to6warriorslocked4",
        "biome": "desert",
        "season": "leaf-fall",
        "tags": ["hunting", "medium_prey", "no_app", "pos_jealous", "patrol_to_p_l", "big_change", "injury", "severe headache"],
        "intro_text": "The hunting patrol heads out early, before the sun can rise to pelt-scorching heights.",
        "decline_text": "They encounter a dawn patrol on their way back to camp and join up with them instead.",
        "chance_of_success": 50,
        "exp": 20,
        "success_text": {
            "unscathed_common": "p_l grabs a massive d_mp_s that {PRONOUN/p_l/subject} can barely carry, and r_c congratulates {PRONOUN/p_l/object}, secretly wondering if {PRONOUN/r_c/subject}'ll ever manage to surpass {PRONOUN/r_c/poss} sibling's achievements.",
            "unscathed_rare": "r_c always feels like {PRONOUN/r_c/subject}{VERB/r_c/'re/'s} padding in p_l's footsteps, especially today, watching {PRONOUN/p_l/object} haul back such a good catch of prey for the clan, a contribution that more than makes up for r_c's meagre offerings."
            },
        "fail_text": {
	        "unscathed_common": "Sometimes, the prey just doesn't run, and today is one of those times.",
            "injury": "r_c comes down with a crippling headache, making {PRONOUN/r_c/object} stagger, dizzy and weak, as {PRONOUN/r_c/subject}{VERB/r_c/'re/'s} helped back to camp."
            },
        "min_cats": 3,
        "max_cats": 6,
        "constraints": {
	        "relationship": [
                "siblings"
	        ]
        }
    },
    {
        "patrol_id": "dst_hunt_random_leaffall_siblings3to6warriorslocked5",
        "biome": "desert",
        "season": "leaf-fall",
        "tags": ["hunting", "medium_prey", "no_app", "pos_dislike", "patrol_to_r_c", "big_change", "no_change_fail", "injury", "diarrhea"],
        "intro_text": "The siblings head out to one of the further hunting grounds of the desert, where a lone early rainshower has dropped life onto the arid plains - worth the long walk.",
        "decline_text": "They decide to bask for a bit instead of making the long walk.",
        "chance_of_success": 50,
        "exp": 20,
        "success_text": {
            "unscathed_common": "Together, they collect an old d_mp_s and two d_mp_p. It should be a great patrol, returning with so much prey - but r_c is acting obnoxious and {PRONOUN/r_c/poss} siblings have little time or patience for it.",
            "unscathed_rare": "r_c makes a dumb comment that accidentally cuts deep. {PRONOUN/r_c/poss/CAP} siblings work with {PRONOUN/r_c/object} long enough to bring back a good haul of prey - but no longer."
            },
        "fail_text": {
	        "unscathed_common": "Today is just not their day.",
            "injury": "The patrol tries to hunt, but r_c keeps stopping to duck behind bushes, until it's obvious that something is actually wrong. Eww."
            },
        "min_cats": 3,
        "max_cats": 6,
        "constraints": {
	        "relationship": [
                "siblings"
	        ]
        }
    }
]
=======
[]
>>>>>>> 0ea0f4d0
<|MERGE_RESOLUTION|>--- conflicted
+++ resolved
@@ -1,4 +1,3 @@
-<<<<<<< HEAD
 [
     {
         "patrol_id": "dst_hunt_random_leaffall_siblings2applocked1",
@@ -775,7 +774,4 @@
 	        ]
         }
     }
-]
-=======
-[]
->>>>>>> 0ea0f4d0
+]