<<<<<<< HEAD
[
    {
        "patrol_id": "dst_hunt_random_leafbare_siblings2applocked1",
        "biome": "desert",
        "season": "leaf-bare",
        "tags": ["hunting", "medium_prey0", "large_prey2", "apprentice", "two_apprentices", "big_change", "pos_dislike", "pos_jealous", "rel_patrol", "minor_injury"],
        "intro_text": "The two siblings head out together, declaring a friendly competition to stock the fresh-kill pile. The fruits of leaf-bare are everywhere, in the blooming cactus and buzzing insects and a desert thrumming with life, it's a perfect time to prove themselves!",
        "decline_text": "Their mentors hold them back with a gentle word - the warriors have other plans for the apprentices today.",
        "chance_of_success": 40,
        "exp": 20,
        "success_text": {
            "unscathed_common": "app1 misses a d_tp_s, and app2 startles a pair of d_tp_p. They don't let it get them down, instead capturing a plump rabbit with a beautiful team ambush! But when they bring it back to camp, app1 tries to take sole credit for the prey, and instead of familial talent, it's familial discord that's displayed, as the apprentices get into a massive argument in the middle of camp.",
	        "stat_skill": "s_c catches a great d_mp_s, and two d_tp_p! But their sibling comes up empty pawed. s_c offers to let them claim the smaller prey as their own, but the insulting suggestion just causes a massive argument."
            },
        "fail_text": {
	        "unscathed_common": "The littermates end up dirty, exhausted, and without much more than a d_tp_s to show for it. Fox-dung! But at least out here, even if they didn't get much prey, they can complain about how stupidly hard hunting is to a sympathetic audience.",
	        "injury": "app1 takes a hard fall while chasing a d_tp_s in the scrubland, and the afternoon's hunt is called off as {PRONOUN/app1/poss} sibling helps {PRONOUN/app1/object} back to camp, chatting reassuringly about how hard their hunting lessons are."
            },
        "win_skills": ["HUNTER,0"],
        "min_cats": 2,
        "max_cats": 2,
        "constraints": {
	        "relationship": [
                "siblings"
	        ]
        }
    },
    {
        "patrol_id": "dst_hunt_random_leafbare_siblings2applocked2",
        "biome": "desert",
        "season": "leaf-bare",
        "tags": ["hunting", "medium_prey0", "large_prey2", "apprentice", "two_apprentices", "platonic", "respect", "rel_patrol", "no_change_fail"],
        "intro_text": "It's nice to get the chance to go out hunting with app2. app1 knows they're still in the apprentice den together, but their different mentors and focuses and skills - it's not the same as it was back in the nursery as littermates. And the leaf-bare drizzle makes {PRONOUN/app1/object} want to get out and run!",
        "decline_text": "Their mentors hold them back with a gentle word - the warriors have other plans for the apprentices today.",
        "chance_of_success": 40,
        "exp": 20,
        "success_text": {
            "unscathed_common": "Yeah, it's a relatively okay hunt, with a couple d_tp_p and a dirty d_tp_s. But what app1 is actually going to remember about today is that app2 thinks that {PRONOUN/app2/poss} mentor and app1's would make a cute couple!",
	        "stat_skill": "It turns out s_c has really been listening to {PRONOUN/s_c/poss} mentor's tips for hunting - and {PRONOUN/s_c/subject}{VERB/s_c/'re/'s} willing to pass it on!"
            },
        "fail_text": {
	        "unscathed_common": "Together they manage a grand haul of one d_tp_s, and not even a very big d_tp_s at that. They have a lot more to learn before they'll all be ready to take on the responsibility of providing for c_n."
            },
        "win_skills": ["HUNTER,0"],
        "min_cats": 2,
        "max_cats": 2,
        "constraints": {
	        "relationship": [
                "siblings"
	        ]
        }
    },
    {
        "patrol_id": "dst_hunt_random_leafbare_siblings2applocked3",
        "biome": "desert",
        "season": "leaf-bare",
        "tags": ["hunting", "medium_prey0", "large_prey2", "apprentice", "two_apprentices", "respect", "pos_jealous", "rel_patrol", "no_change_fail"],
        "intro_text": "The clouds are out and dark with impending rain, dimming the world in hushed anticipation. And just like the clouds, app1 and {PRONOUN/app1/poss} littermate are everywhere today, sticking their heads into every unexplored corner of the territory. All in the name of hunting, of course!",
        "decline_text": "Their mentors hold them back with a gentle word - the warriors have other plans for the apprentices today.",
        "chance_of_success": 40,
        "exp": 20,
        "success_text": {
            "unscathed_common": "app1 thinks app2's d_tp_s looks infinitly more delicous than {PRONOUN/app1/poss} own contributions of two d_tp_p, while app2 insists that {PRONOUN/app2/subject}'d much rather bring back d_tp_p.",
	        "stat_skill": "s_c isn't just good at swimming, {PRONOUN/s_c/subject}{VERB/s_c/'re/'s} good at predicting {PRONOUN/s_c/poss} beloved water, and it works out well for {PRONOUN/s_c/object} as {PRONOUN/s_c/subject} watch the clouds rain down on {PRONOUN/s_c/poss} sibling from a covered perch, both impressing and frustrating {PRONOUN/s_c/poss} littermate."
            },
        "fail_text": {
	        "unscathed_common": "Well, they have a lot of fun exploring, even if it's not that productive of a hunting patrol."
            },
        "win_skills": ["SWIMMER,0"],
        "min_cats": 2,
        "max_cats": 2,
        "constraints": {
	        "relationship": [
                "siblings"
	        ]
        }
    },
    {
        "patrol_id": "dst_hunt_random_leafbare_siblings3applocked1",
        "biome": "desert",
        "season": "leaf-bare",
        "tags": ["hunting", "medium_prey0", "large_prey2", "apprentice", "three_apprentices", "pos_dislike", "pos_jealous", "rel_patrol", "minor_injury"],
        "intro_text": "The three siblings head out together, declaring a friendly competition to stock the fresh-kill pile. The fruits of leaf-bare are everywhere, in the blooming cactus and buzzing insects and a desert thrumming with life, it's a perfect time to prove themselves!",
        "decline_text": "Their mentors hold them back with a gentle word - the warriors have other plans for the apprentices today.",
        "chance_of_success": 40,
        "exp": 30,
        "success_text": {
            "unscathed_common": "app1 misses a d_tp_s, and app2 and app3 startle a pair of d_tp_p. They don't let it get them down, instead capturing a plump rabbit with a beautiful team ambush! But when they bring it back to camp, app1 tries to take sole credit for the prey, and instead of familial talent, it's familial discord that's displayed, as the apprentices get into a massive argument in the middle of camp.",
	        "stat_skill": "s_c catches a great d_mp_s, and two d_tp_p! But their siblings come up empty pawed. s_c offers to let them claim the smaller prey as their own, but the insulting suggestion just causes a massive argument."
            },
        "fail_text": {
	        "unscathed_common": "The littermates end up dirty, exhausted, and without much more than a d_tp_s to show for it. Fox-dung! But at least out here, even if they didn't get much prey, they can complain about how stupidly hard hunting is to a sympathetic audience.",
	        "injury": "app1 takes a hard fall while chasing a d_tp_s in the scrubland, and the afternoon's hunt is called off as {PRONOUN/app1/poss} siblings help {PRONOUN/app1/object} back to camp, chatting reassuringly about how hard their hunting lessons are."
            },
        "win_skills": ["HUNTER,0"],
        "min_cats": 3,
        "max_cats": 3,
        "constraints": {
	        "relationship": [
                "siblings"
	        ]
        }
    },
    {
        "patrol_id": "dst_hunt_random_leafbare_siblings3applocked2",
        "biome": "desert",
        "season": "leaf-bare",
        "tags": ["hunting", "medium_prey0", "large_prey2", "apprentice", "three_apprentices", "platonic", "respect", "rel_patrol", "no_change_fail"],
        "intro_text": "It's nice to get the chance to go out hunting together. app1 knows they're all still in the apprentice den together, but their different mentors and focuses and skills - it's not the same as it was back in the nursery with {PRONOUN/app1/poss} littermates. And the leaf-bare drizzle makes {PRONOUN/app1/object} want to get out and run!",
        "decline_text": "Their mentors hold them back with a gentle word - the warriors have other plans for the apprentices today.",
        "chance_of_success": 40,
        "exp": 30,
        "success_text": {
            "unscathed_common": "Yeah, it's a relatively okay hunt, with a couple d_tp_p and a dirty d_tp_s. But what app1 is actually going to remember about today is that app2 thinks that {PRONOUN/app2/poss} mentor and app3's would make a cute couple!",
	        "stat_skill": "It turns out s_c has really been listening to {PRONOUN/s_c/poss} mentor's tips for hunting - and {PRONOUN/s_c/subject}{VERB/s_c/'re/'s} willing to pass it on!"
            },
        "fail_text": {
	        "unscathed_common": "Together they manage a grand haul of one d_tp_s, and not even a very big d_tp_s at that. They have a lot more to learn before they'll all be ready to take on the responsibility of providing for c_n."
            },
        "win_skills": ["HUNTER,0"],
        "min_cats": 3,
        "max_cats": 3,
        "constraints": {
	        "relationship": [
                "siblings"
	        ]
        }
    },
    {
        "patrol_id": "dst_hunt_random_leafbare_siblings3applocked3",
        "biome": "desert",
        "season": "leaf-bare",
        "tags": ["hunting", "medium_prey0", "large_prey2", "apprentice", "three_apprentices", "respect", "pos_jealous", "rel_patrol", "no_change_fail"],
        "intro_text": "The clouds are out and dark with impending rain, dimming the world in hushed anticipation. And just like the clouds, app1 and {PRONOUN/app1/poss} littermates are everywhere today, sticking their heads into every unexplored corner of the territory. All in the name of hunting, of course!",
        "decline_text": "Their mentors hold them back with a gentle word - the warriors have other plans for the apprentices today.",
        "chance_of_success": 40,
        "exp": 30,
        "success_text": {
            "unscathed_common": "app1 thinks app2's d_tp_s looks infinitly more delicous than {PRONOUN/app1/poss} own contributions of two d_tp_p, while app3 insists that {PRONOUN/app3/subject}'d much rather bring back d_tp_p than the d_mp_s {PRONOUN/app3/subject} caught.",
	        "stat_skill": "s_c isn't just good at swimming, {PRONOUN/s_c/subject}{VERB/s_c/'re/'s} good at predicting {PRONOUN/s_c/poss} beloved water, and it works out well for {PRONOUN/s_c/object} as {PRONOUN/s_c/subject} watch the clouds rain down on {PRONOUN/s_c/poss} siblings from a covered perch, both impressing and frustrating {PRONOUN/s_c/poss} littermates."
            },
        "fail_text": {
	        "unscathed_common": "Well, they have a lot of fun exploring, even if it's not that productive of a hunting patrol."
            },
        "win_skills": ["SWIMMER,0"],
        "min_cats": 3,
        "max_cats": 3,
        "constraints": {
	        "relationship": [
                "siblings"
	        ]
        }
    },
    {
        "patrol_id": "dst_hunt_random_leafbare_siblings4applocked1",
        "biome": "desert",
        "season": "leaf-bare",
        "tags": ["hunting", "medium_prey0", "large_prey2", "apprentice", "four_apprentices", "big_change", "pos_dislike", "pos_jealous", "rel_patrol", "minor_injury"],
        "intro_text": "The four siblings head out together, declaring a friendly competition to stock the fresh-kill pile. The fruits of leaf-bare are everywhere, in the blooming cactus and buzzing insects and a desert thrumming with life, it's a perfect time to prove themselves!",
        "decline_text": "Their mentors hold them back with a gentle word - the warriors have other plans for the apprentices today.",
        "chance_of_success": 40,
        "exp": 30,
        "success_text": {
            "unscathed_common": "app1 misses a d_tp_s, and app2 and app3 startle a pair of d_tp_p. They don't let it get them down, instead capturing a plump rabbit with a beautiful team ambush! But when they bring it back to camp, app1 tries to take sole credit for the prey, and instead of familial talent, it's familial discord that's displayed, as the apprentices get into a massive argument in the middle of camp.",
	        "stat_skill": "s_c catches a great d_mp_s, and two d_tp_p! But their siblings come up empty pawed. s_c offers to let them claim the smaller prey as their own, but the insulting suggestion just causes a massive argument."
            },
        "fail_text": {
	        "unscathed_common": "The littermates end up dirty, exhausted, and without much more than a d_tp_s to show for it. Fox-dung! But at least out here, even if they didn't get much prey, they can complain about how stupidly hard hunting is to a sympathetic audience.",
	        "injury": "app1 takes a hard fall while chasing a d_tp_s in the scrubland, and the afternoon's hunt is called off as {PRONOUN/app1/poss} siblings help {PRONOUN/app1/object} back to camp, chatting reassuringly about how hard their hunting lessons are."
            },
        "win_skills": ["HUNTER,0"],
        "min_cats": 4,
        "max_cats": 4,
        "constraints": {
	        "relationship": [
                "siblings"
	        ]
        }
    },
    {
        "patrol_id": "dst_hunt_random_leafbare_siblings4applocked2",
        "biome": "desert",
        "season": "leaf-bare",
        "tags": ["hunting", "medium_prey0", "large_prey2", "apprentice", "four_apprentices", "platonic", "respect", "rel_patrol", "no_change_fail"],
        "intro_text": "It's nice to get the chance to go out hunting together. app1 knows they're all still in the apprentice den together, but their different mentors and focuses and skills - it's not the same as it was back in the nursery with {PRONOUN/app1/poss} littermates. And the leaf-bare drizzle makes {PRONOUN/app1/object} want to get out and run!",
        "decline_text": "Their mentors hold them back with a gentle word - the warriors have other plans for the apprentices today.",
        "chance_of_success": 40,
        "exp": 30,
        "success_text": {
            "unscathed_common": "Yeah, it's a relatively okay hunt, with a couple d_tp_p and a dirty d_tp_s. But what app1 is actually going to remember about today is that app2 thinks that {PRONOUN/app2/poss} mentor and app3's would make a cute couple!",
	        "stat_skill": "It turns out s_c has really been listening to {PRONOUN/s_c/poss} mentor's tips for hunting - and {PRONOUN/s_c/subject}{VERB/s_c/'re/'s} willing to pass it on!"
            },
        "fail_text": {
	        "unscathed_common": "Together they manage a grand haul of one d_tp_s, and not even a very big d_tp_s at that. They have a lot more to learn before they'll all be ready to take on the responsibility of providing for c_n."
            },
        "win_skills": ["HUNTER,0"],
        "min_cats": 4,
        "max_cats": 4,
        "constraints": {
	        "relationship": [
                "siblings"
	        ]
        }
    },
    {
        "patrol_id": "dst_hunt_random_leafbare_siblings4applocked3",
        "biome": "desert",
        "season": "leaf-bare",
        "tags": ["hunting", "medium_prey0", "large_prey2", "apprentice", "four_apprentices", "respect", "pos_jealous", "rel_patrol", "no_change_fail"],
        "intro_text": "The clouds are out and dark with impending rain, dimming the world in hushed anticipation. And just like the clouds, app1 and {PRONOUN/app1/poss} littermates are everywhere today, sticking their heads into every unexplored corner of the territory. All in the name of hunting, of course!",
        "decline_text": "Their mentors hold them back with a gentle word - the warriors have other plans for the apprentices today.",
        "chance_of_success": 40,
        "exp": 30,
        "success_text": {
            "unscathed_common": "app1 thinks app2's d_tp_s looks infinitly more delicous than {PRONOUN/app1/poss} own contributions of two d_tp_p, while app3 insists that {PRONOUN/app3/subject}'d much rather bring back d_tp_p than the d_mp_s {PRONOUN/app3/subject} caught.",
	        "stat_skill": "s_c isn't just good at swimming, {PRONOUN/s_c/subject}{VERB/s_c/'re/'s} good at predicting {PRONOUN/s_c/poss} beloved water, and it works out well for {PRONOUN/s_c/object} as {PRONOUN/s_c/subject} watch the clouds rain down on {PRONOUN/s_c/poss} siblings from a covered perch, both impressing and frustrating {PRONOUN/s_c/poss} littermates."
            },
        "fail_text": {
	        "unscathed_common": "Well, they have a lot of fun exploring, even if it's not that productive of a hunting patrol."
            },
        "win_skills": ["SWIMMER,0"],
        "min_cats": 4,
        "max_cats": 4,
        "constraints": {
	        "relationship": [
                "siblings"
	        ]
        }
    },
    {
        "patrol_id": "dst_hunt_random_leafbare_siblings5applocked1",
        "biome": "desert",
        "season": "leaf-bare",
        "tags": ["hunting", "medium_prey0", "large_prey2", "apprentice", "five_apprentices", "big_change", "pos_dislike", "pos_jealous", "rel_patrol", "minor_injury"],
        "intro_text": "The five siblings head out together, declaring a friendly competition to stock the fresh-kill pile. The fruits of leaf-bare are everywhere, in the blooming cactus and buzzing insects and a desert thrumming with life, it's a perfect time to prove themselves!",
        "decline_text": "Their mentors hold them back with a gentle word - the warriors have other plans for the apprentices today.",
        "chance_of_success": 40,
        "exp": 30,
        "success_text": {
            "unscathed_common": "app1 misses a d_tp_s, and app2 and app3 startle a pair of d_tp_p. They don't let it get them down, instead capturing a plump rabbit with a beautiful team ambush! But when they bring it back to camp, app1 tries to take sole credit for the prey, and instead of familial talent, it's familial discord that's displayed, as the apprentices get into a massive argument in the middle of camp.",
	        "stat_skill": "s_c catches a great d_mp_s, and two d_tp_p! But their siblings come up empty pawed. s_c offers to let them claim the smaller prey as their own, but the insulting suggestion just causes a massive argument."
            },
        "fail_text": {
	        "unscathed_common": "The littermates end up dirty, exhausted, and without much more than a d_tp_s to show for it. Fox-dung! But at least out here, even if they didn't get much prey, they can complain about how stupidly hard hunting is to a sympathetic audience.",
	        "injury": "app1 takes a hard fall while chasing a d_tp_s in the scrubland, and the afternoon's hunt is called off as {PRONOUN/app1/poss} siblings help {PRONOUN/app1/object} back to camp, chatting reassuringly about how hard their hunting lessons are."
            },
        "win_skills": ["HUNTER,0"],
        "min_cats": 5,
        "max_cats": 5,
        "constraints": {
	        "relationship": [
                "siblings"
	        ]
        }
    },
    {
        "patrol_id": "dst_hunt_random_leafbare_siblings5applocked2",
        "biome": "desert",
        "season": "leaf-bare",
        "tags": ["hunting", "medium_prey0", "large_prey2", "apprentice", "five_apprentices", "platonic", "respect", "rel_patrol", "no_change_fail"],
        "intro_text": "It's nice to get the chance to go out hunting together. app1 knows they're all still in the apprentice den together, but their different mentors and focuses and skills - it's not the same as it was back in the nursery with {PRONOUN/app1/poss} littermates. And the leaf-bare drizzle makes {PRONOUN/app1/object} want to get out and run!",
        "decline_text": "Their mentors hold them back with a gentle word - the warriors have other plans for the apprentices today.",
        "chance_of_success": 40,
        "exp": 30,
        "success_text": {
            "unscathed_common": "Yeah, it's a relatively okay hunt, with a couple d_tp_p and a dirty d_tp_s. But what app1 is actually going to remember about today is that app2 thinks that {PRONOUN/app2/poss} mentor and app3's would make a cute couple!",
	        "stat_skill": "It turns out s_c has really been listening to {PRONOUN/s_c/poss} mentor's tips for hunting - and {PRONOUN/s_c/subject}{VERB/s_c/'re/'s} willing to pass it on!"
            },
        "fail_text": {
	        "unscathed_common": "Together they manage a grand haul of one d_tp_s, and not even a very big d_tp_s at that. They have a lot more to learn before they'll all be ready to take on the responsibility of providing for c_n."
            },
        "win_skills": ["HUNTER,0"],
        "min_cats": 5,
        "max_cats": 5,
        "constraints": {
	        "relationship": [
                "siblings"
	        ]
        }
    },
    {
        "patrol_id": "dst_hunt_random_leafbare_siblings5applocked3",
        "biome": "desert",
        "season": "leaf-bare",
        "tags": ["hunting", "medium_prey0", "large_prey2", "apprentice", "five_apprentices", "respect", "pos_jealous", "rel_patrol", "no_change_fail"],
        "intro_text": "The clouds are out and dark with impending rain, dimming the world in hushed anticipation. And just like the clouds, app1 and {PRONOUN/app1/poss} littermates are everywhere today, sticking their heads into every unexplored corner of the territory. All in the name of hunting, of course!",
        "decline_text": "Their mentors hold them back with a gentle word - the warriors have other plans for the apprentices today.",
        "chance_of_success": 40,
        "exp": 30,
        "success_text": {
            "unscathed_common": "app1 thinks app2's d_tp_s looks infinitly more delicous than {PRONOUN/app1/poss} own contributions of two d_tp_p, while app3 insists that {PRONOUN/app3/subject}'d much rather bring back d_tp_p than the d_mp_s {PRONOUN/app3/subject} caught.",
	        "stat_skill": "s_c isn't just good at swimming, {PRONOUN/s_c/subject}{VERB/s_c/'re/'s} good at predicting {PRONOUN/s_c/poss} beloved water, and it works out well for {PRONOUN/s_c/object} as {PRONOUN/s_c/subject} watch the clouds rain down on {PRONOUN/s_c/poss} siblings from a covered perch, both impressing and frustrating {PRONOUN/s_c/poss} littermates."
            },
        "fail_text": {
	        "unscathed_common": "Well, they have a lot of fun exploring, even if it's not that productive of a hunting patrol."
            },
        "win_skills": ["SWIMMER,0"],
        "min_cats": 5,
        "max_cats": 5,
        "constraints": {
	        "relationship": [
                "siblings"
	        ]
        }
    },
    {
        "patrol_id": "dst_hunt_random_leafbare_siblings6applocked1",
        "biome": "desert",
        "season": "leaf-bare",
        "tags": ["hunting", "medium_prey0", "large_prey2", "apprentice", "six_apprentices", "big_change", "pos_dislike", "pos_jealous", "rel_patrol", "minor_injury"],
        "intro_text": "The six siblings head out together, declaring a friendly competition to stock the fresh-kill pile. The fruits of leaf-bare are everywhere, in the blooming cactus and buzzing insects and a desert thrumming with life, it's a perfect time to prove themselves!",
        "decline_text": "Their mentors hold them back with a gentle word - the warriors have other plans for the apprentices today.",
        "chance_of_success": 40,
        "exp": 30,
        "success_text": {
            "unscathed_common": "app1 misses a d_tp_s, and app2 and app3 startle a pair of d_tp_p. They don't let it get them down, instead capturing a plump rabbit with a beautiful team ambush! But when they bring it back to camp, app1 tries to take sole credit for the prey, and instead of familial talent, it's familial discord that's displayed, as the apprentices get into a massive argument in the middle of camp.",
	        "stat_skill": "s_c catches a great d_mp_s, and two d_tp_p! But their siblings come up empty pawed. s_c offers to let them claim the smaller prey as their own, but the insulting suggestion just causes a massive argument."
            },
        "fail_text": {
	        "unscathed_common": "The littermates end up dirty, exhausted, and without much more than a d_tp_s to show for it. Fox-dung! But at least out here, even if they didn't get much prey, they can complain about how stupidly hard hunting is to a sympathetic audience.",
	        "injury": "app1 takes a hard fall while chasing a d_tp_s in the scrubland, and the afternoon's hunt is called off as {PRONOUN/app1/poss} siblings help {PRONOUN/app1/object} back to camp, chatting reassuringly about how hard their hunting lessons are."
            },
        "win_skills": ["HUNTER,0"],
        "min_cats": 6,
        "max_cats": 6,
        "constraints": {
	        "relationship": [
                "siblings"
	        ]
        }
    },
    {
        "patrol_id": "dst_hunt_random_leafbare_siblings6applocked2",
        "biome": "desert",
        "season": "leaf-bare",
        "tags": ["hunting", "medium_prey0", "large_prey2", "apprentice", "six_apprentices", "platonic", "respect", "rel_patrol", "no_change_fail"],
        "intro_text": "It's nice to get the chance to go out hunting together. app1 knows they're all still in the apprentice den together, but their different mentors and focuses and skills - it's not the same as it was back in the nursery with {PRONOUN/app1/poss} littermates. And the leaf-bare drizzle makes {PRONOUN/app1/object} want to get out and run!",
        "decline_text": "Their mentors hold them back with a gentle word - the warriors have other plans for the apprentices today.",
        "chance_of_success": 40,
        "exp": 30,
        "success_text": {
            "unscathed_common": "Yeah, it's a relatively okay hunt, with a couple d_tp_p and a dirty d_tp_s. But what app1 is actually going to remember about today is that app2 thinks that {PRONOUN/app2/poss} mentor and app3's would make a cute couple!",
	        "stat_skill": "It turns out s_c has really been listening to {PRONOUN/s_c/poss} mentor's tips for hunting - and {PRONOUN/s_c/subject}{VERB/s_c/'re/'s} willing to pass it on!"
            },
        "fail_text": {
	        "unscathed_common": "Together they manage a grand haul of one d_tp_s, and not even a very big d_tp_s at that. They have a lot more to learn before they'll all be ready to take on the responsibility of providing for c_n."
            },
        "win_skills": ["HUNTER,0"],
        "min_cats": 6,
        "max_cats": 6,
        "constraints": {
	        "relationship": [
                "siblings"
	        ]
        }
    },
    {
        "patrol_id": "dst_hunt_random_leafbare_siblings6applocked3",
        "biome": "desert",
        "season": "leaf-bare",
        "tags": ["hunting", "medium_prey0", "large_prey2", "apprentice", "six_apprentices", "respect", "pos_jealous", "rel_patrol", "no_change_fail"],
        "intro_text": "The clouds are out and dark with impending rain, dimming the world in hushed anticipation. And just like the clouds, app1 and {PRONOUN/app1/poss} littermates are everywhere today, sticking their heads into every unexplored corner of the territory. All in the name of hunting, of course!",
        "decline_text": "Their mentors hold them back with a gentle word - the warriors have other plans for the apprentices today.",
        "chance_of_success": 40,
        "exp": 30,
        "success_text": {
            "unscathed_common": "app1 thinks app2's d_tp_s looks infinitly more delicous than {PRONOUN/app1/poss} own contributions of two d_tp_p, while app3 insists that {PRONOUN/app3/subject}'d much rather bring back d_tp_p than the d_mp_s {PRONOUN/app3/subject} caught.",
	        "stat_skill": "s_c isn't just good at swimming, {PRONOUN/s_c/subject}{VERB/s_c/'re/'s} good at predicting {PRONOUN/s_c/poss} beloved water, and it works out well for {PRONOUN/s_c/object} as {PRONOUN/s_c/subject} watch the clouds rain down on {PRONOUN/s_c/poss} siblings from a covered perch, both impressing and frustrating {PRONOUN/s_c/poss} littermates."
            },
        "fail_text": {
	        "unscathed_common": "Well, they have a lot of fun exploring, even if it's not that productive of a hunting patrol."
            },
        "win_skills": ["SWIMMER,0"],
        "min_cats": 6,
        "max_cats": 6,
        "constraints": {
	        "relationship": [
                "siblings"
	        ]
        }
    },
    {
        "patrol_id": "dst_hunt_random_leafbare_siblings1warrior1applocked1",
        "biome": "desert",
        "season": "leaf-bare",
        "tags": ["hunting", "medium_prey", "warrior", "adult_stat", "apprentice", "one_apprentice", "respect", "pos_jealous", "patrol_to_p_l", "no_change_fail"],
        "intro_text": "app1 suppresses a yawn, trying not to make a weird expression in front of p_l as {PRONOUN/app1/subject} do. p_l suggested this as sibling bonding time, but did they <i>really</i> have to get up at dawn? This is like, the one season c_n doesn't have to worry about the midday sun! app1 wanted to sleep in!",
        "decline_text": "Actually, {PRONOUN/app1/subject}'d really rather be back in their nest.",
        "chance_of_success": 50,
        "exp": 20,
        "success_text": {
            "unscathed_common": "app1 collects two d_tp_p, and watches p_l take down a d_mp_s in a astonishing pounce. {PRONOUN/app1/subject/CAP}{VERB/app1/'re/'s} about to trot up to p_l to express admiration over the kill when p_l turns around and compliments app1's d_tp_p, making app1 grimace at what's got to be fake praise.",
	        "stat_skill": "Watching s_c's displays of atheticism makes app1 feel small - surely {PRONOUN/app1/subject}'ll never be able to do that?"
            },
        "fail_text": {
	        "unscathed_common": "app1 yawns {PRONOUN/app1/poss} way through the not overly successful hunting patrol."
            },
        "win_skills": ["CLIMBER,1", "HUNTER,1", "RUNNER,1", "SWIMMER,1"],
        "min_cats": 2,
        "max_cats": 2,
        "constraints": {
	        "relationship": [
                "siblings"
	        ]
        }
    },
    {
        "patrol_id": "dst_hunt_random_leafbare_siblings1warrior1applocked2",
        "biome": "desert",
        "season": "leaf-bare",
        "tags": ["hunting", "medium_prey", "warrior", "adult_stat", "apprentice", "one_apprentice", "respect", "platonic", "rel_patrol"],
        "intro_text": "As they wander through the scrubland, app1 distracted by the cacti's unexpectedly brilliant flowers, p_l awkwardly asks app1 how {PRONOUN/app1/subject} think {PRONOUN/app1/poss} training is going.",
        "decline_text": "app1 carefully talks around the subject, telling p_l nothing of importance.",
        "chance_of_success": 50,
        "exp": 20,
        "success_text": {
            "unscathed_common": "Giving in and accepting that {PRONOUN/app1/subject}{VERB/app1/'re/'s} just going to look stupid in front of {PRONOUN/app1/poss} cool older sibling, app1 tells p_l about the trouble {PRONOUN/app1/subject}{VERB/app1/'ve/'s} been having with {PRONOUN/app1/poss} pounce. It's such a simple thing - {PRONOUN/app1/subject} should have it by now! But p_l is actually super helpful and reassuring about it, it's nice.",
	        "stat_skill": "Because, you see, if app1 ever wanted help - s_c knows they're not littermates, but they're still siblings, s_c is totally here for {PRONOUN/app1/object} if app1 ever wants extra training. It's still an awkward offer. But it's nice."
            },
        "fail_text": {
	        "unscathed_common": "app1 doesn't want to talk about it. Like. At all. {PRONOUN/app1/subject/CAP} stalk off in a huff."
            },
        "win_skills": ["CLIMBER,1", "HUNTER,1", "RUNNER,1", "SWIMMER,1"],
        "min_cats": 2,
        "max_cats": 2,
        "constraints": {
	        "relationship": [
                "siblings"
	        ]
        }
    },
    {
        "patrol_id": "dst_hunt_random_leafbare_siblings1warrior1applocked3",
        "biome": "desert",
        "season": "leaf-bare",
        "tags": ["hunting", "medium_prey", "warrior", "adult_stat", "apprentice", "one_apprentice", "respect", "platonic", "rel_patrol"],
        "intro_text": "app1 bounds out of camp, determined to show off to p_l!",
        "decline_text": "And both are immediately recalled - the camp needs new nesting materials, not more prey.",
        "chance_of_success": 50,
        "exp": 20,
        "success_text": {
            "unscathed_common": "Taking down a d_mp_s all by {PRONOUN/app1/self}, app1 feels twice {PRONOUN/app1/poss} actual size showing it to p_l.",
	        "stat_skill": "s_c, so physically strong and impressive, shows app1 exactly how to pull off one of {PRONOUN/s_c/poss} moves, and app1 trots back to camp with a d_mp_s to prove it!"
            },
        "fail_text": {
	        "unscathed_common": "app1 knows {PRONOUN/app1/poss} patrol is still bringing back a little prey for the fresh-kill pile, but... it's so disappointing. {PRONOUN/app1/subject/CAP} really wanted to prove how much {PRONOUN/app1/subject}{VERB/app1/'ve/'s} grown to p_l."
            },
        "win_skills": ["CLIMBER,1", "HUNTER,1", "RUNNER,1", "SWIMMER,1"],
        "min_cats": 2,
        "max_cats": 2,
        "constraints": {
	        "relationship": [
                "siblings"
	        ]
        }
    },
    {
        "patrol_id": "dst_hunt_random_leafbare_siblings2to5warrior1applocked1",
        "biome": "desert",
        "season": "leaf-bare",
        "tags": ["hunting", "medium_prey", "warrior", "adult_stat", "apprentice", "one_apprentice", "respect", "pos_jealous", "rel_patrol", "no_change_fail"],
        "intro_text": "app1 suppresses a yawn, trying not to make a weird expression in front of p_l as {PRONOUN/app1/subject} do. p_l suggested this as sibling bonding time, but did they <i>really</i> have to get up at dawn? This is like, the one season c_n doesn't have to worry about the midday sun! app1 wanted to sleep in!",
        "decline_text": "Actually, {PRONOUN/app1/subject}'d really rather be back in their nest.",
        "chance_of_success": 50,
        "exp": 30,
        "success_text": {
            "unscathed_common": "app1 collects two d_tp_p, and watches p_l take down a d_mp_s in a astonishing pounce and the rest of {PRONOUN/app1/poss} older siblings bring down two d_mp_p. {PRONOUN/app1/subject}{VERB/app1/'re/'s} about to trot up to p_l to express admiration over the kill when p_l turns around and compliments app1's d_tp_p, making app1 grimace at what's got to be fake praise.",
	        "stat_skill": "Watching s_c's displays of atheticism makes app1 feel small - surely {PRONOUN/app1/subject}'ll never be able to do that?"
            },
        "fail_text": {
	        "unscathed_common": "app1 yawns {PRONOUN/app1/poss} way through the not overly successful hunting patrol."
            },
        "win_skills": ["CLIMBER,1", "HUNTER,1", "RUNNER,1", "SWIMMER,1"],
        "min_cats": 3,
        "max_cats": 6,
        "constraints": {
	        "relationship": [
                "siblings"
	        ]
        }
    },
    {
        "patrol_id": "dst_hunt_random_leafbare_siblings2to5warrior1applocked2",
        "biome": "desert",
        "season": "leaf-bare",
        "tags": ["hunting", "medium_prey", "warrior", "adult_stat", "apprentice", "one_apprentice", "respect", "platonic", "rel_patrol"],
        "intro_text": "app1 bounds out of camp, determined to show off to {PRONOUN/app1/poss} older siblings!",
        "decline_text": "And everyone is immediately recalled - the camp needs new nesting materials, not more prey.",
        "chance_of_success": 50,
        "exp": 30,
        "success_text": {
            "unscathed_common": "Taking down a d_mp_s all by {PRONOUN/app1/self}, app1 feels twice {PRONOUN/app1/poss} actual size showing it to {PRONOUN/app1/poss} older, fully named warrior siblings.",
	        "stat_skill": "s_c, so physically strong and impressive, shows app1 exactly how to pull off one of {PRONOUN/s_c/poss} moves, and app1 trots back to camp with a d_mp_s to prove it!"
            },
        "fail_text": {
	        "unscathed_common": "app1 knows {PRONOUN/app1/poss} patrol is still bringing back a little prey for the fresh-kill pile, but... it's so disappointing. {PRONOUN/app1/subject/CAP} really wanted to prove how much {PRONOUN/app1/subject}{VERB/app1/'ve/'s} grown to their family."
            },
        "win_skills": ["CLIMBER,1", "HUNTER,1", "RUNNER,1", "SWIMMER,1"],
        "min_cats": 3,
        "max_cats": 6,
        "constraints": {
	        "relationship": [
                "siblings"
	        ]
        }
    },
    {
        "patrol_id": "dst_hunt_random_leafbare_siblings2warriorslocked1",
        "biome": "desert",
        "season": "leaf-bare",
        "tags": ["hunting", "large_prey", "no_app", "pos_dislike", "rel_patrol", "no_change_fail"],
        "intro_text": "As the morning fog rises to become an overcast day, p_l is out on a hunting patrol with r_c.",
        "decline_text": "Actually, {PRONOUN/p_l/subject}'d rather try fishing for prey. {PRONOUN/p_l/subject/CAP} wave {PRONOUN/p_l/poss} sibling off with a flick of {PRONOUN/p_l/poss} tail and {VERB/p_l/settle/settles} down at the riverbank.",
        "chance_of_success": 50,
        "exp": 20,
        "success_text": {
            "unscathed_common": "A d_mp_s and two d_tp_p is nothing to sniff at, as a hunting success, but stars above being alone with r_c makes p_l feel like a kitten again. And not in the cute way either, in the chewing on tails, whiny, petty, immature way. Ugh.",
            "unscathed_rare": "The hunting patrol is perfectly successful and it matters not a wit to either of the warriors, because p_l makes a joke that {PRONOUN/p_l/subject} {VERB/p_l/think/thinks} is funny but that's always gotten on r_c's nerves and suddenly they're both acting like apprentices again, snippy, immature, and irritable.",
	        "stat_skill": "s_c nets them two healthy d_mp_p to take back to camp, but it only irritates {PRONOUN/s_c/poss} sibling. r_c never even got the chance to to even try for a pounce, {VERB/r_c/are/is} {PRONOUN/r_c/subject} only there to carry around s_c's prey?"
            },
        "fail_text": {
	        "unscathed_common": "It isn't a very successful hunt - they'll have to head out again for more soon."
            },
        "win_skills": ["CLIMBER,1", "HUNTER,1", "RUNNER,1", "SWIMMER,1"],
        "min_cats": 2,
        "max_cats": 2,
        "constraints": {
	        "relationship": [
                "siblings"
	        ]
        }
    },
    {
        "patrol_id": "dst_hunt_random_leafbare_siblings2warriorslocked2",
        "biome": "desert",
        "season": "leaf-bare",
        "tags": ["hunting", "large_prey", "no_app", "platonic", "dislike", "comfort", "rel_patrol", "no_change_fail"],
        "intro_text": "Sometimes, it's just nice to hang out with {PRONOUN/r_c/poss} sibling. Especially with the desert blooming with plants and prey, perfect for a great hunt together!",
        "decline_text": "But sometimes, you get called back to camp instead. Ah well, another time!",
        "chance_of_success": 50,
        "exp": 20,
        "success_text": {
            "unscathed_common": "A scruffy d_mp_s, a bundle of d_tp_p, and a patrol spent retreading all their favorite in-jokes, it's a good day.",
            "unscathed_rare": "There's just something nice about hanging out with another warrior who'll always be there for {PRONOUN/r_c/object}, regardless of their similarities and differences. And they also bring back a good sized d_mp_s with some d_tp_p on the side for the fresh-kill pile.",
	        "stat_skill": "r_c is proud of s_c, watching s_c hare off after prey time and time again."
            },
        "fail_text": {
	        "unscathed_common": "They don't manage anything like the number of catches they were both expecting to get - a bit disappointing, even if they're not entirely empty-pawed."
            },
        "win_skills": ["RUNNER,1", "HUNTER,1"],
        "min_cats": 2,
        "max_cats": 2,
        "constraints": {
	        "relationship": [
                "siblings"
	        ]
        }
    },
    {
        "patrol_id": "dst_hunt_random_leafbare_siblings2warriorslocked3",
        "biome": "desert",
        "season": "leaf-bare",
        "tags": ["hunting", "large_prey", "no_app", "platonic", "comfort", "rel_patrol", "no_change_fail", "injury", "dislocated joint"],
        "intro_text": "Sun's out, glimmering off pools and puddles wherever {PRONOUN/r_c/subject} {VERB/r_c/look/looks}, and r_c has been assigned a moderately tolerable hunting partner - {PRONOUN/r_c/poss} sibling!",
        "decline_text": "Cancel that - a border patrol needs backup.",
        "chance_of_success": 50,
        "exp": 20,
        "success_text": {
            "unscathed_common": "Watching r_c execute a fantastic leap to bring down a d_mp_s, p_l smiles. Does r_c remember the time {PRONOUN/r_c/subject} tried to do that as a kitten, and stood on {PRONOUN/r_c/poss} own tail? The siblings laugh about it as they move on to the next hunting ground.",
            "unscathed_rare": "It's been a while since they've been on a patrol alone together, and after they catch a couple d_mp_p for the fresh-kill pile r_c spends a bit just chasing p_l around the forest, batting at each other in a moment of silliness.",
	        "stat_skill": "It's not often that s_c gets to show off {PRONOUN/s_c/poss} swimming skills, given c_n's home, but leaf-bare has left pools wriggling with toad spawn. r_c follows behind, happy to let s_c take over in {PRONOUN/s_c/poss} element."
            },
        "fail_text": {
	        "unscathed_common": "Sometimes, the prey just doesn't run, and today is one of those times.",
            "injury": "r_c sees a ground squirrel {PRONOUN/r_c/subject}'d like for the fresh-kill pile, but the chase goes badly - {PRONOUN/r_c/subject} {VERB/r_c/throw/throws} out a front paw to stop {PRONOUN/r_c/poss} fall, claws digging into dirt, and it works, but it wrenches {PRONOUN/r_c/poss} foreleg out of socket. Fleas and ticks!"
            },
        "win_skills": ["SWIMMER,1"],
        "min_cats": 2,
        "max_cats": 2,
        "constraints": {
	        "relationship": [
                "siblings"
	        ]
        }
    },
    {
        "patrol_id": "dst_hunt_random_leafbare_siblings2warriorslocked4",
        "biome": "desert",
        "season": "leaf-bare",
        "tags": ["hunting", "large_prey", "no_app", "pos_jealous", "patrol_to_p_l", "big_change", "injury", "severe headache"],
        "intro_text": "The hunting patrol heads out early. Unlike most seasons, it's not the rise of the sun driving their haste - instead, it looks like it'll rain in the afternoon, and while the water is welcome, wet pelts still aren't.",
        "decline_text": "They encounter a dawn patrol on their way back to camp and join up with them instead.",
        "chance_of_success": 50,
        "exp": 20,
        "success_text": {
            "unscathed_common": "p_l grabs a massive d_mp_s that {PRONOUN/p_l/subject} can barely carry, and r_c congratulates {PRONOUN/p_l/object}, secretly wondering if {PRONOUN/r_c/subject}'ll ever manage to surpass {PRONOUN/r_c/poss} sibling's achievements.",
            "unscathed_rare": "r_c always feels like {PRONOUN/r_c/subject}{VERB/r_c/'re/'s} padding in p_l's footsteps, especially today, watching {PRONOUN/p_l/object} haul back such a good catch of prey for the clan, a contribution that more than makes up for r_c's meagre offerings."
            },
        "fail_text": {
	        "unscathed_common": "Sometimes, the prey just doesn't run, and today is one of those times.",
            "injury": "r_c comes down with a crippling headache, making {PRONOUN/r_c/object} stagger, dizzy and weak, as {PRONOUN/r_c/subject}{VERB/r_c/'re/'s} helped back to camp."
            },
        "min_cats": 2,
        "max_cats": 2,
        "constraints": {
	        "relationship": [
                "siblings"
	        ]
        }
    },
    {
        "patrol_id": "dst_hunt_random_leafbare_siblings2warriorslocked5",
        "biome": "desert",
        "season": "leaf-bare",
        "tags": ["hunting", "large_prey", "no_app", "pos_dislike", "patrol_to_r_c", "big_change", "no_change_fail", "injury", "diarrhea"],
        "intro_text": "The siblings head out to one of the further hunting grounds of the desert, a vast open expanse where it's only really safe to hunt in daylight if there's sufficient cloud cover to protect against the sun. Fortunately, today is one of those happy leaf-bare days.",
        "decline_text": "They decide to bask for a bit instead of making the long walk.",
        "chance_of_success": 50,
        "exp": 20,
        "success_text": {
            "unscathed_common": "Together, they collect a d_tp_s, a couple d_tp_p, a old d_mp_s and two d_mp_p. It should be a great patrol, returning with so much prey - but r_c is acting obnoxious and {PRONOUN/r_c/poss} sibling has little time or patience for it.",
            "unscathed_rare": "r_c makes a dumb comment that accidentally cuts deep. {PRONOUN/r_c/poss/CAP} sibling works with {PRONOUN/r_c/object} long enough to bring back a great haul of prey - but no longer."
            },
        "fail_text": {
	        "unscathed_common": "Today is just not their day.",
            "injury": "The patrol tries to hunt, but r_c keeps stopping to duck behind bushes, until it's obvious that something is actually wrong. Eww."
            },
        "min_cats": 2,
        "max_cats": 2,
        "constraints": {
	        "relationship": [
                "siblings"
	        ]
        }
    },
    {
        "patrol_id": "dst_hunt_random_leafbare_siblings3to6warriorslocked1",
        "biome": "desert",
        "season": "leaf-bare",
        "tags": ["hunting", "large_prey", "no_app", "pos_dislike", "rel_patrol", "no_change_fail"],
        "intro_text": "As the morning fog rises to become an overcast day, p_l is out on a hunting patrol with their siblings.",
        "decline_text": "Actually, {PRONOUN/p_l/subject}'d rather try fishing for prey. {PRONOUN/p_l/subject/CAP} wave {PRONOUN/p_l/poss} siblings off with a flick of {PRONOUN/p_l/poss} tail and {VERB/p_l/settle/settles} down at the riverbank.",
        "chance_of_success": 50,
        "exp": 20,
        "success_text": {
            "unscathed_common": "A d_mp_s, three d_tp_p, and a couple d_mp_p are nothing to sniff at, as a hunting success, but stars above being alone with {PRONOUN/p_l/poss} siblings makes p_l feel like a kitten again. And not in the cute way either, in the chewing on tails, whiny, petty, immature way. Ugh.",
            "unscathed_rare": "The hunting patrol is perfectly successful and it matters not a wit to any of the warriors, because p_l makes a joke that {PRONOUN/p_l/subject} {VERB/p_l/think/thinks} is funny but that's always gotten on r_c's nerves and suddenly everyone's acting like apprentices again, snippy, immature, and irritable.",
	        "stat_skill": "s_c nets them four healthy d_mp_p to take back to camp, but it only irritates {PRONOUN/s_c/poss} siblings. r_c never even got the chance to to even try for a pounce, {VERB/r_c/are/is} {PRONOUN/r_c/subject} only there to carry around s_c's prey?"
            },
        "fail_text": {
	        "unscathed_common": "It isn't a very successful hunt - they'll have to head out again for more soon."
            },
        "win_skills": ["CLIMBER,1", "HUNTER,1", "RUNNER,1", "SWIMMER,1"],
        "min_cats": 3,
        "max_cats": 6,
        "constraints": {
	        "relationship": [
                "siblings"
	        ]
        }
    },
    {
        "patrol_id": "dst_hunt_random_leafbare_siblings3to6warriorslocked2",
        "biome": "desert",
        "season": "leaf-bare",
        "tags": ["hunting", "large_prey", "no_app", "platonic", "dislike", "comfort", "rel_patrol", "no_change_fail"],
        "intro_text": "Sometimes, it's just nice to hang out with {PRONOUN/r_c/poss} siblings. Especially with the desert blooming with plants and prey, perfect for a great hunt together!",
        "decline_text": "But sometimes, you get called back to camp instead. Ah well, another time!",
        "chance_of_success": 50,
        "exp": 20,
        "success_text": {
            "unscathed_common": "A scruffy d_mp_s, a bundle of d_tp_p, and a patrol spent retreading all their favorite in-jokes, it's a good day.",
            "unscathed_rare": "There's just something nice about hanging out with other warriors who'll always be there for {PRONOUN/r_c/object}, regardless of their similarities and differences. And they also bring back a good sized d_mp_s with some d_tp_p on the side for the fresh-kill pile.",
	        "stat_skill": "The siblings are proud of s_c, watching s_c hare off after prey time and time again."
            },
        "fail_text": {
	        "unscathed_common": "They don't manage anything like the number of catches they were all expecting to get - a bit disappointing, even if they're not entirely empty-pawed."
            },
        "win_skills": ["RUNNER,1", "HUNTER,1"],
        "min_cats": 3,
        "max_cats": 6,
        "constraints": {
	        "relationship": [
                "siblings"
	        ]
        }
    },
    {
        "patrol_id": "dst_hunt_random_leafbare_siblings3to6warriorslocked3",
        "biome": "desert",
        "season": "leaf-bare",
        "tags": ["hunting", "large_prey", "no_app", "platonic", "comfort", "rel_patrol", "no_change_fail", "injury", "dislocated joint"],
        "intro_text": "Sun's out, glimmering off pools and puddles wherever {PRONOUN/r_c/subject} {VERB/r_c/look/looks}, and r_c has been assigned a moderately tolerable hunting patrol - {PRONOUN/r_c/poss} siblings!",
        "decline_text": "Cancel that - a border patrol needs backup.",
        "chance_of_success": 50,
        "exp": 20,
        "success_text": {
            "unscathed_common": "Watching r_c execute a fantastic leap to bring down a d_mp_s, p_l smiles. Does r_c remember the time {PRONOUN/r_c/subject} tried to do that as a kitten, and stood on {PRONOUN/r_c/poss} own tail? The siblings laugh about it together as they move on to the next hunting ground.",
            "unscathed_rare": "It's been a while since they've been on a patrol alone together, and after they catch a couple d_mp_p and a d_mp_s for the fresh-kill pile r_c spends a bit just chasing their siblings around the forest, batting at each other in a moment of silliness.",
	        "stat_skill": "It's not often that s_c gets to show off {PRONOUN/s_c/poss} swimming skills, given c_n's home, but leaf-bare has left pools wriggling with toad spawn. The siblings follow behind, happy to let s_c take over in {PRONOUN/s_c/poss} element."
            },
        "fail_text": {
	        "unscathed_common": "Sometimes, the prey just doesn't run, and today is one of those times.",
            "injury": "r_c sees a ground squirrel {PRONOUN/r_c/subject}'d like for the fresh-kill pile, but the chase goes badly - {PRONOUN/r_c/subject} {VERB/r_c/throw/throws} out a front paw to stop {PRONOUN/r_c/poss} fall, claws digging into dirt, and it works, but it wrenches {PRONOUN/r_c/poss} foreleg out of socket. Fleas and ticks!"
            },
        "win_skills": ["SWIMMER,1"],
        "min_cats": 3,
        "max_cats": 6,
        "constraints": {
	        "relationship": [
                "siblings"
	        ]
        }
    },
    {
        "patrol_id": "dst_hunt_random_leafbare_siblings3to6warriorslocked4",
        "biome": "desert",
        "season": "leaf-bare",
        "tags": ["hunting", "large_prey", "no_app", "pos_jealous", "patrol_to_p_l", "big_change", "injury", "severe headache"],
        "intro_text": "The hunting patrol heads out early. Unlike most seasons, it's not the rise of the sun driving their haste - instead, it looks like it'll rain in the afternoon, and while the water is welcome, wet pelts still aren't.",
        "decline_text": "They encounter a dawn patrol on their way back to camp and join up with them instead.",
        "chance_of_success": 50,
        "exp": 20,
        "success_text": {
            "unscathed_common": "p_l grabs a massive d_mp_s that {PRONOUN/p_l/subject} can barely carry, and r_c congratulates {PRONOUN/p_l/object}, secretly wondering if {PRONOUN/r_c/subject}'ll ever manage to surpass {PRONOUN/r_c/poss} sibling's achievements.",
            "unscathed_rare": "r_c always feels like {PRONOUN/r_c/subject}{VERB/r_c/'re/'s} padding in p_l's footsteps, especially today, watching {PRONOUN/p_l/object} haul back such a good catch of prey for the clan, a contribution that more than makes up for r_c's meagre offerings."
            },
        "fail_text": {
	        "unscathed_common": "Sometimes, the prey just doesn't run, and today is one of those times.",
            "injury": "r_c comes down with a crippling headache, making {PRONOUN/r_c/object} stagger, dizzy and weak, as {PRONOUN/r_c/subject}{VERB/r_c/'re/'s} helped back to camp."
            },
        "min_cats": 3,
        "max_cats": 6,
        "constraints": {
	        "relationship": [
                "siblings"
	        ]
        }
    },
    {
        "patrol_id": "dst_hunt_random_leafbare_siblings3to6warriorslocked5",
        "biome": "desert",
        "season": "leaf-bare",
        "tags": ["hunting", "large_prey", "no_app", "pos_dislike", "patrol_to_r_c", "big_change", "no_change_fail", "injury", "diarrhea"],
        "intro_text": "The siblings head out to one of the further hunting grounds of the desert, a vast open expanse where it's only really safe to hunt in daylight if there's sufficient cloud cover to protect against the sun. Fortunately, today is one of those happy leaf-bare days.",
        "decline_text": "They decide to bask for a bit instead of making the long walk.",
        "chance_of_success": 50,
        "exp": 20,
        "success_text": {
            "unscathed_common": "Together, they collect a d_tp_s, a couple d_tp_p, a old d_mp_s and two d_mp_p. It should be a great patrol, returning with so much prey - but r_c is acting obnoxious and {PRONOUN/r_c/poss} siblings have little time or patience for it.",
            "unscathed_rare": "r_c makes a dumb comment that accidentally cuts deep. {PRONOUN/r_c/poss/CAP} siblings work with {PRONOUN/r_c/object} long enough to bring back a great haul of prey - but no longer."
            },
        "fail_text": {
	        "unscathed_common": "Today is just not their day.",
            "injury": "The patrol tries to hunt, but r_c keeps stopping to duck behind bushes, until it's obvious that something is actually wrong. Eww."
            },
        "min_cats": 3,
        "max_cats": 6,
        "constraints": {
	        "relationship": [
                "siblings"
	        ]
        }
    },
    {
        "patrol_id": "dst_hunt_herb_warriorleafbare1",
        "biome": "desert",
        "season": "leaf-bare",
        "tags": ["hunting", "patrol_to_p_l", "respect", "random_herbs"],
        "intro_text": "p_l finds a patch of herbs that {PRONOUN/p_l/subject} believe c_n might need for their stores. {PRONOUN/p_l/subject/CAP} freely admit to {PRONOUN/p_l/poss} patrol {PRONOUN/p_l/subject} {VERB/p_l/aren't/isn't} a medicine cat, and ask {PRONOUN/p_l/poss} companions' advice. What do they know about this part of the desert's herbal properties, what grows in the brief bloom of leaf-bare?",
        "decline_text": "They decide to focus on hunting and leave the herb collecting to the medicine cats.",
        "chance_of_success": 50,
        "exp": 10,
        "success_text": {
            "unscathed_common": "It's not their normal task, but they're all smart enough to value supporting the Clan's medicine den. The patrol brings the herbs back to camp and they are put to good use.",
            "stat_skill": "s_c carefully plucks some of the herbs and takes them back to the camp to be identified before the patrol goes to the trouble of collecting them, smartly decideding to get an informed opinion before committing the patrol."
        },
        "fail_text": {
            "unscathed_common": "The patrol brings the herbs back to camp, only to find out that while the herbs promote good gut health, they're not a rare resource. Still, c_n will be eating an extra healthy dinner tonight with the herbs sprinkled into their freshkill."
        },
        "win_skills": ["CLEVER,0", "INSIGHTFUL,0", "SENSE,0", "STORY,0", "HEALER,0", "LORE,0"],
        "min_cats": 3,
        "max_cats": 6
    }
]
=======
[]
>>>>>>> 0ea0f4d0
<|MERGE_RESOLUTION|>--- conflicted
+++ resolved
@@ -1,4 +1,3 @@
-<<<<<<< HEAD
 [
     {
         "patrol_id": "dst_hunt_random_leafbare_siblings2applocked1",
@@ -783,7 +782,4 @@
         "min_cats": 3,
         "max_cats": 6
     }
-]
-=======
-[]
->>>>>>> 0ea0f4d0
+]