<<<<<<< HEAD
[
    {
        "patrol_id": "dst_train_newleaf_beetlesoloapp1",
        "biome": "desert",
        "season": "newleaf",
        "tags": ["training", "apprentice", "injury", "stomachache"],
        "intro_text": "app1 crouches low behind some grass, searching for the ideal prey to fall to {PRONOUN/app1/poss} deadly claws. In front of the mighty hunter, a brightly colored beetle alights on a rock.",
        "decline_text": "A beetle is beneath {PRONOUN/app1/poss} attention.",
        "chance_of_success": 60,
        "exp": 20,
        "success_text": {
            "unscathed_common": "HAH! app1 pounces, the pathetic bug crunching underneath {PRONOUN/app1/poss} mighty blow, splattering and - eww. Eww, eww eww eww there's bug juice all over {PRONOUN/app1/poss} paws, it's between {PRONOUN/app1/poss} toes, EWWWWW!",
            "unscathed_rare": "HAH! app1 leaps, tail lashing furiously as the beetle buzzes under {PRONOUN/app1/poss} forepaws, claws sheathed. {PRONOUN/app1/subject/CAP} {VERB/app1/bat/bats} the bug off the rock and onto the ground, pouncing after it, jumping and twisting as {PRONOUN/app1/poss} colourful prey flits around {PRONOUN/app1/poss} head in confused-concussed beetle-behaviour, unused to being an apprentice's new favourite toy.",
            "stat_skill": "s_c pounces, flipping the beetle with soft paws and flopping over onto {PRONOUN/app1/poss} back, watching the insect scurry from one paw to the other, so completely entranced by its color and tiny, perfect legs that {PRONOUN/app1/suject} {VERB/app1/don't/doesn't} notice {PRONOUN/app1/poss} own skill catching and keeping the bug."
        },
        "fail_text": {
            "unscathed_common": "While app1 is wiggling {PRONOUN/app1/poss} butt into the perfect pouncing position, the beetle flies off. Awwwww.",
            "injury": "Slimey, yet satisfying! Curiousity completed, app1 wanders off - but has to report to the medicine den later, when {PRONOUN/app1/poss} stomach reminds {PRONOUN/app1/object} why cats don't eat random bugs."
        },
        "win_skills": ["HUNTER,0"],
        "min_cats": 1,
        "max_cats": 1
    }
]
=======
[]
>>>>>>> 5423af76
<|MERGE_RESOLUTION|>--- conflicted
+++ resolved
@@ -1,28 +1 @@
-<<<<<<< HEAD
-[
-    {
-        "patrol_id": "dst_train_newleaf_beetlesoloapp1",
-        "biome": "desert",
-        "season": "newleaf",
-        "tags": ["training", "apprentice", "injury", "stomachache"],
-        "intro_text": "app1 crouches low behind some grass, searching for the ideal prey to fall to {PRONOUN/app1/poss} deadly claws. In front of the mighty hunter, a brightly colored beetle alights on a rock.",
-        "decline_text": "A beetle is beneath {PRONOUN/app1/poss} attention.",
-        "chance_of_success": 60,
-        "exp": 20,
-        "success_text": {
-            "unscathed_common": "HAH! app1 pounces, the pathetic bug crunching underneath {PRONOUN/app1/poss} mighty blow, splattering and - eww. Eww, eww eww eww there's bug juice all over {PRONOUN/app1/poss} paws, it's between {PRONOUN/app1/poss} toes, EWWWWW!",
-            "unscathed_rare": "HAH! app1 leaps, tail lashing furiously as the beetle buzzes under {PRONOUN/app1/poss} forepaws, claws sheathed. {PRONOUN/app1/subject/CAP} {VERB/app1/bat/bats} the bug off the rock and onto the ground, pouncing after it, jumping and twisting as {PRONOUN/app1/poss} colourful prey flits around {PRONOUN/app1/poss} head in confused-concussed beetle-behaviour, unused to being an apprentice's new favourite toy.",
-            "stat_skill": "s_c pounces, flipping the beetle with soft paws and flopping over onto {PRONOUN/app1/poss} back, watching the insect scurry from one paw to the other, so completely entranced by its color and tiny, perfect legs that {PRONOUN/app1/suject} {VERB/app1/don't/doesn't} notice {PRONOUN/app1/poss} own skill catching and keeping the bug."
-        },
-        "fail_text": {
-            "unscathed_common": "While app1 is wiggling {PRONOUN/app1/poss} butt into the perfect pouncing position, the beetle flies off. Awwwww.",
-            "injury": "Slimey, yet satisfying! Curiousity completed, app1 wanders off - but has to report to the medicine den later, when {PRONOUN/app1/poss} stomach reminds {PRONOUN/app1/object} why cats don't eat random bugs."
-        },
-        "win_skills": ["HUNTER,0"],
-        "min_cats": 1,
-        "max_cats": 1
-    }
-]
-=======
-[]
->>>>>>> 5423af76
+[]