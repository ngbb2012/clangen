--- conflicted
+++ resolved
@@ -8,18 +8,6 @@
     "decline_text": "Your patrol decides to avoid the other Clan cats.",
     "chance_of_success": 50,
     "exp": 10,
-<<<<<<< HEAD
-    "success_text": [
-    "When the two patrols get closer to each other the patrol leaders share a quick nod of acknowledgement. The patrols refocus on their tasks without stopping for a conversation, but a feeling of mutual respect has been fostered.",
-    "p_l approaches the other Clan patrol, striking up a conversation about the weather. After talking for a short time, the two patrols part ways. p_l remarks on the o_c_n cats' kindness to the leader once the patrol has returned to camp.",
-    "Once the patrols cross paths, s_c is quick to break the awkward atmosphere with a friendly greeting and easy conversation. The two patrols eventually return to their tasks feeling confident in their good relations with the opposite Clan.",
-    "Once the patrols cross paths, s_c is quick to break the awkward atmosphere with a friendly greeting and easy conversation. The two patrols eventually return to their tasks feeling confident in their good relations with the opposite Clan."
-    ],
-    "fail_text": [
-    "The patrols eventually cross paths and an awkward tension fills the air. No one is quite sure what to say to break the silence and eventually everyone involved slowly shuffles away to continue their respective patrols.",
-    "s_c bounds ahead to the other patrol, not bothering to greet them or exchange pleasantries before remarking on the funny smell of the other Clan cats. Offended, the other patrol stalks away, their tails whipping and ears pinned."
-    ],
-=======
     "success_text": {
         "common": [
             "When the two patrols get closer to each other the patrol leaders share a quick nod of acknowledgement. The patrols refocus on their tasks without stopping for a conversation, but a feeling of mutual respect has been fostered."
@@ -43,15 +31,15 @@
         ]
     },
     "other_clan": null,
->>>>>>> 73cc0630
     "win_skills": ["good speaker", "great speaker", "excellent speaker"],
     "win_trait": ["altruistic", "calm", "charismatic", "confident", "wise"],
     "fail_trait": ["troublesome", "strange", "playful", "daring", "childish"],
     "min_cats": 2,
     "max_cats": 6,
     "antagonize_text": "Your patrol stands tall and approaches the o_c_n cats with insults and threats. They need to be sure that o_c_n knows how strong c_n cats are. r_c spits and hisses until the other patrol leaves the area, intimidated by how your patrol is acting.",
-    "antagonize_fail_text": "Your patrol stands tall and approaches the o_c_n cats with insults and threats. They need to be sure that o_c_n knows how strong c_n cats are. r_c spits and hisses until the other patrol leaves the area, annoyed and unimpressed by your patrol's posturing."
-    
+    "antagonize_fail_text": "Your patrol stands tall and approaches the o_c_n cats with insults and threats. They need to be sure that o_c_n knows how strong c_n cats are. r_c spits and hisses until the other patrol leaves the area, annoyed and unimpressed by your patrol's posturing.",
+    "history_text": [
+    ]
 },
 {
     "patrol_id": "gen_bord_otherclan2",
@@ -91,8 +79,9 @@
     "min_cats": 2,
     "max_cats": 6,
     "antagonize_text": "Your patrol stands tall and approaches the o_c_n cats with insults and threats. They need to be sure that o_c_n knows how strong c_n cats are. r_c spits and hisses until the other patrol leaves the area, intimidated by how your patrol is acting.",
-    "antagonize_fail_text": "Your patrol stands tall and approaches the o_c_n cats with insults and threats. They need to be sure that o_c_n knows how strong c_n cats are. r_c spits and hisses until the other patrol leaves the area, annoyed and unimpressed by your patrol's posturing."
-    
+    "antagonize_fail_text": "Your patrol stands tall and approaches the o_c_n cats with insults and threats. They need to be sure that o_c_n knows how strong c_n cats are. r_c spits and hisses until the other patrol leaves the area, annoyed and unimpressed by your patrol's posturing.",
+    "history_text": [
+    ]
 },
 {
     "patrol_id": "gen_bord_otherclan3",
@@ -135,9 +124,9 @@
     "max_cats": 6,
     "antagonize_text": "A tempting opportunity. And also a perfect one. r_c pounces and swiftly kills the rabbit, intentionally leaving evidence of their deed behind. That will show those o_c_n cats just how confident c_n is in their own power.",
     "antagonize_fail_text": "r_c leaps for the rabbit! And promptly trips over a rock. The rabbit hops away and r_c sheepishly picks themselves up before noticing the o_c_n cat watching them from the other side of the border. The other cat laughs at the pathetic display and turns to walk deeper into their own territory. They seem to be unfazed and unimpressed by the sad attempt.",
-    "history_text": {
-        "scar": "r_c disrespected the border lines and was scarred by an enemy warrior for it."
-    }
+    "history_text": [
+    "r_c disrespected the border lines and was scarred by an enemy warrior for it."
+    ]
     },
     {
     "patrol_id": "gen_bord_otherclan4",
@@ -148,18 +137,6 @@
     "decline_text": "Your patrol decides to avoid the other Clan cats.",
     "chance_of_success": 50,
     "exp": 10,
-<<<<<<< HEAD
-    "success_text": [
-    "When the two patrols get closer to each other the patrol leader from o_c_n gives p_l a respectful nod, which they return. The patrols refocus on their tasks without stopping for a conversation, but a feeling of mutual respect has been fostered.",
-    "The other patrol greets p_l respectfully, remarking on the weather and enquiring politely about the youngest members of the Clan. p_l smiles, impressed with them.",
-    "Once the patrols cross paths, s_c is quick to break the awkward atmosphere with a friendly greeting and easy conversation. The two patrols eventually return to their tasks feeling confident in their good relations with the opposite Clan.",
-    "Once the patrols cross paths, s_c is quick to break the awkward atmosphere with a friendly greeting and easy conversation. The two patrols eventually return to their tasks feeling confident in their good relations with the opposite Clan."
-    ],
-    "fail_text": [
-    "The patrols eventually cross paths and an awkward tension fills the air. No one is quite sure what to say to break the silence and eventually everyone involved slowly shuffles away to continue their respective patrols.",
-    "s_c bounds ahead to the other patrol, not bothering to greet them or exchange pleasantries before remarking on the funny smell of the other Clan cats. Offended, the other patrol stalks away, their tails whipping and ears pinned."
-    ],
-=======
     "success_text": {
         "common": [
             "When the two patrols get closer to each other the patrol leader from o_c_n gives p_l a respectful nod, which they return. The patrols refocus on their tasks without stopping for a conversation, but a feeling of mutual respect has been fostered."
@@ -183,15 +160,15 @@
         ]
     },
     "other_clan": null,
->>>>>>> 73cc0630
     "win_skills": ["good speaker", "great speaker", "excellent speaker"],
     "win_trait": ["altruistic", "calm", "charismatic", "confident", "wise"],
     "fail_trait": ["troublesome", "strange", "playful", "daring", "childish"],
     "min_cats": 2,
     "max_cats": 6,
     "antagonize_text": "Your patrol stands tall and approaches the o_c_n cats with insults and threats. They need to be sure that o_c_n knows how strong c_n cats are. r_c spits and hisses until the other patrol leaves the area, intimidated by how your patrol is acting.",
-    "antagonize_fail_text": "Your patrol stands tall and approaches the o_c_n cats with insults and threats. They need to be sure that o_c_n knows how strong c_n cats are. r_c spits and hisses until the other patrol leaves the area, annoyed and unimpressed by your patrol's posturing."
-    
+    "antagonize_fail_text": "Your patrol stands tall and approaches the o_c_n cats with insults and threats. They need to be sure that o_c_n knows how strong c_n cats are. r_c spits and hisses until the other patrol leaves the area, annoyed and unimpressed by your patrol's posturing.",
+    "history_text": [
+    ]
 },
 {
     "patrol_id": "gen_bord_otherclan5",
@@ -202,18 +179,6 @@
     "decline_text": "Your patrol decides to avoid the other Clan cats.",
     "chance_of_success": 50,
     "exp": 10,
-<<<<<<< HEAD
-    "success_text": [
-    "When the two patrols get closer to each other the patrol leader from o_c_n gives p_l a respectful nod, which they return. The patrols refocus on their tasks without stopping for a conversation, but a feeling of mutual respect has been fostered.",
-    "The other patrol greets p_l respectfully, remarking on the weather and enquiring politely about the youngest members of the Clan. p_l smiles, impressed with them.",
-    "Once the patrols cross paths, s_c is quick to break the awkward atmosphere with a friendly greeting and easy conversation. They remember some of the news that o_c_n shared at a recent Gathering and bring it up, impressing the other patrol with their polite interest.",
-    "Once the patrols cross paths, s_c is quick to break the awkward atmosphere with a friendly greeting. The patrols pause to converse for a little while, s_c bringing up a story that, while slightly embarrassing for s_c, is entertaining and lighthearted. The patrols part in good spirits."
-    ],
-    "fail_text": [
-    "The patrols eventually cross paths and an awkward tension fills the air. No one is quite sure what to say to break the silence and eventually everyone involved slowly shuffles away to continue their respective patrols.",
-    "s_c pins their ears at the sight of the o_c_n cats. As the patrols cross paths, s_c's aggression is obvious and the other patrol definitely notices. While they don't remark on the hostility, your patrol gets the sense that the rude behavior has been noted."
-    ],
-=======
     "success_text": {
         "common": [
             "When the two patrols get closer to each other the patrol leader from o_c_n gives p_l a respectful nod, which they return. The patrols refocus on their tasks without stopping for a conversation, but a feeling of mutual respect has been fostered."
@@ -237,15 +202,15 @@
         ]
     },
     "other_clan": null,
->>>>>>> 73cc0630
     "win_skills": ["smart", "very smart", "extremely smart"],
     "win_trait": ["adventurous", "bold", "daring", "shameless", "troublesome", "playful", "childish"],
     "fail_trait": ["vengeful", "bloodthirsty", "righteous", "vengeful", "cold"],
     "min_cats": 2,
     "max_cats": 6,
     "antagonize_text": "Your patrol stands tall and approaches the o_c_n cats with insults and threats. They need to be sure that o_c_n knows how strong c_n cats are. r_c spits and hisses until the other patrol leaves the area, intimidated by how your patrol is acting.",
-    "antagonize_fail_text": "Your patrol stands tall and approaches the o_c_n cats with insults and threats. They need to be sure that o_c_n knows how strong c_n cats are. r_c spits and hisses until the other patrol leaves the area, annoyed and unimpressed by your patrol's posturing."
-    
+    "antagonize_fail_text": "Your patrol stands tall and approaches the o_c_n cats with insults and threats. They need to be sure that o_c_n knows how strong c_n cats are. r_c spits and hisses until the other patrol leaves the area, annoyed and unimpressed by your patrol's posturing.",
+    "history_text": [
+    ]
 },    
 {
     "patrol_id": "gen_med_borderherb2",
@@ -256,22 +221,6 @@
     "decline_text": "They decide that trespassing isn't worth it in this case.",
     "chance_of_success": 50,
     "exp": 20,
-<<<<<<< HEAD
-    "success_text": [
-    "They pad over to the border and hesitate only momentarily before crossing. They quickly gather some of the berries, making sure to leave plenty for o_c_n's medicine cat if they need some, too.",
-    "They pad to the border and pause for a heartbeat to scent the air. o_c_n's scent is very strong, but there's something else... o_c_n's medicine cat appears at that moment. They're walking towards the raspberries when they spot p_l and wave their tail in greeting. They invite p_l to gather some, as there's plenty. p_l gratefully accepts.",
-    "p_l is about to step over the border when a hiss stops them in their tracks. A o_c_n warrior bounds into view, bristling. They quickly explain that they're the medicine cat and the warrior code allows them to cross the border and assure that they won't take many of the berries. The warrior looks torn, but agrees to this."
-    ],
-    "fail_text": [
-    "p_l starts to step over the border but a hiss stops them in their tracks. A o_c_n patrol is running their way. They force their fur to lie flat as the patrol approaches and swiftly blurt out that they're a medicine cat. One of the warrior snarls that they can't spare any herbs for other Clans and p_l needs to leave. They oblige quickly.",
-    null,
-    null,
-    "p_l starts to step over the border but a hiss stops them in their tracks. A o_c_n patrol is running their way. They force their fur to lie flat as the patrol approaches and swiftly blurt out that they're a medicine cat. The warriors either don't hear them or don't care and they get in a good scratch before the medicine cat can retreat."
-    ],
-    "history_text": {
-        "scar": "p_l was scarred when a o_c_n patrol attacked them.",
-        "reg_death": "p_l died from their wounds after a o_c_n patrol attacked them."
-=======
     "success_text": {
         "common": [
             "They pad over to the border and hesitate only momentarily before crossing. They quickly gather some of the berries, making sure to leave plenty for o_c_n's medicine cat if they need some, too."
@@ -290,11 +239,13 @@
         "injury": [
             "p_l starts to step over the border but a hiss stops them in their tracks. A o_c_n patrol is running their way. They force their fur to lie flat as the patrol approaches and swiftly blurt out that they're a medicine cat. The warriors either don't hear them or don't care and they get in a good scratch before the medicine cat can retreat."
         ]
->>>>>>> 73cc0630
     },
     "win_skills": ["good mediator", "great mediator", "excellent mediator"],
-    "min_cats": 1,
-    "max_cats": 1
+
+    "min_cats": 1,
+    "max_cats": 1,
+    "antagonize_text": null,
+    "antagonize_fail_text": null
 },
 {
     "patrol_id": "gen_bord_scent1",
@@ -340,11 +291,11 @@
     "max_cats": 6,
     "antagonize_text": "This is a trespass that will not be tolerated and, frankly, should be reciprocated. Your patrol blatantly spreads their own scent on o_c_n's territory, ruining the clearly marked border lines.",
     "antagonize_fail_text": "How dare they trespass! Your patrol bounds after the scent, hoping to find the source of it, eventually finding that it leads to the c_n camp. Inside they find the o_c_n deputy conversing with your leader. They tell the patrol off for so hastily jumping to conclusions. The o_c_n deputy was only delivering some news.",
-    "history_text": {
-        "scar": "r_c followed the scent of a trespassing cat and was scarred by a dog.",
-        "reg_death": "r_c followed the scent of a trespassing cat and was killed by a dog.",
-        "lead_death": "followed the scent of a trespassing cat and were killed by a dog"
-    }
+    "history_text": [
+    "r_c followed the scent of a trespassing cat and was scarred by a dog.",
+    "r_c followed the scent of a trespassing cat and was killed by a dog.",
+        "followed the scent of a trespassing cat and were killed by a dog"
+    ]
 },
 {
     "patrol_id": "gen_bord_scent2",
@@ -386,11 +337,11 @@
     "max_cats": 1,
     "antagonize_text": "This is a trespass that will not be tolerated and, frankly, should be reciprocated. p_l blatantly spreads their own scent on o_c_n's territory, ruining the clearly marked border lines.",
     "antagonize_fail_text": "How dare they trespass! p_l bounds after the scent, hoping to find the source of it, eventually finding that it leads to the c_n camp.  Inside they find the o_c_n deputy conversing with your leader.  They tell p_l off for so hastily jumping to conclusions. The o_c_n deputy was only delivering some news.",
-    "history_text": {
-        "scar": "r_c followed the scent of a trespassing cat and was scarred by a dog.",
-        "reg_death": "r_c followed the scent of a trespassing cat and was killed by a dog.",
-        "lead_death": "followed the scent of a trespassing cat and were killed by a dog"
-    }
+    "history_text": [
+    "r_c followed the scent of a trespassing cat and was scarred by a dog.",
+    "r_c followed the scent of a trespassing cat and was killed by a dog.",
+        "followed the scent of a trespassing cat and were killed by a dog"
+    ]
 },
 {
     "patrol_id": "bch_bord_soloneutral1",
@@ -431,9 +382,11 @@
     "fail_trait": ["ambitious", "bloodthirsty", "cold", "fierce", "shameless", "strict", "troublesome", "vengeful"],
     "min_cats": 1,
     "max_cats": 1,
-    "history_text": {
-        "scar": "r_c was injured by an enemy patrol while marking the border."
-    }
+    "antagonize_text": null,
+    "antagonize_fail_text": null,
+    "history_text": [
+    "r_c was injured by an enemy patrol while marking the border."
+    ]
 },
 {
     "patrol_id": "bch_bord_soloneutral2",
@@ -477,11 +430,13 @@
     "fail_trait": ["ambitious", "bloodthirsty", "cold", "fierce", "shameless", "strict", "troublesome", "vengeful"],
     "min_cats": 1,
     "max_cats": 1,
-    "history_text": {
-        "scar": "r_c was injured by an enemy patrol while marking the border.",
-        "reg_death": "r_c lost their life in an ambush on the border.",
-        "lead_death": "were killed in a border ambush"
-    }
+    "antagonize_text": null,
+    "antagonize_fail_text": null,
+    "history_text": [
+    "r_c was injured by an enemy patrol while marking the border.",
+    "r_c lost their life in an ambush on the border.",
+        "were killed in a border ambush"
+    ]
 },
 {
     "patrol_id": "bch_bord_soloneutral3",
@@ -525,11 +480,13 @@
     "fail_trait": ["ambitious", "bloodthirsty", "cold", "fierce", "shameless", "strict", "troublesome", "vengeful"],
     "min_cats": 1,
     "max_cats": 1,
-    "history_text": {
-        "scar": "r_c was injured by an enemy patrol while marking the border.",
-        "reg_death": "r_c lost a life in an ambush on the border.",
-        "lead_death": "were killed in a border ambush"
-    }
+    "antagonize_text": null,
+    "antagonize_fail_text": null,
+    "history_text": [
+    "r_c was injured by an enemy patrol while marking the border.",
+    "r_c lost a life in an ambush on the border.",
+        "were killed in a border ambush"
+    ]
 },
 {
     "patrol_id": "bch_bord_soloneutral4",
@@ -566,9 +523,11 @@
     "win_trait": ["altruistic", "compassionate", "empathetic", "faithful", "loving", "patient", "responsible", "thoughtful", "wise"],
     "min_cats": 1,
     "max_cats": 1,
-    "history_text": {
-        "scar": "r_c was injured by an enemy patrol while marking the border."
-    }
+    "antagonize_text": null,
+    "antagonize_fail_text": null,
+    "history_text": [
+    "r_c was injured by an enemy patrol while marking the border."
+    ]
 },
 {
     "patrol_id": "bch_bord_soloneutral5",
@@ -605,9 +564,11 @@
     "win_trait": ["altruistic", "compassionate", "empathetic", "faithful", "loving", "patient", "responsible", "thoughtful", "wise"],
     "min_cats": 1,
     "max_cats": 1,
-    "history_text": {
-        "scar": "r_c was injured by an enemy patrol while marking the border."
-    }
+    "antagonize_text": null,
+    "antagonize_fail_text": null,
+    "history_text": [
+    "r_c was injured by an enemy patrol while marking the border."
+    ]
 },
 {
     "patrol_id": "dst_bord_soloneutral1",
@@ -644,7 +605,10 @@
     "win_trait": ["altruistic", "compassionate", "empathetic", "faithful", "loving", "patient", "responsible", "thoughtful", "wise"],
     "fail_trait": ["ambitious", "bloodthirsty", "cold", "fierce", "shameless", "strict", "troublesome", "vengeful"],
     "min_cats": 1,
-    "max_cats": 1
+    "max_cats": 1,
+    "antagonize_text": null,
+    "antagonize_fail_text": null
+
 },
 {
     "patrol_id": "dst_bord_soloneutral2",
@@ -685,9 +649,11 @@
     "fail_trait": ["ambitious", "bloodthirsty", "cold", "fierce", "shameless", "strict", "troublesome", "vengeful"],
     "min_cats": 1,
     "max_cats": 1,
-    "history_text": {
-        "scar": "r_c got injured patrolling on the border."
-    }
+    "antagonize_text": null,
+    "antagonize_fail_text": null,
+    "history_text": [
+            "r_c got injured patrolling on the border."
+    ]
 },
 {
     "patrol_id": "dst_bord_soloneutral3",
@@ -728,9 +694,11 @@
     "fail_trait": ["ambitious", "bloodthirsty", "cold", "fierce", "shameless", "strict", "troublesome", "vengeful"],
     "min_cats": 1,
     "max_cats": 1,
-    "history_text": {
-        "scar": "r_c got injured patrolling on the border."
-    }
+    "antagonize_text": null,
+    "antagonize_fail_text": null,
+    "history_text": [
+            "r_c got injured patrolling on the border."
+    ]
 },
 {
     "patrol_id": "dst_bord_soloneutral4",
@@ -763,7 +731,9 @@
     "win_skills": ["good speaker", "great speaker", "excellent speaker"],
     "win_trait": ["altruistic", "compassionate", "empathetic", "faithful", "loving", "patient", "responsible", "thoughtful", "wise"],
     "min_cats": 1,
-    "max_cats": 1
+    "max_cats": 1,
+    "antagonize_text": null,
+    "antagonize_fail_text": null
 },
 {
     "patrol_id": "dst_bord_soloneutral5",
@@ -796,7 +766,9 @@
     "win_skills": ["good speaker", "great speaker", "excellent speaker"],
     "win_trait": ["altruistic", "compassionate", "empathetic", "faithful", "loving", "patient", "responsible", "thoughtful", "wise"],
     "min_cats": 1,
-    "max_cats": 1
+    "max_cats": 1,
+    "antagonize_text": null,
+    "antagonize_fail_text": null
 },
 {
     "patrol_id": "fst_bord_soloneutral1",
@@ -837,9 +809,11 @@
     "fail_trait": ["ambitious", "bloodthirsty", "cold", "fierce", "shameless", "strict", "troublesome", "vengeful"],
     "min_cats": 1,
     "max_cats": 1,
-    "history_text": {
-        "scar": "r_c got injured patrolling on the border."
-    }
+    "antagonize_text": null,
+    "antagonize_fail_text": null,
+    "history_text": [
+    "r_c got injured patrolling on the border."
+    ]
 },
 {
     "patrol_id": "fst_bord_soloneutral2",
@@ -883,11 +857,13 @@
     "fail_trait": ["ambitious", "bloodthirsty", "cold", "fierce", "shameless", "strict", "troublesome", "vengeful"],
     "min_cats": 1,
     "max_cats": 1,
-    "history_text": {
-        "scar": "r_c got injured patrolling on the border.",
-        "reg_death": "r_c lost their life in an ambush on the border.",
-        "lead_death": "were killed in a border ambush"
-    }
+    "antagonize_text": null,
+    "antagonize_fail_text": null,
+    "history_text": [
+    "r_c got injured patrolling on the border.",
+    "r_c lost their life in an ambush on the border.",
+        "were killed in a border ambush"
+]
 },
 {
     "patrol_id": "fst_bord_soloneutral3",
@@ -931,11 +907,13 @@
     "fail_trait": ["ambitious", "bloodthirsty", "cold", "fierce", "shameless", "strict", "troublesome", "vengeful"],
     "min_cats": 1,
     "max_cats": 1,
-    "history_text": {
-        "scar": "r_c got injured patrolling on the border.",
-        "reg_death": "r_c lost a life in an ambush on the border.",
-        "lead_death": "were killed in a border ambush"
-    }
+    "antagonize_text": null,
+    "antagonize_fail_text": null,
+    "history_text": [
+    "r_c got injured patrolling on the border.",
+    "r_c lost a life in an ambush on the border.",
+        "were killed in a border ambush"
+    ]
 },
 {
     "patrol_id": "fst_bord_soloneutral4",
@@ -972,9 +950,11 @@
     "win_trait": ["altruistic", "compassionate", "empathetic", "faithful", "loving", "patient", "responsible", "thoughtful", "wise"],
     "min_cats": 1,
     "max_cats": 1,
-    "history_text": {
-        "scar": "r_c got injured patrolling on the border."
-    }
+    "antagonize_text": null,
+    "antagonize_fail_text": null,
+    "history_text": [
+    "r_c got injured patrolling on the border."
+    ]
 },
 {
     "patrol_id": "fst_bord_soloneutral5",
@@ -1011,9 +991,11 @@
     "win_trait": ["altruistic", "compassionate", "empathetic", "faithful", "loving", "patient", "responsible", "thoughtful", "wise"],
     "min_cats": 1,
     "max_cats": 1,
-    "history_text": {
-        "scar": "r_c got injured patrolling on the border."
-    }
+    "antagonize_text": null,
+    "antagonize_fail_text": null,
+    "history_text": [
+    "r_c got injured patrolling on the border."
+    ]
 },
 {
     "patrol_id": "mtn_bord_soloneutral1",
@@ -1054,9 +1036,11 @@
     "fail_trait": ["ambitious", "bloodthirsty", "cold", "fierce", "shameless", "strict", "troublesome", "vengeful"],
     "min_cats": 1,
     "max_cats": 1,
-    "history_text": {
-        "scar": "r_c got injured patrolling on the border."
-    }
+    "antagonize_text": null,
+    "antagonize_fail_text": null,
+    "history_text": [
+    "r_c got injured patrolling on the border."
+    ]
 },
 {
     "patrol_id": "mtn_bord_soloneutral2",
@@ -1097,9 +1081,11 @@
     "fail_trait": ["ambitious", "bloodthirsty", "cold", "fierce", "shameless", "strict", "troublesome", "vengeful"],
     "min_cats": 1,
     "max_cats": 1,
-    "history_text": {
-        "scar": "r_c got injured patrolling on the border."
-    }
+    "antagonize_text": null,
+    "antagonize_fail_text": null,
+    "history_text": [
+    "r_c got injured patrolling on the border."
+    ]
 },
 {
     "patrol_id": "mtn_bord_soloneutral3",
@@ -1140,9 +1126,11 @@
     "fail_trait": ["ambitious", "bloodthirsty", "cold", "fierce", "shameless", "strict", "troublesome", "vengeful"],
     "min_cats": 1,
     "max_cats": 1,
-    "history_text": {
-        "scar": "r_c got injured patrolling on the border."
-    }
+    "antagonize_text": null,
+    "antagonize_fail_text": null,
+    "history_text": [
+    "r_c got injured patrolling on the border."
+    ]
 },
 {
     "patrol_id": "mtn_bord_soloneutral4",
@@ -1175,7 +1163,9 @@
     "win_skills": ["good speaker", "great speaker", "excellent speaker"],
     "win_trait": ["altruistic", "compassionate", "empathetic", "faithful", "loving", "patient", "responsible", "thoughtful", "wise"],
     "min_cats": 1,
-    "max_cats": 1
+    "max_cats": 1,
+    "antagonize_text": null,
+    "antagonize_fail_text": null
 },
 {
     "patrol_id": "mtn_bord_soloneutral5",
@@ -1208,7 +1198,9 @@
     "win_skills": ["good speaker", "great speaker", "excellent speaker"],
     "win_trait": ["altruistic", "compassionate", "empathetic", "faithful", "loving", "patient", "responsible", "thoughtful", "wise"],
     "min_cats": 1,
-    "max_cats": 1
+    "max_cats": 1,
+    "antagonize_text": null,
+    "antagonize_fail_text": null
 },
 {
     "patrol_id": "pln_bord_soloneutral1",
@@ -1249,9 +1241,11 @@
     "fail_trait": ["ambitious", "bloodthirsty", "cold", "fierce", "shameless", "strict", "troublesome", "vengeful"],
     "min_cats": 1,
     "max_cats": 1,
-    "history_text": {
-        "scar": "r_c got injured patrolling on the border."
-    }
+    "antagonize_text": null,
+    "antagonize_fail_text": null,
+    "history_text": [
+    "r_c got injured patrolling on the border."
+    ]
 },
 {
     "patrol_id": "pln_bord_soloneutral2",
@@ -1295,11 +1289,13 @@
     "fail_trait": ["ambitious", "bloodthirsty", "cold", "fierce", "shameless", "strict", "troublesome", "vengeful"],
     "min_cats": 1,
     "max_cats": 1,
-    "history_text": {
-        "scar": "r_c got injured patrolling on the border.",
-        "reg_death": "r_c lost their life in an ambush on the border.",
-        "lead_death": "were killed in a border ambush"
-    }
+    "antagonize_text": null,
+    "antagonize_fail_text": null,
+    "history_text": [
+    "r_c got injured patrolling on the border.",
+    "r_c lost their life in an ambush on the border.",
+        "were killed in a border ambush"
+    ]
 },
 {
     "patrol_id": "pln_bord_soloneutral3",
@@ -1343,11 +1339,13 @@
     "fail_trait": ["ambitious", "bloodthirsty", "cold", "fierce", "shameless", "strict", "troublesome", "vengeful"],
     "min_cats": 1,
     "max_cats": 1,
-    "history_text": {
-        "scar": "r_c got injured patrolling on the border.",
-        "reg_death": "r_c lost a life in an ambush on the border.",
-        "lead_death": "were killed in a border ambush"
-    }
+    "antagonize_text": null,
+    "antagonize_fail_text": null,
+    "history_text": [
+    "r_c got injured patrolling on the border.",
+    "r_c lost a life in an ambush on the border.",
+        "were killed in a border ambush"
+    ]
 },
 {
     "patrol_id": "pln_bord_soloneutral4",
@@ -1384,9 +1382,11 @@
     "win_trait": ["altruistic", "compassionate", "empathetic", "faithful", "loving", "patient", "responsible", "thoughtful", "wise"],
     "min_cats": 1,
     "max_cats": 1,
-    "history_text": {
-        "scar": "r_c got injured patrolling on the border."
-    }
+    "antagonize_text": null,
+    "antagonize_fail_text": null,
+    "history_text": [
+    "r_c got injured patrolling on the border."
+    ]
 },
 {
     "patrol_id": "pln_bord_soloneutral5",
@@ -1423,8 +1423,10 @@
     "win_trait": ["altruistic", "compassionate", "empathetic", "faithful", "loving", "patient", "responsible", "thoughtful", "wise"],
     "min_cats": 1,
     "max_cats": 1,
-    "history_text": {
-        "scar": "r_c got injured patrolling on the border."
-    }
+    "antagonize_text": null,
+    "antagonize_fail_text": null,
+    "history_text": [
+    "r_c got injured patrolling on the border."
+    ]
 }
 ]