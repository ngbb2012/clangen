--- conflicted
+++ resolved
@@ -3148,15 +3148,9 @@
         },
         "weight": 40,
         "pl_skill_constraint": ["LORE,1"],
-<<<<<<< HEAD
         "intro_text": "The border patrol, busy remarking, comes across an o_c_n patrol doing the same, and the apprentices from both sides perk up at the chance for a break in the monotony. Chuckling, p_l offers the chance for a small tale - <i>if</i> they can all sit still for it!",
         "decline_text": "The apprentices can't sit still, but it's no great loss, the patrol just continue on with their work.",
         "chance_of_success": 50,
-=======
-        "intro_text": "The border patrol, busy re-marking, comes across a o_c_n patrol doing the same. The apprentices from both sides perk up at the chance for a break in the monotony. Chuckling, p_l offers the chance for a small tale - <i>if</i> they can all sit still for it!",
-        "decline_text": "The apprentices can't sit still, but it's no great loss -the patrols just continue on with their work.",
-        "chance_of_success": 30,
->>>>>>> c7b54315
         "success_outcomes": [
             {
                 "text": "Once, there was a cat called Scrap. And she was a little bit of nothing, no talents, no courage, no beauty, she thought herself worthless and stupid. Yet when her Clan was threatened by invading rogues, she rose up. Nervous, flighty, scared and small - the savior of her Clan, marked with moth wings tucked behind her ear.",
