--- conflicted
+++ resolved
@@ -768,100 +768,6 @@
                 "stat_skill": ["FIGHTER,1"]
             },
             {
-<<<<<<< HEAD
-                "text": "Boldly, s_c follows the pawprints to a trespassing rogue and confronts them. Fur puffed up and scowling, {PRONOUN/s_c/subject} {VERB/s_c/demand/demands} the rogue leave c_n territory. Intimidated by {PRONOUN/s_c/poss} confidence, the rogue gives in and leaves without a fight.",
-                "exp": 10,
-                "weight": 20,
-                "stat_trait": [
-                    "ambitious",
-                    "bloodthirsty",
-                    "cold",
-                    "fierce",
-                    "shameless",
-                    "strict",
-                    "troublesome",
-                    "vengeful",
-                    "adventurous",
-                    "bold",
-                    "charismatic",
-                    "childish",
-                    "confident",
-                    "daring",
-                    "playful",
-                    "righteous"
-                ]
-            }
-        ],
-        "fail_outcomes": [
-            {
-                "text": "It turns out they were r_c's own pawprints... r_c huffs with embarrassment, suddenly grateful {PRONOUN/r_c/subject}{VERB/r_c/'re/'s} alone.",
-                "exp": 0,
-                "weight": 20
-            },
-            {
-                "text": "The pawprints lead to a trespassing rogue. s_c climbs into the trees to set up a trap, aiming to rig a branch to fall on the rogue's head, but {PRONOUN/s_c/subject} {VERB/s_c/are/is}n't as smart as {PRONOUN/s_c/subject} {VERB/s_c/think/thinks} {PRONOUN/s_c/subject} {VERB/s_c/are/is}. The trap fails, and the rogue wanders on.",
-                "exp": 0,
-                "weight": 20,
-                "stat_skill": ["CLEVER,1"]
-            },
-            {
-                "text": "Following the trail with {PRONOUN/r_c/poss} nose to the ground, r_c doesn't see the blow that kills {PRONOUN/r_c/object}.",
-                "exp": 0,
-                "weight": 10,
-                "dead_cats": ["r_c"],
-                "history_text": {
-                    "scar": "m_c was scarred by an invading rogue.",
-                    "reg_death": "m_c was killed by an invading rogue.",
-                    "lead_death": "{VERB/m_c/were/was} killed by an invading rogue"
-                }
-            },
-            {
-                "text": "Following the trail with {PRONOUN/r_c/poss} nose to the ground, r_c doesn't see the blow coming. {PRONOUN/r_c/subject/CAP} {VERB/r_c/haul/hauls} {PRONOUN/r_c/self} to {PRONOUN/r_c/poss} paws, spitting with outrage, but the rogue that did it has already turned and run.",
-                "exp": 0,
-                "weight": 10,
-                "injury": [
-                    {
-                        "cats": ["r_c"],
-                        "injuries": ["battle_injury"],
-                        "scars": ["BRIDGE"]
-                    }
-                ],
-                "history_text": {
-                    "scar": "m_c was scarred by an invading rogue.",
-                    "reg_death": "m_c was killed by an invading rogue.",
-                    "lead_death": "{VERB/m_c/were/was} killed by an invading rogue"
-                }
-            }
-        ]
-    },
-    {
-        "patrol_id": "fst_bord_trackrogue2",
-        "biome": ["forest"],
-        "season": ["any"],
-        "types": ["border"],
-        "tags": [],
-        "patrol_art": "gen_bord_trackrogue",
-        "min_cats": 1,
-        "max_cats": 1,
-        "min_max_status": {},
-        "weight": 20,
-        "intro_text": "While on patrol, r_c notices some suspicious pawprints in the mud beneath the canopy.",
-        "decline_text": "{PRONOUN/r_c/subject/CAP} {VERB/r_c/decide/decides} not to investigate.",
-        "chance_of_success": 30,
-        "success_outcomes": [
-            {
-                "text": "The pawprints lead to a trespassing rogue. r_c quickly hides {PRONOUN/r_c/self} behind a bush and sets up an ambush that sends the rogue fleeing off c_n territory.",
-                "exp": 10,
-                "weight": 20
-            },
-            {
-                "text": "r_c soon realizes that the pawprints smell of c_n. Someone must have wandered through this section of the border recently, but it's not a threat.",
-                "exp": 10,
-                "weight": 5
-            },
-            {
-=======
->>>>>>> 5772177b
                 "text": "The pawprints lead to a trespassing rogue. s_c climbs into the trees to set up a trap, rigging a branch to fall on the rogue's head - and it works, sending the startled intruder yowling as they flee c_n territory.",
                 "exp": 10,
                 "weight": 20,
@@ -1103,177 +1009,6 @@
                 ]
             },
             {
-<<<<<<< HEAD
-                "text": "Boldly, s_c follows the pawprints to a trespassing rogue and confronts them. Fur puffed up and scowling, s_c and r_c demand the rogue leave c_n territory. The rogue is intimidated by their confidence and leaves without a fight.",
-                "exp": 10,
-                "weight": 20,
-                "stat_trait": [
-                    "ambitious",
-                    "bloodthirsty",
-                    "cold",
-                    "fierce",
-                    "shameless",
-                    "strict",
-                    "troublesome",
-                    "vengeful",
-                    "adventurous",
-                    "bold",
-                    "charismatic",
-                    "childish",
-                    "confident",
-                    "daring",
-                    "playful",
-                    "righteous"
-                ],
-                "can_have_stat": ["p_l"],
-                "relationships": [
-                    {
-                        "cats_to": ["patrol"],
-                        "cats_from": ["patrol"],
-                        "mutual": false,
-                        "values": ["platonic", "comfort"],
-                        "amount": 5
-                    }
-                ]
-            },
-            {
-                "text": "Boldly, s_c follows the pawprints to a trespassing rogue and confronts them. Fur puffed up and scowling, s_c and p_l demand the rogue leave c_n territory. The rogue is intimidated by their confidence and leaves without a fight.",
-                "exp": 10,
-                "weight": 20,
-                "stat_trait": [
-                    "ambitious",
-                    "bloodthirsty",
-                    "cold",
-                    "fierce",
-                    "shameless",
-                    "strict",
-                    "troublesome",
-                    "vengeful",
-                    "adventurous",
-                    "bold",
-                    "charismatic",
-                    "childish",
-                    "confident",
-                    "daring",
-                    "playful",
-                    "righteous"
-                ],
-                "can_have_stat": ["r_c"],
-                "relationships": [
-                    {
-                        "cats_to": ["patrol"],
-                        "cats_from": ["patrol"],
-                        "mutual": false,
-                        "values": ["platonic", "comfort"],
-                        "amount": 5
-                    }
-                ]
-            }
-        ],
-        "fail_outcomes": [
-            {
-                "text": "It turns out they were r_c's own pawprints... r_c huffs with embarrassment, suddenly grateful that their patrol is so small. Fewer eyes watching that embarrassing moment.",
-                "exp": 0,
-                "weight": 20,
-                "relationships": [
-                    {
-                        "cats_to": ["patrol"],
-                        "cats_from": ["patrol"],
-                        "mutual": false,
-                        "values": ["platonic", "comfort"],
-                        "amount": -5
-                    }
-                ]
-            },
-            {
-                "text": "The pawprints lead to a trespassing rogue. s_c climbs into the trees to set up a trap, aiming to rig a branch to fall on the rogue's head, but {PRONOUN/s_c/subject} {VERB/s_c/are/is}n't as smart as {PRONOUN/s_c/subject} {VERB/s_c/think/thinks} {PRONOUN/s_c/subject} {VERB/s_c/are/is}. The trap fails, and the rogue wanders on.",
-                "exp": 0,
-                "weight": 20,
-                "stat_skill": ["CLEVER,1"],
-                "relationships": [
-                    {
-                        "cats_to": ["patrol"],
-                        "cats_from": ["patrol"],
-                        "mutual": false,
-                        "values": ["platonic", "comfort"],
-                        "amount": -5
-                    }
-                ]
-            },
-            {
-                "text": "Following the trail with {PRONOUN/r_c/poss} nose to the ground, r_c doesn't see the blow coming. {PRONOUN/r_c/subject/CAP} {VERB/r_c/haul/hauls} {PRONOUN/r_c/self} to {PRONOUN/r_c/poss} paws, spitting with outrage, but the rogue that did it has already turned and run from the patrol.",
-                "exp": 0,
-                "weight": 10,
-                "injury": [
-                    {
-                        "cats": ["r_c"],
-                        "injuries": ["battle_injury"],
-                        "scars": ["BRIDGE"]
-                    }
-                ],
-                "history_text": { 
-                    "scar": "m_c was scarred by an invading rogue.",
-                    "reg_death": "m_c was killed by an invading rogue.",
-                    "lead_death": "{VERB/m_c/were/was} killed by an invading rogue"
-                },
-                "relationships": [
-                    {
-                        "cats_to": ["patrol"],
-                        "cats_from": ["patrol"],
-                        "mutual": false,
-                        "values": ["platonic", "comfort"],
-                        "amount": -5
-                    }
-                ]
-            }
-        ]
-    },
-    {
-        "patrol_id": "fst_bord_trackrogue5",
-        "biome": ["forest"],
-        "season": ["any"],
-        "types": ["border"],
-        "tags": [],
-        "patrol_art": "gen_bord_trackrogue",
-        "min_cats": 2,
-        "max_cats": 2,
-        "min_max_status": {},
-        "weight": 20,
-        "intro_text": "While on patrol, r_c notices some suspicious pawprints in the mud beneath the canopy.",
-        "decline_text": "They decide not to investigate.",
-        "chance_of_success": 40,
-        "success_outcomes": [
-            {
-                "text": "The pawprints lead to a trespassing rogue. The patrol quickly hides behind a bush and sets up an ambush that sends the rogue fleeing off c_n territory.",
-                "exp": 10,
-                "weight": 20,
-                "relationships": [
-                    {
-                        "cats_to": ["patrol"],
-                        "cats_from": ["patrol"],
-                        "mutual": false,
-                        "values": ["platonic", "comfort"],
-                        "amount": 5
-                    }
-                ]
-            },
-            {
-                "text": "r_c soon realizes that the pawprints smell of c_n. Someone must have wandered through this section of the border recently, but it's not a threat.",
-                "exp": 10,
-                "weight": 5,
-                "relationships": [
-                    {
-                        "cats_to": ["patrol"],
-                        "cats_from": ["patrol"],
-                        "mutual": false,
-                        "values": ["platonic", "comfort"],
-                        "amount": 5
-                    }
-                ]
-            },
-            {
-=======
->>>>>>> 5772177b
                 "text": "The pawprints lead to a trespassing rogue. s_c climbs into the trees with r_c to set up a trap, rigging a branch to fall on the rogue's head - and it works, sending the startled intruder yowling as they flee c_n territory.",
                 "exp": 10,
                 "weight": 20,
