--- conflicted
+++ resolved
@@ -250,9 +250,9 @@
         "max_cats": 6,
         "antagonize_text": null,
         "antagonize_fail_text": null,
-        "history_text": {
-        "scar": "r_c was scarred after disappearing on patrol and being discovered injured."
-    }
+        "history_text": [
+                "r_c was scarred after disappearing on patrol and being discovered injured."
+        ]
     },
     {
         "patrol_id": "fst_hunt_leaf-fall_solorat1",
@@ -380,9 +380,9 @@
         "max_cats": 6,
         "antagonize_text": null,
         "antagonize_fail_text": null,
-        "history_text": {
-        "scar": "r_c carries a scar from fighting a swarm of rats."
-    }
+        "history_text": [
+            "r_c carries a scar from fighting a swarm of rats."
+        ]
     },
     {    
         "patrol_id": "fst_hunt_leaf-fall_ratking1",
@@ -429,9 +429,9 @@
         "max_cats": 6,
         "antagonize_text": null,
         "antagonize_fail_text": null,
-        "history_text": {
-        "scar": "r_c was scarred fighting a rat king."
-    }
+        "history_text": [
+                "r_c was scarred fighting a rat king."
+        ]
     },
     {    
         "patrol_id": "fst_hunt_leaf-fall_ratking2",
@@ -477,9 +477,10 @@
         "max_cats": 6,
         "antagonize_text": null,
         "antagonize_fail_text": null,
-        "history_text": {
-        "reg_death": "r_c died from their wounds after battling the rat king."
-    }
+        "history_text": [
+            null,
+            "r_c died from their wounds after battling the rat king."
+        ]
     },
     {
         "patrol_id": "fst_hunt_leaf-fall_lillizard1",
@@ -634,9 +635,10 @@
     "max_cats": 3,
     "antagonize_text": null,
     "antagonize_fail_text": null,
-    "history_text": {
-        "scar": "r_c carries a scar from a fox fight."
-    }
+    "history_text": [
+        "r_c carries a scar from a fox fight.",
+        null
+    ]
 },
 {
     "patrol_id": "fst_hunt_fox_leaf-fallscavenge2",
@@ -709,9 +711,9 @@
     "max_cats": 6,
     "antagonize_text": null,
     "antagonize_fail_text": null,
-    "history_text": {
-        "scar": "r_c carries a scar from a fox fight."
-    }
+    "history_text": [
+        "r_c carries a scar from a fox fight."
+    ]
 },
 {
     "patrol_id": "fst_hunt_fox_leaf-fallscavenge3",
@@ -786,11 +788,11 @@
     "max_cats": 1,
     "antagonize_text": null,
     "antagonize_fail_text": null,
-    "history_text": {
-        "scar": "r_c carries a scar from a solo fox fight.",
-        "reg_death": "r_c fell in a solo battle with a fox.",
-        "lead_death": "died while fighting a fox"
-    }
+    "history_text": [
+        "r_c carries a scar from a solo fox fight.",
+        "r_c fell in a solo battle with a fox.",
+        "died while fighting a fox"
+    ]
 },
 {
     "patrol_id": "fst_hunt_foxgray_leaf-fallscavenge1",
@@ -863,9 +865,10 @@
     "max_cats": 3,
     "antagonize_text": null,
     "antagonize_fail_text": null,
-    "history_text": {
-        "scar": "r_c carries a scar from a fox fight."
-    }
+    "history_text": [
+        "r_c carries a scar from a fox fight.",
+        null
+    ]
 },
 {
     "patrol_id": "fst_hunt_foxgray_leaf-fallscavenge2",
@@ -934,9 +937,9 @@
     "max_cats": 6,
     "antagonize_text": null,
     "antagonize_fail_text": null,
-    "history_text": {
-        "scar": "r_c carries a scar from a fox fight."
-    }
+    "history_text": [
+        "r_c carries a scar from a fox fight."
+    ]
 },
 {
     "patrol_id": "fst_hunt_foxgray_leaf-fallscavenge3",
@@ -1010,9 +1013,10 @@
     "max_cats": 1,
     "antagonize_text": null,
     "antagonize_fail_text": null,
-    "history_text": {
-        "scar": "r_c carries a scar from a solo fox fight."
-    }
+    "history_text": [
+        "r_c carries a scar from a solo fox fight.",
+        null
+    ]
 },
 {
     "patrol_id": "fst_hunt_redvixen7",
@@ -1092,11 +1096,11 @@
     "max_cats": 3,
     "antagonize_text": null,
     "antagonize_fail_text": null,
-    "history_text": {
-        "scar": "r_c carries a scar from a fox fight.",
-        "reg_death": "r_c fell in battle with a fox.",
-        "lead_death": "died while fighting a vixen"
-    }
+    "history_text": [
+        "r_c carries a scar from a fox fight.",
+        "r_c fell in battle with a fox.",
+        "died while fighting a vixen"
+    ]
 },
 {
     "patrol_id": "fst_hunt_redvixen8",
@@ -1166,9 +1170,9 @@
     "max_cats": 6,
     "antagonize_text": null,
     "antagonize_fail_text": null,
-    "history_text": {
-        "scar": "r_c carries a scar from a red fox fight."
-    }
+    "history_text": [
+        "r_c carries a scar from a red fox fight."
+    ]
 },
 {
     "patrol_id": "fst_hunt_redvixen9",
@@ -1237,11 +1241,11 @@
     "max_cats": 1,
     "antagonize_text": null,
     "antagonize_fail_text": null,
-    "history_text": {
-        "scar": "r_c carries a scar from a solo fight with a red vixen.",
-        "reg_death": "r_c fell in a solo battle with a red vixen.",
-        "lead_death": "died while fighting a vixen"
-    }
+    "history_text": [
+        "r_c carries a scar from a solo fight with a red vixen.",
+        "r_c fell in a solo battle with a red vixen.",
+        "died while fighting a vixen"
+    ]
 },
 {
     "patrol_id": "fst_hunt_grayvixen7",
@@ -1313,9 +1317,10 @@
     "max_cats": 3,
     "antagonize_text": null,
     "antagonize_fail_text": null,
-    "history_text": {
-        "scar": "r_c carries a scar from a fox fight."
-    }
+    "history_text": [
+        "r_c carries a scar from a fox fight.",
+        null
+    ]
 },
 {
     "patrol_id": "fst_hunt_grayvixen8",
@@ -1387,9 +1392,9 @@
     "max_cats": 6,
     "antagonize_text": null,
     "antagonize_fail_text": null,
-    "history_text": {
-        "scar": "r_c carries a scar from a red fox fight."
-    }
+    "history_text": [
+        "r_c carries a scar from a red fox fight."
+    ]
 },
 {
     "patrol_id": "fst_hunt_grayvixen9",
@@ -1460,9 +1465,9 @@
     "max_cats": 1,
     "antagonize_text": null,
     "antagonize_fail_text": null,
-    "history_text": {
-        "scar": "r_c carries a scar from a solo fight with a gray vixen."
-    }
+    "history_text": [
+        "r_c carries a scar from a solo fight with a gray vixen."
+    ]
 },
 {
     "patrol_id": "fst_hunt_mouse3",
@@ -1679,22 +1684,6 @@
     ],
     "intro_text": "The air feels tense - r_c is sure that a storm is on its way to pull more leaves from the forest's canopy. If they're going to hunt, they should do it now.",
     "decline_text": "No, they decide to reinforce the ceiling of the warriors den instead. r_c doesn't want a wet nest tonight.",
-<<<<<<< HEAD
-    "success_text": [
-        "You've got to take your opportunities as you can find them, so even though the static in the air makes their whiskers feel quivery, r_c heads out. They find a small f_tp_s and pin a f_mp_s down under a oak tree painted with leaf-fall's brilliant colors, heading back to camp well before the storm breaks.",
-        "r_c puts the way their whiskers feel about the wind to one side, focusing on hunting around a blackberry bramble near camp. The prey is attracted to the berries like moths to fireflies, and it makes them reskless as they gorge themselves. A old f_tp_s and two f_tp_p fall to r_c before the forest creatures wise up to the hunter's presence.",
-        "Keen to be back in their nest before the storm breaks, s_c uses the darkness of the thick gray clouds to their advantage. In the thick forest undergrowth, they quickly catch a f_mp_s and two f_tp_s, trotting back home with a sense of urgency in their steps.",
-        "Not keen to get caught out in any kind of storm, s_c hunts carefully rather than boldly, choosing a hunting ground with a clear quick path back to camp. There they manage to find a f_mp_s out on its own foraging trip, scooping it up with a clean bite to the throat and trotting home. On the way back to camp, a f_tp_s crosses the path in front of them, and s_c adds it to their collection in an undignified scramble, dropping the f_mp_s and throwing themselves after the f_tp_s."
-    ],
-    "fail_text": [
-        "Just as r_c reaches the hunting grounds, the storm breaks. All the forest's birdsong is downed out in a deluge of water, and its a sodden cat that trudges back to camp, tired and uncomfortable.",
-        null,
-        null,
-        "The bright colors of the leaf litter masquerade as solid ground, and r_c falls into the pile up to their neck, bumping into what feel like the sharpest twigs in the forest as they do. It takes them an embarassingly long time to clamber out, and by the time they do, the storm breaks, adding to an awful afternoon.",
-        null,
-        "s_c heads off and has a very successful hunt on the banks of a stream, picking up several f_tp_p, a f_tp_s, and even a f_mp_s, all stashed until they feel it's head to go home as the thunder growls. But the rain floods the little stream, and all their hard-won prey, and s_c themselves, are swept away. It's only a stream, and s_c fights their way out of it, sore and wet through, but there'll be no contributions to the fresh-kill pile today."
-    ],
-=======
     "success_text": {
         "common": [
             "You've got to take your opportunities as you can find them, so even though the static in the air makes their whiskers feel quivery, r_c heads out. They find a small f_tp_s and pin a f_mp_s down under a oak tree painted with leaf-fall's brilliant colors, heading back to camp well before the storm breaks."
@@ -1720,7 +1709,6 @@
             "s_c heads off and has a very successful hunt on the banks of a stream, picking up several f_tp_p, a f_tp_s, and even a f_mp_s, all stashed until they feel it's head to go home as the thunder growls. But the rain floods the little stream, and all their hard-won prey, and s_c themselves, are swept away. It's only a stream, and s_c fights their way out of it, sore and wet through, but there'll be no contributions to the fresh-kill pile today."
         ]
     },
->>>>>>> 73cc0630
     "chance_of_success": 50,
     "exp": 15,
     "win_skills": [
