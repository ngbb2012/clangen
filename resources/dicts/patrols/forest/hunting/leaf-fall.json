[
    {
        "patrol_id": "fst_hunt_leaf-fall_solosquirrel1",
        "biome": "forest",
        "season": "leaf-fall",
        "tags": [
            "hunting",
            "no_app",
            "medium_prey"
        ],
        "intro_text": "r_c tastes the air and perks up - there's a squirrel nearby, nibbling on some nuts near the base of a tree!",
        "decline_text": "After a moment's deliberation, r_c decides to move on.",
        "chance_of_success": 50,
        "exp": 10,
        "success_text": {
        "unscathed_common": "The wind suddenly shifts, and the squirrel jerks its head up in alarm. r_c thinks fast, bolting to cut off its escape before delivering the killing blow.",
        "unscathed_rare": "Though it tries to escape, r_c is faster and smarter - they slam a paw down on the squirrel's tail before it can go very far, and kill it with ease.",
        "stat_skill": "r_c silently slinks through the underbrush, going undetected until they've pounced - and by then it's far too late for the squirrel to do anything about it."
    },
        "fail_text": {
        "unscathed_common": "r_c breaks a twig as they ready themself to pounce, and the resulting crack alerts the squirrel. It doesn't even spare them a glance as it scurries up the tree and out of sight."
    },
        "win_skills": [
            "good hunter",
            "great hunter",
            "fantastic hunter"
        ],
        "min_cats": 1,
        "max_cats": 1,
        "antagonize_text": null,
        "antagonize_fail_text": null
    },
    {
        "patrol_id": "fst_hunt_leaf-fall_soloappsquirrel1",
        "biome": "forest",
        "season": "leaf-fall",
        "tags": [
            "hunting",
            "apprentice",
            "medium_prey"
        ],
        "intro_text": "app1 scents a squirrel on the air! The dried leaves on the ground make them a little nervous, and they wonder if they can navigate quietly enough to catch it...",
        "decline_text": "They decide to move on and ignore the squirrel for now.",
        "chance_of_success": 30,
        "exp": 30,
        "success_text": {
        "unscathed_common": "app1 slides into a hunting pose, trying not to focus too hard on making it perfect. They're right not to - their catch is flawless, and they return home with their chest puffed out in pride.",
        "unscathed_rare": "Though they're a little sloppy, and the squirrel quickly spots them, app1 manages to secure the catch in the end!"
    },
        "fail_text": {
        "unscathed_common": "Poor app1 focuses too hard on making sure their hunting crouch is correct - by the time they feel ready, the squirrel is long gone."
    },
        "min_cats": 1,
        "max_cats": 1,
        "antagonize_text": null,
        "antagonize_fail_text": null
    },
    {
        "patrol_id": "fst_hunt_leaf-fall_mentorsquirrel1",
        "biome": "forest",
        "season": "leaf-fall",
        "tags": [
            "hunting",
            "apprentice",
            "medium_prey",
            "comfort",
            "trust",
            "warrior"
        ],
        "intro_text": "p_l instructs app1 to scent the air, and nods in approval when app1 says they smell squirrel. Leaf-fall makes hunting a little trickier, and p_l gently prompts app1 to see if they remember how to navigate the leaf-litter.",
        "decline_text": "app1 looks apprehensive, and quietly says they want to look for something easier.",
        "chance_of_success": 50,
        "exp": 20,
        "success_text": {
        "unscathed_common": "app1 slides into a hunting pose, trying not to focus too hard on making it perfect. They're right not to - their catch is flawless, and they puff their chest out in pride as p_l praises them.",
        "unscathed_rare": "Though they're a little sloppy, and the squirrel quickly spots them, app1 manages to secure the catch in the end! p_l looks pleased, and gives them tips to improve their technique next time."
    },
        "fail_text": {
        "unscathed_common": "A too-high tail brushing against the bushes is all that's needed to scare the squirrel away, and app1 watches in disappointment as it scampers away."
    },
        "min_cats": 2,
        "max_cats": 2,
        "antagonize_text": null,
        "antagonize_fail_text": null
    },
    {
        "patrol_id": "fst_hunt_leaf-fall_squirrel_treetoptumble1",
        "biome": "forest",
        "season": "leaf-fall",
        "tags": [
            "hunting",
            "deputy",
            "platonic",
            "respect",
            "trust",
            "medium_prey",
            "herb",
            "oak_leaves",
            "injury",
            "broken bone"
        ],
        "intro_text": "As the patrol walks through the forest, a loud chittering from above interrupts them. One cat looks up just in time to get a shower of twigs and dead leaves to the face, while another exclaims aloud as they spot squirrels darting through the branches above.",
        "decline_text": "Though they snort in amusement, the patrol decides to move on to easier prey, rather than waste their energy amongst the trees.",
        "chance_of_success": 50,
        "exp": 40,
        "success_text": {
        "unscathed_common": "Before anyone can even speak, there's a loud crack from above. The cats scatter as a branch crashes down, bringing both squirrels and a shower of oak leaves with it! The patrol thinks fast, and pounce on the squirrels before they can escape. They head home with their bounty, each cat feeling quite pleased with themself.",
        "unscathed_rare": "A mischievous look in their eye, the deputy challenges their Clanmates - whoever catches one of the squirrels gets to skip dawn patrol for a whole moon. They're all eager to shimmy up the trees at that, and before long someone calls out in triumph. Not only do they have the squirrel, they have a pawful of oak leaves for the medicine cat!",
        "stat_skill": "With a glint in their eye, s_c is up in the trees before anyone can say anything. There's rustling, a short pause, then squirrel carcasses begin falling to the ground, one by one. s_c descends when they've finished with a mouthful of oak leaves, curling their tail in pride at the looks on their Clanmates faces."
    },
        "fail_text": {
        "unscathed_common": "Though they try to climb the trees in pursuit, the squirrels are much more suited to running along the branches, and they easily leave the patrol floundering as they disappear into the distance.",
        "injury": "The patrol fans out, some cats climbing, some staying on the ground. The hunt comes to an abrupt end, however, when r_c yowls in fear as they plummet from the branches and land heavily on the ground. Their Clanmates help them home and settle them into the medicine cat's den, guilt and regret prickling at them for pursuing such a foolhardy hunt."
    },
        "win_skills": [
            "good hunter",
            "great hunter",
            "fantastic hunter"
        ],
        "min_cats": 3,
        "max_cats": 6,
        "antagonize_text": null,
        "antagonize_fail_text": null
    },
    {
        "patrol_id": "fst_hunt_leaf-fall_groupsquirrel1",
        "biome": "forest",
        "season": "leaf-fall",
        "tags": [
            "hunting",
            "respect",
            "patrol_to_r_c",
            "medium_prey0",
            "large_prey1",
            "large_prey2"
        ],
        "intro_text": "As the patrol crunches through the dead leaves littering the woods, r_c explains an idea they had for squirrel hunting. It sounds a little strange, but perhaps it could work?",
        "decline_text": "The patrol decides they'd rather not spend time on something that might not work when they could be doing something they know <i>does</i>.",
        "chance_of_success": 60,
        "exp": 20,
        "success_text": {
        "unscathed_common": "r_c suggests baiting the squirrels with food and picking them off when they come out to eat. It's pretty tedious, and they end up having to move a few times, but it does work, and the patrol heads home with a decent amount of prey.",
        "unscathed_rare": "r_c suggests baiting the squirrels with food and picking them off when they come out to eat. Waiting is the most difficult part; the squirrels don't seem to expect the trap, and they come home laden with prey.",
        "stat_skill": "r_c suggests baiting the squirrels with food and picking them off when they come out to eat. All the patrol has to do is set the trap - with s_c on the patrol, they rarely have to lift a paw, and each cat carries multiple squirrels home."
    },
        "fail_text": {
        "unscathed_common": "r_c suggests finding squirrels sheltered in trees, climbing above them, and shaking the branches to scare them down. Unfortunately for them, the idea is a little too far out there, and while they do manage a few small catches, the day is mostly wasted with little to show for it."
    },
        "win_skills": [
            "good hunter",
            "great hunter",
            "fantastic hunter"
        ],
        "min_cats": 3,
        "max_cats": 6,
        "antagonize_text": null,
        "antagonize_fail_text": null
    },
    {
        "patrol_id": "fst_hunt_leaffall_vanish1",
        "biome": "forest",
        "season": "leaf-fall",
        "tags": [
            "hunting",
            "no_app",
            "small_prey0",
            "medium_prey1",
            "dislike",
            "distrust",
            "disrespect",
            "patrol_to_r_c",
            "large_prey3",
            "injury",
            "sprain",
            "sore",
            "shivering"
        ],
        "intro_text": "The rain seems a constant, unceasing beat, punctuating the steps of the hunting patrol as they march towards their hunting ground. But there's one less set of footsteps than there should be. p_l can't see r_c in the watery haze.",
        "decline_text": "r_c eventually catches up.",
        "chance_of_success": 40,
        "exp": 20,
        "success_text": {
        "unscathed_common": "The patrol backtracks. r_c is found, huddled under a bush - they lost the path, and sight of their clanmates, but sensibly remained put. It's one more obstacle in a miserable day of hunting. They return with prey, but it's exhausting and barely worth the effort.",
        "unscathed_rare": "p_l nearly jumps out of their pelt when r_c materialises next to them. Where in StarClan have they been?! But no, r_c has found a copse of trees so thick and overgrowth that they're merely damp, not soaked. It's better than p_l could have hoped for, and the hunting patrol can return to camp with a decent haul.",
        "stat_trait": "p_l, leading the search for s_c, hears a yowl in the distance. They charge towards the sound, swerving around trees, spotting s_c at the base of a hazel tree. They're staring up, tail lashing intently. On a branch above the cats, an owl sits with drooping, waterlogged wings. <i>Oh.</i> Yes, that'll do nicely."
    },
        "fail_text": {
        "unscathed_common": "p_l is silently furious at r_c when they find them. Leaf-fall is not the time to waste what could have been a productive hunting patrol with whatever nonsense r_c was up to.",
        "injury": "r_c is discovered huddled under a bush, soaked to the skin and dangerously cold."
    },
        "win_trait": [
            "adventurous",
            "bold",
            "charismatic",
            "childish",
            "confident",
            "daring",
            "playful",
            "righteous"
        ],
        "min_cats": 2,
        "max_cats": 6,
        "antagonize_text": null,
        "antagonize_fail_text": null,
        "history_text": {
        "scar": "r_c was scarred after disappearing on patrol and being discovered injured."
    }
    },
    {
        "patrol_id": "fst_hunt_leaf-fall_solorat1",
        "biome": "forest",
        "season": "leaf-fall",
        "tags": [
            "hunting",
            "medium_prey",
            "no_app"
        ],
        "intro_text": "p_l travels through the blustery wind to hunt. In a pile of leaves, they swear they could see a rat's tail.",
        "success_text": {
        "unscathed_common": "p_l lunges for the rat's tail with their claws and catches the rat! They drag it back to camp with their head held high."
    },
        "fail_text": {
        "unscathed_common": "p_l lunges for the rat's tail, but it turns out to be a wriggling worm! Gross!"
    },
        "decline_text": "It <i>could</i> be a single rat.. or it could be a swarm laying in wait. Either way, it's too risky for p_l to pursue.",
        "chance_of_success": 60,
        "exp": 20,
        "min_cats": 1,
        "max_cats": 1,
        "antagonize_text": null,
        "antagonize_fail_text": null
    },
    {
        "patrol_id": "fst_hunt_leaf-fall_soloapprat1",
        "biome": "forest",
        "season": "leaf-fall",
        "tags": [
            "hunting",
            "medium_prey",
            "apprentice"
        ],
        "intro_text": "p_l traverses the windy forest, trying their best to focus and not get distracted by the dancing leaves when they catch the scent of a rat nearby.",
        "success_text": {
        "unscathed_common": "p_l sees the rat's tail in a clump of leaves and pounced after it. Their head is held high as they travel back to camp with the large piece of fresh-kill!"
    },
        "fail_text": {
        "unscathed_common": "p_l's eyes flicker back towards the leaves, and can't help but swipe at them as they flutter by. When their attention returns to the rat, it's long gone."
    },
        "decline_text": "p_l decides that one rat isn't worth missing out on some fun! They instead chase after leaves for the rest of the hunting patrol.",
        "chance_of_success": 60,
        "exp": 20,
        "min_cats": 1,
        "max_cats": 1,
        "antagonize_text": null,
        "antagonize_fail_text": null
    },
    {
        "patrol_id": "fst_hunt_leaf-fall_mentorrat1",
        "biome": "forest",
        "season": "leaf-fall",
        "tags": [
            "hunting",
            "medium_prey",
            "apprentice",
            "warrior"
        ],
        "intro_text": "p_l and app1 make their way towards a troop of mushrooms, eager to get more prey for the Clan. They hear rats squeaking amongst the fungi, and begin to plot their plan of attack.",
        "success_text": {
        "unscathed_common": "p_l and app1 crouch and stalk slowly towards the mushrooms, pouncing carefully in between the fungi and onto the rats! Spores coating their fur the two make their way back to camp."
    },
        "fail_text": {
        "unscathed_common": "app1 attempts to pounce onto the rats, but crashes headfirst into a mushroom! The rats scatter, and p_l leads a sneezing app1 back to camp."
    },
        "decline_text": "p_l eventually decides to lead their patrol elsewhere. Who knows what dangerous effect those mushrooms could have on them.",
        "chance_of_success": 60,
        "exp": 20,
        "min_cats": 2,
        "max_cats": 2,
        "antagonize_text": null,
        "antagonize_fail_text": null
    },
    {
        "patrol_id": "fst_hunt_leaf-fall_ratswarm1",
        "biome": "forest",
        "season": "leaf-fall",
        "tags": [
            "hunting",
            "respect",
            "patrol_to_r_c",
            "medium_prey0",
            "large_prey1",
            "large_prey2",
            "battle_injury"
        ],
        "intro_text": "p_l leads the patrol towards the abandoned Twoleg nest, listening to r_c's plan. Rats were seen hiding inside to protect themselves from the chill of leaf-fall's winds. Perhaps it would be a perfect hunting spot?",
        "success_text": {
        "unscathed_common": "r_c leads the patrol towards the nest, pushing past the rotting wood blocking the entrance. The patrol gets to work rounding up and piling up the rats, and by nightfall they have so much it takes two trips to bring them back! r_c is congratulated for their ingenious plan.",
        "unscathed_rare": "r_c leads the patrol towards the nest, and they quickly get to work hunting down the rats cornered near the smooth stones. It's a tough fight, with rats attempting to flee or attack the patrol, but in the end the patrol manages to get a hefty pile of prey for c_n."
    },
        "fail_text": {
        "unscathed_common": "r_c leads the cats to the abandoned Twoleg nest, but as the cats search and search, all they can find are abandoned rats nests. r_c is scolded for wasting the patrol's valuable time.",
        "injury": "r_c leads the cats to the abandoned Twoleg nest, but the rats seemed to be more lively than they thought. A harsh battle forces the patrol to retreat, r_c being the most harshly wounded."
    },
        "decline_text": "The other cats disagree with such a risk, and resume their normal hunting patrol.",
        "chance_of_success": 50,
        "exp": 30,
        "win_skills": [
            "great hunter",
            "fantastic hunter"
        ],
        "min_cats": 3,
        "max_cats": 6,
        "antagonize_text": null,
        "antagonize_fail_text": null,
        "history_text": {
        "scar": "r_c carries a scar from fighting a swarm of rats."
    }
    },
    {    
        "patrol_id": "fst_hunt_leaf-fall_ratking1",
        "biome": "forest",
        "season": "leaf-fall",
        "tags": [
            "hunting",
            "medium_prey0",
            "large_prey1",
            "large_prey2",
            "battle_injury",
            "injure_all"
        ],
        "intro_text": "A legend has been sighted. Recently, warriors report a strange mass of rats stuck together by their tails, larger and more dangerous than anything the Clan has seen. Will p_l's patrol look for this legendary monster?",
        "decline_text": "No. Such a thing can't exist, right? It has to be an elder's imagination. p_l decides to take their patrol elsewhere to hunt.",
        "chance_of_success": 30,
        "exp": 30,
        "success_text": {
        "unscathed_common": "The rat king's lair is defended heavily by smaller rats. While the patrol doesn't find any sign of the rat king, they manage to defeat and being back a feast of small rats.",
        "unscathed_rare": "The rats defending the rat king's lair are more numerous than they thought. The patrol catches whatever rats they can, but p_l swears that they saw it - multiple eyes glowing in the dark, watching them.",
        "stat_skill": "The waves of rats overwhelm the rest of the patrol, but s_c can see the rat king writhing within its nest. They bolt away from the others, trusting their claws to take on the legend. It dies with a horrible shriek, as the rest of the patrol watch in awe."
    },
        "fail_text": {
        "unscathed_common": "There are more rats defending the rat king's lair than they thought. Fighting off waves of them, the patrol retreats back to the Clan with empty paws.",
        "injury": "The rat king and their minions overwhelm the patrol, biting into fur and limbs. p_l orders a retreat, and they hope the Clan can heal so many wounded.",
        "stat_injury": "s_c knows they are one of the Clan's greatest hunters. They spot the rat king and charge into its lair. But the King proves too great a foe for a single cat, and it sends s_c back with wounds to tell their tale."
    },
        "win_skills": [
            "fantastic hunter"
        ],
        "min_cats": 4,
        "max_cats": 6,
        "antagonize_text": null,
        "antagonize_fail_text": null,
        "history_text": {
        "scar": "r_c was scarred fighting a rat king."
    }
    },
    {    
        "patrol_id": "fst_hunt_leaf-fall_ratking2",
        "biome": "forest",
        "season": "leaf-fall",
        "tags": [
            "hunting",
            "medium_prey0",
            "large_prey1",
            "large_prey2",
            "multi_deaths",
            "some_lives"
        ],
        "intro_text": "A legend has been sighted. Recently, warriors report a strange mass of rats stuck together by their tails, larger and more dangerous than anything the Clan has seen. Will p_l's patrol look for this legendary monster?",
        "decline_text": "No. Such a thing cant exist, right? It has to be an elder's imagination. p_l decides to take their patrol elsewhere to hunt.",
        "chance_of_success": 30,
        "exp": 30,
        "success_text": {
        "unscathed_common": "The rat king's lair is defended heavily by smaller rats. While the patrol doesn't find any sign of the rat king, they manage to defeat and bring back a feast of small rats.",
        "unscathed_rare": "The rats defending the rat king's lair are more numerous than they thought. The patrol catches whatever rats they can, but p_l swears that they saw it - multiple eyes glowing in the dark, watching them.",
        "stat_skill": "The waves of rats overwhelm the rest of the patrol, but s_c can see the rat king writhing within its nest. They bolt away from the others, trusting their claws to take on the legend. It dies with a horrible shriek, as the rest of the patrol watch in awe."
    },
        "fail_text": {
        "unscathed_common": "There are more rats defending the rat king's lair than they thought. Fighting off waves of them, the patrol retreats back to the Clan with empty paws.",
        "death": "The rat king's defenses are too powerful, and as wave upon wave of rats poured down onto the patrol, most of them manage to escape.. but not everyone makes it out.",
        "stat_death": "s_c knows they are one of the Clan's greatest hunters. They spot the rat king and charge into its lair. But the King proves too great a foe for a single cat, and it kills the would-be kingslayer."
    },
        "win_skills": [
            "fantastic hunter"
        ],
        "min_cats": 4,
        "max_cats": 6,
        "antagonize_text": null,
        "antagonize_fail_text": null,
        "history_text": {
        "reg_death": "r_c died from their wounds after battling the rat king."
    }
    },
    {
        "patrol_id": "fst_hunt_leaf-fall_lillizard1",
        "biome": "forest",
        "season": "leaf-fall",
        "tags": [
            "hunting",
            "platonic",
            "comfort",
            "medium_prey"
        ],
        "intro_text": "Something skitters across the leaf litter, catching the patrols eyes. A little lizard!",
        "decline_text": "Startled by the lizard, the patrol watches it scurry away.",
        "chance_of_success": 60,
        "exp": 15,
        "success_text": {
        "unscathed_common": "r_c pounces on the little creature! The nice mouthful is a great start to what turns into a decent hunting patrol, the orange leaves drifting around the patrol in clouds of color.",
        "unscathed_rare": "The lizard drops its tail, and r_c dives for it, while p_l pounces for the lizard. Surely this counts for two catches? Neither of them cares much, and it's a happy afternoon hunting together.",
        "stat_skill": "s_c is basically on top of the skittering lizard, and ends up doing a ridiculous hop to come down on it with claws extended. r_c compliments them on the catch with a laugh in their meow, and s_c has to agree with them, purring with amusement."
    },
        "fail_text": {
        "unscathed_common": "The patrol is unable to catch the small reptile quick enough and the little lizard lives another day.",
        "unscathed_stat": "r_c and p_l go for the prey at the same time, bonking their heads together. Not a bad collision, and both of them are mature enough to let it go, but neither is pleased to have missed an easy catch."
    },
        "win_skills": [
            "good hunter",
            "great hunter",
            "fantastic hunter"
        ],
        "min_cats": 2,
        "max_cats": 3,
        "antagonize_text": null,
        "antagonize_fail_text": null
    },
    {
        "patrol_id": "fst_hunt_leaf-fall_lillizard2",
        "biome": "forest",
        "season": "leaf-fall",
        "tags": [
            "hunting",
            "rel_two_apps",
            "platonic",
            "comfort",
            "romantic",
            "two_apprentices",
            "apprentice",
            "no_fail_prey"
        ],
        "intro_text": "Something skitters across the leaf litter, catching the patrol's eyes. A little lizard!",
        "decline_text": "Startled by the lizard, the patrol watches it scurry away.",
        "chance_of_success": 60,
        "exp": 15,
        "success_text": {
        "unscathed_common": "app1 pounces on the little creature and misses, but they don't seem overly concerned, stopping nearly every step to chat to app2, who's just as keen to talk.",
        "unscathed_rare": "app1 and app2 go for the prey at the same time, bonking their heads together. It makes both of them laugh while apologizing, and they don't leave each other's side for the rest of the patrol, apologies turning to chatting turning to whispered conversations."
    },
        "fail_text": {
        "unscathed_common": "The patrol is unable to catch the small reptile quick enough and the little lizard lives another day."
    },
        "win_skills": [
            "None"
        ],
        "min_cats": 2,
        "max_cats": 3,
        "antagonize_text": null,
        "antagonize_fail_text": null
    },
{
    "patrol_id": "fst_hunt_fox_leaf-fallscavenge1",
    "biome": "forest",
    "season": "leaf-fall",
    "tags": [
        "hunting",
        "fighting",
        "scar",
        "NECKBITE",
        "injury",
        "bite-wound",
        "clan_to_patrol",
        "respect",
        "rel_patrol",
        "medium_prey0",
        "medium_prey1",
        "large_prey2",
        "large_prey3"
    ],
    "intro_text": "Your patrol catches the scent of a fox - but is it red, or gray? Tracking it, they find their red enemy feeding on a deer fawn carcass. It's impossible to say whether the fox killed it or found it.",
    "decline_text": "Your patrol decides not to quarrel with the fox and to find prey elsewhere.",
    "chance_of_success": 40,
    "exp": 20,
    "success_text": {
        "unscathed_common": "Your cats are smaller but they outnumber the fox, if only by a little, and it's a prize they're willing to fight for. With a prayer to StarClan they throw themselves into battle, and the fox, already half full of venison and unwilling to lose blood over it, is driven off from the kill.",
        "stat_skill": "s_c shows their strength, leading the fight against the fox. By working together and keeping it distracted, the cats harry and harass the fox until it gives up and runs.",
        "stat_trait": "The patrol launches into battle, but with so few cats it's exhausting trying to keep the fox and its snapping jaws on the defensive. In an act of daring bravery, s_c darts low to the ground, gets under the jaws, and sinks their teeth into the fox's throat. It's only one bite, but the fox has had enough and flees."
    },
    "fail_text": {
        "unscathed_common": "Your patrol fails to drive away the fox, which keeps possession of the food. However there were no injuries.",
        "injury": "The patrol launches into battle, but r_c is caught with a nasty bite, and the cats give up on challenging for the food in favor of quickly helping r_c back to the medicine cat den.",
        "stat_injury": "s_c means well, but they're overconfident in their attack and the fox manages to sink their teeth into them. The patrol is forced to retreat, forming a defensive ring around the hurt s_c."
    },
    "win_skills": [
        "good fighter",
        "great fighter",
        "excellent fighter"
    ],
    "win_trait": [
        "adventurous",
        "altruistic",
        "ambitious",
        "confident",
        "daring",
        "fierce",
        "responsible",
        "righteous"
    ],

    "fail_trait": [
        "troublesome",
        "vengeful",
        "bloodthirsty",
        "bold"
    ],
    "min_cats": 2,
    "max_cats": 3,
    "antagonize_text": null,
    "antagonize_fail_text": null,
    "history_text": {
        "scar": "r_c carries a scar from a fox fight."
    }
},
{
    "patrol_id": "fst_hunt_fox_leaf-fallscavenge2",
    "biome": "forest",
    "season": "leaf-fall",
    "tags": [
        "hunting",
        "fighting",
        "scar",
        "NECKBITE",
        "injury",
        "bite-wound",
        "clan_to_patrol",
        "respect",
        "rel_patrol",
        "medium_prey0",
        "medium_prey1",
        "large_prey2",
        "large_prey3"
    ],
    "intro_text": "Your patrol catches the scent of a fox - but is it red, or gray? Tracking it, they find their red enemy feeding on a deer fawn carcass. It's impossible to say whether the fox killed it or found it.",
    "decline_text": "Your patrol decides not to quarrel with the fox and to find prey elsewhere.",
    "chance_of_success": 20,
    "exp": 20,
    "success_text": {
        "unscathed_common": "Your cats are smaller but heavily outnumber the fox, and it's a prize they're willing to fight for. With a prayer to StarClan they throw themselves into battle, and the fox, already half full of venison and unwilling to lose blood over it, is driven off from the kill.",
        "stat_skill": "s_c shows their strength, leading the fight against the fox. By working together and keeping it distracted, the cats harry and harass the fox until s_c lands a crucial blow, snapping a tendon in one of the fox's hindlegs. The fox runs, but there's no way it'll live long with such a crippling injury.",
        "stat_trait": "The patrol launches into battle, keeping the fox on the defensive with teamwork. In an act of daring bravery, s_c darts low to the ground, gets under the jaws, and sinks their teeth into the fox's throat. Holding on grimly, s_c's daring move gives the rest of the patrol the opportunity needed to bring the fox down for good."
    },
    "fail_text": {
        "unscathed_common": "Your patrol fails to drive away the fox, which keeps possession of the food. However with so many cats to protect each other, there were no injuries.",
        "injury": "The patrol launches into battle, but r_c is caught with a nasty bite, and the cats give up on challenging for the food in favor of quickly helping r_c back to the medicine cat den.",
        "stat_injury": "s_c means well, but they're overconfident in their attack and the fox manages to sink their teeth into them. The patrol is forced to retreat, forming a defensive ring around the hurt s_c."
    },
    "win_skills": [
        "good fighter",
        "great fighter",
        "excellent fighter"
    ],
    "win_trait": [
        "adventurous",
        "altruistic",
        "ambitious",
        "confident",
        "daring",
        "fierce",
        "responsible",
        "righteous"
    ],

    "fail_trait": [
        "troublesome",
        "vengeful",
        "bloodthirsty",
        "bold"
    ],
    "min_cats": 4,
    "max_cats": 6,
    "antagonize_text": null,
    "antagonize_fail_text": null,
    "history_text": {
        "scar": "r_c carries a scar from a fox fight."
    }
},
{
    "patrol_id": "fst_hunt_fox_leaf-fallscavenge3",
    "biome": "forest",
    "season": "leaf-fall",
    "tags": [
        "hunting",
        "fighting",
        "death",
        "scar",
        "THREE",
        "injury",
        "bite-wound",
        "clan_to_patrol",
        "respect",
        "medium_prey0",
        "medium_prey1",
        "large_prey2",
        "large_prey3"
    ],
    "intro_text": "r_c catches the scent of a fox - but is it red, or gray? Tracking it, they find their red enemy feeding on a deer fawn carcass. It's impossible to say whether the fox killed it or found it.",
    "decline_text": "r_c decides not to quarrel with the fox and to find prey elsewhere.",
    "chance_of_success": 30,
    "exp": 30,
    "success_text": {
        "unscathed_common": "r_c may be smaller, alone, and half its weight, but the fox has a prize they're willing to fight for. With a prayer to StarClan they throw themselves into battle. The fox, already stuffed full of venison and unwilling to lose blood over it, leaves the kill with a grumble.",
        "stat_skill": "s_c uses every trick in their talented fighting skillset to attack the fox with no one to watch their flank, until the perfect opportunity opens up and they pounce onto the fox's back, digging in their claws. It's a wild ride through the forest until the fox bucks them off, but it wins them the fawn carcass.",
        "stat_trait": "In an act of daring bravery, s_c darts low to the ground, gets under the jaws, and sinks their teeth into the fox's throat. But then they're stuck, unwilling to let go and risk being bitten. They're dragged through the forest, over rocks and through bushes, until the fox finally collapses and the battered s_c goes back to proudly claim the fawn."
    },
    "fail_text": {
        "unscathed_common": "Your patrol fails to drive away the fox, which keeps possession of the food. However there were no injuries.",
        "death": "Fiercely, r_c throws themselves at the fox, determined to win the fawn prize. But the fox values it just as dearly, and manages to get a good grip on r_c, shaking them to pieces and killing them.",
        "injury": "r_c launches into battle, but is caught with a nasty bite, and retreats to limp back home. The fox doesn't follow, happy enough to eat the fawn instead of the foolish cat.",
        "stat_injury": "s_c is overconfident in their attack and the fox manages to sink their teeth into them. They retreat, bleeding and in pain, and the fox settles back down to its meal."
    },
    "win_skills": [
        "great fighter",
        "excellent fighter"
    ],
    "win_trait": [
        "adventurous",
        "altruistic",
        "ambitious",
        "confident",
        "daring",
        "fierce",
        "responsible",
        "righteous"
    ],

    "fail_trait": [
        "troublesome",
        "vengeful",
        "bloodthirsty",
        "bold"
    ],
    "min_cats": 1,
    "max_cats": 1,
    "antagonize_text": null,
    "antagonize_fail_text": null,
    "history_text": {
        "scar": "r_c carries a scar from a solo fox fight.",
        "reg_death": "r_c fell in a solo battle with a fox.",
        "lead_death": "died while fighting a fox"
    }
},
{
    "patrol_id": "fst_hunt_foxgray_leaf-fallscavenge1",
    "biome": "forest",
    "season": "leaf-fall",
    "tags": [
        "hunting",
        "fighting",
        "scar",
        "NECKBITE",
        "injury",
        "bite-wound",
        "clan_to_patrol",
        "respect",
        "rel_patrol",
        "medium_prey0",
        "medium_prey1",
        "large_prey2",
        "large_prey3"
    ],
    "intro_text": "Your patrol catches the scent of a fox - but is it red, or gray? Tracking it, they find a stocky gray fox feeding on a deer fawn carcass. A gray fox is unlikely to have killed a fawn this size.",
    "decline_text": "Your patrol decides not to quarrel with the fox and to find prey elsewhere.",
    "chance_of_success": 70,
    "exp": 20,
    "success_text": {
        "unscathed_common": "The cats are only just smaller and outnumber the fox, if only by a little, and it's a prize they're willing to fight for. With a prayer to StarClan they throw themselves into battle, and the fox, already half full of venison and unwilling to lose blood over it, is driven off from the kill.",
        "stat_skill": "s_c shows their strength, leading the fight against the fox. By working together and keeping it distracted, the cats harry and harass the fox until it gives up and runs.",
        "stat_trait": "The patrol launches into battle, but with so few cats it's exhausting trying to keep the fox and its snapping jaws on the defensive. In an act of daring bravery, s_c darts low to the ground, gets under the jaws, and sinks their teeth into the fox's throat. It's only one bite, but the fox has had enough and flees."
    },
    "fail_text": {
        "unscathed_common": "Your patrol fails to drive away the fox, which keeps possession of the food. However there were no injuries.",
        "unscathed_stat": "s_c makes a stupid mistake, too intent on winning the fight to respect their enemy's teeth, and it's only being janked back by the tail that saves them from injury. The patrol gives up, and settles down to wait a safe distance away until the fox leaves of its own accord.",
        "stat_injury": "s_c means well, but they're overconfident in their attack and the fox manages to sink their teeth into them. The patrol is forced to retreat, forming a defensive ring around the hurt s_c."
    },
    "win_skills": [
        "good fighter",
        "great fighter",
        "excellent fighter"
    ],
    "win_trait": [
        "adventurous",
        "altruistic",
        "ambitious",
        "confident",
        "daring",
        "fierce",
        "responsible",
        "righteous"
    ],

    "fail_trait": [
        "troublesome",
        "vengeful",
        "bloodthirsty",
        "bold"
    ],
    "min_cats": 2,
    "max_cats": 3,
    "antagonize_text": null,
    "antagonize_fail_text": null,
    "history_text": {
        "scar": "r_c carries a scar from a fox fight."
    }
},
{
    "patrol_id": "fst_hunt_foxgray_leaf-fallscavenge2",
    "biome": "forest",
    "season": "leaf-fall",
    "tags": [
        "hunting",
        "fighting",
        "scar",
        "RIGHTEAR",
        "injury",
        "clan_to_patrol",
        "respect",
        "rel_patrol",
        "medium_prey0",
        "medium_prey1",
        "large_prey2",
        "large_prey3"
    ],
    "intro_text": "Your patrol catches the scent of a fox - but is it red, or gray? Tracking it, they find a stocky gray fox feeding on a deer fawn carcass. A gray fox is unlikely to have killed a fawn this size.",
    "decline_text": "Your patrol decides not to quarrel with the fox and to find prey elsewhere.",
    "chance_of_success": 30,
    "exp": 20,
    "success_text": {
        "unscathed_common": "Your cats are only just smaller and heavily outnumber the fox, and it's a prize they're willing to fight for. With a prayer to StarClan they throw themselves into battle, and the fox, already half full of venison and unwilling to lose blood over it, is driven off from the kill.",
        "stat_skill": "s_c shows their strength, leading the fight against the fox. By working together and keeping it distracted, the cats harry and harass the fox until s_c lands a crucial blow, snapping a tendon in one of the fox's hindlegs. The fox runs, but there's no way it'll live long with such a crippling injury.",
        "stat_trait": "The patrol launches into battle, keeping the fox on the defensive with teamwork. In an act of daring bravery, s_c darts low to the ground, gets under the jaws, and sinks their teeth into the fox's throat. Holding on grimly, s_c's daring move gives the rest of the patrol the opportunity needed to bring the fox down for good."
    },
    "fail_text": {
        "unscathed_common": "Your patrol fails to drive away the fox, which keeps possession of the food. However with so many cats to protect each other, there were no injuries.",
        "unscathed_stat": "s_c makes a stupid mistake, too intent on winning the fight to respect their enemy's teeth, and it's only being yanked back by the tail that saves them from injury. The patrol gives up, and settles down to wait a safe distance away until the fox leaves of its own accord."
    },
    "win_skills": [
        "good fighter",
        "great fighter",
        "excellent fighter"
    ],
    "win_trait": [
        "adventurous",
        "altruistic",
        "ambitious",
        "confident",
        "daring",
        "fierce",
        "responsible",
        "righteous"
    ],

    "fail_trait": [
        "troublesome",
        "vengeful",
        "bloodthirsty",
        "bold"
    ],
    "min_cats": 4,
    "max_cats": 6,
    "antagonize_text": null,
    "antagonize_fail_text": null,
    "history_text": {
        "scar": "r_c carries a scar from a fox fight."
    }
},
{
    "patrol_id": "fst_hunt_foxgray_leaf-fallscavenge3",
    "biome": "forest",
    "season": "leaf-fall",
    "tags": [
        "hunting",
        "fighting",
        "scar",
        "THREE",
        "injury",
        "bite-wound",
        "clan_to_patrol",
        "respect",
        "medium_prey0",
        "medium_prey1",
        "large_prey2",
        "large_prey3"
    ],
    "intro_text": "r_c catches the scent of a fox - but is it red, or gray? Tracking it, they find a stocky gray fox feeding on a deer fawn carcass. A gray fox is unlikely to have killed a fawn this size.",
    "decline_text": "r_c decides not to quarrel with the fox and to find prey elsewhere.",
    "chance_of_success": 40,
    "exp": 30,
    "success_text": {
        "unscathed_common": "r_c may be smaller, alone, and half its weight, but the fox has a prize they're willing to fight for. With a prayer to StarClan they throw themselves into battle. The fox, already stuffed full of venison and unwilling to lose blood over it, leaves the kill with a grumble.",
        "stat_skill": "s_c uses every trick in their talented fighting skillset to attack the fox with no one to watch their flank, until the perfect opportunity opens up and they pounce onto the fox's back, digging in their claws. It's a wild ride through the forest until the fox bucks them off, but it wins them the fawn carcass.",
        "stat_trait": "In an act of daring bravery, s_c darts low to the ground, gets under the jaws, and sinks their teeth into the fox's throat. But then they're stuck, unwilling to let go and risk being bitten. They're dragged through the forest, over rocks and through bushes, until the fox finally collapses and the battered s_c goes back to proudly claim the fawn."
    },
    "fail_text": {
        "unscathed_common": "Your patrol fails to drive away the gray fox, which keeps possession of the food. However there were no injuries.",
        "unscathed_stat": "s_c makes a stupid mistake, too intent on winning the fight to respect their enemy's teeth, and it's tripping over their own feet that saves them. They give up, and settle down to wait a safe distance away until the fox leaves of its own accord.",
        "injury": "r_c launches into battle, but is caught with a nasty bite, and retreats to limp back home. The gray fox doesn't follow, happy enough to eat the fawn instead of the foolish cat.",
        "stat_injury": "s_c is overconfident in their attack and the fox manages to sink their teeth into them. They retreat, bleeding and in pain, and the gray fox settles back down to its meal."
    },
    "win_skills": [
        "great fighter",
        "excellent fighter"
    ],
    "win_trait": [
        "adventurous",
        "altruistic",
        "ambitious",
        "confident",
        "daring",
        "fierce",
        "responsible",
        "righteous"
    ],

    "fail_trait": [
        "troublesome",
        "vengeful",
        "bloodthirsty",
        "bold"
    ],
    "min_cats": 1,
    "max_cats": 1,
    "antagonize_text": null,
    "antagonize_fail_text": null,
    "history_text": {
        "scar": "r_c carries a scar from a solo fox fight."
    }
},
{
    "patrol_id": "fst_hunt_redvixen7",
    "biome": "forest",
    "season": "leaf-fall",
    "tags": [
        "fighting",
        "death",
        "scar",
        "NECKBITE",
        "big_bite_injury",
        "respect",
        "trust",
        "clan_to_r_c",
        "patrol_to_r_c",
        "clan_to_patrol"
    ],
    "intro_text": "Your patrol catches the scent of a fox - but is it red, or gray?",
    "decline_text": "Your patrol decides not to pursue the fox.",
    "chance_of_success": 30,
    "exp": 30,
<<<<<<< HEAD
    "success_text": {
        "unscathed_common": "The red vixen smells like the prey she's been poaching to feed her litter. She's stolen from c_n for the last time, and the patrol drives her from their territory, yowling their anger and fury.",
        "unscathed_rare": "Your patrol drives away the red fox, and seeks out her den, but her leaf-fall cubs are near full-grown and scatter into the wilderness. Hopefully leaf-bare takes care of them.",
        "stat_skill": "s_c displays incredible skill, driving the red mother vixen out of the territory almost by themselves. It truly proves s_c's place as one of c_n's most talented and skillful fighters.",
        "stat_trait": "The patrol overcomes the red vixen and drives her off thanks to a brilliant battle move by s_c at a critical moment. Their bravery ensures the patrol's success, and the cats arrive back at camp singing their praises to make sure the Clan knows it."
    },
    "fail_text": {
        "unscathed_common": "The mother red fox is vicious and determined, and the small patrol is beaten back. But this forest is c_n's and they haven't given up. They may have lost this battle, but c_n will win this war.",
        "unscathed_stat": "s_c is determined to win, but their confidence is misplaced. They're a good fighter, but not a great one, and in a moment that embarrasses them deeply the rest of the patrol have to rescue them from the red vixen.",
        "death": "Never threaten a mother's young - the red vixen kills r_c in the skirmish.",
        "injury": "The mother red fox's snapping jaws leave r_c dripping blood onto the leaf litter, forcing the patrol to back off.",
        "stat_injury": "s_c is determined to win, but their confidence is misplaced. They're a good fighter, but not a great one, and the red vixen manages to sink her teeth into them. The patrol rallies around s_c, but they have to give up on the fight.",
        "leader_death": "As their hunt descends into a full on battle with the red vixen, p_l takes a blow meant for one of their Clanmates, losing a life."
    },
=======
    "success_text": [
        "The red vixen smells like the prey she's been poaching to feed her litter. She's stolen from c_n for the last time, and the patrol drives her from their territory, yowling their anger and fury.",
        "Your patrol drives away the red fox, and seeks out her den, but her leaf-fall cubs are near full-grown and scatter into the wilderness. Hopefully leaf-bare takes care of them.",
        "s_c displays incredible skill, driving the red mother vixen out of the territory almost by themselves. It truly proves s_c's place as one of c_n's most talented and skillful fighters.",
        "The patrol overcomes the red vixen and drives her off thanks to a brilliant battle move by s_c at a critical moment. Their bravery ensures the patrol's success, and the cats arrive back at camp singing their praises to make sure the Clan knows it."
    ],
    "fail_text": [
        "The mother red fox is vicious and determined, and the small patrol is beaten back. But this forest is c_n's and they haven't given up. They may have lost this battle, but c_n will win this war.",
        "s_c is determined to win, but their confidence is misplaced. They're a good fighter, but not a great one, and in a moment that embarasses them deeply the rest of the patrol have to rescue them from the red vixen.",
        "Never threaten a mother's young - the red vixen kills r_c in the skirmish.",
        "The mother red fox's snapping jaws leave r_c dripping blood onto the leaf litter, forcing the patrol to back off.",
        null,
        "s_c is determined to win, but their confidence is misplaced. They're a good fighter, but not a great one, and the red vixen manages to sink her teeth into them. The patrol rallies around s_c, but they have to give up on the fight.",
        "As their hunt descends into a full on battle with the red vixen, p_l takes a blow meant for one of their Clanmates, losing a life."
    ],
>>>>>>> c11616ef
    "win_skills": [
        "excellent fighter"
    ],
    "win_trait": [
        "adventurous",
        "altruistic",
        "ambitious",
        "bloodthirsty",
        "bold",
        "confident",
        "daring",
        "fierce",
        "responsible",
        "righteous",
        "troublesome",
        "vengeful"
    ],
    "fail_skills": [
        "good fighter"
    ],
    "min_cats": 2,
    "max_cats": 3,
    "antagonize_text": null,
    "antagonize_fail_text": null,
    "history_text": {
        "scar": "r_c carries a scar from a fox fight.",
        "reg_death": "r_c fell in battle with a fox.",
        "lead_death": "died while fighting a vixen"
    }
},
{
    "patrol_id": "fst_hunt_redvixen8",
    "biome": "forest",
    "season": "leaf-fall",
    "tags": [
        "fighting",
        "scar",
        "NECKBITE",
        "big_bite_injury",
        "respect",
        "trust",
        "clan_to_r_c",
        "patrol_to_r_c",
        "clan_to_patrol"
    ],
    "intro_text": "Your patrol catches the scent of a fox - but is it red, or gray?",
    "decline_text": "Your patrol decides not to pursue the fox.",
    "chance_of_success": 10,
    "exp": 30,
    "success_text": {
        "unscathed_common": "Led by p_l and with a heap of cooperation and teamwork, the patrol drives away the red fox, and seeks out her den. But her cubs are near full-grown with the bounty of leaf-fall, and scatter from the patrol into the wilderness. Hopefully leaf-bare takes care of them.",
        "unscathed_rare": "With so many cats working together in tight coordination, they manage to accomplish the near-impossible, killing the red mother vixen and ending the threat to the Clan that she poses. The patrol drives her near-full grown litter of fox cubs out from the territory. Hopefully the coming leaf-bare will take care of them.",
        "stat_skill": "s_c displays incredible skill, driving the mother vixen out of the territory almost by themselves. Now neither the red fox nor her cubs pose a threat to c_n.",
        "stat_trait": "The patrol overcomes the red vixen and drives her off thanks to a brilliant battle move by s_c at a critical moment. Their bravery ensures the patrol's success, and the cats arrive back at camp singing their praises to make sure the Clan knows it."
    },
    "fail_text": {
        "unscathed_common": "The mother red fox is vicious and determined. Although they lose this battle, through teamwork the cats manage to retreat without injury.",
        "unscathed_stat": "s_c is determined to win, but their confidence is misplaced. They're a good fighter, but not a great one, and the red vixen manages to sink her teeth into them. The patrol rallies around s_c, but they have to give up the fight.",
        "injury": "r_c is left wounded as the patrol and the red mother vixen fight to a stalemate. Hopefully they've given the fox mother a reason not to return to this part of the forest."
    },
    "win_skills": [
        "excellent fighter"
    ],
    "win_trait": [
        "adventurous",
        "altruistic",
        "ambitious",
        "bloodthirsty",
        "bold",
        "confident",
        "daring",
        "fierce",
        "responsible",
        "righteous",
        "troublesome",
        "vengeful"
    ],
    "fail_skills": [
        "good fighter"
    ],
    "min_cats": 4,
    "max_cats": 6,
    "antagonize_text": null,
    "antagonize_fail_text": null,
    "history_text": {
        "scar": "r_c carries a scar from a red fox fight."
    }
},
{
    "patrol_id": "fst_hunt_redvixen9",
    "biome": "forest",
    "season": "leaf-fall",
    "tags": [
        "fighting",
        "death",
        "scar",
        "THREE",
        "big_bite_injury",
        "shock",
        "injury",
        "respect",
        "trust",
        "clan_to_patrol",
        "no_body"
    ],
    "intro_text": "Your patrol catches the scent of a fox - but is it red, or gray?",
    "decline_text": "Your patrol decides not to pursue the fox.",
    "chance_of_success": 20,
    "exp": 50,
    "success_text": {
        "unscathed_common": "It takes r_c's every scrap of bravery and strength to drive away the red vixen - her near grown litter, fat on the bounty of leaf-fall, is a challenge for another day. c_n will have to deal with the young foxes now roaming motherless in their woods, before they start to compete for prey in leaf-bare.",
        "stat_skill": "s_c displays incredible skill, driving the mother vixen and her brood out of the forest all by themselves. Now neither the red fox nor her cubs pose a threat to the Clan. They swell with pride, feeling the confidence of knowing that they're truly one of the best fighters c_n has ever produced.",
        "stat_trait": "A brilliant battle move by s_c at a critical moment knocks the red vixen off balance, and s_c manages to drive her out of c_n territory, though it takes every spark of strength in their pelt to do it alone."
    },
    "fail_text": {
        "death": "Never threaten a mother's young - the red vixen kills r_c in the skirmish, and carries off the body to feed her litter.",
        "injury": "The mother red fox's snapping jaws leave r_c dripping blood onto the leaf litter, and barely able to escape further injury.",
        "stat_injury": "s_c is determined to win, but the red vixen is determined to live, and that makes all the difference. s_c ends up pinned in a defensible hiding spot, bleeding and terrified, until the vixen judges them no longer a threat and continues on her way."
    },
    "win_skills": [
        "excellent fighter"
    ],
    "win_trait": [
        "adventurous",
        "altruistic",
        "ambitious",
        "bloodthirsty",
        "bold",
        "confident",
        "daring",
        "fierce",
        "responsible",
        "righteous",
        "troublesome",
        "vengeful"
    ],
    "fail_skills": [
        "good fighter"
    ],
    "min_cats": 1,
    "max_cats": 1,
    "antagonize_text": null,
    "antagonize_fail_text": null,
    "history_text": {
        "scar": "r_c carries a scar from a solo fight with a red vixen.",
        "reg_death": "r_c fell in a solo battle with a red vixen.",
        "lead_death": "died while fighting a vixen"
    }
},
{
    "patrol_id": "fst_hunt_grayvixen7",
    "biome": "forest",
    "season": "leaf-fall",
    "tags": [
        "fighting",
        "minor_injury",
        "respect",
        "trust",
        "rel_patrol",
        "patrol_to_r_c",
        "scar",
        "LEFTEAR"
    ],
    "intro_text": "Your patrol catches the scent of a fox - but is it red, or gray?",
    "decline_text": "Your patrol decides not to pursue the fox.",
    "chance_of_success": 60,
    "exp": 30,
<<<<<<< HEAD
    "success_text": {
        "unscathed_common": "The gray vixen smells like the prey she's been poaching to feed her litter. She's stolen from c_n for the last time, and the patrol drives her from their territory, yowling their anger and fury.",
        "unscathed_rare": "Your patrol drives away the gray fox, and seeks out her den, but her leaf-fall cubs are near full-grown and scatter into the wilderness. Hopefully leaf-bare takes care of them, but if c_n spots them, they won't hesitate.",
        "stat_skill": "s_c displays incredible skill, driving the mother vixen out of the territory almost by themselves. Now neither the gray fox nor her scattered cubs pose a threat to the Clan. It places s_c as one of c_n's most talented and skillful fighters, a gray fox is a dangerous competitor.",
        "stat_trait": "The patrol overcomes the gray vixen they find and drives her off thanks to a brilliant battle move by s_c. The cats swirl around s_c afterwards, congratulating them on their bravery and skill."
    },
    "fail_text": {
        "unscathed_common": "The patrol comes across a gray vixen at the end of the scent trail. She spots them too, measures herself up against them, then flees, scrambling into the trees in a move that completely surprises the cats. This round goes to the gray fox.",
        "unscathed_stat": "s_c is determined to win, but their confidence is misplaced. They're a good fighter, but not a great one, and in a moment that embarrasses them deeply the gray vixen slips past them and flees further into the forest.",
        "injury": "The patrol finds a stocky gray vixen wandering their forest, and drives her out in a scene that mostly involves yowling and screaming and yapping at each other until she gives in. r_c gets a little battered, but everyone is mostly fine.",
        "stat_injury": "s_c is determined to win, but their confidence is misplaced. They're a good fighter, but not a great one, and the stocky gray vixen is all muscle, barging past s_c and knocking them ass over paws as she flees from the patrol."
    },
=======
    "success_text": [
        "The gray vixen smells like the prey she's been poaching to feed her litter. She's stolen from c_n for the last time, and the patrol drives her from their territory, yowling their anger and fury.",
        "Your patrol drives away the gray fox, and seeks out her den, but her leaf-fall cubs are near full-grown and scatter into the wilderness. Hopefully leaf-bare takes care of them, but if c_n spots them, they won't hesitate.",
        "s_c displays incredible skill, driving the mother vixen out of the territory almost by themselves. Now neither the gray fox nor her scattered cubs pose a threat to the Clan. It places s_c as one of c_n's most talented and skillful fighters, a gray fox is a dangerous competitor.",
        "The patrol overcomes the gray vixen they find and drives her off thanks to a brilliant battle move by s_c. The cats swirl around s_c afterwards, congratulating them on their bravery and skill."
    ],
    "fail_text": [
        "The patrol comes across a gray vixen at the end of the scent trail. She spots them too, measures herself up against them, then flees, scrambling into the trees in a move that completely surprises the cats. This round goes to the gray fox.",
        "s_c is determined to win, but their confidence is misplaced. They're a good fighter, but not a great one, and in a moment that embarasses them deeply the gray vixen slips past them and flees further into the forest.",
        null,
        "The patrol finds a stocky gray vixen wandering their forest, and drives her out in a scene that mostly involves yowling and screaming and yapping at each other until she gives in. r_c gets a little battered, but everyone is mostly fine.",
        null,
        "s_c is determined to win, but their confidence is misplaced. They're a good fighter, but not a great one, and the stocky gray vixen is all muscle, barging past s_c and knocking them ass over paws as she flees from the patrol."
    ],
>>>>>>> c11616ef
    "win_skills": [
        "excellent fighter"
    ],
    "win_trait": [
        "adventurous",
        "altruistic",
        "ambitious",
        "bloodthirsty",
        "bold",
        "confident",
        "daring",
        "fierce",
        "responsible",
        "righteous",
        "troublesome",
        "vengeful"
    ],
    "fail_skills": [
        "good fighter"
    ],
    "min_cats": 2,
    "max_cats": 3,
    "antagonize_text": null,
    "antagonize_fail_text": null,
    "history_text": {
        "scar": "r_c carries a scar from a fox fight."
    }
},
{
    "patrol_id": "fst_hunt_grayvixen8",
    "biome": "forest",
    "season": "leaf-fall",
    "tags": [
        "fighting",
        "minor_injury",
        "respect",
        "trust",
        "rel_patrol",
        "patrol_to_r_c",
        "scar",
        "RIGHTEAR"
    ],
    "intro_text": "Your patrol catches the scent of a fox - but is it red, or gray?",
    "decline_text": "Your patrol decides not to pursue the fox.",
    "chance_of_success": 30,
    "exp": 30,
<<<<<<< HEAD
    "success_text": {
        "unscathed_common": "Led by p_l and with a heap of cooperation and teamwork, the patrol drives away the gray fox, and seeks out her den. But her cubs are near full-grown with the bounty of leaf-fall, and scatter from the patrol into the wilderness. Hopefully leaf-bare takes care of them.",
        "unscathed_rare": "With so many cats working together in tight coordination, they're able to keep the gray vixen they find pinned and distracted as they wear her down. The fox eventually flees for her den, and the patrol follows to drive her near-full grown litter of fox cubs out from the territory. Hopefully the coming leaf-bare will take care of them.",
        "stat_skill": "s_c displays incredible skill, driving the mother vixen out of the territory almost by themselves. Now neither the gray fox nor her scattered cubs pose a threat to the Clan. It places s_c as one of c_n's most talented and skillful fighters, a gray fox is a dangerous competitor.",
        "stat_trait": "Bravely, s_c charges the gray fox, yowling threats. The vixen spooks and skitters up a tree, growling and barking in a squeaky tone, and s_c follows her up into the branches. As the rest of the patrol backs them up from the ground, s_c screams until the fox is cowering and afraid, then lets her flee."
    },
    "fail_text": {
        "unscathed_common": "The patrol comes across a gray vixen at the end of the scent trail. She spots them too, measures herself up against them, then flees, scrambling into the trees in a move that completely surprises the cats. This round goes to the gray fox.",
        "unscathed_stat": "s_c is determined to win, but their confidence is misplaced. They're a good fighter, but not a great one, and in a moment that embarrasses them deeply the gray vixen slips past them and flees further into the forest.",
        "injury": "The patrol finds a stocky gray vixen wandering their forest, and drives her out in a scene that mostly involves yowling and screaming and yapping at each other until she gives in. r_c gets a little battered, but everyone is mostly fine.",
        "stat_injury": "s_c is determined to win, but their confidence is misplaced. They're a good fighter, but not a great one, and the stocky gray vixen is all muscle, barging past s_c and knocking them ass over paws as she flees from the patrol."
    },
=======
    "success_text": [
        "Led by p_l and with a heap of cooperation and teamwork, the patrol drives away the gray fox, and seeks out her den. But her cubs are near full-grown with the bounty of leaf-fall, and scatter from the patrol into the wilderness. Hopefully leaf-bare takes care of them.",
        "With so many cats working together in tight coordination, they're able to keep the gray vixen they find pinned and distracted as they wear her down. The fox eventually flees for her den, and the patrol follows to drive her near-full grown litter of fox cubs out from the territory. Hopefully the coming leaf-bare will take care of them.",
        "s_c displays incredible skill, driving the mother vixen out of the territory almost by themselves. Now neither the gray fox nor her scattered cubs pose a threat to the Clan. It places s_c as one of c_n's most talented and skillful fighters, a gray fox is a dangerous competitor.",
        "Bravely, s_c charges the gray fox, yowling threats. The vixen spooks and skitters up a tree, growling and barking in a squeaky tone, and s_c follows her up into the branches. As the rest of the patrol backs them up from the ground, s_c screams until the fox is cowering and afraid, then lets her flee."
    ],
    "fail_text": [
        "The patrol comes across a gray vixen at the end of the scent trail. She spots them too, measures herself up against them, then flees, scrambling into the trees in a move that completely surprises the cats. This round goes to the gray fox.",
        "s_c is determined to win, but their confidence is misplaced. They're a good fighter, but not a great one, and in a moment that embarasses them deeply the gray vixen slips past them and flees further into the forest.",
        null,
        "The patrol finds a stocky gray vixen wandering their forest, and drives her out in a scene that mostly involves yowling and screaming and yapping at each other until she gives in. r_c gets a little battered, but everyone is mostly fine.",
        null,
        "s_c is determined to win, but their confidence is misplaced. They're a good fighter, but not a great one, and the stocky gray vixen is all muscle, barging past s_c and knocking them ass over paws as she flees from the patrol."
    ],
>>>>>>> c11616ef
    "win_skills": [
        "excellent fighter"
    ],
    "win_trait": [
        "adventurous",
        "altruistic",
        "ambitious",
        "bloodthirsty",
        "bold",
        "confident",
        "daring",
        "fierce",
        "responsible",
        "righteous",
        "troublesome",
        "vengeful"
    ],
    "fail_skills": [
        "good fighter"
    ],
    "min_cats": 4,
    "max_cats": 6,
    "antagonize_text": null,
    "antagonize_fail_text": null,
    "history_text": {
        "scar": "r_c carries a scar from a red fox fight."
    }
},
{
    "patrol_id": "fst_hunt_grayvixen9",
    "biome": "forest",
    "season": "leaf-fall",
    "tags": [
        "fighting",
        "scar",
        "ONE",
        "big_bite_injury",
        "respect",
        "trust",
        "clan_to_patrol"
    ],
    "intro_text": "Your patrol catches the scent of a fox - but is it red, or gray?",
    "decline_text": "Your patrol decides not to pursue the fox.",
    "chance_of_success": 40,
    "exp": 50,
<<<<<<< HEAD
    "success_text": {
        "unscathed_common": "Thinking they could kill a gray fox by themselves, r_c launches into battle! r_c makes it out alive, but so does the gray fox. Upon bringing reinforcements to finish her off, it's discovered she's wisely left the territory with her kits.",
        "unscathed_rare": "In an exhausting fight, r_c manages to bring down and kill the gray vixen they've tracked. Her near grown litter, fat on the bounty of leaf-fall, is a challenge for another day. c_n will have to deal with the young foxes now roaming motherless in their woods, before they start to compete for prey in leaf-bare.",
        "stat_skill": "s_c displays incredible skill, driving the mother vixen and her brood out of the forest all by themselves. Now neither the gray fox nor her cubs pose a threat to the Clan. They swell with pride, returning to camp knowing there's one less competitor poaching c_n's prey.",
        "stat_trait": "They're nearly of equal height, with s_c's bold aggression making up for the weight that the gray vixen has on them, and the stand off is resolved when s_c charges the gray fox and she chooses flight over fight."
    },
    "fail_text": {
        "unscathed_common": "r_c comes across a gray vixen at the end of the scent trail. She spots them too, measures herself up against them, then flees, scrambling into the trees in a move that completely surprises r_c. This round goes to the gray fox.",
        "unscathed_stat": "s_c is determined to win, but their confidence is misplaced. They're a good fighter, but not a great one, and in a moment that embarrasses them deeply the gray vixen slips past them and flees further into the forest.",
        "injury": "r_c nearly managed to pin the gray vixen they found into a thorn ticket, but snapping jaws leave r_c dripping blood onto the leaf litter. Today this round goes to the gray fox.",
        "stat_injury": "s_c is determined to win, but their confidence is misplaced. They're a good fighter, but not a great one, and the stocky gray vixen is cunning, sinking her teeth into s_c to distract them as she flees."
    },
=======
    "success_text": [
        "Thinking they could kill a gray fox by themselves, r_c launches into battle! r_c makes it out alive, but so does the gray fox. Upon bringing reinforcements to finish her off, it's discovered she's wisely left the territory with her kits.",
        "In an exhausting fight, r_c manages to bring down and kill the gray vixen they've tracked. Her near grown litter, fat on the bounty of leaf-fall, is a challenge for another day. c_n will have to deal with the young foxes now roaming motherless in their woods, before they start to compete for prey in leaf-bare.",
        "s_c displays incredible skill, driving the mother vixen and her brood out of the forest all by themselves. Now neither the gray fox nor her cubs pose a threat to the Clan. They swell with pride, returning to camp knowing there's one less competitor poaching c_n's prey.",
        "They're nearly of equal height, with s_c's bold aggression making up for the weight that the gray vixen has on them, and the stand off is resolved when s_c charges the gray fox and she chooses flight over fight."
    ],
    "fail_text": [
        "r_c comes across a gray vixen at the end of the scent trail. She spots them too, measures herself up against them, then flees, scrambling into the trees in a move that completely surprises r_c. This round goes to the gray fox.",
        "s_c is determined to win, but their confidence is misplaced. They're a good fighter, but not a great one, and in a moment that embarasses them deeply the gray vixen slips past them and flees further into the forest.",
        null,
        "r_c nearly managed to pin the gray vixen they found into a thorn ticket, but snapping jaws leave r_c dripping blood onto the leaf litter. Today this round goes to the gray fox.",
        null,
        "s_c is determined to win, but their confidence is misplaced. They're a good fighter, but not a great one, and the stocky gray vixen is cunning, sinking her teeth into s_c to distract them as she flees."
    ],
>>>>>>> c11616ef
    "win_skills": [
        "excellent fighter"
    ],
    "win_trait": [
        "adventurous",
        "altruistic",
        "ambitious",
        "bloodthirsty",
        "bold",
        "confident",
        "daring",
        "fierce",
        "responsible",
        "righteous",
        "troublesome",
        "vengeful"
    ],
    "fail_skills": [
        "good fighter"
    ],
    "min_cats": 1,
    "max_cats": 1,
    "antagonize_text": null,
    "antagonize_fail_text": null,
    "history_text": {
        "scar": "r_c carries a scar from a solo fight with a gray vixen."
    }
},
{
    "patrol_id": "fst_hunt_mouse3",
    "biome": "forest",
    "season": "leaf-fall",
    "tags": [
        "hunting",
        "no_app",
        "medium_prey"
    ],
    "intro_text": "r_c catches scent of a mouse nearby. It'll be fat on the nuts and acorns leaf-fall scatters through the forest, and if r_c can only avoid the leaves crunching under their paws it's as good as caught.",
    "decline_text": "Your patrol ignores the mouse.",
    "success_text": {
        "unscathed_common": "r_c locates the mouse and begins to stalk. The mouse nibbles on a seed, unaware of the hunting cat. r_c waggles their haunches and leaps, pinning the mouse beneath a paw as they make the killing bite.",
        "unscathed_rare": "r_c pinpoints the location of the prey and begins creeping forward. They're almost within pouncing distance when the mouse suddenly bolts. With a lash of their tail, r_c leaps after the mouse, barely snagging it before it reaches a burrow. They purr in satisfaction as prey-blood hits their tongue.",
        "stat_skill": "s_c immediately drops into a practiced crouch, shimmying flawlessly along the ground and taking the perfectly plump mouse completely by surprise."
    },
    "fail_text": {
        "unscathed_common": "r_c narrowly misses the mouse."
    },
    "chance_of_success": 50,
    "exp": 10,
    "win_skills": [
        "good hunter",
        "great hunter",
        "fantastic hunter"
    ],
    "min_cats": 1,
    "max_cats": 1,
    "antagonize_text": null,
    "antagonize_fail_text": null
},
{
    "patrol_id": "fst_hunt_genappmouse3",
    "biome": "forest",
    "season": "leaf-fall",
    "tags": [
        "hunting",
        "apprentice",
        "medium_prey"
    ],
    "intro_text": "app1 catches scent of a mouse nearby. They look at the leaf litter on the ground - are they good enough to stalk without being heard?",
    "decline_text": "Your patrol ignores the mouse.",
    "chance_of_success": 30,
    "exp": 30,
    "success_text": {
        "unscathed_common": "r_c pounces on the mouse, with a squeak of surprise from both prey and apprentice.",
        "unscathed_rare": "app1 leaps onto the mouse, an easy kill! They're really getting the hang of hunting!"
    },
    "fail_text": {
        "unscathed_common": "Your patrol narrowly misses the mouse."
    },
    "min_cats": 1,
    "max_cats": 1,
    "antagonize_text": null,
    "antagonize_fail_text": null
},
{
    "patrol_id": "gen_hunt_genmentormouse3",
    "biome": "forest",
    "season": "leaf-fall",
    "tags": [
        "hunting",
        "apprentice",
        "small_prey",
        "comfort",
        "trust",
        "warrior"
    ],
    "intro_text": "app1 catches scent of a mouse nearby. p_l nods, and asks them if app1 remembers their tips on stalking on leaf-fall's, well, fallen leaves.",
    "decline_text": "Your patrol ignores the mouse.",
    "chance_of_success": 50,
    "exp": 20,
    "success_text": {
        "unscathed_common": "app1 pounces on the mouse, with a squeak of surprise from both prey and apprentice. They look up, holding their fresh-kill, meeting p_l's eyes with a purr.",
        "unscathed_rare": "app1 leaps onto the mouse, an easy kill! They're really getting the hang of hunting, p_l tells them, and as the pair head back home there's a happy bounce in app1's steps."
    },
    "fail_text": {
        "unscathed_common": "app1 narrowly misses the mouse, their tail drooping sadly as it scurries off into the distance."
    },
    "min_cats": 2,
    "max_cats": 2,
    "antagonize_text": null,
    "antagonize_fail_text": null
},
{
    "patrol_id": "fst_hunt_mice_ohnotheyrehot3",
    "biome": "forest",
    "season": "leaf-fall",
    "tags": [
        "rc_has_stat","hunting",
        "romantic",
        "respect",
        "pos_jealous",
        "pos_dislike",
        "p_l_to_r_c",
        "medium_prey"
    ],
    "intro_text": "As the patrol heads out into the forest to hunt, r_c seems to be absolutely unconcerned with their duties, instead ambling along as through the prey is going to waltz into their paws.",
    "decline_text": "The cats are called back to camp - there's something the deputy needs to discuss with them.",
    "chance_of_success": 20,
    "exp": 20,
    "success_text": {
        "unscathed_common": "r_c makes it look easy, and when the patrol is done mousing everyone else ends up carrying catches mostly brought down by them. They lead the way back to camp, sauntering with a distinctly smug sway of their hips.",
        "stat_skill": "Of course s_c is unconcerned, s_c knows their own skills well, and mice? not a challenge. After their fifth catch the rest of the patrol is forced to admit they might have a point about not needing to worry.",
        "stat_trait": "As the patrol settles in, tracking mouse scent mostly, s_c wanders back, and as they put a paw down the ground squeaks. They lean down, jaws snapping, and meet the eyes of the rest of the patrol with an insolent smirk."
    },
    "fail_text": {
        "unscathed_common": "r_c doesn't bring much home, impressing nobody."
    },
    "win_skills": [
        "good hunter",
        "great hunter",
        "fantastic hunter"
    ],
    "win_trait": [
        "bold",
        "charismatic",
        "childish",
        "confident",
        "daring",
        "fierce",
        "shameless",
        "troublesome"
    ],
    "min_cats": 3,
    "max_cats": 6,
    "antagonize_text": null,
    "antagonize_fail_text": null
},
{
    "patrol_id": "fst_hunt_mice3",
    "biome": "forest",
    "season": "leaf-fall",
    "tags": [
        "hunting",
        "respect",
        "patrol_to_r_c",
        "medium_prey0",
        "large_prey1",
        "large_prey2"
    ],
    "intro_text": "As the patrol heads out into the forest to hunt, r_c suggests a good sheltered gully. It's a little far from camp, but the hunting around there is good, particularly for mice.",
    "decline_text": "The cats are called back to camp - there's something the deputy needs to discuss with them.",
    "chance_of_success": 10,
    "exp": 20,
    "success_text": {
        "unscathed_common": "As they arrive, the patrol startles two mice, and r_c manages to react quick enough with an inelegant pounce to kill one. It's a good omen for the rest of the morning's work, which proves to be a productive and satisfying hunt.",
        "unscathed_rare": "Your cats sneak into the hunting grounds, ears rotating as different spots catch their interest. r_c's suggestion proves to be a fruitful hunting ground, one that c_n hasn't used for a while and whose creatures (as predicted, nearly all mice) have lost their edge of wariness. It's a good hunt.",
        "stat_skill": "These are the times that it really pays to have a hunter of s_c's caliber on the patrol - they really go above and beyond, impressing everyone and leaving a trail of terror among the local mice."
    },
    "fail_text": {
        "unscathed_common": "Ah. r_c's suggested hunting grounds don't work out, not that anyone blames them for it."
    },
    "win_skills": [
        "good hunter",
        "great hunter",
        "fantastic hunter"
    ],
    "min_cats": 3,
    "max_cats": 6,
    "antagonize_text": null,
    "antagonize_fail_text": null
},
{
    "patrol_id": "fst_hunt_random_leaffallsolowarrior1",
    "biome": "forest",
    "season": "leaf-fall",
    "tags": [
        "hunting",
        "no_app",
        "minor_injury",
        "no_fail_prey",
        "medium_prey0",
        "medium_prey1",
        "large_prey2",
        "large_prey3"
    ],
<<<<<<< HEAD
    "intro_text": "The air feels tense - r_c is sure that a storm is on its way to pull more leaves from the forest's canopy. If they're going to hunt, they should do it now.",
    "decline_text": "No, they decide to reinforce the ceiling of the warriors den instead. r_c doesn't want a wet nest tonight.",
    "success_text": {
        "unscathed_common": "You've got to take your opportunities as you can find them, so even though the static in the air makes their whiskers feel quivery, r_c heads out. They find a small f_tp_s and pin a f_mp_s down under a oak tree painted with leaf-fall's brilliant colors, heading back to camp well before the storm breaks.",
        "unscathed_rare": "r_c puts the way their whiskers feel about the wind to one side, focusing on hunting around a blackberry bramble near camp. The prey is attracted to the berries like moths to fireflies, and it makes them reskless as they gorge themselves. A old f_tp_s and two f_tp_p fall to r_c before the forest creatures wise up to the hunter's presence.",
        "stat_skill": "Keen to be back in their nest before the storm breaks, s_c uses the darkness of the thick gray clouds to their advantage. In the thick forest undergrowth, they quickly catch a f_mp_s and two f_tp_s, trotting back home with a sense of urgency in their steps.",
        "stat_trait": "Not keen to get caught out in any kind of storm, s_c hunts carefully rather than boldly, choosing a hunting ground with a clear quick path back to camp. There they manage to find a f_mp_s out on its own foraging trip, scooping it up with a clean bite to the throat and trotting home. On the way back to camp, a f_tp_s crosses the path in front of them, and s_c adds it to their collection in an undignified scramble, dropping the f_mp_s and throwing themselves after the f_tp_s."
    },
    "fail_text": {
        "unscathed_common": "Just as r_c reaches the hunting grounds, the storm breaks. All the forest's birdsong is downed out in a deluge of water, and its a sodden cat that trudges back to camp, tired and uncomfortable.",
        "injury": "The bright colors of the leaf litter masquerade as solid ground, and r_c falls into the pile up to their neck, bumping into what feel like the sharpest twigs in the forest as they do. It takes them an embarrassingly long time to clamber out, and by the time they do, the storm breaks, adding to an awful afternoon.",
        "stat_injury": "s_c heads off and has a very successful hunt on the banks of a stream, picking up several f_tp_p, a f_tp_s, and even a f_mp_s, all stashed until they feel it's head to go home as the thunder growls. But the rain floods the little stream, and all their hard-won prey, and s_c themselves, are swept away. It's only a stream, and s_c fights their way out of it, sore and wet through, but there'll be no contributions to the fresh-kill pile today."
    },
=======
    "intro_text": "The air feels tense - r_c is sure that a storm is on its way to pull more leaves from the forest's canopy. If {PRONOUN/r_c/subject} {VERB/r_c/are/is} going to hunt, {PRONOUN/r_c/subject} should do it now.",
    "decline_text": "No, {PRONOUN/r_c/subject} {VERB/r_c/decide/decides} to reinforce the ceiling of the warriors' den instead. r_c doesn't want a wet nest tonight.",
    "success_text": [
        "You've got to take your opportunities as you can find them, so even though the static in the air makes {PRONOUN/r_c/poss} whiskers feel quivery, r_c heads out. {PRONOUN/r_c/subject} {VERB/r_c/find/finds} a small f_tp_s and pin a f_mp_s down under a oak tree painted with leaf-fall's brilliant colors, heading back to camp well before the storm breaks.",
        "r_c puts the way {PRONOUN/r_c/poss} whiskers feel about the wind to one side, focusing on hunting around a blackberry bramble near camp. The prey is attracted to the berries like moths to fireflies, and it makes them reckless as they gorge themselves. A old f_tp_s and two f_tp_p fall to r_c before the forest creatures wise up to the hunter's presence.",
        "Keen to be back in {PRONOUN/r_c/poss} nest before the storm breaks, s_c uses the darkness of the thick gray clouds to {PRONOUN/r_c/poss} advantage. In the thick forest undergrowth, {PRONOUN/r_c/subject} quickly {VERB/r_c/catches/catch} a f_mp_s and two f_tp_s, trotting back home with a sense of urgency in {PRONOUN/r_c/poss} steps.",
        "Not keen to get caught out in any kind of storm, s_c hunts carefully rather than boldly, choosing a hunting ground with a clear quick path back to camp. There {PRONOUN/r_c/subject} {VERB/r_c/manages/manage} to find a f_mp_s out on its own foraging trip, scooping it up with a clean bite to the throat and trotting home. On the way back to camp, a f_tp_s crosses the path in front of {PRONOUN/r_c/object}, and s_c adds it to {PRONOUN/r_c/poss} collection in an undignified scramble, dropping the f_mp_s and throwing {PRONOUN/r_c/self} after the f_tp_s."
    ],
    "fail_text": [
        "Just as r_c reaches the hunting grounds, the storm breaks. All the forest's birdsong is downed out in a deluge of water, and it's a sodden cat that trudges back to camp, tired and uncomfortable.",
        null,
        null,
        "The bright colors of the leaf litter masquerade as solid ground, and r_c falls into the pile up to {PRONOUN/r_c/poss} neck, bumping into what feel like the sharpest twigs in the forest as {PRONOUN/r_c/subject} {VERB/r_c/does/do}. It takes {PRONOUN/r_c/object} an embarassingly long time to clamber out, and by the time {PRONOUN/r_c/subject} {VERB/r_c/do/does}, the storm breaks, adding to an awful afternoon.",
        null,
        "s_c heads off and has a very successful hunt on the banks of a stream, picking up several f_tp_p, a f_tp_s, and even a f_mp_s, all stashed until {PRONOUN/r_c/subject} {VERB/r_c/feel/feels} it's time to head home as the thunder growls. But the rain floods the little stream, and all {PRONOUN/r_c/poss} hard-won prey, and s_c {PRONOUN/r_c/self}, are swept away. It's only a stream, and s_c fights {PRONOUN/r_c/poss} way out of it, sore and wet through, but there'll be no contributions to the fresh-kill pile today."
    ],
>>>>>>> c11616ef
    "chance_of_success": 50,
    "exp": 15,
    "win_skills": [
        "good hunter",
        "great hunter",
        "fantastic hunter"
    ],
    "win_trait": ["calm", "careful", "nervous", "thoughtful"],
    "fail_trait": ["bold", "daring"],
    "min_cats": 1,
    "max_cats": 1,
    "antagonize_text": null,
    "antagonize_fail_text": null
},
{
    "patrol_id": "fst_hunt_random_leaffallsoloapp1",
    "biome": "forest",
    "season": "leaf-fall",
    "tags": [
        "hunting",
        "apprentice",
        "minor_injury",
        "no_fail_prey",
        "medium_prey"
    ],
<<<<<<< HEAD
    "intro_text": "app1 hears the senior warriors chatting about an incoming storm. They could go out for a quick hunt - they'd much rather do that, bring some prey home, and then earn a break from their chores to wait out the rain.",
    "decline_text": "...Maybe it'd be better to wait until their mentor is free to take them on a hunting patrol. Even if they get damp.",
    "success_text": {
        "unscathed_common": "A f_tp_s and three f_tp_p, one of which is definitely more of a mouthful than a meal, but still! Surely that's enough to count for their duty to c_n for the day. Scarpering back to camp, app1 realises they forgot to thank Starclan for their success when a huge roll of tunder booms across the forest. Err, sorry Starclan! And thank you!",
        "unscathed_rare": "app1 finds a f_mp_s, and catches it with what they think is enough grace that they're actually disappointed their mentor isn't here to see it. But just as they're trying to figure out if there's a quicker way back to camp, the storm breaks. app1 waits it out under a bush, wondering if maybe nest-cleaning duty would've been a better idea.",
        "stat_trait": "app1 doesn't want to go far with bad weather incoming - but they don't have to. Only a dozen fox-lengths from camp, an oak trees is shedding acorns like raindrops. They wait there, alert and patient, ambushing three f_tp_p before heading home to a warm dry nest and an impressed mentor."
    },
    "fail_text": {
        "injury": "The thunderstorm breaks while app1 is out hunting, scaring them halfway out of their fur and causing them to leap halfway up a tree before the deafening sound proves itself rain rather than danger. The fall back off the tree isn't high, but they land without grace and with the fur still standing on end.",
        "stat_injury": "app1 daringly heads out hunting and then daringly ends up on the wrong side of a swollen creek, sore and tired as the rain pours down, daringly crouched under a bush to daringly wait out the storm. Fox-dung!"
    },
=======
    "intro_text": "app1 hears the senior warriors chatting about an incoming storm. {PRONOUN/app1/subject/CAP} could go out for a quick hunt - {PRONOUN/app1/subject} would much rather do that, bring some prey home, and then earn a break from {PRONOUN/app1/poss} chores to wait out the rain.",
    "decline_text": "...Maybe it'd be better to wait until {PRONOUN/app1/poss} mentor is free to take {PRONOUN/app1/object} on a hunting patrol. Even if {PRONOUN/app1/subject} get damp.",
    "success_text": [
        "A f_tp_s and three f_tp_p, one of which is definitely more of a mouthful than a meal, but still! Surely that's enough to count for {PRONOUN/app1/poss} duty to c_n for the day. Scarpering back to camp, app1 realises {PRONOUN/app1/subject} forgot to thank Starclan for {PRONOUN/app1/poss} success when a huge roll of tunder booms across the forest. Err, sorry Starclan! And thank you!",
        "app1 finds a f_mp_s, and catches it with what {PRONOUN/app1/subject} think is enough grace that {PRONOUN/app1/subject} {VERB/app1/are/is} actually disappointed {PRONOUN/app1/poss} mentor isn't here to see it. But just as {PRONOUN/app1/subject} {VERB/app1/are/is} trying to figure out if there's a quicker way back to camp, the storm breaks. app1 waits it out under a bush, wondering if maybe nest-cleaning duty would've been a better idea.",
        null,
        "app1 doesn't want to go far with bad weather incoming - but {PRONOUN/app1/subject} {VERB/app1/don't/doesn't} have to. Only a dozen fox-lengths from camp, an oak tree is shedding acorns like raindrops. {PRONOUN/app1/subject/CAP} {VERB/app1/wait/waits} there, alert and patient, ambushing three f_tp_p before heading home to a warm dry nest and an impressed mentor."
    ],
    "fail_text": [
        null,
        null,
        null,
        "The thunderstorm breaks while app1 is out hunting, scaring {PRONOUN/app1/object} halfway out of {PRONOUN/app1/poss} fur and causing {PRONOUN/app1/object} to leap halfway up a tree before the deafening sound proves itself rain rather than danger. The fall back off the tree isn't high, but {PRONOUN/app1/subject} land without grace and with {PRONOUN/app1/poss} fur still standing on end.",
        null,
        "app1 daringly heads out hunting and then daringly ends up on the wrong side of a swollen creek, sore and tired as the rain pours down, daringly crouched under a bush to daringly wait out the storm. Fox-dung!"
    ],
>>>>>>> c11616ef
    "chance_of_success": 40,
    "exp": 25,
    "win_trait": ["calm", "careful", "nervous", "thoughtful"],
    "fail_trait": ["bold", "daring"],
    "min_cats": 1,
    "max_cats": 1,
    "antagonize_text": null,
    "antagonize_fail_text": null
},
     {
    "patrol_id": "fst_hunt_leaffall_solowarriorbird",
    "biome": "forest",
    "season": "leaf-fall",
    "tags": [
        "hunting",
        "warrior",
        "no_fail_prey",
        "small_prey"],
    "intro_text": "p_l spots a dappled, feathered back and a bright orange chest nestled amongst some moss on the forest floor.",
    "decline_text": "A brambling would be too paltry of a meal for the Clan. p_l decides to look for larger prey.",
    "success_text": [
        "p_l crouches and creeps up on the brambling. When {PRONOUN/p_l/subject} {VERB/p_l/pounce/pounces}, it has no idea what hits it.",
        "p_l wiggles {PRONOUN/p_l/poss} haunches as {PRONOUN/p_l/subject} {VERB/p_l/creep/creeps} up on the unsuspecting brambling. {PRONOUN/p_l/subject/CAP} {VERB/p_l/pounce/pounces} and {VERB/p_l/finish/finishes} it off in a flurry of black, white, and orange feathers."],
    "fail_text": [
        "p_l crouches and tries to creep up on the brambling, but {PRONOUN/p_l/subject} {VERB/p_l/step/steps} on a twig and the bird flies away in a flurry of feathers."],
    "chance_of_success": 45,
    "exp": 10,
    "win_skills": [
        "good hunter",
        "great hunter",
        "fantastic hunter"],
    "win_trait": null,
    "fail_trait": null,
    "min_cats": 1,
    "max_cats": 1,
    "antagonize_text": null,
    "antagonize_fail_text": null
     }
]<|MERGE_RESOLUTION|>--- conflicted
+++ resolved
@@ -12,14 +12,14 @@
         "decline_text": "After a moment's deliberation, r_c decides to move on.",
         "chance_of_success": 50,
         "exp": 10,
-        "success_text": {
-        "unscathed_common": "The wind suddenly shifts, and the squirrel jerks its head up in alarm. r_c thinks fast, bolting to cut off its escape before delivering the killing blow.",
-        "unscathed_rare": "Though it tries to escape, r_c is faster and smarter - they slam a paw down on the squirrel's tail before it can go very far, and kill it with ease.",
-        "stat_skill": "r_c silently slinks through the underbrush, going undetected until they've pounced - and by then it's far too late for the squirrel to do anything about it."
-    },
-        "fail_text": {
-        "unscathed_common": "r_c breaks a twig as they ready themself to pounce, and the resulting crack alerts the squirrel. It doesn't even spare them a glance as it scurries up the tree and out of sight."
-    },
+        "success_text": [
+            "The wind suddenly shifts, and the squirrel jerks its head up in alarm. r_c thinks fast, bolting to cut off its escape before delivering the killing blow.",
+            "Though it tries to escape, r_c is faster and smarter - they slam a paw down on the squirrel's tail before it can go very far, and kill it with ease.",
+            "r_c silently slinks through the underbrush, going undetected until they've pounced - and by then it's far too late for the squirrel to do anything about it."
+        ],
+        "fail_text": [
+            "r_c breaks a twig as they ready themself to pounce, and the resulting crack alerts the squirrel. It doesn't even spare them a glance as it scurries up the tree and out of sight."
+        ],
         "win_skills": [
             "good hunter",
             "great hunter",
@@ -43,13 +43,13 @@
         "decline_text": "They decide to move on and ignore the squirrel for now.",
         "chance_of_success": 30,
         "exp": 30,
-        "success_text": {
-        "unscathed_common": "app1 slides into a hunting pose, trying not to focus too hard on making it perfect. They're right not to - their catch is flawless, and they return home with their chest puffed out in pride.",
-        "unscathed_rare": "Though they're a little sloppy, and the squirrel quickly spots them, app1 manages to secure the catch in the end!"
-    },
-        "fail_text": {
-        "unscathed_common": "Poor app1 focuses too hard on making sure their hunting crouch is correct - by the time they feel ready, the squirrel is long gone."
-    },
+        "success_text": [
+            "app1 slides into a hunting pose, trying not to focus too hard on making it perfect. They're right not to - their catch is flawless, and they return home with their chest puffed out in pride.",
+            "Though they're a little sloppy, and the squirrel quickly spots them, app1 manages to secure the catch in the end!"
+        ],
+        "fail_text": [
+            "Poor app1 focuses too hard on making sure their hunting crouch is correct - by the time they feel ready, the squirrel is long gone."
+        ],
         "min_cats": 1,
         "max_cats": 1,
         "antagonize_text": null,
@@ -71,13 +71,13 @@
         "decline_text": "app1 looks apprehensive, and quietly says they want to look for something easier.",
         "chance_of_success": 50,
         "exp": 20,
-        "success_text": {
-        "unscathed_common": "app1 slides into a hunting pose, trying not to focus too hard on making it perfect. They're right not to - their catch is flawless, and they puff their chest out in pride as p_l praises them.",
-        "unscathed_rare": "Though they're a little sloppy, and the squirrel quickly spots them, app1 manages to secure the catch in the end! p_l looks pleased, and gives them tips to improve their technique next time."
-    },
-        "fail_text": {
-        "unscathed_common": "A too-high tail brushing against the bushes is all that's needed to scare the squirrel away, and app1 watches in disappointment as it scampers away."
-    },
+        "success_text": [
+            "app1 slides into a hunting pose, trying not to focus too hard on making it perfect. They're right not to - their catch is flawless, and they puff their chest out in pride as p_l praises them.",
+            "Though they're a little sloppy, and the squirrel quickly spots them, app1 manages to secure the catch in the end! p_l looks pleased, and gives them tips to improve their technique next time."
+        ],
+        "fail_text": [
+            "A too-high tail brushing against the bushes is all that's needed to scare the squirrel away, and app1 watches in disappointment as it scampers away."
+        ],
         "min_cats": 2,
         "max_cats": 2,
         "antagonize_text": null,
@@ -103,15 +103,17 @@
         "decline_text": "Though they snort in amusement, the patrol decides to move on to easier prey, rather than waste their energy amongst the trees.",
         "chance_of_success": 50,
         "exp": 40,
-        "success_text": {
-        "unscathed_common": "Before anyone can even speak, there's a loud crack from above. The cats scatter as a branch crashes down, bringing both squirrels and a shower of oak leaves with it! The patrol thinks fast, and pounce on the squirrels before they can escape. They head home with their bounty, each cat feeling quite pleased with themself.",
-        "unscathed_rare": "A mischievous look in their eye, the deputy challenges their Clanmates - whoever catches one of the squirrels gets to skip dawn patrol for a whole moon. They're all eager to shimmy up the trees at that, and before long someone calls out in triumph. Not only do they have the squirrel, they have a pawful of oak leaves for the medicine cat!",
-        "stat_skill": "With a glint in their eye, s_c is up in the trees before anyone can say anything. There's rustling, a short pause, then squirrel carcasses begin falling to the ground, one by one. s_c descends when they've finished with a mouthful of oak leaves, curling their tail in pride at the looks on their Clanmates faces."
-    },
-        "fail_text": {
-        "unscathed_common": "Though they try to climb the trees in pursuit, the squirrels are much more suited to running along the branches, and they easily leave the patrol floundering as they disappear into the distance.",
-        "injury": "The patrol fans out, some cats climbing, some staying on the ground. The hunt comes to an abrupt end, however, when r_c yowls in fear as they plummet from the branches and land heavily on the ground. Their Clanmates help them home and settle them into the medicine cat's den, guilt and regret prickling at them for pursuing such a foolhardy hunt."
-    },
+        "success_text": [
+            "Before anyone can even speak, there's a loud crack from above. The cats scatter as a branch crashes down, bringing both squirrels and a shower of oak leaves with it! The patrol thinks fast, and pounce on the squirrels before they can escape. They head home with their bounty, each cat feeling quite pleased with themself.",
+            "A mischievous look in their eye, the deputy challenges their Clanmates - whoever catches one of the squirrels gets to skip dawn patrol for a whole moon. They're all eager to shimmy up the trees at that, and before long someone calls out in triumph. Not only do they have the squirrel, they have a pawful of oak leaves for the medicine cat!",
+            "With a glint in their eye, s_c is up in the trees before anyone can say anything. There's rustling, a short pause, then squirrel carcasses begin falling to the ground, one by one. s_c descends when they've finished with a mouthful of oak leaves, curling their tail in pride at the looks on their Clanmates faces."
+        ],
+        "fail_text": [
+            "Though they try to climb the trees in pursuit, the squirrels are much more suited to running along the branches, and they easily leave the patrol floundering as they disappear into the distance.",
+            null,
+            null,
+            "The patrol fans out, some cats climbing, some staying on the ground. The hunt comes to an abrupt end, however, when r_c yowls in fear as they plummet from the branches and land heavily on the ground. Their Clanmates help them home and settle them into the medicine cat's den, guilt and regret prickling at them for pursuing such a foolhardy hunt."
+        ],
         "win_skills": [
             "good hunter",
             "great hunter",
@@ -138,14 +140,14 @@
         "decline_text": "The patrol decides they'd rather not spend time on something that might not work when they could be doing something they know <i>does</i>.",
         "chance_of_success": 60,
         "exp": 20,
-        "success_text": {
-        "unscathed_common": "r_c suggests baiting the squirrels with food and picking them off when they come out to eat. It's pretty tedious, and they end up having to move a few times, but it does work, and the patrol heads home with a decent amount of prey.",
-        "unscathed_rare": "r_c suggests baiting the squirrels with food and picking them off when they come out to eat. Waiting is the most difficult part; the squirrels don't seem to expect the trap, and they come home laden with prey.",
-        "stat_skill": "r_c suggests baiting the squirrels with food and picking them off when they come out to eat. All the patrol has to do is set the trap - with s_c on the patrol, they rarely have to lift a paw, and each cat carries multiple squirrels home."
-    },
-        "fail_text": {
-        "unscathed_common": "r_c suggests finding squirrels sheltered in trees, climbing above them, and shaking the branches to scare them down. Unfortunately for them, the idea is a little too far out there, and while they do manage a few small catches, the day is mostly wasted with little to show for it."
-    },
+        "success_text": [
+            "r_c suggests baiting the squirrels with food and picking them off when they come out to eat. It's pretty tedious, and they end up having to move a few times, but it does work, and the patrol heads home with a decent amount of prey.",
+            "r_c suggests baiting the squirrels with food and picking them off when they come out to eat. Waiting is the most difficult part; the squirrels don't seem to expect the trap, and they come home laden with prey.",
+            "r_c suggests baiting the squirrels with food and picking them off when they come out to eat. All the patrol has to do is set the trap - with s_c on the patrol, they rarely have to lift a paw, and each cat carries multiple squirrels home."
+        ],
+        "fail_text": [
+            "r_c suggests finding squirrels sheltered in trees, climbing above them, and shaking the branches to scare them down. Unfortunately for them, the idea is a little too far out there, and while they do manage a few small catches, the day is mostly wasted with little to show for it."
+        ],
         "win_skills": [
             "good hunter",
             "great hunter",
@@ -179,15 +181,18 @@
         "decline_text": "r_c eventually catches up.",
         "chance_of_success": 40,
         "exp": 20,
-        "success_text": {
-        "unscathed_common": "The patrol backtracks. r_c is found, huddled under a bush - they lost the path, and sight of their clanmates, but sensibly remained put. It's one more obstacle in a miserable day of hunting. They return with prey, but it's exhausting and barely worth the effort.",
-        "unscathed_rare": "p_l nearly jumps out of their pelt when r_c materialises next to them. Where in StarClan have they been?! But no, r_c has found a copse of trees so thick and overgrowth that they're merely damp, not soaked. It's better than p_l could have hoped for, and the hunting patrol can return to camp with a decent haul.",
-        "stat_trait": "p_l, leading the search for s_c, hears a yowl in the distance. They charge towards the sound, swerving around trees, spotting s_c at the base of a hazel tree. They're staring up, tail lashing intently. On a branch above the cats, an owl sits with drooping, waterlogged wings. <i>Oh.</i> Yes, that'll do nicely."
-    },
-        "fail_text": {
-        "unscathed_common": "p_l is silently furious at r_c when they find them. Leaf-fall is not the time to waste what could have been a productive hunting patrol with whatever nonsense r_c was up to.",
-        "injury": "r_c is discovered huddled under a bush, soaked to the skin and dangerously cold."
-    },
+        "success_text": [
+            "The patrol backtracks. r_c is found, huddled under a bush - they lost the path, and sight of their clanmates, but sensibly remained put. It's one more obstacle in a miserable day of hunting. They return with prey, but it's exhausting and barely worth the effort.",
+            "p_l nearly jumps out of their pelt when r_c materialises next to them. Where in StarClan have they been?! But no, r_c has found a copse of trees so thick and overgrowth that they're merely damp, not soaked. It's better than p_l could have hoped for, and the hunting patrol can return to camp with a decent haul.",
+            null,
+            "p_l, leading the search for s_c, hears a yowl in the distance. They charge towards the sound, swerving around trees, spotting s_c at the base of a hazel tree. They're staring up, tail lashing intently. On a branch above the cats, an owl sits with drooping, waterlogged wings. <i>Oh.</i> Yes, that'll do nicely."
+        ],
+        "fail_text": [
+            "p_l is silently furious at r_c when they find them. Leaf-fall is not the time to waste what could have been a productive hunting patrol with whatever nonsense r_c was up to.",
+            null,
+            null,
+            "r_c is discovered huddled under a bush, soaked to the skin and dangerously cold."
+        ],
         "win_trait": [
             "adventurous",
             "bold",
@@ -216,12 +221,12 @@
             "no_app"
         ],
         "intro_text": "p_l travels through the blustery wind to hunt. In a pile of leaves, they swear they could see a rat's tail.",
-        "success_text": {
-        "unscathed_common": "p_l lunges for the rat's tail with their claws and catches the rat! They drag it back to camp with their head held high."
-    },
-        "fail_text": {
-        "unscathed_common": "p_l lunges for the rat's tail, but it turns out to be a wriggling worm! Gross!"
-    },
+        "success_text": [
+            "p_l lunges for the rat's tail with their claws and catches the rat! They drag it back to camp with their head held high."
+        ],
+        "fail_text": [
+            "p_l lunges for the rat's tail, but it turns out to be a wriggling worm! Gross!"
+        ],
         "decline_text": "It <i>could</i> be a single rat.. or it could be a swarm laying in wait. Either way, it's too risky for p_l to pursue.",
         "chance_of_success": 60,
         "exp": 20,
@@ -240,12 +245,12 @@
             "apprentice"
         ],
         "intro_text": "p_l traverses the windy forest, trying their best to focus and not get distracted by the dancing leaves when they catch the scent of a rat nearby.",
-        "success_text": {
-        "unscathed_common": "p_l sees the rat's tail in a clump of leaves and pounced after it. Their head is held high as they travel back to camp with the large piece of fresh-kill!"
-    },
-        "fail_text": {
-        "unscathed_common": "p_l's eyes flicker back towards the leaves, and can't help but swipe at them as they flutter by. When their attention returns to the rat, it's long gone."
-    },
+        "success_text": [
+            "p_l sees the rat's tail in a clump of leaves and pounced after it. Their head is held high as they travel back to camp with the large piece of fresh-kill!"
+        ],
+        "fail_text": [
+            "p_l's eyes flicker back towards the leaves, and can't help but swipe at them as they flutter by. When their attention returns to the rat, it's long gone."
+        ],
         "decline_text": "p_l decides that one rat isn't worth missing out on some fun! They instead chase after leaves for the rest of the hunting patrol.",
         "chance_of_success": 60,
         "exp": 20,
@@ -265,12 +270,12 @@
             "warrior"
         ],
         "intro_text": "p_l and app1 make their way towards a troop of mushrooms, eager to get more prey for the Clan. They hear rats squeaking amongst the fungi, and begin to plot their plan of attack.",
-        "success_text": {
-        "unscathed_common": "p_l and app1 crouch and stalk slowly towards the mushrooms, pouncing carefully in between the fungi and onto the rats! Spores coating their fur the two make their way back to camp."
-    },
-        "fail_text": {
-        "unscathed_common": "app1 attempts to pounce onto the rats, but crashes headfirst into a mushroom! The rats scatter, and p_l leads a sneezing app1 back to camp."
-    },
+        "success_text": [
+            "p_l and app1 crouch and stalk slowly towards the mushrooms, pouncing carefully in between the fungi and onto the rats! Spores coating their fur the two make their way back to camp."
+        ],
+        "fail_text": [
+            "app1 attempts to pounce onto the rats, but crashes headfirst into a mushroom! The rats scatter, and p_l leads a sneezing app1 back to camp."
+        ],
         "decline_text": "p_l eventually decides to lead their patrol elsewhere. Who knows what dangerous effect those mushrooms could have on them.",
         "chance_of_success": 60,
         "exp": 20,
@@ -293,14 +298,16 @@
             "battle_injury"
         ],
         "intro_text": "p_l leads the patrol towards the abandoned Twoleg nest, listening to r_c's plan. Rats were seen hiding inside to protect themselves from the chill of leaf-fall's winds. Perhaps it would be a perfect hunting spot?",
-        "success_text": {
-        "unscathed_common": "r_c leads the patrol towards the nest, pushing past the rotting wood blocking the entrance. The patrol gets to work rounding up and piling up the rats, and by nightfall they have so much it takes two trips to bring them back! r_c is congratulated for their ingenious plan.",
-        "unscathed_rare": "r_c leads the patrol towards the nest, and they quickly get to work hunting down the rats cornered near the smooth stones. It's a tough fight, with rats attempting to flee or attack the patrol, but in the end the patrol manages to get a hefty pile of prey for c_n."
-    },
-        "fail_text": {
-        "unscathed_common": "r_c leads the cats to the abandoned Twoleg nest, but as the cats search and search, all they can find are abandoned rats nests. r_c is scolded for wasting the patrol's valuable time.",
-        "injury": "r_c leads the cats to the abandoned Twoleg nest, but the rats seemed to be more lively than they thought. A harsh battle forces the patrol to retreat, r_c being the most harshly wounded."
-    },
+        "success_text": [
+            "r_c leads the patrol towards the nest, pushing past the rotting wood blocking the entrance. The patrol gets to work rounding up and piling up the rats, and by nightfall they have so much it takes two trips to bring them back! r_c is congratulated for their ingenious plan.",
+            "r_c leads the patrol towards the nest, and they quickly get to work hunting down the rats cornered near the smooth stones. It's a tough fight, with rats attempting to flee or attack the patrol, but in the end the patrol manages to get a hefty pile of prey for c_n."
+        ],
+        "fail_text": [
+            "r_c leads the cats to the abandoned Twoleg nest, but as the cats search and search, all they can find are abandoned rats nests. r_c is scolded for wasting the patrol's valuable time.",
+            null,
+            null,
+            "r_c leads the cats to the abandoned Twoleg nest, but the rats seemed to be more lively than they thought. A harsh battle forces the patrol to retreat, r_c being the most harshly wounded."
+        ],
         "decline_text": "The other cats disagree with such a risk, and resume their normal hunting patrol.",
         "chance_of_success": 50,
         "exp": 30,
@@ -332,16 +339,19 @@
         "decline_text": "No. Such a thing can't exist, right? It has to be an elder's imagination. p_l decides to take their patrol elsewhere to hunt.",
         "chance_of_success": 30,
         "exp": 30,
-        "success_text": {
-        "unscathed_common": "The rat king's lair is defended heavily by smaller rats. While the patrol doesn't find any sign of the rat king, they manage to defeat and being back a feast of small rats.",
-        "unscathed_rare": "The rats defending the rat king's lair are more numerous than they thought. The patrol catches whatever rats they can, but p_l swears that they saw it - multiple eyes glowing in the dark, watching them.",
-        "stat_skill": "The waves of rats overwhelm the rest of the patrol, but s_c can see the rat king writhing within its nest. They bolt away from the others, trusting their claws to take on the legend. It dies with a horrible shriek, as the rest of the patrol watch in awe."
-    },
-        "fail_text": {
-        "unscathed_common": "There are more rats defending the rat king's lair than they thought. Fighting off waves of them, the patrol retreats back to the Clan with empty paws.",
-        "injury": "The rat king and their minions overwhelm the patrol, biting into fur and limbs. p_l orders a retreat, and they hope the Clan can heal so many wounded.",
-        "stat_injury": "s_c knows they are one of the Clan's greatest hunters. They spot the rat king and charge into its lair. But the King proves too great a foe for a single cat, and it sends s_c back with wounds to tell their tale."
-    },
+        "success_text": [
+            "The rat king's lair is defended heavily by smaller rats. While the patrol doesn't find any sign of the rat king, they manage to defeat and being back a feast of small rats.",
+            "The rats defending the rat king's lair are more numerous than they thought. The patrol catches whatever rats they can, but p_l swears that they saw it - multiple eyes glowing in the dark, watching them.",
+            "The waves of rats overwhelm the rest of the patrol, but s_c can see the rat king writhing within its nest. They bolt away from the others, trusting their claws to take on the legend. It dies with a horrible shriek, as the rest of the patrol watch in awe."
+        ],
+        "fail_text": [
+            "There are more rats defending the rat king's lair than they thought. Fighting off waves of them, the patrol retreats back to the Clan with empty paws.",
+            null,
+            null,
+            "The rat king and their minions overwhelm the patrol, biting into fur and limbs. p_l orders a retreat, and they hope the Clan can heal so many wounded.",
+            null,
+            "s_c knows they are one of the Clan's greatest hunters. They spot the rat king and charge into its lair. But the King proves too great a foe for a single cat, and it sends s_c back with wounds to tell their tale."
+        ],
         "win_skills": [
             "fantastic hunter"
         ],
@@ -369,16 +379,18 @@
         "decline_text": "No. Such a thing cant exist, right? It has to be an elder's imagination. p_l decides to take their patrol elsewhere to hunt.",
         "chance_of_success": 30,
         "exp": 30,
-        "success_text": {
-        "unscathed_common": "The rat king's lair is defended heavily by smaller rats. While the patrol doesn't find any sign of the rat king, they manage to defeat and bring back a feast of small rats.",
-        "unscathed_rare": "The rats defending the rat king's lair are more numerous than they thought. The patrol catches whatever rats they can, but p_l swears that they saw it - multiple eyes glowing in the dark, watching them.",
-        "stat_skill": "The waves of rats overwhelm the rest of the patrol, but s_c can see the rat king writhing within its nest. They bolt away from the others, trusting their claws to take on the legend. It dies with a horrible shriek, as the rest of the patrol watch in awe."
-    },
-        "fail_text": {
-        "unscathed_common": "There are more rats defending the rat king's lair than they thought. Fighting off waves of them, the patrol retreats back to the Clan with empty paws.",
-        "death": "The rat king's defenses are too powerful, and as wave upon wave of rats poured down onto the patrol, most of them manage to escape.. but not everyone makes it out.",
-        "stat_death": "s_c knows they are one of the Clan's greatest hunters. They spot the rat king and charge into its lair. But the King proves too great a foe for a single cat, and it kills the would-be kingslayer."
-    },
+        "success_text": [
+            "The rat king's lair is defended heavily by smaller rats. While the patrol doesn't find any sign of the rat king, they manage to defeat and bring back a feast of small rats.",
+            "The rats defending the rat king's lair are more numerous than they thought. The patrol catches whatever rats they can, but p_l swears that they saw it - multiple eyes glowing in the dark, watching them.",
+            "The waves of rats overwhelm the rest of the patrol, but s_c can see the rat king writhing within its nest. They bolt away from the others, trusting their claws to take on the legend. It dies with a horrible shriek, as the rest of the patrol watch in awe."
+        ],
+        "fail_text": [
+            "There are more rats defending the rat king's lair than they thought. Fighting off waves of them, the patrol retreats back to the Clan with empty paws.",
+            null,
+            "The rat king's defenses are too powerful, and as wave upon wave of rats poured down onto the patrol, most of them manage to escape.. but not everyone makes it out.",
+            null,
+            "s_c knows they are one of the Clan's greatest hunters. They spot the rat king and charge into its lair. But the King proves too great a foe for a single cat, and it kills the would-be kingslayer."
+        ],
         "win_skills": [
             "fantastic hunter"
         ],
@@ -404,15 +416,15 @@
         "decline_text": "Startled by the lizard, the patrol watches it scurry away.",
         "chance_of_success": 60,
         "exp": 15,
-        "success_text": {
-        "unscathed_common": "r_c pounces on the little creature! The nice mouthful is a great start to what turns into a decent hunting patrol, the orange leaves drifting around the patrol in clouds of color.",
-        "unscathed_rare": "The lizard drops its tail, and r_c dives for it, while p_l pounces for the lizard. Surely this counts for two catches? Neither of them cares much, and it's a happy afternoon hunting together.",
-        "stat_skill": "s_c is basically on top of the skittering lizard, and ends up doing a ridiculous hop to come down on it with claws extended. r_c compliments them on the catch with a laugh in their meow, and s_c has to agree with them, purring with amusement."
-    },
-        "fail_text": {
-        "unscathed_common": "The patrol is unable to catch the small reptile quick enough and the little lizard lives another day.",
-        "unscathed_stat": "r_c and p_l go for the prey at the same time, bonking their heads together. Not a bad collision, and both of them are mature enough to let it go, but neither is pleased to have missed an easy catch."
-    },
+        "success_text": [
+            "r_c pounces on the little creature! The nice mouthful is a great start to what turns into a decent hunting patrol, the orange leaves drifting around the patrol in clouds of color.",
+            "The lizard drops its tail, and r_c dives for it, while p_l pounces for the lizard. Surely this counts for two catches? Neither of them cares much, and it's a happy afternoon hunting together.",
+            "s_c is basically on top of the skittering lizard, and ends up doing a ridiculous hop to come down on it with claws extended. r_c compliments them on the catch with a laugh in their meow, and s_c has to agree with them, purring with amusement."
+        ],
+        "fail_text": [
+            "The patrol is unable to catch the small reptile quick enough and the little lizard lives another day.",
+            "r_c and p_l go for the prey at the same time, bonking their heads together. Not a bad collision, and both of them are mature enough to let it go, but neither is pleased to have missed an easy catch."
+        ],
         "win_skills": [
             "good hunter",
             "great hunter",
@@ -441,13 +453,13 @@
         "decline_text": "Startled by the lizard, the patrol watches it scurry away.",
         "chance_of_success": 60,
         "exp": 15,
-        "success_text": {
-        "unscathed_common": "app1 pounces on the little creature and misses, but they don't seem overly concerned, stopping nearly every step to chat to app2, who's just as keen to talk.",
-        "unscathed_rare": "app1 and app2 go for the prey at the same time, bonking their heads together. It makes both of them laugh while apologizing, and they don't leave each other's side for the rest of the patrol, apologies turning to chatting turning to whispered conversations."
-    },
-        "fail_text": {
-        "unscathed_common": "The patrol is unable to catch the small reptile quick enough and the little lizard lives another day."
-    },
+        "success_text": [
+            "app1 pounces on the little creature and misses, but they don't seem overly concerned, stopping nearly every step to chat to app2, who's just as keen to talk.",
+            "app1 and app2 go for the prey at the same time, bonking their heads together. It makes both of them laugh while apologizing, and they don't leave each other's side for the rest of the patrol, apologies turning to chatting turning to whispered conversations."
+        ],
+        "fail_text": [
+            "The patrol is unable to catch the small reptile quick enough and the little lizard lives another day."
+        ],
         "win_skills": [
             "None"
         ],
@@ -479,16 +491,20 @@
     "decline_text": "Your patrol decides not to quarrel with the fox and to find prey elsewhere.",
     "chance_of_success": 40,
     "exp": 20,
-    "success_text": {
-        "unscathed_common": "Your cats are smaller but they outnumber the fox, if only by a little, and it's a prize they're willing to fight for. With a prayer to StarClan they throw themselves into battle, and the fox, already half full of venison and unwilling to lose blood over it, is driven off from the kill.",
-        "stat_skill": "s_c shows their strength, leading the fight against the fox. By working together and keeping it distracted, the cats harry and harass the fox until it gives up and runs.",
-        "stat_trait": "The patrol launches into battle, but with so few cats it's exhausting trying to keep the fox and its snapping jaws on the defensive. In an act of daring bravery, s_c darts low to the ground, gets under the jaws, and sinks their teeth into the fox's throat. It's only one bite, but the fox has had enough and flees."
-    },
-    "fail_text": {
-        "unscathed_common": "Your patrol fails to drive away the fox, which keeps possession of the food. However there were no injuries.",
-        "injury": "The patrol launches into battle, but r_c is caught with a nasty bite, and the cats give up on challenging for the food in favor of quickly helping r_c back to the medicine cat den.",
-        "stat_injury": "s_c means well, but they're overconfident in their attack and the fox manages to sink their teeth into them. The patrol is forced to retreat, forming a defensive ring around the hurt s_c."
-    },
+    "success_text": [
+        "Your cats are smaller but they outnumber the fox, if only by a little, and it's a prize they're willing to fight for. With a prayer to StarClan they throw themselves into battle, and the fox, already half full of venison and unwilling to lose blood over it, is driven off from the kill.",
+        null,
+        "s_c shows their strength, leading the fight against the fox. By working together and keeping it distracted, the cats harry and harass the fox until it gives up and runs.",
+        "The patrol launches into battle, but with so few cats it's exhausting trying to keep the fox and its snapping jaws on the defensive. In an act of daring bravery, s_c darts low to the ground, gets under the jaws, and sinks their teeth into the fox's throat. It's only one bite, but the fox has had enough and flees."
+    ],
+    "fail_text": [
+        "Your patrol fails to drive away the fox, which keeps possession of the food. However there were no injuries.",
+        null,
+        null,
+        "The patrol launches into battle, but r_c is caught with a nasty bite, and the cats give up on challenging for the food in favor of quickly helping r_c back to the medicine cat den.",
+        null,
+        "s_c means well, but they're overconfident in their attack and the fox manages to sink their teeth into them. The patrol is forced to retreat, forming a defensive ring around the hurt s_c."
+    ],
     "win_skills": [
         "good fighter",
         "great fighter",
@@ -542,16 +558,20 @@
     "decline_text": "Your patrol decides not to quarrel with the fox and to find prey elsewhere.",
     "chance_of_success": 20,
     "exp": 20,
-    "success_text": {
-        "unscathed_common": "Your cats are smaller but heavily outnumber the fox, and it's a prize they're willing to fight for. With a prayer to StarClan they throw themselves into battle, and the fox, already half full of venison and unwilling to lose blood over it, is driven off from the kill.",
-        "stat_skill": "s_c shows their strength, leading the fight against the fox. By working together and keeping it distracted, the cats harry and harass the fox until s_c lands a crucial blow, snapping a tendon in one of the fox's hindlegs. The fox runs, but there's no way it'll live long with such a crippling injury.",
-        "stat_trait": "The patrol launches into battle, keeping the fox on the defensive with teamwork. In an act of daring bravery, s_c darts low to the ground, gets under the jaws, and sinks their teeth into the fox's throat. Holding on grimly, s_c's daring move gives the rest of the patrol the opportunity needed to bring the fox down for good."
-    },
-    "fail_text": {
-        "unscathed_common": "Your patrol fails to drive away the fox, which keeps possession of the food. However with so many cats to protect each other, there were no injuries.",
-        "injury": "The patrol launches into battle, but r_c is caught with a nasty bite, and the cats give up on challenging for the food in favor of quickly helping r_c back to the medicine cat den.",
-        "stat_injury": "s_c means well, but they're overconfident in their attack and the fox manages to sink their teeth into them. The patrol is forced to retreat, forming a defensive ring around the hurt s_c."
-    },
+    "success_text": [
+        "Your cats are smaller but heavily outnumber the fox, and it's a prize they're willing to fight for. With a prayer to StarClan they throw themselves into battle, and the fox, already half full of venison and unwilling to lose blood over it, is driven off from the kill.",
+        null,
+        "s_c shows their strength, leading the fight against the fox. By working together and keeping it distracted, the cats harry and harass the fox until s_c lands a crucial blow, snapping a tendon in one of the fox's hindlegs. The fox runs, but there's no way it'll live long with such a crippling injury.",
+        "The patrol launches into battle, keeping the fox on the defensive with teamwork. In an act of daring bravery, s_c darts low to the ground, gets under the jaws, and sinks their teeth into the fox's throat. Holding on grimly, s_c's daring move gives the rest of the patrol the opportunity needed to bring the fox down for good."
+    ],
+    "fail_text": [
+        "Your patrol fails to drive away the fox, which keeps possession of the food. However with so many cats to protect each other, there were no injuries.",
+        null,
+        null,
+        "The patrol launches into battle, but r_c is caught with a nasty bite, and the cats give up on challenging for the food in favor of quickly helping r_c back to the medicine cat den.",
+        null,
+        "s_c means well, but they're overconfident in their attack and the fox manages to sink their teeth into them. The patrol is forced to retreat, forming a defensive ring around the hurt s_c."
+    ],
     "win_skills": [
         "good fighter",
         "great fighter",
@@ -605,17 +625,20 @@
     "decline_text": "r_c decides not to quarrel with the fox and to find prey elsewhere.",
     "chance_of_success": 30,
     "exp": 30,
-    "success_text": {
-        "unscathed_common": "r_c may be smaller, alone, and half its weight, but the fox has a prize they're willing to fight for. With a prayer to StarClan they throw themselves into battle. The fox, already stuffed full of venison and unwilling to lose blood over it, leaves the kill with a grumble.",
-        "stat_skill": "s_c uses every trick in their talented fighting skillset to attack the fox with no one to watch their flank, until the perfect opportunity opens up and they pounce onto the fox's back, digging in their claws. It's a wild ride through the forest until the fox bucks them off, but it wins them the fawn carcass.",
-        "stat_trait": "In an act of daring bravery, s_c darts low to the ground, gets under the jaws, and sinks their teeth into the fox's throat. But then they're stuck, unwilling to let go and risk being bitten. They're dragged through the forest, over rocks and through bushes, until the fox finally collapses and the battered s_c goes back to proudly claim the fawn."
-    },
-    "fail_text": {
-        "unscathed_common": "Your patrol fails to drive away the fox, which keeps possession of the food. However there were no injuries.",
-        "death": "Fiercely, r_c throws themselves at the fox, determined to win the fawn prize. But the fox values it just as dearly, and manages to get a good grip on r_c, shaking them to pieces and killing them.",
-        "injury": "r_c launches into battle, but is caught with a nasty bite, and retreats to limp back home. The fox doesn't follow, happy enough to eat the fawn instead of the foolish cat.",
-        "stat_injury": "s_c is overconfident in their attack and the fox manages to sink their teeth into them. They retreat, bleeding and in pain, and the fox settles back down to its meal."
-    },
+    "success_text": [
+        "r_c may be smaller, alone, and half its weight, but the fox has a prize they're willing to fight for. With a prayer to StarClan they throw themselves into battle. The fox, already stuffed full of venison and unwilling to lose blood over it, leaves the kill with a grumble.",
+        null,
+        "s_c uses every trick in their talented fighting skillset to attack the fox with no one to watch their flank, until the perfect opportunity opens up and they pounce onto the fox's back, digging in their claws. It's a wild ride through the forest until the fox bucks them off, but it wins them the fawn carcass.",
+        "In an act of daring bravery, s_c darts low to the ground, gets under the jaws, and sinks their teeth into the fox's throat. But then they're stuck, unwilling to let go and risk being bitten. They're dragged through the forest, over rocks and through bushes, until the fox finally collapses and the battered s_c goes back to proudly claim the fawn."
+    ],
+    "fail_text": [
+        "Your patrol fails to drive away the fox, which keeps possession of the food. However there were no injuries.",
+        null,
+        "Fiercely, r_c throws themselves at the fox, determined to win the fawn prize. But the fox values it just as dearly, and manages to get a good grip on r_c, shaking them to pieces and killing them.",
+        "r_c launches into battle, but is caught with a nasty bite, and retreats to limp back home. The fox doesn't follow, happy enough to eat the fawn instead of the foolish cat.",
+        null,
+        "s_c is overconfident in their attack and the fox manages to sink their teeth into them. They retreat, bleeding and in pain, and the fox settles back down to its meal."
+    ],
     "win_skills": [
         "great fighter",
         "excellent fighter"
@@ -670,16 +693,20 @@
     "decline_text": "Your patrol decides not to quarrel with the fox and to find prey elsewhere.",
     "chance_of_success": 70,
     "exp": 20,
-    "success_text": {
-        "unscathed_common": "The cats are only just smaller and outnumber the fox, if only by a little, and it's a prize they're willing to fight for. With a prayer to StarClan they throw themselves into battle, and the fox, already half full of venison and unwilling to lose blood over it, is driven off from the kill.",
-        "stat_skill": "s_c shows their strength, leading the fight against the fox. By working together and keeping it distracted, the cats harry and harass the fox until it gives up and runs.",
-        "stat_trait": "The patrol launches into battle, but with so few cats it's exhausting trying to keep the fox and its snapping jaws on the defensive. In an act of daring bravery, s_c darts low to the ground, gets under the jaws, and sinks their teeth into the fox's throat. It's only one bite, but the fox has had enough and flees."
-    },
-    "fail_text": {
-        "unscathed_common": "Your patrol fails to drive away the fox, which keeps possession of the food. However there were no injuries.",
-        "unscathed_stat": "s_c makes a stupid mistake, too intent on winning the fight to respect their enemy's teeth, and it's only being janked back by the tail that saves them from injury. The patrol gives up, and settles down to wait a safe distance away until the fox leaves of its own accord.",
-        "stat_injury": "s_c means well, but they're overconfident in their attack and the fox manages to sink their teeth into them. The patrol is forced to retreat, forming a defensive ring around the hurt s_c."
-    },
+    "success_text": [
+        "The cats are only just smaller and outnumber the fox, if only by a little, and it's a prize they're willing to fight for. With a prayer to StarClan they throw themselves into battle, and the fox, already half full of venison and unwilling to lose blood over it, is driven off from the kill.",
+        null,
+        "s_c shows their strength, leading the fight against the fox. By working together and keeping it distracted, the cats harry and harass the fox until it gives up and runs.",
+        "The patrol launches into battle, but with so few cats it's exhausting trying to keep the fox and its snapping jaws on the defensive. In an act of daring bravery, s_c darts low to the ground, gets under the jaws, and sinks their teeth into the fox's throat. It's only one bite, but the fox has had enough and flees."
+    ],
+    "fail_text": [
+        "Your patrol fails to drive away the fox, which keeps possession of the food. However there were no injuries.",
+        "s_c makes a stupid mistake, too intent on winning the fight to respect their enemy's teeth, and it's only being janked back by the tail that saves them from injury. The patrol gives up, and settles down to wait a safe distance away until the fox leaves of its own accord.",
+        null,
+        null,
+        null,
+        "s_c means well, but they're overconfident in their attack and the fox manages to sink their teeth into them. The patrol is forced to retreat, forming a defensive ring around the hurt s_c."
+    ],
     "win_skills": [
         "good fighter",
         "great fighter",
@@ -732,15 +759,16 @@
     "decline_text": "Your patrol decides not to quarrel with the fox and to find prey elsewhere.",
     "chance_of_success": 30,
     "exp": 20,
-    "success_text": {
-        "unscathed_common": "Your cats are only just smaller and heavily outnumber the fox, and it's a prize they're willing to fight for. With a prayer to StarClan they throw themselves into battle, and the fox, already half full of venison and unwilling to lose blood over it, is driven off from the kill.",
-        "stat_skill": "s_c shows their strength, leading the fight against the fox. By working together and keeping it distracted, the cats harry and harass the fox until s_c lands a crucial blow, snapping a tendon in one of the fox's hindlegs. The fox runs, but there's no way it'll live long with such a crippling injury.",
-        "stat_trait": "The patrol launches into battle, keeping the fox on the defensive with teamwork. In an act of daring bravery, s_c darts low to the ground, gets under the jaws, and sinks their teeth into the fox's throat. Holding on grimly, s_c's daring move gives the rest of the patrol the opportunity needed to bring the fox down for good."
-    },
-    "fail_text": {
-        "unscathed_common": "Your patrol fails to drive away the fox, which keeps possession of the food. However with so many cats to protect each other, there were no injuries.",
-        "unscathed_stat": "s_c makes a stupid mistake, too intent on winning the fight to respect their enemy's teeth, and it's only being yanked back by the tail that saves them from injury. The patrol gives up, and settles down to wait a safe distance away until the fox leaves of its own accord."
-    },
+    "success_text": [
+        "Your cats are only just smaller and heavily outnumber the fox, and it's a prize they're willing to fight for. With a prayer to StarClan they throw themselves into battle, and the fox, already half full of venison and unwilling to lose blood over it, is driven off from the kill.",
+        null,
+        "s_c shows their strength, leading the fight against the fox. By working together and keeping it distracted, the cats harry and harass the fox until s_c lands a crucial blow, snapping a tendon in one of the fox's hindlegs. The fox runs, but there's no way it'll live long with such a crippling injury.",
+        "The patrol launches into battle, keeping the fox on the defensive with teamwork. In an act of daring bravery, s_c darts low to the ground, gets under the jaws, and sinks their teeth into the fox's throat. Holding on grimly, s_c's daring move gives the rest of the patrol the opportunity needed to bring the fox down for good."
+    ],
+    "fail_text": [
+        "Your patrol fails to drive away the fox, which keeps possession of the food. However with so many cats to protect each other, there were no injuries.",
+        "s_c makes a stupid mistake, too intent on winning the fight to respect their enemy's teeth, and it's only being yanked back by the tail that saves them from injury. The patrol gives up, and settles down to wait a safe distance away until the fox leaves of its own accord."
+    ],
     "win_skills": [
         "good fighter",
         "great fighter",
@@ -793,17 +821,20 @@
     "decline_text": "r_c decides not to quarrel with the fox and to find prey elsewhere.",
     "chance_of_success": 40,
     "exp": 30,
-    "success_text": {
-        "unscathed_common": "r_c may be smaller, alone, and half its weight, but the fox has a prize they're willing to fight for. With a prayer to StarClan they throw themselves into battle. The fox, already stuffed full of venison and unwilling to lose blood over it, leaves the kill with a grumble.",
-        "stat_skill": "s_c uses every trick in their talented fighting skillset to attack the fox with no one to watch their flank, until the perfect opportunity opens up and they pounce onto the fox's back, digging in their claws. It's a wild ride through the forest until the fox bucks them off, but it wins them the fawn carcass.",
-        "stat_trait": "In an act of daring bravery, s_c darts low to the ground, gets under the jaws, and sinks their teeth into the fox's throat. But then they're stuck, unwilling to let go and risk being bitten. They're dragged through the forest, over rocks and through bushes, until the fox finally collapses and the battered s_c goes back to proudly claim the fawn."
-    },
-    "fail_text": {
-        "unscathed_common": "Your patrol fails to drive away the gray fox, which keeps possession of the food. However there were no injuries.",
-        "unscathed_stat": "s_c makes a stupid mistake, too intent on winning the fight to respect their enemy's teeth, and it's tripping over their own feet that saves them. They give up, and settle down to wait a safe distance away until the fox leaves of its own accord.",
-        "injury": "r_c launches into battle, but is caught with a nasty bite, and retreats to limp back home. The gray fox doesn't follow, happy enough to eat the fawn instead of the foolish cat.",
-        "stat_injury": "s_c is overconfident in their attack and the fox manages to sink their teeth into them. They retreat, bleeding and in pain, and the gray fox settles back down to its meal."
-    },
+    "success_text": [
+        "r_c may be smaller, alone, and half its weight, but the fox has a prize they're willing to fight for. With a prayer to StarClan they throw themselves into battle. The fox, already stuffed full of venison and unwilling to lose blood over it, leaves the kill with a grumble.",
+        null,
+        "s_c uses every trick in their talented fighting skillset to attack the fox with no one to watch their flank, until the perfect opportunity opens up and they pounce onto the fox's back, digging in their claws. It's a wild ride through the forest until the fox bucks them off, but it wins them the fawn carcass.",
+        "In an act of daring bravery, s_c darts low to the ground, gets under the jaws, and sinks their teeth into the fox's throat. But then they're stuck, unwilling to let go and risk being bitten. They're dragged through the forest, over rocks and through bushes, until the fox finally collapses and the battered s_c goes back to proudly claim the fawn."
+    ],
+    "fail_text": [
+        "Your patrol fails to drive away the gray fox, which keeps possession of the food. However there were no injuries.",
+        "s_c makes a stupid mistake, too intent on winning the fight to respect their enemy's teeth, and it's tripping over their own feet that saves them. They give up, and settle down to wait a safe distance away until the fox leaves of its own accord.",
+        null,
+        "r_c launches into battle, but is caught with a nasty bite, and retreats to limp back home. The gray fox doesn't follow, happy enough to eat the fawn instead of the foolish cat.",
+        null,
+        "s_c is overconfident in their attack and the fox manages to sink their teeth into them. They retreat, bleeding and in pain, and the gray fox settles back down to its meal."
+    ],
     "win_skills": [
         "great fighter",
         "excellent fighter"
@@ -853,22 +884,6 @@
     "decline_text": "Your patrol decides not to pursue the fox.",
     "chance_of_success": 30,
     "exp": 30,
-<<<<<<< HEAD
-    "success_text": {
-        "unscathed_common": "The red vixen smells like the prey she's been poaching to feed her litter. She's stolen from c_n for the last time, and the patrol drives her from their territory, yowling their anger and fury.",
-        "unscathed_rare": "Your patrol drives away the red fox, and seeks out her den, but her leaf-fall cubs are near full-grown and scatter into the wilderness. Hopefully leaf-bare takes care of them.",
-        "stat_skill": "s_c displays incredible skill, driving the red mother vixen out of the territory almost by themselves. It truly proves s_c's place as one of c_n's most talented and skillful fighters.",
-        "stat_trait": "The patrol overcomes the red vixen and drives her off thanks to a brilliant battle move by s_c at a critical moment. Their bravery ensures the patrol's success, and the cats arrive back at camp singing their praises to make sure the Clan knows it."
-    },
-    "fail_text": {
-        "unscathed_common": "The mother red fox is vicious and determined, and the small patrol is beaten back. But this forest is c_n's and they haven't given up. They may have lost this battle, but c_n will win this war.",
-        "unscathed_stat": "s_c is determined to win, but their confidence is misplaced. They're a good fighter, but not a great one, and in a moment that embarrasses them deeply the rest of the patrol have to rescue them from the red vixen.",
-        "death": "Never threaten a mother's young - the red vixen kills r_c in the skirmish.",
-        "injury": "The mother red fox's snapping jaws leave r_c dripping blood onto the leaf litter, forcing the patrol to back off.",
-        "stat_injury": "s_c is determined to win, but their confidence is misplaced. They're a good fighter, but not a great one, and the red vixen manages to sink her teeth into them. The patrol rallies around s_c, but they have to give up on the fight.",
-        "leader_death": "As their hunt descends into a full on battle with the red vixen, p_l takes a blow meant for one of their Clanmates, losing a life."
-    },
-=======
     "success_text": [
         "The red vixen smells like the prey she's been poaching to feed her litter. She's stolen from c_n for the last time, and the patrol drives her from their territory, yowling their anger and fury.",
         "Your patrol drives away the red fox, and seeks out her den, but her leaf-fall cubs are near full-grown and scatter into the wilderness. Hopefully leaf-bare takes care of them.",
@@ -884,7 +899,6 @@
         "s_c is determined to win, but their confidence is misplaced. They're a good fighter, but not a great one, and the red vixen manages to sink her teeth into them. The patrol rallies around s_c, but they have to give up on the fight.",
         "As their hunt descends into a full on battle with the red vixen, p_l takes a blow meant for one of their Clanmates, losing a life."
     ],
->>>>>>> c11616ef
     "win_skills": [
         "excellent fighter"
     ],
@@ -934,17 +948,18 @@
     "decline_text": "Your patrol decides not to pursue the fox.",
     "chance_of_success": 10,
     "exp": 30,
-    "success_text": {
-        "unscathed_common": "Led by p_l and with a heap of cooperation and teamwork, the patrol drives away the red fox, and seeks out her den. But her cubs are near full-grown with the bounty of leaf-fall, and scatter from the patrol into the wilderness. Hopefully leaf-bare takes care of them.",
-        "unscathed_rare": "With so many cats working together in tight coordination, they manage to accomplish the near-impossible, killing the red mother vixen and ending the threat to the Clan that she poses. The patrol drives her near-full grown litter of fox cubs out from the territory. Hopefully the coming leaf-bare will take care of them.",
-        "stat_skill": "s_c displays incredible skill, driving the mother vixen out of the territory almost by themselves. Now neither the red fox nor her cubs pose a threat to c_n.",
-        "stat_trait": "The patrol overcomes the red vixen and drives her off thanks to a brilliant battle move by s_c at a critical moment. Their bravery ensures the patrol's success, and the cats arrive back at camp singing their praises to make sure the Clan knows it."
-    },
-    "fail_text": {
-        "unscathed_common": "The mother red fox is vicious and determined. Although they lose this battle, through teamwork the cats manage to retreat without injury.",
-        "unscathed_stat": "s_c is determined to win, but their confidence is misplaced. They're a good fighter, but not a great one, and the red vixen manages to sink her teeth into them. The patrol rallies around s_c, but they have to give up the fight.",
-        "injury": "r_c is left wounded as the patrol and the red mother vixen fight to a stalemate. Hopefully they've given the fox mother a reason not to return to this part of the forest."
-    },
+    "success_text": [
+        "Led by p_l and with a heap of cooperation and teamwork, the patrol drives away the red fox, and seeks out her den. But her cubs are near full-grown with the bounty of leaf-fall, and scatter from the patrol into the wilderness. Hopefully leaf-bare takes care of them.",
+        "With so many cats working together in tight coordination, they manage to accomplish the near-impossible, killing the red mother vixen and ending the threat to the Clan that she poses. The patrol drives her near-full grown litter of fox cubs out from the territory. Hopefully the coming leaf-bare will take care of them.",
+        "s_c displays incredible skill, driving the mother vixen out of the territory almost by themselves. Now neither the red fox nor her cubs pose a threat to c_n.",
+        "The patrol overcomes the red vixen and drives her off thanks to a brilliant battle move by s_c at a critical moment. Their bravery ensures the patrol's success, and the cats arrive back at camp singing their praises to make sure the Clan knows it."
+    ],
+    "fail_text": [
+        "The mother red fox is vicious and determined. Although they lose this battle, through teamwork the cats manage to retreat without injury.",
+        "s_c is determined to win, but their confidence is misplaced. They're a good fighter, but not a great one, and the red vixen manages to sink her teeth into them. The patrol rallies around s_c, but they have to give up the fight.",
+        null,
+        "r_c is left wounded as the patrol and the red mother vixen fight to a stalemate. Hopefully they've given the fox mother a reason not to return to this part of the forest."
+    ],
     "win_skills": [
         "excellent fighter"
     ],
@@ -994,16 +1009,20 @@
     "decline_text": "Your patrol decides not to pursue the fox.",
     "chance_of_success": 20,
     "exp": 50,
-    "success_text": {
-        "unscathed_common": "It takes r_c's every scrap of bravery and strength to drive away the red vixen - her near grown litter, fat on the bounty of leaf-fall, is a challenge for another day. c_n will have to deal with the young foxes now roaming motherless in their woods, before they start to compete for prey in leaf-bare.",
-        "stat_skill": "s_c displays incredible skill, driving the mother vixen and her brood out of the forest all by themselves. Now neither the red fox nor her cubs pose a threat to the Clan. They swell with pride, feeling the confidence of knowing that they're truly one of the best fighters c_n has ever produced.",
-        "stat_trait": "A brilliant battle move by s_c at a critical moment knocks the red vixen off balance, and s_c manages to drive her out of c_n territory, though it takes every spark of strength in their pelt to do it alone."
-    },
-    "fail_text": {
-        "death": "Never threaten a mother's young - the red vixen kills r_c in the skirmish, and carries off the body to feed her litter.",
-        "injury": "The mother red fox's snapping jaws leave r_c dripping blood onto the leaf litter, and barely able to escape further injury.",
-        "stat_injury": "s_c is determined to win, but the red vixen is determined to live, and that makes all the difference. s_c ends up pinned in a defensible hiding spot, bleeding and terrified, until the vixen judges them no longer a threat and continues on her way."
-    },
+    "success_text": [
+        "It takes r_c's every scrap of bravery and strength to drive away the red vixen - her near grown litter, fat on the bounty of leaf-fall, is a challenge for another day. c_n will have to deal with the young foxes now roaming motherless in their woods, before they start to compete for prey in leaf-bare.",
+        null,
+        "s_c displays incredible skill, driving the mother vixen and her brood out of the forest all by themselves. Now neither the red fox nor her cubs pose a threat to the Clan. They swell with pride, feeling the confidence of knowing that they're truly one of the best fighters c_n has ever produced.",
+        "A brilliant battle move by s_c at a critical moment knocks the red vixen off balance, and s_c manages to drive her out of c_n territory, though it takes every spark of strength in their pelt to do it alone."
+    ],
+    "fail_text": [
+        null,
+        null,
+        "Never threaten a mother's young - the red vixen kills r_c in the skirmish, and carries off the body to feed her litter.",
+        "The mother red fox's snapping jaws leave r_c dripping blood onto the leaf litter, and barely able to escape further injury.",
+        null,
+        "s_c is determined to win, but the red vixen is determined to live, and that makes all the difference. s_c ends up pinned in a defensible hiding spot, bleeding and terrified, until the vixen judges them no longer a threat and continues on her way."
+    ],
     "win_skills": [
         "excellent fighter"
     ],
@@ -1052,20 +1071,6 @@
     "decline_text": "Your patrol decides not to pursue the fox.",
     "chance_of_success": 60,
     "exp": 30,
-<<<<<<< HEAD
-    "success_text": {
-        "unscathed_common": "The gray vixen smells like the prey she's been poaching to feed her litter. She's stolen from c_n for the last time, and the patrol drives her from their territory, yowling their anger and fury.",
-        "unscathed_rare": "Your patrol drives away the gray fox, and seeks out her den, but her leaf-fall cubs are near full-grown and scatter into the wilderness. Hopefully leaf-bare takes care of them, but if c_n spots them, they won't hesitate.",
-        "stat_skill": "s_c displays incredible skill, driving the mother vixen out of the territory almost by themselves. Now neither the gray fox nor her scattered cubs pose a threat to the Clan. It places s_c as one of c_n's most talented and skillful fighters, a gray fox is a dangerous competitor.",
-        "stat_trait": "The patrol overcomes the gray vixen they find and drives her off thanks to a brilliant battle move by s_c. The cats swirl around s_c afterwards, congratulating them on their bravery and skill."
-    },
-    "fail_text": {
-        "unscathed_common": "The patrol comes across a gray vixen at the end of the scent trail. She spots them too, measures herself up against them, then flees, scrambling into the trees in a move that completely surprises the cats. This round goes to the gray fox.",
-        "unscathed_stat": "s_c is determined to win, but their confidence is misplaced. They're a good fighter, but not a great one, and in a moment that embarrasses them deeply the gray vixen slips past them and flees further into the forest.",
-        "injury": "The patrol finds a stocky gray vixen wandering their forest, and drives her out in a scene that mostly involves yowling and screaming and yapping at each other until she gives in. r_c gets a little battered, but everyone is mostly fine.",
-        "stat_injury": "s_c is determined to win, but their confidence is misplaced. They're a good fighter, but not a great one, and the stocky gray vixen is all muscle, barging past s_c and knocking them ass over paws as she flees from the patrol."
-    },
-=======
     "success_text": [
         "The gray vixen smells like the prey she's been poaching to feed her litter. She's stolen from c_n for the last time, and the patrol drives her from their territory, yowling their anger and fury.",
         "Your patrol drives away the gray fox, and seeks out her den, but her leaf-fall cubs are near full-grown and scatter into the wilderness. Hopefully leaf-bare takes care of them, but if c_n spots them, they won't hesitate.",
@@ -1080,7 +1085,6 @@
         null,
         "s_c is determined to win, but their confidence is misplaced. They're a good fighter, but not a great one, and the stocky gray vixen is all muscle, barging past s_c and knocking them ass over paws as she flees from the patrol."
     ],
->>>>>>> c11616ef
     "win_skills": [
         "excellent fighter"
     ],
@@ -1127,20 +1131,6 @@
     "decline_text": "Your patrol decides not to pursue the fox.",
     "chance_of_success": 30,
     "exp": 30,
-<<<<<<< HEAD
-    "success_text": {
-        "unscathed_common": "Led by p_l and with a heap of cooperation and teamwork, the patrol drives away the gray fox, and seeks out her den. But her cubs are near full-grown with the bounty of leaf-fall, and scatter from the patrol into the wilderness. Hopefully leaf-bare takes care of them.",
-        "unscathed_rare": "With so many cats working together in tight coordination, they're able to keep the gray vixen they find pinned and distracted as they wear her down. The fox eventually flees for her den, and the patrol follows to drive her near-full grown litter of fox cubs out from the territory. Hopefully the coming leaf-bare will take care of them.",
-        "stat_skill": "s_c displays incredible skill, driving the mother vixen out of the territory almost by themselves. Now neither the gray fox nor her scattered cubs pose a threat to the Clan. It places s_c as one of c_n's most talented and skillful fighters, a gray fox is a dangerous competitor.",
-        "stat_trait": "Bravely, s_c charges the gray fox, yowling threats. The vixen spooks and skitters up a tree, growling and barking in a squeaky tone, and s_c follows her up into the branches. As the rest of the patrol backs them up from the ground, s_c screams until the fox is cowering and afraid, then lets her flee."
-    },
-    "fail_text": {
-        "unscathed_common": "The patrol comes across a gray vixen at the end of the scent trail. She spots them too, measures herself up against them, then flees, scrambling into the trees in a move that completely surprises the cats. This round goes to the gray fox.",
-        "unscathed_stat": "s_c is determined to win, but their confidence is misplaced. They're a good fighter, but not a great one, and in a moment that embarrasses them deeply the gray vixen slips past them and flees further into the forest.",
-        "injury": "The patrol finds a stocky gray vixen wandering their forest, and drives her out in a scene that mostly involves yowling and screaming and yapping at each other until she gives in. r_c gets a little battered, but everyone is mostly fine.",
-        "stat_injury": "s_c is determined to win, but their confidence is misplaced. They're a good fighter, but not a great one, and the stocky gray vixen is all muscle, barging past s_c and knocking them ass over paws as she flees from the patrol."
-    },
-=======
     "success_text": [
         "Led by p_l and with a heap of cooperation and teamwork, the patrol drives away the gray fox, and seeks out her den. But her cubs are near full-grown with the bounty of leaf-fall, and scatter from the patrol into the wilderness. Hopefully leaf-bare takes care of them.",
         "With so many cats working together in tight coordination, they're able to keep the gray vixen they find pinned and distracted as they wear her down. The fox eventually flees for her den, and the patrol follows to drive her near-full grown litter of fox cubs out from the territory. Hopefully the coming leaf-bare will take care of them.",
@@ -1155,7 +1145,6 @@
         null,
         "s_c is determined to win, but their confidence is misplaced. They're a good fighter, but not a great one, and the stocky gray vixen is all muscle, barging past s_c and knocking them ass over paws as she flees from the patrol."
     ],
->>>>>>> c11616ef
     "win_skills": [
         "excellent fighter"
     ],
@@ -1201,20 +1190,6 @@
     "decline_text": "Your patrol decides not to pursue the fox.",
     "chance_of_success": 40,
     "exp": 50,
-<<<<<<< HEAD
-    "success_text": {
-        "unscathed_common": "Thinking they could kill a gray fox by themselves, r_c launches into battle! r_c makes it out alive, but so does the gray fox. Upon bringing reinforcements to finish her off, it's discovered she's wisely left the territory with her kits.",
-        "unscathed_rare": "In an exhausting fight, r_c manages to bring down and kill the gray vixen they've tracked. Her near grown litter, fat on the bounty of leaf-fall, is a challenge for another day. c_n will have to deal with the young foxes now roaming motherless in their woods, before they start to compete for prey in leaf-bare.",
-        "stat_skill": "s_c displays incredible skill, driving the mother vixen and her brood out of the forest all by themselves. Now neither the gray fox nor her cubs pose a threat to the Clan. They swell with pride, returning to camp knowing there's one less competitor poaching c_n's prey.",
-        "stat_trait": "They're nearly of equal height, with s_c's bold aggression making up for the weight that the gray vixen has on them, and the stand off is resolved when s_c charges the gray fox and she chooses flight over fight."
-    },
-    "fail_text": {
-        "unscathed_common": "r_c comes across a gray vixen at the end of the scent trail. She spots them too, measures herself up against them, then flees, scrambling into the trees in a move that completely surprises r_c. This round goes to the gray fox.",
-        "unscathed_stat": "s_c is determined to win, but their confidence is misplaced. They're a good fighter, but not a great one, and in a moment that embarrasses them deeply the gray vixen slips past them and flees further into the forest.",
-        "injury": "r_c nearly managed to pin the gray vixen they found into a thorn ticket, but snapping jaws leave r_c dripping blood onto the leaf litter. Today this round goes to the gray fox.",
-        "stat_injury": "s_c is determined to win, but their confidence is misplaced. They're a good fighter, but not a great one, and the stocky gray vixen is cunning, sinking her teeth into s_c to distract them as she flees."
-    },
-=======
     "success_text": [
         "Thinking they could kill a gray fox by themselves, r_c launches into battle! r_c makes it out alive, but so does the gray fox. Upon bringing reinforcements to finish her off, it's discovered she's wisely left the territory with her kits.",
         "In an exhausting fight, r_c manages to bring down and kill the gray vixen they've tracked. Her near grown litter, fat on the bounty of leaf-fall, is a challenge for another day. c_n will have to deal with the young foxes now roaming motherless in their woods, before they start to compete for prey in leaf-bare.",
@@ -1229,7 +1204,6 @@
         null,
         "s_c is determined to win, but their confidence is misplaced. They're a good fighter, but not a great one, and the stocky gray vixen is cunning, sinking her teeth into s_c to distract them as she flees."
     ],
->>>>>>> c11616ef
     "win_skills": [
         "excellent fighter"
     ],
@@ -1269,14 +1243,14 @@
     ],
     "intro_text": "r_c catches scent of a mouse nearby. It'll be fat on the nuts and acorns leaf-fall scatters through the forest, and if r_c can only avoid the leaves crunching under their paws it's as good as caught.",
     "decline_text": "Your patrol ignores the mouse.",
-    "success_text": {
-        "unscathed_common": "r_c locates the mouse and begins to stalk. The mouse nibbles on a seed, unaware of the hunting cat. r_c waggles their haunches and leaps, pinning the mouse beneath a paw as they make the killing bite.",
-        "unscathed_rare": "r_c pinpoints the location of the prey and begins creeping forward. They're almost within pouncing distance when the mouse suddenly bolts. With a lash of their tail, r_c leaps after the mouse, barely snagging it before it reaches a burrow. They purr in satisfaction as prey-blood hits their tongue.",
-        "stat_skill": "s_c immediately drops into a practiced crouch, shimmying flawlessly along the ground and taking the perfectly plump mouse completely by surprise."
-    },
-    "fail_text": {
-        "unscathed_common": "r_c narrowly misses the mouse."
-    },
+    "success_text": [
+        "r_c locates the mouse and begins to stalk. The mouse nibbles on a seed, unaware of the hunting cat. r_c waggles their haunches and leaps, pinning the mouse beneath a paw as they make the killing bite.",
+        "r_c pinpoints the location of the prey and begins creeping forward. They're almost within pouncing distance when the mouse suddenly bolts. With a lash of their tail, r_c leaps after the mouse, barely snagging it before it reaches a burrow. They purr in satisfaction as prey-blood hits their tongue.",
+        "s_c immediately drops into a practiced crouch, shimmying flawlessly along the ground and taking the perfectly plump mouse completely by surprise."
+    ],
+    "fail_text": [
+        "r_c narrowly misses the mouse."
+    ],
     "chance_of_success": 50,
     "exp": 10,
     "win_skills": [
@@ -1302,13 +1276,13 @@
     "decline_text": "Your patrol ignores the mouse.",
     "chance_of_success": 30,
     "exp": 30,
-    "success_text": {
-        "unscathed_common": "r_c pounces on the mouse, with a squeak of surprise from both prey and apprentice.",
-        "unscathed_rare": "app1 leaps onto the mouse, an easy kill! They're really getting the hang of hunting!"
-    },
-    "fail_text": {
-        "unscathed_common": "Your patrol narrowly misses the mouse."
-    },
+    "success_text": [
+        "r_c pounces on the mouse, with a squeak of surprise from both prey and apprentice.",
+        "app1 leaps onto the mouse, an easy kill! They're really getting the hang of hunting!"
+    ],
+    "fail_text": [
+        "Your patrol narrowly misses the mouse."
+    ],
     "min_cats": 1,
     "max_cats": 1,
     "antagonize_text": null,
@@ -1330,13 +1304,13 @@
     "decline_text": "Your patrol ignores the mouse.",
     "chance_of_success": 50,
     "exp": 20,
-    "success_text": {
-        "unscathed_common": "app1 pounces on the mouse, with a squeak of surprise from both prey and apprentice. They look up, holding their fresh-kill, meeting p_l's eyes with a purr.",
-        "unscathed_rare": "app1 leaps onto the mouse, an easy kill! They're really getting the hang of hunting, p_l tells them, and as the pair head back home there's a happy bounce in app1's steps."
-    },
-    "fail_text": {
-        "unscathed_common": "app1 narrowly misses the mouse, their tail drooping sadly as it scurries off into the distance."
-    },
+    "success_text": [
+        "app1 pounces on the mouse, with a squeak of surprise from both prey and apprentice. They look up, holding their fresh-kill, meeting p_l's eyes with a purr.",
+        "app1 leaps onto the mouse, an easy kill! They're really getting the hang of hunting, p_l tells them, and as the pair head back home there's a happy bounce in app1's steps."
+    ],
+    "fail_text": [
+        "app1 narrowly misses the mouse, their tail drooping sadly as it scurries off into the distance."
+    ],
     "min_cats": 2,
     "max_cats": 2,
     "antagonize_text": null,
@@ -1359,14 +1333,15 @@
     "decline_text": "The cats are called back to camp - there's something the deputy needs to discuss with them.",
     "chance_of_success": 20,
     "exp": 20,
-    "success_text": {
-        "unscathed_common": "r_c makes it look easy, and when the patrol is done mousing everyone else ends up carrying catches mostly brought down by them. They lead the way back to camp, sauntering with a distinctly smug sway of their hips.",
-        "stat_skill": "Of course s_c is unconcerned, s_c knows their own skills well, and mice? not a challenge. After their fifth catch the rest of the patrol is forced to admit they might have a point about not needing to worry.",
-        "stat_trait": "As the patrol settles in, tracking mouse scent mostly, s_c wanders back, and as they put a paw down the ground squeaks. They lean down, jaws snapping, and meet the eyes of the rest of the patrol with an insolent smirk."
-    },
-    "fail_text": {
-        "unscathed_common": "r_c doesn't bring much home, impressing nobody."
-    },
+    "success_text": [
+        "r_c makes it look easy, and when the patrol is done mousing everyone else ends up carrying catches mostly brought down by them. They lead the way back to camp, sauntering with a distinctly smug sway of their hips.",
+        null,
+        "Of course s_c is unconcerned, s_c knows their own skills well, and mice? not a challenge. After their fifth catch the rest of the patrol is forced to admit they might have a point about not needing to worry.",
+        "As the patrol settles in, tracking mouse scent mostly, s_c wanders back, and as they put a paw down the ground squeaks. They lean down, jaws snapping, and meet the eyes of the rest of the patrol with an insolent smirk."
+    ],
+    "fail_text": [
+        "r_c doesn't bring much home, impressing nobody."
+    ],
     "win_skills": [
         "good hunter",
         "great hunter",
@@ -1403,14 +1378,14 @@
     "decline_text": "The cats are called back to camp - there's something the deputy needs to discuss with them.",
     "chance_of_success": 10,
     "exp": 20,
-    "success_text": {
-        "unscathed_common": "As they arrive, the patrol startles two mice, and r_c manages to react quick enough with an inelegant pounce to kill one. It's a good omen for the rest of the morning's work, which proves to be a productive and satisfying hunt.",
-        "unscathed_rare": "Your cats sneak into the hunting grounds, ears rotating as different spots catch their interest. r_c's suggestion proves to be a fruitful hunting ground, one that c_n hasn't used for a while and whose creatures (as predicted, nearly all mice) have lost their edge of wariness. It's a good hunt.",
-        "stat_skill": "These are the times that it really pays to have a hunter of s_c's caliber on the patrol - they really go above and beyond, impressing everyone and leaving a trail of terror among the local mice."
-    },
-    "fail_text": {
-        "unscathed_common": "Ah. r_c's suggested hunting grounds don't work out, not that anyone blames them for it."
-    },
+    "success_text": [
+        "As they arrive, the patrol startles two mice, and r_c manages to react quick enough with an inelegant pounce to kill one. It's a good omen for the rest of the morning's work, which proves to be a productive and satisfying hunt.",
+        "Your cats sneak into the hunting grounds, ears rotating as different spots catch their interest. r_c's suggestion proves to be a fruitful hunting ground, one that c_n hasn't used for a while and whose creatures (as predicted, nearly all mice) have lost their edge of wariness. It's a good hunt.",
+        "These are the times that it really pays to have a hunter of s_c's caliber on the patrol - they really go above and beyond, impressing everyone and leaving a trail of terror among the local mice."
+    ],
+    "fail_text": [
+        "Ah. r_c's suggested hunting grounds don't work out, not that anyone blames them for it."
+    ],
     "win_skills": [
         "good hunter",
         "great hunter",
@@ -1435,21 +1410,6 @@
         "large_prey2",
         "large_prey3"
     ],
-<<<<<<< HEAD
-    "intro_text": "The air feels tense - r_c is sure that a storm is on its way to pull more leaves from the forest's canopy. If they're going to hunt, they should do it now.",
-    "decline_text": "No, they decide to reinforce the ceiling of the warriors den instead. r_c doesn't want a wet nest tonight.",
-    "success_text": {
-        "unscathed_common": "You've got to take your opportunities as you can find them, so even though the static in the air makes their whiskers feel quivery, r_c heads out. They find a small f_tp_s and pin a f_mp_s down under a oak tree painted with leaf-fall's brilliant colors, heading back to camp well before the storm breaks.",
-        "unscathed_rare": "r_c puts the way their whiskers feel about the wind to one side, focusing on hunting around a blackberry bramble near camp. The prey is attracted to the berries like moths to fireflies, and it makes them reskless as they gorge themselves. A old f_tp_s and two f_tp_p fall to r_c before the forest creatures wise up to the hunter's presence.",
-        "stat_skill": "Keen to be back in their nest before the storm breaks, s_c uses the darkness of the thick gray clouds to their advantage. In the thick forest undergrowth, they quickly catch a f_mp_s and two f_tp_s, trotting back home with a sense of urgency in their steps.",
-        "stat_trait": "Not keen to get caught out in any kind of storm, s_c hunts carefully rather than boldly, choosing a hunting ground with a clear quick path back to camp. There they manage to find a f_mp_s out on its own foraging trip, scooping it up with a clean bite to the throat and trotting home. On the way back to camp, a f_tp_s crosses the path in front of them, and s_c adds it to their collection in an undignified scramble, dropping the f_mp_s and throwing themselves after the f_tp_s."
-    },
-    "fail_text": {
-        "unscathed_common": "Just as r_c reaches the hunting grounds, the storm breaks. All the forest's birdsong is downed out in a deluge of water, and its a sodden cat that trudges back to camp, tired and uncomfortable.",
-        "injury": "The bright colors of the leaf litter masquerade as solid ground, and r_c falls into the pile up to their neck, bumping into what feel like the sharpest twigs in the forest as they do. It takes them an embarrassingly long time to clamber out, and by the time they do, the storm breaks, adding to an awful afternoon.",
-        "stat_injury": "s_c heads off and has a very successful hunt on the banks of a stream, picking up several f_tp_p, a f_tp_s, and even a f_mp_s, all stashed until they feel it's head to go home as the thunder growls. But the rain floods the little stream, and all their hard-won prey, and s_c themselves, are swept away. It's only a stream, and s_c fights their way out of it, sore and wet through, but there'll be no contributions to the fresh-kill pile today."
-    },
-=======
     "intro_text": "The air feels tense - r_c is sure that a storm is on its way to pull more leaves from the forest's canopy. If {PRONOUN/r_c/subject} {VERB/r_c/are/is} going to hunt, {PRONOUN/r_c/subject} should do it now.",
     "decline_text": "No, {PRONOUN/r_c/subject} {VERB/r_c/decide/decides} to reinforce the ceiling of the warriors' den instead. r_c doesn't want a wet nest tonight.",
     "success_text": [
@@ -1466,7 +1426,6 @@
         null,
         "s_c heads off and has a very successful hunt on the banks of a stream, picking up several f_tp_p, a f_tp_s, and even a f_mp_s, all stashed until {PRONOUN/r_c/subject} {VERB/r_c/feel/feels} it's time to head home as the thunder growls. But the rain floods the little stream, and all {PRONOUN/r_c/poss} hard-won prey, and s_c {PRONOUN/r_c/self}, are swept away. It's only a stream, and s_c fights {PRONOUN/r_c/poss} way out of it, sore and wet through, but there'll be no contributions to the fresh-kill pile today."
     ],
->>>>>>> c11616ef
     "chance_of_success": 50,
     "exp": 15,
     "win_skills": [
@@ -1492,19 +1451,6 @@
         "no_fail_prey",
         "medium_prey"
     ],
-<<<<<<< HEAD
-    "intro_text": "app1 hears the senior warriors chatting about an incoming storm. They could go out for a quick hunt - they'd much rather do that, bring some prey home, and then earn a break from their chores to wait out the rain.",
-    "decline_text": "...Maybe it'd be better to wait until their mentor is free to take them on a hunting patrol. Even if they get damp.",
-    "success_text": {
-        "unscathed_common": "A f_tp_s and three f_tp_p, one of which is definitely more of a mouthful than a meal, but still! Surely that's enough to count for their duty to c_n for the day. Scarpering back to camp, app1 realises they forgot to thank Starclan for their success when a huge roll of tunder booms across the forest. Err, sorry Starclan! And thank you!",
-        "unscathed_rare": "app1 finds a f_mp_s, and catches it with what they think is enough grace that they're actually disappointed their mentor isn't here to see it. But just as they're trying to figure out if there's a quicker way back to camp, the storm breaks. app1 waits it out under a bush, wondering if maybe nest-cleaning duty would've been a better idea.",
-        "stat_trait": "app1 doesn't want to go far with bad weather incoming - but they don't have to. Only a dozen fox-lengths from camp, an oak trees is shedding acorns like raindrops. They wait there, alert and patient, ambushing three f_tp_p before heading home to a warm dry nest and an impressed mentor."
-    },
-    "fail_text": {
-        "injury": "The thunderstorm breaks while app1 is out hunting, scaring them halfway out of their fur and causing them to leap halfway up a tree before the deafening sound proves itself rain rather than danger. The fall back off the tree isn't high, but they land without grace and with the fur still standing on end.",
-        "stat_injury": "app1 daringly heads out hunting and then daringly ends up on the wrong side of a swollen creek, sore and tired as the rain pours down, daringly crouched under a bush to daringly wait out the storm. Fox-dung!"
-    },
-=======
     "intro_text": "app1 hears the senior warriors chatting about an incoming storm. {PRONOUN/app1/subject/CAP} could go out for a quick hunt - {PRONOUN/app1/subject} would much rather do that, bring some prey home, and then earn a break from {PRONOUN/app1/poss} chores to wait out the rain.",
     "decline_text": "...Maybe it'd be better to wait until {PRONOUN/app1/poss} mentor is free to take {PRONOUN/app1/object} on a hunting patrol. Even if {PRONOUN/app1/subject} get damp.",
     "success_text": [
@@ -1521,7 +1467,6 @@
         null,
         "app1 daringly heads out hunting and then daringly ends up on the wrong side of a swollen creek, sore and tired as the rain pours down, daringly crouched under a bush to daringly wait out the storm. Fox-dung!"
     ],
->>>>>>> c11616ef
     "chance_of_success": 40,
     "exp": 25,
     "win_trait": ["calm", "careful", "nervous", "thoughtful"],
