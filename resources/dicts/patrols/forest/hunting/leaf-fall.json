[
    {
        "patrol_id": "fst_hunt_leaf-fall_solosquirrel1",
        "biome": ["forest"],
        "season": ["leaf-fall"],
        "types": ["hunting"],
        "tags": [],
        "patrol_art": "hunt_general_intro",
        "min_cats": 1,
        "max_cats": 1,
        "min_max_status": {
            "all apprentices": [-1, -1]
        },
        "weight": 20,
        "intro_text": "r_c tastes the air and perks up - there's a squirrel nearby, nibbling on some nuts near the base of a tree!",
        "decline_text": "After a moment's deliberation, r_c decides to move on.",
        "chance_of_success": 50,
        "success_outcomes": [
            {
                "text": "The wind suddenly shifts, and the squirrel jerks its head up in alarm. r_c thinks fast, bolting to cut off its escape before delivering the killing blow.",
                "exp": 10,
                "weight": 20,
                "prey": ["medium"]
            },
            {
                "text": "Though it tries to escape, r_c is faster and smarter - they slam a paw down on the squirrel's tail before it can go very far, and kill it with ease.",
                "exp": 10,
                "weight": 5,
                "prey": ["medium"]
            },
            {
                "text": "r_c silently slinks through the underbrush, going undetected until they've pounced - and by then it's far too late for the squirrel to do anything about it.",
                "exp": 10,
                "weight": 20,
                "stat_skill": ["HUNTER,1"],
                "prey": ["medium"]
            }
        ],
        "fail_outcomes": [
            {
                "text": "r_c breaks a twig as they ready themself to pounce, and the resulting crack alerts the squirrel. It doesn't even spare them a glance as it scurries up the tree and out of sight.",
                "exp": 0,
                "weight": 20,
                "prey": ["very_small"]
            }
        ]
    },
    {
        "patrol_id": "fst_hunt_leaf-fall_soloappsquirrel1",
        "biome": ["forest"],
        "season": ["leaf-fall"],
        "types": ["hunting"],
        "tags": [],
        "patrol_art": "hunt_general_intro",
        "min_cats": 1,
        "max_cats": 1,
        "min_max_status": {
            "apprentice": [1, 6]
        },
        "weight": 20,
        "intro_text": "app1 scents a squirrel on the air! The dried leaves on the ground make them a little nervous, and they wonder if they can navigate quietly enough to catch it...",
        "decline_text": "They decide to move on and ignore the squirrel for now.",
        "chance_of_success": 30,
        "success_outcomes": [
            {
                "text": "app1 slides into a hunting pose, trying not to focus too hard on making it perfect. They're right not to - their catch is flawless, and they return home with their chest puffed out in pride.",
                "exp": 30,
                "weight": 20,
                "prey": ["medium"]
            },
            {
                "text": "Though they're a little sloppy, and the squirrel quickly spots them, app1 manages to secure the catch in the end!",
                "exp": 30,
                "weight": 5,
                "prey": ["medium"]
            }
        ],
        "fail_outcomes": [
            {
                "text": "Poor app1 focuses too hard on making sure their hunting crouch is correct - by the time they feel ready, the squirrel is long gone.",
                "exp": 0,
                "weight": 20,
                "prey": ["very_small"]
            }
        ]
    },
    {
        "patrol_id": "fst_hunt_leaf-fall_mentorsquirrel1",
        "biome": ["forest"],
        "season": ["leaf-fall"],
        "types": ["hunting"],
        "tags": [],
        "patrol_art": "hunt_general_intro",
        "min_cats": 2,
        "max_cats": 2,
        "min_max_status": {
            "apprentice": [1, 6],
            "normal adult": [1, 6]
        },
        "weight": 20,
        "intro_text": "p_l instructs app1 to scent the air, and nods in approval when app1 says they smell squirrel. Leaf-fall makes hunting a little trickier, and p_l gently prompts app1 to see if they remember how to navigate the leaf-litter.",
        "decline_text": "app1 looks apprehensive, and quietly says they want to look for something easier.",
        "chance_of_success": 50,
        "success_outcomes": [
            {
                "text": "app1 slides into a hunting pose, trying not to focus too hard on making it perfect. They're right not to - their catch is flawless, and they puff their chest out in pride as p_l praises them.",
                "exp": 20,
                "weight": 20,
                "prey": ["medium"],
                "relationships": [
                    {
                        "cats_to": ["patrol"],
                        "cats_from": ["patrol"],
                        "mutual": false,
                        "values": ["comfort", "trust"],
                        "amount": 5
                    }
                ]
            },
            {
                "text": "Though they're a little sloppy, and the squirrel quickly spots them, app1 manages to secure the catch in the end! p_l looks pleased, and gives them tips to improve their technique next time.",
                "exp": 20,
                "weight": 5,
                "prey": ["medium"],
                "relationships": [
                    {
                        "cats_to": ["patrol"],
                        "cats_from": ["patrol"],
                        "mutual": false,
                        "values": ["comfort", "trust"],
                        "amount": 5
                    }
                ]
            }
        ],
        "fail_outcomes": [
            {
                "text": "A too-high tail brushing against the bushes is all that's needed to scare the squirrel away, and app1 watches in disappointment as it scampers away.",
                "exp": 0,
                "weight": 20,
                "relationships": [
                    {
                        "cats_to": ["patrol"],
                        "cats_from": ["patrol"],
                        "mutual": false,
                        "values": ["comfort", "trust"],
                        "amount": -5
                    }
                ],
                "prey": ["very_small"]
            }
        ]
    },
    {
        "patrol_id": "fst_hunt_leaf-fall_squirrel_treetoptumble1",
        "biome": ["forest"],
        "season": ["leaf-fall"],
        "types": ["hunting"],
        "tags": [],
        "patrol_art": "fst_hunt_leaf-bare_squirrel_treetoptumble",
        "min_cats": 3,
        "max_cats": 6,
        "min_max_status": {
            "deputy": [1, 6]
        },
        "weight": 20,
        "intro_text": "As the patrol walks through the forest, a loud chittering from above interrupts them. One cat looks up just in time to get a shower of twigs and dead leaves to the face, while another exclaims aloud as they spot squirrels darting through the branches above.",
        "decline_text": "Though they snort in amusement, the patrol decides to move on to easier prey, rather than waste their energy amongst the trees.",
        "chance_of_success": 50,
        "success_outcomes": [
            {
                "text": "Before anyone can even speak, there's a loud crack from above. The cats scatter as a branch crashes down, bringing both squirrels and a shower of oak leaves with it! The patrol thinks fast, and pounce on the squirrels before they can escape. They head home with their bounty, each cat feeling quite pleased with themself.",
                "exp": 40,
                "weight": 20,
                "herbs": ["oak_leaves"],
                "prey": ["medium"],
                "relationships": [
                    {
                        "cats_to": ["patrol"],
                        "cats_from": ["patrol"],
                        "mutual": false,
                        "values": ["platonic", "respect", "trust"],
                        "amount": 5
                    }
                ]
            },
            {
                "text": "A mischievous look in their eye, the deputy challenges their Clanmates - whoever catches one of the squirrels gets to skip dawn patrol for a whole moon. They're all eager to shimmy up the trees at that, and before long someone calls out in triumph. Not only do they have the squirrel, but they also have a pawful of oak leaves for the medicine cat as well!",
                "exp": 40,
                "weight": 5,
                "herbs": ["oak_leaves"],
                "prey": ["medium"],
                "relationships": [
                    {
                        "cats_to": ["patrol"],
                        "cats_from": ["patrol"],
                        "mutual": false,
                        "values": ["platonic", "respect", "trust"],
                        "amount": 5
                    }
                ]
            },
            {
                "text": "With a glint in their eye, s_c is up in the trees before anyone can say anything. There's rustling, a short pause, then squirrel carcasses begin falling to the ground, one by one. s_c descends when they've finished with a mouthful of oak leaves, curling their tail in pride at the looks on their Clanmates faces.",
                "exp": 40,
                "weight": 20,
                "stat_skill": ["HUNTER,1"],
                "herbs": ["oak_leaves"],
                "prey": ["medium"],
                "relationships": [
                    {
                        "cats_to": ["patrol"],
                        "cats_from": ["patrol"],
                        "mutual": false,
                        "values": ["platonic", "respect", "trust"],
                        "amount": 5
                    }
                ]
            }
        ],
        "fail_outcomes": [
            {
                "text": "Though they try to climb the trees in pursuit, the squirrels are much more suited to running along the branches, and they easily leave the patrol floundering as they disappear into the distance.",
                "exp": 0,
                "weight": 20,
                "relationships": [
                    {
                        "cats_to": ["patrol"],
                        "cats_from": ["patrol"],
                        "mutual": false,
                        "values": ["platonic", "respect", "trust"],
                        "amount": -5
                    }
                ],
                "prey": ["very_small"]
            },
            {
                "text": "The patrol fans out, some cats climbing, some staying on the ground. The hunt comes to an abrupt end, however, when r_c yowls in fear as they plummet from the branches and land heavily on the ground. Their Clanmates help them home and settle them into the medicine cat den, guilt and regret prickling at them for pursuing such a foolhardy hunt.",
                "exp": 0,
                "weight": 10,
                "injury": [
                    {
                        "cats": ["r_c"],
                        "injuries": ["broken bone"],
                        "scars": []
                    }
                ],
                "relationships": [
                    {
                        "cats_to": ["patrol"],
                        "cats_from": ["patrol"],
                        "mutual": false,
                        "values": ["platonic", "respect", "trust"],
                        "amount": -5
                    }
                ],
                "prey": ["very_small"]
            }
        ]
    },
    {
        "patrol_id": "fst_hunt_leaf-fall_groupsquirrel1",
        "biome": ["forest"],
        "season": ["leaf-fall"],
        "types": ["hunting"],
        "tags": [],
        "patrol_art": "hunt_general_intro",
        "min_cats": 3,
        "max_cats": 6,
        "min_max_status": {},
        "weight": 20,
        "intro_text": "As the patrol crunches through the dead leaves littering the woods, r_c explains an idea they had for squirrel hunting. It sounds a little strange, but perhaps it could work?",
        "decline_text": "The patrol decides they'd rather not spend time on something that might not work when they could be doing something they know <i>does</i>.",
        "chance_of_success": 60,
        "success_outcomes": [
            {
                "text": "r_c suggests baiting the squirrels with food and picking them off when they come out to eat. It's pretty tedious, and they end up having to move a few times, but it does work, and the patrol heads home with a decent amount of prey.",
                "exp": 20,
                "weight": 20,
                "prey": ["medium"],
                "relationships": [
                    {
                        "cats_to": ["r_c"],
                        "cats_from": ["patrol"],
                        "mutual": false,
                        "values": ["respect"],
                        "amount": 5
                    }
                ]
            },
            {
                "text": "r_c suggests baiting the squirrels with food and picking them off when they come out to eat. Waiting is the most difficult part; the squirrels don't seem to expect the trap, and they come home laden with prey.",
                "exp": 20,
                "weight": 5,
                "prey": ["large"],
                "relationships": [
                    {
                        "cats_to": ["r_c"],
                        "cats_from": ["patrol"],
                        "mutual": false,
                        "values": ["respect"],
                        "amount": 5
                    }
                ]
            },
            {
                "text": "r_c suggests baiting the squirrels with food and picking them off when they come out to eat. All the patrol has to do is set the trap - with s_c on the patrol, they rarely have to lift a paw, and each cat carries multiple squirrels home.",
                "exp": 20,
                "weight": 20,
                "stat_skill": ["HUNTER,1"],
                "prey": ["large"],
                "relationships": [
                    {
                        "cats_to": ["s_c"],
                        "cats_from": ["patrol"],
                        "mutual": false,
                        "values": ["respect"],
                        "amount": 5
                    }
                ]
            }
        ],
        "fail_outcomes": [
            {
                "text": "r_c suggests finding squirrels sheltered in trees, climbing above them, and shaking the branches to scare them down. Unfortunately for them, the idea is a little too far out there, and while they do manage a few small catches, the day is mostly wasted with little to show for it.",
                "exp": 0,
                "weight": 20,
                "relationships": [
                    {
                        "cats_to": ["r_c"],
                        "cats_from": ["patrol"],
                        "mutual": false,
                        "values": ["respect"],
                        "amount": -5
                    }
                ],
                "prey": ["very_small"]
            }
        ]
    },
    {
        "patrol_id": "fst_hunt_leaffall_vanish1",
        "biome": ["forest"],
        "season": ["leaf-fall"],
        "types": ["hunting"],
        "tags": ["disrespect", "distrust"],
        "patrol_art": "hunt_general_intro",
        "min_cats": 2,
        "max_cats": 6,
        "min_max_status": {
            "all apprentices": [-1, -1]
        },
        "weight": 20,
        "intro_text": "The rain seems a constant, unceasing beat, punctuating the steps of the hunting patrol as they march towards their hunting ground. But there's one less set of footsteps than there should be. p_l can't see r_c in the watery haze.",
        "decline_text": "r_c eventually catches up.",
        "chance_of_success": 40,
        "success_outcomes": [
            {
                "text": "The patrol backtracks. r_c is found, huddled under a bush - they lost the path, and sight of their Clanmates, but sensibly remained put. It's one more obstacle in a miserable day of hunting. They return with prey, but it's exhausting and barely worth the effort.",
                "exp": 20,
                "weight": 20,
                "prey": ["small"],
                "relationships": [
                    {
                        "cats_to": ["r_c"],
                        "cats_from": ["patrol"],
                        "mutual": false,
                        "values": ["dislike"],
                        "amount": -5
                    }
                ]
            },
            {
                "text": "p_l nearly jumps out of their pelt when r_c materializes next to them. Where in StarClan have they been?! But no, r_c has found a copse of trees so thick and overgrowth that they're merely damp, not soaked. It's better than p_l could have hoped for, and the hunting patrol can return to camp with a decent haul.",
                "exp": 20,
                "weight": 5,
                "prey": ["medium"],
                "relationships": [
                    {
                        "cats_to": ["r_c"],
                        "cats_from": ["patrol"],
                        "mutual": false,
                        "values": ["dislike"],
                        "amount": -5
                    }
                ]
            },
            {
                "text": "p_l, leading the search for s_c, hears a yowl in the distance. They charge towards the sound, swerving around trees, spotting s_c at the base of a hazel tree. They're staring up, tail lashing intently. On a branch above the cats, an owl sits with drooping, waterlogged wings. <i>Oh.</i> Yes, that'll do nicely.",
                "exp": 20,
                "weight": 20,
                "stat_trait": [
                    "adventurous",
                    "bold",
                    "charismatic",
                    "childish",
                    "confident",
                    "daring",
                    "playful",
                    "righteous"
                ],
                "can_have_stat": ["r_c"],
                "relationships": [
                    {
                        "cats_to": ["s_c"],
                        "cats_from": ["patrol"],
                        "mutual": false,
                        "values": ["dislike"],
                        "amount": -5
                    }
                ],
                "prey": ["medium"]
            }
        ],
        "fail_outcomes": [
            {
                "text": "p_l is silently furious at r_c when they find them. Leaf-fall is not the time to waste what could have been a productive hunting patrol with whatever nonsense r_c was up to.",
                "exp": 0,
                "weight": 20,
                "relationships": [
                    {
                        "cats_to": ["r_c"],
                        "cats_from": ["patrol"],
                        "mutual": false,
                        "values": ["dislike"],
                        "amount": 5
                    }
                ],
                "prey": ["very_small"]
            },
            {
                "text": "r_c is discovered huddled under a bush, soaked to the skin and dangerously cold.",
                "exp": 0,
                "weight": 10,
                "injury": [
                    {
                        "cats": ["r_c"],
                        "injuries": ["sprain", "sore", "shivering"],
                        "scars": []
                    }
                ],
                "history_text": {
                    "scar": "m_c was scarred after disappearing on patrol and being discovered injured."
                },
                "relationships": [
                    {
                        "cats_to": ["r_c"],
                        "cats_from": ["patrol"],
                        "mutual": false,
                        "values": ["dislike"],
                        "amount": 5
                    }
                ],
                "prey": ["very_small"]
            }
        ]
    },
    {
        "patrol_id": "fst_hunt_leaf-fall_solorat1",
        "biome": ["forest"],
        "season": ["leaf-fall"],
        "types": ["hunting"],
        "tags": [],
        "patrol_art": "hunt_general_intro",
        "min_cats": 1,
        "max_cats": 1,
        "min_max_status": {
            "all apprentices": [-1, -1]
        },
        "weight": 20,
        "intro_text": "p_l travels through the blustery wind to hunt. In a pile of leaves, they swear they could see a rat's tail.",
        "decline_text": "It <i>could</i> be a single rat... or it could be a swarm of them lying in wait. Either way, it's too risky for p_l to pursue.",
        "chance_of_success": 60,
        "success_outcomes": [
            {
                "text": "p_l lunges for the rat's tail with their claws and catches the rat! They drag it back to camp with their head held high.",
                "exp": 20,
                "weight": 20,
                "prey": ["medium"]
            }
        ],
        "fail_outcomes": [
            {
                "text": "p_l lunges for the rat's tail, but it turns out to be a wriggling worm! Gross!",
                "exp": 0,
                "weight": 20,
                "prey": ["very_small"]
            }
        ]
    },
    {
        "patrol_id": "fst_hunt_leaf-fall_soloapprat1",
        "biome": ["forest"],
        "season": ["leaf-fall"],
        "types": ["hunting"],
        "tags": [],
        "patrol_art": "hunt_general_intro",
        "min_cats": 1,
        "max_cats": 1,
        "min_max_status": {
            "apprentice": [1, 6]
        },
        "weight": 20,
        "intro_text": "p_l traverses the windy forest, trying their best to focus and not get distracted by the dancing leaves when they catch the scent of a rat nearby.",
        "decline_text": "p_l decides that one rat isn't worth missing out on some fun! They instead chase after leaves for the rest of the hunting patrol.",
        "chance_of_success": 60,
        "success_outcomes": [
            {
                "text": "p_l sees the rat's tail in a clump of leaves and pounced after it. Their head is held high as they travel back to camp with the large piece of fresh-kill!",
                "exp": 20,
                "weight": 20,
                "prey": ["medium"]
            }
        ],
        "fail_outcomes": [
            {
                "text": "p_l's eyes flicker back towards the leaves, and can't help but swipe at them as they flutter by. When their attention returns to the rat, it's long gone.",
                "exp": 0,
                "weight": 20,
                "prey": ["very_small"]
            }
        ]
    },
    {
        "patrol_id": "fst_hunt_leaf-fall_mentorrat1",
        "biome": ["forest"],
        "season": ["leaf-fall"],
        "types": ["hunting"],
        "tags": [],
        "patrol_art": "hunt_general_intro",
        "min_cats": 2,
        "max_cats": 2,
        "min_max_status": {
            "apprentice": [1, 6],
            "normal adult": [1, 6]
        },
        "weight": 20,
        "intro_text": "p_l and app1 make their way towards a troop of mushrooms, eager to get more prey for the Clan. They hear rats squeaking amongst the fungi, and begin to plot their plan of attack.",
        "decline_text": "p_l eventually decides to lead their patrol elsewhere. Who knows what dangerous effect those mushrooms could have on them.",
        "chance_of_success": 60,
        "success_outcomes": [
            {
                "text": "p_l and app1 crouch and stalk slowly towards the mushrooms, pouncing carefully in between the fungi and onto the rats! Spores coating their fur the two make their way back to camp.",
                "exp": 20,
                "weight": 20,
                "prey": ["medium"]
            }
        ],
        "fail_outcomes": [
            {
                "text": "app1 attempts to pounce onto the rats, but crashes headfirst into a mushroom! The rats scatter, and p_l leads a sneezing app1 back to camp.",
                "exp": 0,
                "weight": 20,
                "prey": ["very_small"]
            }
        ]
    },
    {
        "patrol_id": "fst_hunt_leaf-fall_ratswarm1",
        "biome": ["forest"],
        "season": ["leaf-fall"],
        "types": ["hunting"],
        "tags": [],
        "patrol_art": "hunt_general_intro",
        "min_cats": 3,
        "max_cats": 6,
        "min_max_status": {},
        "weight": 20,
        "intro_text": "p_l leads the patrol towards the abandoned Twoleg nest, listening to r_c's plan. Rats were seen hiding inside to protect themselves from the chill of leaf-fall's winds. Perhaps it would be a perfect hunting spot?",
        "decline_text": "The other cats disagree with such a risk, and resume their normal hunting patrol.",
        "chance_of_success": 50,
        "success_outcomes": [
            {
                "text": "r_c leads the patrol towards the nest, pushing past the rotting wood blocking the entrance. The patrol gets to work rounding up and piling up the rats, and by nightfall they have so much it takes two trips to bring them back! r_c is congratulated for their ingenious plan.",
                "exp": 30,
                "weight": 20,
                "prey": ["medium"],
                "relationships": [
                    {
                        "cats_to": ["r_c"],
                        "cats_from": ["patrol"],
                        "mutual": false,
                        "values": ["respect"],
                        "amount": 5
                    }
                ]
            },
            {
                "text": "r_c leads the patrol towards the nest, and they quickly get to work hunting down the rats cornered near the smooth stones. It's a tough fight, with rats attempting to flee or attack the patrol, but in the end the patrol manages to get a hefty pile of prey for c_n.",
                "exp": 30,
                "weight": 5,
                "prey": ["large"],
                "relationships": [
                    {
                        "cats_to": ["r_c"],
                        "cats_from": ["patrol"],
                        "mutual": false,
                        "values": ["respect"],
                        "amount": 5
                    }
                ]
            }
        ],
        "fail_outcomes": [
            {
                "text": "r_c leads the cats to the abandoned Twoleg nest, but as the cats search and search, all they can find are abandoned rat nests. r_c is scolded for wasting the patrol's valuable time.",
                "exp": 0,
                "weight": 20,
                "relationships": [
                    {
                        "cats_to": ["r_c"],
                        "cats_from": ["patrol"],
                        "mutual": false,
                        "values": ["respect"],
                        "amount": -5
                    }
                ],
                "prey": ["very_small"]
            },
            {
                "text": "r_c leads the cats to the abandoned Twoleg nest, but the rats seemed to be livelier than they thought. A harsh battle forces the patrol to retreat, r_c being the most harshly wounded.",
                "exp": 0,
                "weight": 10,
                "injury": [
                    {
                        "cats": ["r_c"],
                        "injuries": ["rat_bite"],
                        "scars": []
                    }
                ],
                "history_text": { "scar": "m_c carries a scar from fighting a swarm of rats." },
                "relationships": [
                    {
                        "cats_to": ["r_c"],
                        "cats_from": ["patrol"],
                        "mutual": false,
                        "values": ["respect"],
                        "amount": -5
                    }
                ],
                "prey": ["very_small"]
            }
        ]
    },
    {
        "patrol_id": "fst_hunt_leaf-fall_ratking1",
        "biome": ["forest"],
        "season": ["leaf-fall"],
        "types": ["hunting"],
        "tags": [],
        "patrol_art": "hunt_general_intro",
        "min_cats": 4,
        "max_cats": 6,
        "min_max_status": {},
        "weight": 20,
        "intro_text": "A legend has been sighted. Recently, warriors have reported sighting a strange mass of rats stuck together by their tails, larger and more dangerous than anything the Clan has seen. Will p_l's patrol look for this legendary monster?",
        "decline_text": "No. Such a thing can't exist, right? It has to be an elder's imagination. p_l decides to take their patrol elsewhere to hunt.",
        "chance_of_success": 30,
        "success_outcomes": [
            {
                "text": "The Rat King's lair is heavily defended by smaller rats. While the patrol doesn't find any sign of the Rat King, they manage to defeat and bring back a feast of small rats.",
                "exp": 30,
                "weight": 20,
                "prey": ["medium"]
            },
            {
                "text": "The rats defending the Rat King's lair are more numerous than they thought. The patrol catches whatever rats they can, but p_l swears that {PRONOUN/p_l/subject} saw it - multiple eyes glowing in the dark, watching {PRONOUN/p_l/object}.",
                "exp": 30,
                "weight": 5,
                "prey": ["large"]
            },
            {
                "text": "The waves of rats overwhelm the rest of the patrol, but s_c can see the Rat King writhing within its nest. They bolt away from the others, trusting their claws to take on the legend. It dies with a horrible shriek, as the rest of the patrol watch in awe.",
                "exp": 30,
                "weight": 20,
                "stat_skill": ["HUNTER,3"],
                "prey": ["large"]
            }
        ],
        "fail_outcomes": [
            {
                "text": "There are more rats defending the Rat King's lair than they thought. Fighting off waves of them, the patrol retreats back to the Clan with empty paws.",
                "exp": 0,
                "weight": 20,
                "prey": ["very_small"]
            },
            {
                "text": "The Rat King and their minions overwhelm the patrol, biting into fur and limbs. p_l orders a retreat, and they hope the Clan can heal so many wounded.",
                "exp": 0,
                "weight": 10,
                "injury": [
                    {
                        "cats": ["patrol"],
                        "injuries": ["rat_bite"],
                        "scars": []
                    }
                ],
                "history_text": { "scar": "m_c was scarred fighting a Rat King."},
                "prey": ["very_small"]
            },
            {
                "text": "s_c knows they are one of the Clan's greatest hunters. They spot the Rat King and charge into its lair. But the King proves too great a foe for a single cat, and it sends s_c back with wounds to tell their tale.",
                "exp": 0,
                "weight": 10,
                "stat_skill": ["HUNTER,1"],
                "injury": [
                    {
                        "cats": ["patrol"],
                        "injuries": ["rat_bite"],
                        "scars": []
                    }
                ],
                "history_text": { "scar": "m_c was scarred fighting a Rat King."},
                "prey": ["very_small"]
            }
        ]
    },
    {
        "patrol_id": "fst_hunt_leaf-fall_ratking2",
        "biome": ["forest"],
        "season": ["leaf-fall"],
        "types": ["hunting"],
        "tags": [],
        "patrol_art": "hunt_general_intro",
        "min_cats": 4,
        "max_cats": 6,
        "min_max_status": {},
        "weight": 20,
        "intro_text": "A legend has been sighted. Recently, warriors have reported sighting a strange mass of rats stuck together by their tails, larger and more dangerous than anything the Clan has seen. Will p_l's patrol look for this legendary monster?",
        "decline_text": "No. Such a thing can't exist, right? It has to be an elder's imagination. p_l decides to take their patrol elsewhere to hunt.",
        "chance_of_success": 30,
        "success_outcomes": [
            {
                "text": "The Rat King's lair is heavily by smaller rats. While the patrol doesn't find any sign of the Rat King, they manage to defeat and bring back a feast of small rats.",
                "exp": 30,
                "weight": 20,
                "prey": ["medium"]
            },
            {
                "text": "The rats defending the Rat King's lair are more numerous than they thought. The patrol catches whatever rats they can, but p_l swears that they saw it - multiple eyes glowing in the dark, watching them.",
                "exp": 30,
                "weight": 5,
                "prey": ["large"]
            },
            {
                "text": "The waves of rats overwhelm the rest of the patrol, but s_c can see the Rat King writhing within its nest. They bolt away from the others, trusting their claws to take on the legend. It dies with a horrible shriek, as the rest of the patrol watch in awe.",
                "exp": 30,
                "weight": 20,
                "stat_skill": ["HUNTER,3"],
                "prey": ["large"]
            }
        ],
        "fail_outcomes": [
            {
                "text": "There are more rats defending the Rat King's lair than they thought. Fighting off waves of them, the patrol retreats back to the Clan with empty paws.",
                "exp": 0,
                "weight": 20
            },
            {
                "text": "The Rat King's defenses are too powerful, and as wave upon wave of rats poured down onto the patrol, most of them manage to escape... but not everyone makes it out.",
                "exp": 0,
                "weight": 10,
                "dead_cats": ["multi", "some_lives"],
                "history_text": {
                    "reg_death": "m_c died from {PRONOUN/m_c/poss} wounds after battling a Rat King.",
                    "lead_death": "fought a Rat King"
                }
            },
            {
                "text": "s_c knows they are one of the Clan's greatest hunters. They spot the Rat King and charge into its lair. But the King proves too great a foe for a single cat, and it kills the would-be kingslayer.",
                "exp": 0,
                "weight": 10,
                "stat_skill": ["HUNTER,2"],
                "dead_cats": ["s_c"],
                "history_text": {
                    "reg_death": "m_c died from {PRONOUN/m_c/poss} wounds after battling a Rat King.",
                    "lead_death": "fought a Rat King"
                }
            }
        ]
    },
    {
        "patrol_id": "fst_hunt_leaf-fall_lillizard1",
        "biome": ["forest"],
        "season": ["leaf-fall"],
        "types": ["hunting"],
        "tags": [],
        "patrol_art": "hunt_general_intro",
        "min_cats": 2,
        "max_cats": 3,
        "min_max_status": {},
        "weight": 20,
        "intro_text": "Something skitters across the leaf litter, catching the patrol's eyes. A little lizard!",
        "decline_text": "Startled by the lizard, the patrol watches it scurry away.",
        "chance_of_success": 60,
        "success_outcomes": [
            {
                "text": "r_c pounces on the little creature! The nice mouthful is a great start to what turns into a decent hunting patrol, the orange leaves drifting around the patrol in clouds of color.",
                "exp": 15,
                "weight": 20,
                "prey": ["medium"],
                "relationships": [
                    {
                        "cats_to": ["patrol"],
                        "cats_from": ["patrol"],
                        "mutual": false,
                        "values": ["platonic", "comfort"],
                        "amount": 5
                    }
                ]
            },
            {
                "text": "The lizard drops its tail, and r_c dives for it, while p_l pounces for the lizard. Surely this counts for two catches? Neither of them cares much, and it's a happy afternoon hunting together.",
                "exp": 15,
                "weight": 5,
                "prey": ["medium"],
                "relationships": [
                    {
                        "cats_to": ["patrol"],
                        "cats_from": ["patrol"],
                        "mutual": false,
                        "values": ["platonic", "comfort"],
                        "amount": 5
                    }
                ]
            },
            {
                "text": "s_c is basically on top of the skittering lizard, and ends up doing a ridiculous hop to come down on it with claws extended. r_c compliments them on the catch with a laugh in their meow, and s_c has to agree with them, purring with amusement.",
                "exp": 15,
                "weight": 20,
                "stat_skill": ["HUNTER,1"],
                "prey": ["medium"],
                "relationships": [
                    {
                        "cats_to": ["patrol"],
                        "cats_from": ["patrol"],
                        "mutual": false,
                        "values": ["platonic", "comfort"],
                        "amount": 5
                    }
                ]
            }
        ],
        "fail_outcomes": [
            {
                "text": "The patrol is unable to catch the small reptile quick enough and the little lizard lives another day.",
                "exp": 0,
                "weight": 20,
                "relationships": [
                    {
                        "cats_to": ["patrol"],
                        "cats_from": ["patrol"],
                        "mutual": false,
                        "values": ["platonic", "comfort"],
                        "amount": -5
                    }
                ],
                "prey": ["very_small"]
            },
            {
                "text": "r_c and p_l go for the prey at the same time, bonking their heads together. Not a bad collision, and both of them are mature enough to let it go, but neither is pleased to have missed an easy catch.",
                "exp": 0,
                "weight": 20,
                "relationships": [
                    {
                        "cats_to": ["patrol"],
                        "cats_from": ["patrol"],
                        "mutual": false,
                        "values": ["platonic", "comfort"],
                        "amount": -5
                    }
                ],
                "prey": ["very_small"]
            }
        ]
    },
    {
        "patrol_id": "fst_hunt_leaf-fall_lillizard2",
        "biome": ["forest"],
        "season": ["leaf-fall"],
        "types": ["hunting"],
        "tags": ["rom_two_apps", "romantic"],
        "patrol_art": "hunt_general_intro",
        "min_cats": 2,
        "max_cats": 3,
        "min_max_status": {
            "apprentice": [1, 6],
            "all apprentices": [2, 2]
        },
        "weight": 20,
        "intro_text": "Something skitters across the leaf litter, catching the patrol's eyes. A little lizard!",
        "decline_text": "Startled by the lizard, the patrol watches it scurry away.",
        "chance_of_success": 60,
        "success_outcomes": [
            {
                "text": "app1 pounces on the little creature and misses, but they don't seem overly concerned, stopping nearly every step to chat to app2, who's just as keen to talk.",
                "exp": 15,
                "weight": 20,
                "relationships": [
                    {
                        "cats_to": ["app1"],
                        "cats_from": ["app2"],
                        "mutual": false,
                        "values": ["romantic", "platonic", "comfort"],
                        "amount": 5
                    }
                ]
            },
            {
                "text": "app1 and app2 go for the prey at the same time, bonking their heads together. It makes both of them laugh while apologizing, and they don't leave each other's side for the rest of the patrol, apologies turning to chatting turning to whispered conversations.",
                "exp": 15,
                "weight": 5,
                "relationships": [
                    {
                        "cats_to": ["app1"],
                        "cats_from": ["app2"],
                        "mutual": false,
                        "values": ["romantic", "platonic", "comfort"],
                        "amount": 5
                    }
                ]
            }
        ],
        "fail_outcomes": [
            {
                "text": "The patrol is unable to catch the small reptile quick enough and the little lizard lives another day.",
                "exp": 0,
                "weight": 20,
                "relationships": [
                    {
                        "cats_to": ["app1"],
                        "cats_from": ["app2"],
                        "mutual": false,
                        "values": ["romantic", "platonic", "comfort"],
                        "amount": -5
                    }
                ]
            }
        ]
    },
    {
        "patrol_id": "fst_hunt_fox_leaf-fallscavenge1",
        "biome": ["forest"],
        "season": ["leaf-fall"],
        "types": ["hunting"],
        "tags": [],
        "patrol_art": "hunt_general_intro",
        "min_cats": 2,
        "max_cats": 3,
        "min_max_status": {},
        "weight": 20,
        "intro_text": "r_c catches the scent of a fox - but is it red, or gray? Tracking it, {PRONOUN/r_c/subject} {VERB/r_c/find/finds} their red enemy feeding on a deer fawn carcass. It's impossible to say whether the fox killed it or found it.",
        "decline_text": "The patrol decides not to quarrel with the fox and to find prey elsewhere.",
        "chance_of_success": 40,
        "success_outcomes": [
            {
                "text": "The patrol's cats are smaller, but they outnumber the fox, if only by a little, and it's a prize they're willing to fight for. With a prayer to StarClan they throw themselves into battle, and the fox, already half full of venison and unwilling to lose blood over it, is driven off from the kill.",
                "exp": 20,
                "weight": 20,
                "prey": ["medium"],
                "relationships": [
                    {
                        "cats_to": ["patrol", "patrol"],
                        "cats_from": ["clan", "patrol"],
                        "mutual": false,
                        "values": ["respect"],
                        "amount": 5
                    }
                ]
            },
            {
                "text": "s_c shows {PRONOUN/s_c/poss} strength, leading the fight against the fox. By working together and keeping it distracted, the cats harry and harass the fox until it gives up and runs.",
                "exp": 20,
                "weight": 20,
                "stat_skill": ["FIGHTER,1"],
                "prey": ["medium"],
                "relationships": [
                    {
                        "cats_to": ["patrol", "patrol"],
                        "cats_from": ["clan", "patrol"],
                        "mutual": false,
                        "values": ["respect"],
                        "amount": 5
                    }
                ]
            },
            {
                "text": "The patrol launches into battle, but with so few cats it's exhausting trying to keep the fox and its snapping jaws on the defensive. In an act of daring bravery, s_c darts low to the ground, gets under its snout, and sinks {PRONOUN/s_c/poss} teeth into the fox's throat. It's only one bite, but the fox has had enough and flees.",
                "exp": 20,
                "weight": 20,
                "stat_trait": [
                    "adventurous",
                    "ambitious",
                    "confident",
                    "daring",
                    "fierce",
                    "responsible",
                    "righteous"
                ],
                "prey": ["large"],
                "relationships": [
                    {
                        "cats_to": ["patrol", "patrol"],
                        "cats_from": ["clan", "patrol"],
                        "mutual": false,
                        "values": ["respect"],
                        "amount": 5
                    }
                ]
            }
        ],
        "fail_outcomes": [
            {
                "text": "The patrol fails to drive away the fox, which keeps possession of the food. However, there are no injuries.",
                "exp": 0,
                "weight": 20,
                "relationships": [
                    {
                        "cats_to": ["patrol", "patrol"],
                        "cats_from": ["clan", "patrol"],
                        "mutual": false,
                        "values": ["respect"],
                        "amount": -5
                    }
                ],
                "prey": ["very_small"]
            },
            {
                "text": "The patrol launches into battle, but r_c is caught with a nasty bite, and the cats give up on challenging for the food in favor of quickly helping r_c back to the medicine cat den.",
                "exp": 0,
                "weight": 10,
                "injury": [
                    {
                        "cats": ["r_c"],
                        "injuries": ["bite-wound"],
                        "scars": ["NECKBITE"]
                    }
                ],
                "history_text": { "scar": "m_c carries a scar from a fox fight." },
                "relationships": [
                    {
                        "cats_to": ["patrol", "patrol"],
                        "cats_from": ["clan", "patrol"],
                        "mutual": false,
                        "values": ["respect"],
                        "amount": -5
                    }
                ],
                "prey": ["very_small"]
            },
            {
                "text": "s_c means well, but {PRONOUN/s_c/subject}{VERB/s_c/'re/'s} overconfident in {PRONOUN/s_c/poss} attack, and the fox manages to sink its teeth into {PRONOUN/s_c/object}. The patrol is forced to retreat, forming a defensive ring around the wounded s_c.",
                "exp": 0,
                "weight": 10,
                "stat_trait": ["troublesome", "vengeful", "bloodthirsty", "bold"],
                "injury": [
                    {
                        "cats": ["s_c"],
                        "injuries": ["bite-wound"],
                        "scars": ["NECKBITE"]
                    }
                ],
                "history_text": { "scar": "m_c carries a scar from a fox fight." },
                "relationships": [
                    {
                        "cats_to": ["patrol", "patrol"],
                        "cats_from": ["clan", "patrol"],
                        "mutual": false,
                        "values": ["respect"],
                        "amount": -5
                    }
                ],
                "prey": ["very_small"]
            }
        ]
    },
    {
        "patrol_id": "fst_hunt_fox_leaf-fallscavenge2",
        "biome": ["forest"],
        "season": ["leaf-fall"],
        "types": ["hunting"],
        "tags": [],
        "patrol_art": "hunt_general_intro",
        "min_cats": 4,
        "max_cats": 6,
        "min_max_status": {},
        "weight": 20,
        "intro_text": "The patrol catches the scent of a fox - but is it red, or gray? Tracking it, they find their red enemy feeding on a deer fawn carcass. It's impossible to say whether the fox killed it or found it.",
        "decline_text": "The patrol decides not to quarrel with the fox and to find prey elsewhere.",
        "chance_of_success": 20,
        "success_outcomes": [
            {
                "text": "The patrol's cats are smaller but heavily outnumber the fox, and it's a prize they're willing to fight for. With a prayer to StarClan they throw themselves into battle, and the fox, already half full of venison and unwilling to lose blood over it, is driven off from the kill.",
                "exp": 20,
                "weight": 20,
                "prey": ["medium"],
                "relationships": [
                    {
                        "cats_to": ["patrol", "patrol"],
                        "cats_from": ["clan", "patrol"],
                        "mutual": false,
                        "values": ["respect"],
                        "amount": 5
                    }
                ]
            },
            {
                "text": "s_c shows {PRONOUN/s_c/poss} strength, leading the fight against the fox. By working together and keeping it distracted, the cats harry and harass the fox until s_c lands a crucial blow, snapping a tendon in one of the fox's hindlegs. The fox runs, but there's no way it'll live long with such a debilitating injury.",
                "exp": 20,
                "weight": 20,
                "stat_skill": ["FIGHTER,1"],
                "prey": ["medium"],
                "relationships": [
                    {
                        "cats_to": ["patrol", "patrol"],
                        "cats_from": ["clan", "patrol"],
                        "mutual": false,
                        "values": ["respect"],
                        "amount": 5
                    }
                ]
            },
            {
                "text": "The patrol launches into battle, keeping the fox on the defensive with teamwork. In an act of daring bravery, s_c darts low to the ground, gets under its snout, and sinks {PRONOUN/s_c/poss} teeth into the fox's throat. s_c holds on grimly as the rest of the patrol takes the opportunity to bring the fox down for good.",
                "exp": 20,
                "weight": 20,
                "stat_trait": [
                    "adventurous",
                    "ambitious",
                    "confident",
                    "daring",
                    "fierce",
                    "responsible",
                    "righteous"
                ],
                "prey": ["large"],
                "relationships": [
                    {
                        "cats_to": ["patrol", "patrol"],
                        "cats_from": ["clan", "patrol"],
                        "mutual": false,
                        "values": ["respect"],
                        "amount": 5
                    }
                ]
            }
        ],
        "fail_outcomes": [
            {
                "text": "The patrol fails to drive away the fox, which keeps possession of the food. However, with so many cats to protect each other, there are no injuries.",
                "exp": 0,
                "weight": 20,
                "relationships": [
                    {
                        "cats_to": ["patrol", "patrol"],
                        "cats_from": ["clan", "patrol"],
                        "mutual": false,
                        "values": ["respect"],
                        "amount": -5
                    }
                ],
                "prey": ["very_small"]
            },
            {
                "text": "The patrol launches into battle, but r_c is caught with a nasty bite, and the cats give up on challenging for the food in favor of quickly helping r_c back to the medicine cat den.",
                "exp": 0,
                "weight": 10,
                "injury": [
                    {
                        "cats": ["r_c"],
                        "injuries": ["bite-wound"],
                        "scars": ["NECKBITE"]
                    }
                ],
                "history_text": { "scar": "m_c carries a scar from a fox fight." },
                "relationships": [
                    {
                        "cats_to": ["patrol", "patrol"],
                        "cats_from": ["clan", "patrol"],
                        "mutual": false,
                        "values": ["respect"],
                        "amount": -5
                    }
                ],
                "prey": ["very_small"]
            },
            {
                "text": "s_c means well, but {PRONOUN/s_c/subject}{VERB/s_c/'re/'s} overconfident in {PRONOUN/s_c/poss} attack, and the fox manages to sink its teeth into {PRONOUN/s_c/object}. The patrol is forced to retreat, forming a defensive ring around the wounded s_c.",
                "exp": 0,
                "weight": 10,
                "stat_trait": ["troublesome", "vengeful", "bloodthirsty", "bold"],
                "injury": [
                    {
                        "cats": ["s_c"],
                        "injuries": ["bite-wound"],
                        "scars": ["NECKBITE"]
                    }
                ],
                "history_text": { "scar": "m_c carries a scar from a fox fight." },
                "relationships": [
                    {
                        "cats_to": ["patrol", "patrol"],
                        "cats_from": ["clan", "patrol"],
                        "mutual": false,
                        "values": ["respect"],
                        "amount": -5
                    }
                ],
                "prey": ["very_small"]
            }
        ]
    },
    {
        "patrol_id": "fst_hunt_fox_leaf-fallscavenge3",
        "biome": ["forest"],
        "season": ["leaf-fall"],
        "types": ["hunting"],
        "tags": [],
        "patrol_art": "hunt_general_intro",
        "min_cats": 1,
        "max_cats": 1,
        "min_max_status": {},
        "weight": 20,
        "intro_text": "r_c catches the scent of a fox - but is it red, or gray? Tracking it, {PRONOUN/r_c/subject} find their red enemy feeding on a deer fawn carcass. It's impossible to say whether the fox killed it or found it.",
        "decline_text": "r_c decides not to quarrel with the fox and to find prey elsewhere.",
        "chance_of_success": 30,
        "success_outcomes": [
            {
                "text": "r_c may be smaller, alone, and half its weight, but the fox has a prize {PRONOUN/r_c/subject}{VERB/r_c/'re/'s} willing to fight for. With a prayer to StarClan, {PRONOUN/r_c/subject} {VERB/r_c/throw/throws} {PRONOUN/r_c/self} into battle. The fox, already stuffed full of venison and unwilling to lose blood over it, leaves the kill with a grumble.",
                "exp": 30,
                "weight": 20,
                "prey": ["medium"],
                "relationships": [
                    {
                        "cats_to": ["patrol"],
                        "cats_from": ["clan"],
                        "mutual": false,
                        "values": ["respect"],
                        "amount": 5
                    }
                ]
            },
            {
<<<<<<< HEAD
                "text": "s_c uses every trick in {PRONOUN/s_c/poss} fighting skillset to attack the fox with no one to watch {PRONOUN/s_c/poss} flank, until the perfect opportunity opens up and {PRONOUN/s_c/subject} {VERB/s_c/pounce/pounces} onto the fox's back, digging in {PRONOUN/s_c/poss} claws. It's a wild ride through the forest until the fox bucks {PRONOUN/s_c/object} off, but it wins {PRONOUN/s_c/object} the fawn carcass.",
=======
                "text": "s_c uses every trick in {PRONOUN/s_c/poss} talented fighting skillset to attack the fox with no one to watch {PRONOUN/s_c/poss} flank, biding {PRONOUN/s_c/poss} time until the perfect opportunity opens up and {PRONOUN/s_c/subject} {VERB/s_c/pounce/pounces} onto the fox's back, digging in {PRONOUN/s_c/poss} claws. It's a wild ride through the forest until the fox bucks {PRONOUN/s_c/object} off, but it wins {PRONOUN/s_c/object} the fawn carcass.",
>>>>>>> 9d483999
                "exp": 30,
                "weight": 20,
                "stat_skill": ["FIGHTER,2"],
                "prey": ["medium"],
                "relationships": [
                    {
                        "cats_to": ["patrol"],
                        "cats_from": ["clan"],
                        "mutual": false,
                        "values": ["respect"],
                        "amount": 5
                    }
                ]
            },
            {
                "text": "In an act of daring bravery, s_c darts low to the ground, gets under its snout, and sinks {PRONOUN/s_c/poss} teeth into the fox's throat. But then {PRONOUN/s_c/subject}{VERB/s_c/'re/'s} stuck, unwilling to let go and risk being bitten. {PRONOUN/s_c/subject/CAP}{VERB/s_c/'re/'s} dragged through the forest, over rocks and through bushes, until the fox finally collapses and the battered s_c goes back to proudly claim the fawn.",
                "exp": 30,
                "weight": 20,
                "stat_trait": [
                    "adventurous",
                    "ambitious",
                    "confident",
                    "daring",
                    "fierce",
                    "responsible",
                    "righteous"
                ],
                "prey": ["large"],
                "relationships": [
                    {
                        "cats_to": ["patrol"],
                        "cats_from": ["clan"],
                        "mutual": false,
                        "values": ["respect"],
                        "amount": 5
                    }
                ]
            }
        ],
        "fail_outcomes": [
            {
                "text": "The patrol fails to drive away the fox, which keeps possession of the food. However, there are no injuries.",
                "exp": 0,
                "weight": 20,
                "relationships": [
                    {
                        "cats_to": ["patrol"],
                        "cats_from": ["clan"],
                        "mutual": false,
                        "values": ["respect"],
                        "amount": -5
                    }
                ],
                "prey": ["very_small"]
            },
            {
                "text": "Fiercely, r_c throws {PRONOUN/r_c/self} at the fox, determined to win the fawn prize. But the fox values it just as dearly, and manages to get a good grip on r_c, shaking {PRONOUN/r_c/object} to pieces and killing {PRONOUN/r_c/object}.",
                "exp": 0,
                "weight": 10,
                "dead_cats": ["r_c"],
                "history_text": {
                    "scar": "m_c carries a scar from a solo fox fight.",
                    "reg_death": "m_c fell in a solo battle with a fox.",
                    "lead_death": "died while fighting a fox"
                },
                "relationships": [
                    {
                        "cats_to": ["patrol"],
                        "cats_from": ["clan"],
                        "mutual": false,
                        "values": ["respect"],
                        "amount": -5
                    }
                ],
                "prey": ["very_small"]
            },
            {
                "text": "r_c launches into battle, but is caught with a nasty bite, and retreats to limp back home. The fox doesn't follow, happy enough to eat the fawn instead of the foolish cat.",
                "exp": 0,
                "weight": 10,
                "injury": [
                    {
                        "cats": ["r_c"],
                        "injuries": ["bite-wound"],
                        "scars": ["THREE"]
                    }
                ],
                "history_text": {
                    "scar": "m_c carries a scar from a solo fox fight.",
                    "reg_death": "m_c fell in a solo battle with a fox.",
                    "lead_death": "died while fighting a fox"
                },
                "relationships": [
                    {
                        "cats_to": ["patrol"],
                        "cats_from": ["clan"],
                        "mutual": false,
                        "values": ["respect"],
                        "amount": -5
                    }
                ]
            },
            {
                "text": "s_c is overconfident in {PRONOUN/s_c/poss} attack, and the fox manages to sink its teeth into {PRONOUN/s_c/object}. {PRONOUN/s_c/subject/CAP} {VERB/s_c/retreat/retreats}, bleeding and in pain, and the fox settles back down to its meal.",
                "exp": 0,
                "weight": 10,
                "stat_trait": ["troublesome", "vengeful", "bloodthirsty", "bold"],
                "injury": [
                    {
                        "cats": ["s_c"],
                        "injuries": ["bite-wound"],
                        "scars": ["THREE"]
                    }
                ],
                "history_text": {
                    "scar": "m_c carries a scar from a solo fox fight.",
                    "reg_death": "m_c fell in a solo battle with a fox.",
                    "lead_death": "died while fighting a fox"
                },
                "relationships": [
                    {
                        "cats_to": ["patrol"],
                        "cats_from": ["clan"],
                        "mutual": false,
                        "values": ["respect"],
                        "amount": -5
                    }
                ]
            }
        ]
    },
    {
        "patrol_id": "fst_hunt_foxgray_leaf-fallscavenge1",
        "biome": ["forest"],
        "season": ["leaf-fall"],
        "types": ["hunting"],
        "tags": [],
        "patrol_art": "fst_hunt_foxgray_leaf-fallscavenge",
        "patrol_art_clean": "hunt_general_intro",
        "min_cats": 2,
        "max_cats": 3,
        "min_max_status": {},
        "weight": 20,
        "intro_text": "The patrol catches the scent of a fox - but is it red, or gray? Tracking it, they find a stocky gray fox feeding on a deer fawn carcass. A gray fox is unlikely to have killed a fawn this size.",
        "decline_text": "The patrol decides not to quarrel with the fox and to find prey elsewhere.",
        "chance_of_success": 70,
        "success_outcomes": [
            {
                "text": "The cats are only just smaller and outnumber the fox, if only by a little, and it's a prize they're willing to fight for. With a prayer to StarClan they throw themselves into battle, and the fox, already half full of venison and unwilling to lose blood over it, is driven off from the kill.",
                "exp": 20,
                "weight": 20,
                "prey": ["medium"],
                "relationships": [
                    {
                        "cats_to": ["patrol", "patrol"],
                        "cats_from": ["clan", "patrol"],
                        "mutual": false,
                        "values": ["respect"],
                        "amount": 5
                    }
                ]
            },
            {
                "text": "s_c shows {PRONOUN/s_c/poss} strength, leading the fight against the fox. By working together and keeping it distracted, the cats harry and harass the fox until it gives up and runs.",
                "exp": 20,
                "weight": 20,
                "stat_skill": ["FIGHTER,1"],
                "prey": ["medium"],
                "relationships": [
                    {
                        "cats_to": ["patrol", "patrol"],
                        "cats_from": ["clan", "patrol"],
                        "mutual": false,
                        "values": ["respect"],
                        "amount": 5
                    }
                ]
            },
            {
                "text": "The patrol launches into battle, but with so few cats it's exhausting trying to keep the fox and its snapping jaws on the defensive. In an act of daring bravery, s_c darts low to the ground, gets under its snout, and sinks {PRONOUN/s_c/poss} teeth into the fox's throat. It's only one bite, but the fox has had enough and flees.",
                "exp": 20,
                "weight": 20,
                "stat_trait": [
                    "adventurous",
                    "ambitious",
                    "confident",
                    "daring",
                    "fierce",
                    "responsible",
                    "righteous"
                ],
                "prey": ["large"],
                "relationships": [
                    {
                        "cats_to": ["patrol", "patrol"],
                        "cats_from": ["clan", "patrol"],
                        "mutual": false,
                        "values": ["respect"],
                        "amount": 5
                    }
                ]
            }
        ],
        "fail_outcomes": [
            {
                "text": "The patrol fails to drive away the fox, which keeps possession of the food. However, there are no injuries.",
                "exp": 0,
                "weight": 20,
                "relationships": [
                    {
                        "cats_to": ["patrol", "patrol"],
                        "cats_from": ["clan", "patrol"],
                        "mutual": false,
                        "values": ["respect"],
                        "amount": -5
                    }
                ],
                "prey": ["very_small"]
            },
            {
                "text": "s_c makes a stupid mistake, too intent on winning the fight to respect their enemy's teeth. It's only thanks to the quick thinking of p_l yanking {PRONOUN/s_c/object} back by the tail that saves {PRONOUN/s_c/object} from injury. The patrol gives up and settles down to wait a safe distance away until the fox leaves of its own accord.",
                "exp": 0,
                "weight": 20,
                "stat_trait": ["troublesome", "vengeful", "bloodthirsty", "bold"],
                "relationships": [
                    {
                        "cats_to": ["patrol", "patrol"],
                        "cats_from": ["clan", "patrol"],
                        "mutual": false,
                        "values": ["respect"],
                        "amount": -5
                    }
                ],
                "prey": ["very_small"]
            },
            {
                "text": "s_c means well, but {PRONOUN/s_c/subject}{VERB/s_c/'re/'s} overconfident in {PRONOUN/s_c/poss} attack, and the fox manages to sink its teeth into {PRONOUN/s_c/object}. The patrol is forced to retreat, forming a defensive ring around the wounded s_c.",
                "exp": 0,
                "weight": 10,
                "stat_trait": ["troublesome", "vengeful", "bloodthirsty", "bold"],
                "injury": [
                    {
                        "cats": ["s_c"],
                        "injuries": ["bite-wound"],
                        "scars": ["NECKBITE"]
                    }
                ],
                "history_text": { "scar": "m_c carries a scar from a fox fight." },
                "relationships": [
                    {
                        "cats_to": ["patrol", "patrol"],
                        "cats_from": ["clan", "patrol"],
                        "mutual": false,
                        "values": ["respect"],
                        "amount": -5
                    }
                ],
                "prey": ["very_small"]
            }
        ]
    },
    {
        "patrol_id": "fst_hunt_foxgray_leaf-fallscavenge2",
        "biome": ["forest"],
        "season": ["leaf-fall"],
        "types": ["hunting"],
        "tags": [],
        "patrol_art": "fst_hunt_foxgray_leaf-fallscavenge",
        "patrol_art_clean": "hunt_general_intro",
        "min_cats": 4,
        "max_cats": 6,
        "min_max_status": {},
        "weight": 20,
        "intro_text": "The patrol catches the scent of a fox - but is it red, or gray? Tracking it, they find a stocky gray fox feeding on a deer fawn carcass. A gray fox is unlikely to have killed a fawn this size.",
        "decline_text": "The patrol decides not to quarrel with the fox and to find prey elsewhere.",
        "chance_of_success": 30,
        "success_outcomes": [
            {
                "text": "Your cats are only just smaller and heavily outnumber the fox, and it's a prize they're willing to fight for. With a prayer to StarClan they throw themselves into battle, and the fox, already half full of venison and unwilling to lose blood over it, is driven off from the kill.",
                "exp": 20,
                "weight": 20,
                "prey": ["medium"],
                "relationships": [
                    {
                        "cats_to": ["patrol", "patrol"],
                        "cats_from": ["clan", "patrol"],
                        "mutual": false,
                        "values": ["respect"],
                        "amount": 5
                    }
                ]
            },
            {
                "text": "s_c shows {PRONOUN/s_c/poss} strength, leading the fight against the fox. By working together and keeping it distracted, the cats harry and harass the fox until s_c lands a crucial blow, snapping a tendon in one of the fox's hindlegs. The fox runs, but there's no way it'll live long with such a debilitating injury.",
                "exp": 20,
                "weight": 20,
                "stat_skill": ["FIGHTER,1"],
                "prey": ["medium"],
                "relationships": [
                    {
                        "cats_to": ["patrol", "patrol"],
                        "cats_from": ["clan", "patrol"],
                        "mutual": false,
                        "values": ["respect"],
                        "amount": 5
                    }
                ]
            },
            {
                "text": "The patrol launches into battle, keeping the fox on the defensive with teamwork. In an act of daring bravery, s_c darts low to the ground, gets under its snout, and sinks {PRONOUN/s_c/poss} teeth into the fox's throat. s_c holds on grimly as the rest of the patrol takes the opportunity to bring the fox down for good.",
                "exp": 20,
                "weight": 20,
                "stat_trait": [
                    "adventurous",
                    "ambitious",
                    "confident",
                    "daring",
                    "fierce",
                    "responsible",
                    "righteous"
                ],
                "prey": ["large"],
                "relationships": [
                    {
                        "cats_to": ["patrol", "patrol"],
                        "cats_from": ["clan", "patrol"],
                        "mutual": false,
                        "values": ["respect"],
                        "amount": 5
                    }
                ]
            }
        ],
        "fail_outcomes": [
            {
                "text": "The patrol fails to drive away the fox, which keeps possession of the food. However, with so many cats to protect each other, there are no injuries.",
                "exp": 0,
                "weight": 20,
                "relationships": [
                    {
                        "cats_to": ["patrol", "patrol"],
                        "cats_from": ["clan", "patrol"],
                        "mutual": false,
                        "values": ["respect"],
                        "amount": -5
                    }
                ],
                "prey": ["very_small"]
            },
            {
                "text": "s_c makes a stupid mistake, too intent on winning the fight to respect {PRONOUN/s_c/poss} enemy's teeth, and it's only being yanked back by the tail that saves {PRONOUN/s_c/object} from injury. The patrol gives up, and settles down to wait a safe distance away until the fox leaves of its own accord.",
                "exp": 0,
                "weight": 20,
                "stat_trait": ["troublesome", "vengeful", "bloodthirsty", "bold"],
                "relationships": [
                    {
                        "cats_to": ["patrol", "patrol"],
                        "cats_from": ["clan", "patrol"],
                        "mutual": false,
                        "values": ["respect"],
                        "amount": -5
                    }
                ],
                "prey": ["very_small"]
            }
        ]
    },
    {
        "patrol_id": "fst_hunt_foxgray_leaf-fallscavenge3",
        "biome": ["forest"],
        "season": ["leaf-fall"],
        "types": ["hunting"],
        "tags": [],
        "patrol_art": "fst_hunt_foxgray_leaf-fallscavenge",
        "patrol_art_clean": "hunt_general_intro",
        "min_cats": 1,
        "max_cats": 1,
        "min_max_status": {},
        "weight": 20,
        "intro_text": "r_c catches the scent of a fox - but is it red, or gray? Tracking it, {PRONOUN/r_c/subject} {VERB/r_c/find/finds} a stocky gray fox feeding on a deer fawn carcass. A gray fox is unlikely to have killed a fawn this size.",
        "decline_text": "r_c decides not to quarrel with the fox and to find prey elsewhere.",
        "chance_of_success": 40,
        "success_outcomes": [
            {
                "text": "r_c may be smaller, alone, and half its weight, but the fox has a prize {PRONOUN/r_c/subject}{VERB/r_c/'re/'s} willing to fight for. With a prayer to StarClan, {PRONOUN/r_c/subject} {VERB/r_c/throw/throws} {PRONOUN/r_c/self} into battle. The fox, already stuffed full of venison and unwilling to lose blood over it, leaves the kill with a grumble.",
                "exp": 30,
                "weight": 20,
                "prey": ["medium"],
                "relationships": [
                    {
                        "cats_to": ["patrol"],
                        "cats_from": ["clan"],
                        "mutual": false,
                        "values": ["respect"],
                        "amount": 5
                    }
                ]
            },
            {
<<<<<<< HEAD
                "text": "s_c uses every trick in {PRONOUN/s_c/poss} fighting skillset to attack the fox with no one to watch {PRONOUN/s_c/poss} flank, until the perfect opportunity opens up and {PRONOUN/s_c/subject} {VERB/s_c/pounce/pounces} onto the fox's back, digging in {PRONOUN/s_c/poss} claws. It's a wild ride through the forest until the fox bucks {PRONOUN/s_c/object} off, but it wins {PRONOUN/s_c/object} the fawn carcass.",
=======
                "text": "s_c uses every trick in {PRONOUN/s_c/poss} talented fighting skillset to attack the fox with no one to watch {PRONOUN/s_c/poss} flank, biding {PRONOUN/s_c/poss} time until the perfect opportunity opens up and {PRONOUN/s_c/subject} {VERB/s_c/pounce/pounces} onto the fox's back, digging in {PRONOUN/s_c/poss} claws. It's a wild ride through the forest until the fox bucks {PRONOUN/s_c/object} off, but it wins {PRONOUN/s_c/object} the fawn carcass.",
>>>>>>> 9d483999
                "exp": 30,
                "weight": 20,
                "stat_skill": ["FIGHTER,2"],
                "prey": ["medium"],
                "relationships": [
                    {
                        "cats_to": ["patrol"],
                        "cats_from": ["clan"],
                        "mutual": false,
                        "values": ["respect"],
                        "amount": 5
                    }
                ]
            },
            {
                "text": "In an act of daring bravery, s_c darts low to the ground, gets under its snout, and sinks {PRONOUN/s_c/poss} teeth into the fox's throat. But then {PRONOUN/s_c/subject}{VERB/s_c/'re/'s} stuck, unwilling to let go and risk being bitten. {PRONOUN/s_c/subject/CAP}{VERB/s_c/'re/'s} dragged through the forest, over rocks and through bushes, until the fox finally collapses and the battered s_c goes back to proudly claim the fawn.",
                "exp": 30,
                "weight": 20,
                "stat_trait": [
                    "adventurous",
                    "ambitious",
                    "confident",
                    "daring",
                    "fierce",
                    "responsible",
                    "righteous"
                ],
                "prey": ["large"],
                "relationships": [
                    {
                        "cats_to": ["patrol"],
                        "cats_from": ["clan"],
                        "mutual": false,
                        "values": ["respect"],
                        "amount": 5
                    }
                ]
            }
        ],
        "fail_outcomes": [
            {
                "text": "The patrol fails to drive away the gray fox, which keeps possession of the food. However, there are no injuries.",
                "exp": 0,
                "weight": 20,
                "relationships": [
                    {
                        "cats_to": ["patrol"],
                        "cats_from": ["clan"],
                        "mutual": false,
                        "values": ["respect"],
                        "amount": -5
                    }
                ],
                "prey": ["very_small"]
            },
            {
                "text": "s_c makes a stupid mistake, too intent on winning the fight to respect their enemy's teeth, and it's tripping over their own feet that saves them. They give up, and settle down to wait a safe distance away until the fox leaves of its own accord.",
                "exp": 0,
                "weight": 20,
                "stat_trait": ["troublesome", "vengeful", "bloodthirsty", "bold"],
                "relationships": [
                    {
                        "cats_to": ["patrol"],
                        "cats_from": ["clan"],
                        "mutual": false,
                        "values": ["respect"],
                        "amount": -5
                    }
                ],
                "prey": ["very_small"]
            },
            {
                "text": "r_c launches into battle, but is caught with a nasty bite, and retreats to limp back home. The gray fox doesn't follow, happy enough to eat the fawn instead of the foolish cat.",
                "exp": 0,
                "weight": 10,
                "injury": [
                    {
                        "cats": ["r_c"],
                        "injuries": ["bite-wound"],
                        "scars": ["THREE"]
                    }
                ],
                "history_text": {
                    "scar": "m_c carries a scar from a solo fox fight.",
                    "reg_death": "m_c fell in a solo battle with a fox.",
                    "lead_death": "died while fighting a fox"
                },
                "relationships": [
                    {
                        "cats_to": ["patrol"],
                        "cats_from": ["clan"],
                        "mutual": false,
                        "values": ["respect"],
                        "amount": -5
                    }
                ],
                "prey": ["very_small"]
            },
            {
                "text": "s_c is overconfident in {PRONOUN/s_c/poss} attack, and the fox manages to sink its teeth into {PRONOUN/s_c/object}. {PRONOUN/s_c/subject/CAP} {VERB/s_c/retreat/retreats}, bleeding and in pain, and the gray fox settles back down to its meal.",
                "exp": 0,
                "weight": 10,
                "stat_trait": ["troublesome", "vengeful", "bloodthirsty", "bold"],
                "injury": [
                    {
                        "cats": ["s_c"],
                        "injuries": ["bite-wound"],
                        "scars": ["THREE"]
                    }
                ],
                "history_text": {
                    "scar": "m_c carries a scar from a solo fox fight.",
                    "reg_death": "m_c fell in a solo battle with a fox.",
                    "lead_death": "died while fighting a fox"
                },
                "relationships": [
                    {
                        "cats_to": ["patrol"],
                        "cats_from": ["clan"],
                        "mutual": false,
                        "values": ["respect"],
                        "amount": -5
                    }
                ],
                "prey": ["very_small"]
            }
        ]
    },
    {
        "patrol_id": "fst_hunt_redvixen7",
        "biome": ["forest"],
        "season": ["leaf-fall"],
        "types": [],
        "tags": [],
        "patrol_art": "hunt_general_intro",
        "min_cats": 2,
        "max_cats": 3,
        "min_max_status": {},
        "weight": 20,
        "intro_text": "The patrol catches the scent of a fox - but is it red, or gray?",
        "decline_text": "The patrol decides not to pursue the fox.",
        "chance_of_success": 30,
        "success_outcomes": [
            {
                "text": "The red vixen smells like the prey she's been poaching to feed her litter. She's stolen from c_n for the last time, and the patrol drives her from their territory, yowling their anger and fury.",
                "exp": 30,
                "weight": 20,
                "relationships": [
                    {
                        "cats_to": ["r_c", "patrol", "r_c"],
                        "cats_from": ["clan", "clan", "patrol"],
                        "mutual": false,
                        "values": ["respect", "trust"],
                        "amount": 5
                    }
                ]
            },
            {
                "text": "The patrol drives away the red fox, and seeks out her den, but her leaf-fall cubs are near full-grown and scatter into the wilderness. Hopefully leaf-bare takes care of them.",
                "exp": 30,
                "weight": 5,
                "relationships": [
                    {
                        "cats_to": ["r_c", "patrol", "r_c"],
                        "cats_from": ["clan", "clan", "patrol"],
                        "mutual": false,
                        "values": ["respect", "trust"],
                        "amount": 5
                    }
                ]
            },
            {
                "text": "s_c displays incredible skill, driving the red mother vixen out of the territory almost by themselves. It truly proves s_c's place as one of c_n's most talented and skillful fighters.",
                "exp": 30,
                "weight": 20,
                "stat_skill": ["FIGHTER,3"],
                "relationships": [
                    {
                        "cats_to": ["s_c", "patrol", "s_c"],
                        "cats_from": ["clan", "clan", "patrol"],
                        "mutual": false,
                        "values": ["respect", "trust"],
                        "amount": 5
                    }
                ]
            },
            {
                "text": "The patrol overcomes the red vixen and drives her off thanks to a brilliant battle move by s_c at a critical moment. {PRONOUN/s_c/poss/CAP} bravery ensures the patrol's success, and the cats arrive back at camp singing {PRONOUN/s_c/poss} praises to make sure the Clan knows it.",
                "exp": 30,
                "weight": 20,
                "stat_trait": [
                    "adventurous",
                    "ambitious",
                    "bloodthirsty",
                    "bold",
                    "confident",
                    "daring",
                    "fierce",
                    "responsible",
                    "righteous",
                    "troublesome",
                    "vengeful"
                ],
                "relationships": [
                    {
                        "cats_to": ["s_c", "patrol", "s_c"],
                        "cats_from": ["clan", "clan", "patrol"],
                        "mutual": false,
                        "values": ["respect", "trust"],
                        "amount": 5
                    }
                ]
            }
        ],
        "fail_outcomes": [
            {
                "text": "The mother red fox is vicious and determined, and the small patrol is beaten back. But this forest is c_n's and they haven't given up. They may have lost this battle, but c_n will win this war.",
                "exp": 0,
                "weight": 20,
                "relationships": [
                    {
                        "cats_to": ["r_c", "patrol", "r_c"],
                        "cats_from": ["clan", "clan", "patrol"],
                        "mutual": false,
                        "values": ["respect", "trust"],
                        "amount": -5
                    }
                ]
            },
            {
                "text": "s_c is determined to win, but their confidence is misplaced. They're a good fighter, but not a great one, and in a moment that embarrasses them deeply the rest of the patrol have to rescue them from the red vixen.",
                "exp": 0,
                "weight": 20,
                "stat_skill": ["FIGHTER,1"],
                "history_text": {
                    "scar": "m_c carries a scar from a fox fight.",
                    "reg_death": "m_c fell in battle with a fox.",
                    "lead_death": "died while fighting a vixen"
                },
                "injury": [
                    {
                        "cats": ["r_c"],
                        "injuries": ["big_bite_injury"],
                        "scars": ["NECKBITE"]
                    }
                ],
                "relationships": [
                    {
                        "cats_to": ["s_c"],
                        "cats_from": ["clan"],
                        "mutual": false,
                        "values": ["respect", "trust"],
                        "amount": -5
                    }
                ]
            },
            {
                "text": "Never threaten a mother's young - the red vixen kills r_c in the skirmish.",
                "exp": 0,
                "weight": 10,
                "dead_cats": ["r_c"],
                "history_text": {
                    "scar": "m_c carries a scar from a fox fight.",
                    "reg_death": "m_c fell in battle with a fox.",
                    "lead_death": "died while fighting a vixen"
                },
                "relationships": [
                    {
                        "cats_to": ["r_c", "patrol", "r_c"],
                        "cats_from": ["clan", "clan", "patrol"],
                        "mutual": false,
                        "values": ["respect", "trust"],
                        "amount": -5
                    }
                ]
            },
            {
                "text": "The mother red fox's snapping jaws leave r_c dripping blood onto the leaf litter, forcing the patrol to back off.",
                "exp": 0,
                "weight": 10,
                "injury": [
                    {
                        "cats": ["r_c"],
                        "injuries": ["big_bite_injury"],
                        "scars": ["NECKBITE"]
                    }
                ],
                "history_text": {
                    "scar": "m_c carries a scar from a fox fight.",
                    "reg_death": "m_c fell in battle with a fox.",
                    "lead_death": "died while fighting a vixen"
                },
                "relationships": [
                    {
                        "cats_to": ["r_c", "patrol", "r_c"],
                        "cats_from": ["clan", "clan", "patrol"],
                        "mutual": false,
                        "values": ["respect", "trust"],
                        "amount": -5
                    }
                ]
            }
        ]
    },
    {
        "patrol_id": "fst_hunt_redvixen8",
        "biome": ["forest"],
        "season": ["leaf-fall"],
        "types": [],
        "tags": [],
        "patrol_art": "hunt_general_intro",
        "min_cats": 4,
        "max_cats": 6,
        "min_max_status": {},
        "weight": 20,
        "intro_text": "The patrol catches the scent of a fox - but is it red, or gray?",
        "decline_text": "The patrol decides not to pursue the fox.",
        "chance_of_success": 10,
        "success_outcomes": [
            {
                "text": "Led by p_l and with a heap of cooperation and teamwork, the patrol drives away the red fox, and seeks out her den. But her cubs are near full-grown with the bounty of leaf-fall, and scatter from the patrol into the wilderness. Hopefully leaf-bare takes care of them.",
                "exp": 30,
                "weight": 20,
                "relationships": [
                    {
                        "cats_to": ["r_c", "patrol", "r_c"],
                        "cats_from": ["clan", "clan", "patrol"],
                        "mutual": false,
                        "values": ["respect", "trust"],
                        "amount": 5
                    }
                ]
            },
            {
                "text": "With so many cats working together in tight coordination, they manage to accomplish the near-impossible, killing the red mother vixen and ending the threat to the Clan that she poses. The patrol drives her near-full grown litter of fox cubs out from the territory. Hopefully the coming leaf-bare will take care of them.",
                "exp": 30,
                "weight": 5,
                "relationships": [
                    {
                        "cats_to": ["r_c", "patrol", "r_c"],
                        "cats_from": ["clan", "clan", "patrol"],
                        "mutual": false,
                        "values": ["respect", "trust"],
                        "amount": 5
                    }
                ]
            },
            {
                "text": "s_c displays incredible skill, driving the mother vixen out of the territory almost by themselves. Now neither the red fox nor her cubs pose a threat to c_n.",
                "exp": 30,
                "weight": 20,
                "stat_skill": ["FIGHTER,3"],
                "relationships": [
                    {
                        "cats_to": ["s_c", "patrol", "s_c"],
                        "cats_from": ["clan", "clan", "patrol"],
                        "mutual": false,
                        "values": ["respect", "trust"],
                        "amount": 5
                    }
                ]
            },
            {
                "text": "The patrol overcomes the red vixen and drives her off thanks to a brilliant battle move by s_c at a critical moment. {PRONOUN/s_c/poss/CAP} bravery ensures the patrol's success, and the cats arrive back at camp singing {PRONOUN/s_c/poss} praises to make sure the Clan knows it.",
                "exp": 30,
                "weight": 20,
                "stat_trait": [
                    "adventurous",
                    "ambitious",
                    "bloodthirsty",
                    "bold",
                    "confident",
                    "daring",
                    "fierce",
                    "responsible",
                    "righteous",
                    "troublesome",
                    "vengeful"
                ],
                "relationships": [
                    {
                        "cats_to": ["s_c", "patrol", "s_c"],
                        "cats_from": ["clan", "clan", "patrol"],
                        "mutual": false,
                        "values": ["respect", "trust"],
                        "amount": 5
                    }
                ]
            }
        ],
        "fail_outcomes": [
            {
                "text": "The mother red fox is vicious and determined. Although they lose this battle, through teamwork the cats manage to retreat without injury.",
                "exp": 0,
                "weight": 20,
                "relationships": [
                    {
                        "cats_to": ["r_c", "patrol", "r_c"],
                        "cats_from": ["clan", "clan", "patrol"],
                        "mutual": false,
                        "values": ["respect", "trust"],
                        "amount": -5
                    }
                ]
            },
            {
                "text": "s_c is determined to win, but {PRONOUN/s_c/poss} confidence is misplaced. {PRONOUN/s_c/subject/CAP}{VERB/s_c/'re/'s} a good fighter, but not a great one, and the red vixen manages to sink her teeth into {PRONOUN/s_c/object}. The patrol rallies around s_c, but they have to give up the fight.",
                "exp": 0,
                "weight": 20,
                "stat_skill": ["FIGHTER,1"],
                "history_text": {
                    "scar": "m_c carries a scar from a fox fight.",
                    "reg_death": "m_c fell in battle with a fox.",
                    "lead_death": "died while fighting a vixen"
                },
                "injury": [
                    {
                        "cats": ["r_c"],
                        "injuries": ["big_bite_injury"],
                        "scars": ["NECKBITE"]
                    }
                ],
                "relationships": [
                    {
                        "cats_to": ["r_c", "patrol", "r_c"],
                        "cats_from": ["clan", "clan", "patrol"],
                        "mutual": false,
                        "values": ["respect", "trust"],
                        "amount": -5
                    }
                ]
            },
            {
                "text": "r_c is left wounded as the patrol and the red mother vixen fight to a stalemate. Hopefully they've given the fox mother a reason not to return to this part of the forest.",
                "exp": 0,
                "weight": 10,
                "injury": [
                    {
                        "cats": ["r_c"],
                        "injuries": ["big_bite_injury"],
                        "scars": ["NECKBITE"]
                    }
                ],
                "history_text": { "scar": "m_c carries a scar from a red fox fight." },
                "relationships": [
                    {
                        "cats_to": ["r_c", "patrol", "r_c"],
                        "cats_from": ["clan", "clan", "patrol"],
                        "mutual": false,
                        "values": ["respect", "trust"],
                        "amount": -5
                    }
                ]
            }
        ]
    },
    {
        "patrol_id": "fst_hunt_redvixen9",
        "biome": ["forest"],
        "season": ["leaf-fall"],
        "types": [],
        "tags": [],
        "patrol_art": "hunt_general_intro",
        "min_cats": 1,
        "max_cats": 1,
        "min_max_status": {},
        "weight": 20,
        "intro_text": "The patrol catches the scent of a fox - but is it red, or gray?",
        "decline_text": "The patrol decides not to pursue the fox.",
        "chance_of_success": 20,
        "success_outcomes": [
            {
                "text": "It takes r_c's every scrap of bravery and strength to drive away the red vixen - her near grown litter, fat on the bounty of leaf-fall, is a challenge for another day. c_n will have to deal with the young foxes now roaming motherless in their woods, before they start to compete for prey in leaf-bare.",
                "exp": 50,
                "weight": 20,
                "relationships": [
                    {
                        "cats_to": ["patrol"],
                        "cats_from": ["clan"],
                        "mutual": false,
                        "values": ["respect", "trust"],
                        "amount": 5
                    }
                ]
            },
            {
                "text": "s_c displays incredible skill, driving the mother vixen and her brood out of the forest all by themselves. Now neither the red fox nor her cubs pose a threat to the Clan. They swell with pride, feeling the confidence of knowing that they're truly one of the best fighters c_n has ever produced.",
                "exp": 50,
                "weight": 20,
                "stat_skill": ["FIGHTER,3"],
                "relationships": [
                    {
                        "cats_to": ["patrol"],
                        "cats_from": ["clan"],
                        "mutual": false,
                        "values": ["respect", "trust"],
                        "amount": 5
                    }
                ]
            },
            {
                "text": "A brilliant battle move by s_c at a critical moment knocks the red vixen off balance, and s_c manages to drive her out of c_n territory, though it takes every spark of strength in their pelt to do it alone.",
                "exp": 50,
                "weight": 20,
                "stat_trait": [
                    "adventurous",
                    "ambitious",
                    "bloodthirsty",
                    "bold",
                    "confident",
                    "daring",
                    "fierce",
                    "responsible",
                    "righteous",
                    "troublesome",
                    "vengeful"
                ],
                "relationships": [
                    {
                        "cats_to": ["patrol"],
                        "cats_from": ["clan"],
                        "mutual": false,
                        "values": ["respect", "trust"],
                        "amount": 5
                    }
                ]
            }
        ],
        "fail_outcomes": [
            {
                "text": "Never threaten a mother's young - the red vixen kills r_c in the skirmish, and carries off the body to feed her litter.",
                "exp": 0,
                "weight": 10,
                "dead_cats": ["r_c"],
                "history_text": {
                    "scar": "m_c carries a scar from a solo fight with a red vixen.",
                    "reg_death": "m_c fell in a solo battle with a red vixen.",
                    "lead_death": "died while fighting a vixen"
                },
                "relationships": [
                    {
                        "cats_to": ["patrol"],
                        "cats_from": ["clan"],
                        "mutual": false,
                        "values": ["respect", "trust"],
                        "amount": -5
                    }
                ]
            },
            {
                "text": "The mother red fox's snapping jaws leave r_c dripping blood onto the leaf litter, and barely able to escape further injury.",
                "exp": 0,
                "weight": 10,
                "injury": [
                    {
                        "cats": ["r_c"],
                        "injuries": ["big_bite_injury", "shock"],
                        "scars": ["THREE"]
                    }
                ],
                "history_text": {
                    "scar": "m_c carries a scar from a solo fight with a red vixen.",
                    "reg_death": "m_c fell in a solo battle with a red vixen.",
                    "lead_death": "died while fighting a vixen"
                },
                "relationships": [
                    {
                        "cats_to": ["patrol"],
                        "cats_from": ["clan"],
                        "mutual": false,
                        "values": ["respect", "trust"],
                        "amount": -5
                    }
                ]
            },
            {
                "text": "s_c is determined to win, but the red vixen is determined to live, and that makes all the difference. s_c ends up pinned in a defensible hiding spot, bleeding and terrified, until the vixen judges them no longer a threat and continues on her way.",
                "exp": 0,
                "weight": 10,
                "stat_skill": ["FIGHTER,1"],
                "injury": [
                    {
                        "cats": ["r_c"],
                        "injuries": ["big_bite_injury", "shock"],
                        "scars": ["THREE"]
                    }
                ],
                "history_text": {
                    "scar": "m_c carries a scar from a solo fight with a red vixen.",
                    "reg_death": "m_c fell in a solo battle with a red vixen.",
                    "lead_death": "died while fighting a vixen"
                },
                "relationships": [
                    {
                        "cats_to": ["patrol"],
                        "cats_from": ["clan"],
                        "mutual": false,
                        "values": ["respect", "trust"],
                        "amount": -5
                    }
                ]
            }
        ]
    },
    {
        "patrol_id": "fst_hunt_grayvixen7",
        "biome": ["forest"],
        "season": ["leaf-fall"],
        "types": [],
        "tags": [],
        "patrol_art": "hunt_general_intro",
        "min_cats": 2,
        "max_cats": 3,
        "min_max_status": {},
        "weight": 20,
        "intro_text": "The patrol catches the scent of a fox - but is it red, or gray?",
        "decline_text": "The patrol decides not to pursue the fox.",
        "chance_of_success": 60,
        "success_outcomes": [
            {
                "text": "The gray vixen smells like the prey she's been poaching to feed her litter. She's stolen from c_n for the last time, and the patrol drives her from their territory, yowling their anger and fury.",
                "exp": 30,
                "weight": 20,
                "relationships": [
                    {
                        "cats_to": ["r_c", "patrol"],
                        "cats_from": ["patrol", "patrol"],
                        "mutual": false,
                        "values": ["respect", "trust"],
                        "amount": 5
                    }
                ]
            },
            {
                "text": "The patrol drives away the gray fox, and seeks out her den, but her leaf-fall cubs are near full-grown and scatter into the wilderness. Hopefully leaf-bare takes care of them, but if c_n spots them, they won't hesitate.",
                "exp": 30,
                "weight": 5,
                "relationships": [
                    {
                        "cats_to": ["r_c", "patrol"],
                        "cats_from": ["patrol", "patrol"],
                        "mutual": false,
                        "values": ["respect", "trust"],
                        "amount": 5
                    }
                ]
            },
            {
                "text": "s_c displays incredible skill, driving the mother vixen out of the territory almost by themselves. Now neither the gray fox nor her scattered cubs pose a threat to the Clan. It places s_c as one of c_n's most talented and skillful fighters, a gray fox is a dangerous competitor.",
                "exp": 30,
                "weight": 20,
                "stat_skill": ["FIGHTER,3"],
                "relationships": [
                    {
                        "cats_to": ["s_c", "patrol"],
                        "cats_from": ["patrol", "patrol"],
                        "mutual": false,
                        "values": ["respect", "trust"],
                        "amount": 5
                    }
                ]
            },
            {
                "text": "The patrol overcomes the gray vixen they find and drives her off thanks to a brilliant battle move by s_c. The cats swirl around s_c afterwards, congratulating them on their bravery and skill.",
                "exp": 30,
                "weight": 20,
                "stat_trait": [
                    "adventurous",
                    "ambitious",
                    "bloodthirsty",
                    "bold",
                    "confident",
                    "daring",
                    "fierce",
                    "responsible",
                    "righteous",
                    "troublesome",
                    "vengeful"
                ],
                "relationships": [
                    {
                        "cats_to": ["s_c", "patrol"],
                        "cats_from": ["patrol", "patrol"],
                        "mutual": false,
                        "values": ["respect", "trust"],
                        "amount": 5
                    }
                ]
            }
        ],
        "fail_outcomes": [
            {
                "text": "The patrol comes across a gray vixen at the end of the scent trail. She spots them too, measures herself up against them, then flees, scrambling into the trees in a move that completely surprises the cats. This round goes to the gray fox.",
                "exp": 0,
                "weight": 20,
                "relationships": [
                    {
                        "cats_to": ["r_c", "patrol"],
                        "cats_from": ["patrol", "patrol"],
                        "mutual": false,
                        "values": ["respect", "trust"],
                        "amount": -5
                    }
                ]
            },
            {
                "text": "s_c is determined to win, but their confidence is misplaced. They're a good fighter, but not a great one, and in a moment that embarrasses them deeply the gray vixen slips past them and flees further into the forest.",
                "exp": 0,
                "weight": 20,
                "stat_skill": ["FIGHTER,1"],
                "relationships": [
                    {
                        "cats_to": ["s_c"],
                        "cats_from": ["patrol"],
                        "mutual": false,
                        "values": ["respect", "trust"],
                        "amount": -5
                    }
                ]
            },
            {
                "text": "The patrol finds a stocky gray vixen wandering their forest, and drives her out in a scene that mostly involves yowling and screaming and yapping at each other until she gives in. r_c gets a little battered, but everyone is mostly fine.",
                "exp": 0,
                "weight": 10,
                "injury": [
                    {
                        "cats": ["r_c"],
                        "injuries": ["minor_injury"],
                        "scars": ["LEFTEAR"]
                    }
                ],
                "history_text": { "scar": "m_c carries a scar from a fox fight." },
                "relationships": [
                    {
                        "cats_to": ["r_c", "patrol"],
                        "cats_from": ["patrol", "patrol"],
                        "mutual": false,
                        "values": ["respect", "trust"],
                        "amount": -5
                    }
                ]
            },
            {
                "text": "s_c is determined to win, but their confidence is misplaced. They're a good fighter, but not a great one, and the stocky gray vixen is all muscle, barging past s_c and knocking them rump over paws as she flees from the patrol.",
                "exp": 0,
                "weight": 10,
                "stat_skill": ["FIGHTER,1"],
                "injury": [
                    {
                        "cats": ["s_c"],
                        "injuries": ["minor_injury"],
                        "scars": ["LEFTEAR"]
                    }
                ],
                "history_text": { "scar": "m_c carries a scar from a fox fight." },
                "relationships": [
                    {
                        "cats_to": ["s_c"],
                        "cats_from": ["patrol", "patrol"],
                        "mutual": false,
                        "values": ["respect", "trust"],
                        "amount": -5
                    }
                ]
            }
        ]
    },
    {
        "patrol_id": "fst_hunt_grayvixen8",
        "biome": ["forest"],
        "season": ["leaf-fall"],
        "types": [],
        "tags": [],
        "patrol_art": "hunt_general_intro",
        "min_cats": 4,
        "max_cats": 6,
        "min_max_status": {},
        "weight": 20,
        "intro_text": "The patrol catches the scent of a fox - but is it red, or gray?",
        "decline_text": "The patrol decides not to pursue the fox.",
        "chance_of_success": 30,
        "success_outcomes": [
            {
                "text": "Led by p_l and with a heap of cooperation and teamwork, the patrol drives away the gray fox, and seeks out her den. But her cubs are near full-grown with the bounty of leaf-fall, and scatter from the patrol into the wilderness. Hopefully leaf-bare takes care of them.",
                "exp": 30,
                "weight": 20,
                "relationships": [
                    {
                        "cats_to": ["r_c", "patrol"],
                        "cats_from": ["patrol", "patrol"],
                        "mutual": false,
                        "values": ["respect", "trust"],
                        "amount": 5
                    }
                ]
            },
            {
                "text": "With so many cats working together in tight coordination, they're able to keep the gray vixen they find pinned and distracted as they wear her down. The fox eventually flees for her den, and the patrol follows to drive her near-full grown litter of fox cubs out from the territory. Hopefully the coming leaf-bare will take care of them.",
                "exp": 30,
                "weight": 5,
                "relationships": [
                    {
                        "cats_to": ["r_c", "patrol"],
                        "cats_from": ["patrol", "patrol"],
                        "mutual": false,
                        "values": ["respect", "trust"],
                        "amount": 5
                    }
                ]
            },
            {
                "text": "s_c displays incredible skill, driving the mother vixen out of the territory almost by themselves. Now neither the gray fox nor her scattered cubs pose a threat to the Clan. It places s_c as one of c_n's most talented and skillful fighters, a gray fox is a dangerous competitor.",
                "exp": 30,
                "weight": 20,
                "stat_skill": ["FIGHTER,3"],
                "relationships": [
                    {
                        "cats_to": ["s_c", "patrol"],
                        "cats_from": ["patrol", "patrol"],
                        "mutual": false,
                        "values": ["respect", "trust"],
                        "amount": 5
                    }
                ]
            },
            {
                "text": "Bravely, s_c charges the gray fox, yowling threats. The vixen spooks and skitters up a tree, growling and barking in a squeaky tone, and s_c follows her up into the branches. As the rest of the patrol backs them up from the ground, s_c screams until the fox is cowering and afraid, then lets her flee.",
                "exp": 30,
                "weight": 20,
                "stat_trait": [
                    "adventurous",
                    "ambitious",
                    "bloodthirsty",
                    "bold",
                    "confident",
                    "daring",
                    "fierce",
                    "responsible",
                    "righteous",
                    "troublesome",
                    "vengeful"
                ],
                "relationships": [
                    {
                        "cats_to": ["s_c", "patrol"],
                        "cats_from": ["patrol", "patrol"],
                        "mutual": false,
                        "values": ["respect", "trust"],
                        "amount": 5
                    }
                ]
            }
        ],
        "fail_outcomes": [
            {
                "text": "The patrol comes across a gray vixen at the end of the scent trail. She spots them too, measures herself up against them, then flees, scrambling into the trees in a move that completely surprises the cats. This round goes to the gray fox.",
                "exp": 0,
                "weight": 20,
                "relationships": [
                    {
                        "cats_to": ["r_c", "patrol"],
                        "cats_from": ["patrol", "patrol"],
                        "mutual": false,
                        "values": ["respect", "trust"],
                        "amount": -5
                    }
                ]
            },
            {
                "text": "s_c is determined to win, but their confidence is misplaced. They're a good fighter, but not a great one, and in a moment that embarrasses them deeply the gray vixen slips past them and flees further into the forest.",
                "exp": 0,
                "weight": 20,
                "stat_skill": ["FIGHTER,1"],
                "relationships": [
                    {
                        "cats_to": ["s_c"],
                        "cats_from": ["patrol", "patrol"],
                        "mutual": false,
                        "values": ["respect", "trust"],
                        "amount": -5
                    }
                ]
            },
            {
                "text": "The patrol finds a stocky gray vixen wandering their forest, and drives her out in a scene that mostly involves yowling and screaming and yapping at each other until she gives in. r_c gets a little battered, but everyone is mostly fine.",
                "exp": 0,
                "weight": 10,
                "injury": [
                    {
                        "cats": ["r_c"],
                        "injuries": ["minor_injury"],
                        "scars": ["RIGHTEAR"]
                    }
                ],
                "history_text": { "scar": "m_c carries a scar from a red fox fight." },
                "relationships": [
                    {
                        "cats_to": ["r_c", "patrol"],
                        "cats_from": ["patrol", "patrol"],
                        "mutual": false,
                        "values": ["respect", "trust"],
                        "amount": -5
                    }
                ]
            },
            {
                "text": "s_c is determined to win, but their confidence is misplaced. They're a good fighter, but not a great one, and the stocky gray vixen is all muscle, barging past s_c and knocking them rump over paws as she flees from the patrol.",
                "exp": 0,
                "weight": 10,
                "stat_skill": ["FIGHTER,1"],
                "injury": [
                    {
                        "cats": ["s_c"],
                        "injuries": ["minor_injury"],
                        "scars": ["RIGHTEAR"]
                    }
                ],
                "history_text": { "scar": "m_c carries a scar from a red fox fight." },
                "relationships": [
                    {
                        "cats_to": ["s_c"],
                        "cats_from": ["patrol", "patrol"],
                        "mutual": false,
                        "values": ["respect", "trust"],
                        "amount": -5
                    }
                ]
            }
        ]
    },
    {
        "patrol_id": "fst_hunt_grayvixen9",
        "biome": ["forest"],
        "season": ["leaf-fall"],
        "types": [],
        "tags": [],
        "patrol_art": "hunt_general_intro",
        "min_cats": 1,
        "max_cats": 1,
        "min_max_status": {},
        "weight": 20,
        "intro_text": "The patrol catches the scent of a fox - but is it red, or gray?",
        "decline_text": "The patrol decides not to pursue the fox.",
        "chance_of_success": 40,
        "success_outcomes": [
            {
                "text": "Thinking they could kill a gray fox by themselves, r_c launches into battle! r_c makes it out alive, but so does the gray fox. Upon bringing reinforcements to finish her off, it's discovered she's wisely left the territory with her kits.",
                "exp": 50,
                "weight": 20,
                "relationships": [
                    {
                        "cats_to": ["patrol"],
                        "cats_from": ["clan"],
                        "mutual": false,
                        "values": ["respect", "trust"],
                        "amount": 5
                    }
                ]
            },
            {
                "text": "In an exhausting fight, r_c manages to bring down and kill the gray vixen they've tracked. Her near grown litter, fat on the bounty of leaf-fall, is a challenge for another day. c_n will have to deal with the young foxes now roaming motherless in their woods, before they start to compete for prey in leaf-bare.",
                "exp": 50,
                "weight": 5,
                "relationships": [
                    {
                        "cats_to": ["patrol"],
                        "cats_from": ["clan"],
                        "mutual": false,
                        "values": ["respect", "trust"],
                        "amount": 5
                    }
                ]
            },
            {
                "text": "s_c displays incredible skill, driving the mother vixen and her brood out of the forest all by themselves. Now neither the gray fox nor her cubs pose a threat to the Clan. They swell with pride, returning to camp knowing there's one less competitor poaching c_n's prey.",
                "exp": 50,
                "weight": 20,
                "stat_skill": ["FIGHTER,3"],
                "relationships": [
                    {
                        "cats_to": ["patrol"],
                        "cats_from": ["clan"],
                        "mutual": false,
                        "values": ["respect", "trust"],
                        "amount": 5
                    }
                ]
            },
            {
                "text": "They're nearly of equal height, with s_c's bold aggression making up for the weight that the gray vixen has on them, and the standoff is resolved when s_c charges the gray fox and she chooses flight over fight.",
                "exp": 50,
                "weight": 20,
                "stat_trait": [
                    "adventurous",
                    "ambitious",
                    "bloodthirsty",
                    "bold",
                    "confident",
                    "daring",
                    "fierce",
                    "responsible",
                    "righteous",
                    "troublesome",
                    "vengeful"
                ],
                "relationships": [
                    {
                        "cats_to": ["patrol"],
                        "cats_from": ["clan"],
                        "mutual": false,
                        "values": ["respect", "trust"],
                        "amount": 5
                    }
                ]
            }
        ],
        "fail_outcomes": [
            {
                "text": "r_c comes across a gray vixen at the end of the scent trail. She spots them too, measures herself up against them, then flees, scrambling into the trees in a move that completely surprises r_c. This round goes to the gray fox.",
                "exp": 0,
                "weight": 20,
                "relationships": [
                    {
                        "cats_to": ["patrol"],
                        "cats_from": ["clan"],
                        "mutual": false,
                        "values": ["respect", "trust"],
                        "amount": -5
                    }
                ]
            },
            {
                "text": "s_c is determined to win, but their confidence is misplaced. They're a good fighter, but not a great one, and in a moment that embarrasses them deeply the gray vixen slips past them and flees further into the forest.",
                "exp": 0,
                "weight": 20,
                "stat_skill": ["FIGHTER,1"],
                "relationships": [
                    {
                        "cats_to": ["patrol"],
                        "cats_from": ["clan"],
                        "mutual": false,
                        "values": ["respect", "trust"],
                        "amount": -5
                    }
                ]
            },
            {
                "text": "r_c nearly managed to pin the gray vixen they found into a thorn ticket, but snapping jaws leave r_c dripping blood onto the leaf litter. Today this round goes to the gray fox.",
                "exp": 0,
                "weight": 10,
                "injury": [
                    {
                        "cats": ["r_c"],
                        "injuries": ["big_bite_injury"],
                        "scars": ["ONE"]
                    }
                ],
                "history_text": { "scar": "m_c carries a scar from a solo fight with a gray vixen." },
                "relationships": [
                    {
                        "cats_to": ["patrol"],
                        "cats_from": ["clan"],
                        "mutual": false,
                        "values": ["respect", "trust"],
                        "amount": -5
                    }
                ]
            },
            {
                "text": "s_c is determined to win, but their confidence is misplaced. They're a good fighter, but not a great one, and the stocky gray vixen is cunning, sinking her teeth into s_c to distract them as she flees.",
                "exp": 0,
                "weight": 10,
                "stat_skill": ["FIGHTER,1"],
                "injury": [
                    {
                        "cats": ["s_c"],
                        "injuries": ["big_bite_injury"],
                        "scars": ["ONE"]
                    }
                ],
                "history_text": { "scar": "m_c carries a scar from a solo fight with a gray vixen." },
                "relationships": [
                    {
                        "cats_to": ["patrol"],
                        "cats_from": ["clan"],
                        "mutual": false,
                        "values": ["respect", "trust"],
                        "amount": -5
                    }
                ]
            }
        ]
    },
    {
        "patrol_id": "fst_hunt_mouse3",
        "biome": ["forest"],
        "season": ["leaf-fall"],
        "types": ["hunting"],
        "tags": [],
        "patrol_art": "gen_hunt_mouse",
        "min_cats": 1,
        "max_cats": 1,
        "min_max_status": {
            "all apprentices": [-1, -1]
        },
        "weight": 20,
        "intro_text": "r_c catches scent of a mouse nearby. It'll be fat on the nuts and acorns leaf-fall scatters through the forest, and if r_c can only avoid the leaves crunching under their paws it's as good as caught.",
        "decline_text": "The patrol ignores the mouse.",
        "chance_of_success": 50,
        "success_outcomes": [
            {
                "text": "r_c locates the mouse and begins to stalk. The mouse nibbles on a seed, unaware of the hunting cat. r_c waggles their haunches and leaps, pinning the mouse beneath a paw as they make the killing bite.",
                "exp": 10,
                "weight": 20,
                "prey": ["medium"]
            },
            {
                "text": "r_c pinpoints the location of the prey and begins creeping forward. They're almost within pouncing distance when the mouse suddenly bolts. With a lash of their tail, r_c leaps after the mouse, barely snagging it before it reaches a burrow. They purr in satisfaction as prey-blood hits their tongue.",
                "exp": 10,
                "weight": 5,
                "prey": ["medium"]
            },
            {
                "text": "s_c immediately drops into a practiced crouch, shimmying flawlessly along the ground and taking the perfectly plump mouse completely by surprise.",
                "exp": 10,
                "weight": 20,
                "stat_skill": ["HUNTER,1"],
                "prey": ["medium"]
            }
        ],
        "fail_outcomes": [
            {
                "text": "r_c narrowly misses the mouse.",
                "exp": 0,
                "weight": 20,
                "prey": ["very_small"]
            }
        ]
    },
    {
        "patrol_id": "fst_hunt_genappmouse3",
        "biome": ["forest"],
        "season": ["leaf-fall"],
        "types": ["hunting"],
        "tags": [],
        "patrol_art": "hunt_general_intro",
        "min_cats": 1,
        "max_cats": 1,
        "min_max_status": {
            "apprentice": [1, 6]
        },
        "weight": 20,
        "intro_text": "app1 catches scent of a mouse nearby. They look at the leaf litter on the ground - are they good enough to stalk without being heard?",
        "decline_text": "The patrol ignores the mouse.",
        "chance_of_success": 30,
        "success_outcomes": [
            {
                "text": "r_c pounces on the mouse, with a squeak of surprise from both prey and apprentice.",
                "exp": 30,
                "weight": 20,
                "prey": ["medium"]
            },
            {
                "text": "app1 leaps onto the mouse, an easy kill! They're really getting the hang of hunting!",
                "exp": 30,
                "weight": 5,
                "prey": ["medium"]
            }
        ],
        "fail_outcomes": [
            {
                "text": "The patrol narrowly misses the mouse.",
                "exp": 0,
                "weight": 20,
                "prey": ["very_small"]
            }
        ]
    },
    {
        "patrol_id": "gen_hunt_genmentormouse3",
        "biome": ["forest"],
        "season": ["leaf-fall"],
        "types": ["hunting"],
        "tags": [],
        "patrol_art": "fst_hunt_mice",
        "min_cats": 2,
        "max_cats": 2,
        "min_max_status": {
            "apprentice": [1, 6],
            "normal adult": [1, 6]
        },
        "weight": 20,
        "intro_text": "app1 catches scent of a mouse nearby. p_l nods, and asks them if app1 remembers their tips on stalking on leaf-fall's, well, fallen leaves.",
        "decline_text": "The patrol ignores the mouse.",
        "chance_of_success": 50,
        "success_outcomes": [
            {
                "text": "app1 pounces on the mouse, with a squeak of surprise from both prey and apprentice. They look up, holding their fresh-kill, meeting p_l's eyes with a purr.",
                "exp": 20,
                "weight": 20,
                "prey": ["small"],
                "relationships": [
                    {
                        "cats_to": ["patrol"],
                        "cats_from": ["patrol"],
                        "mutual": false,
                        "values": ["comfort", "trust"],
                        "amount": 5
                    }
                ]
            },
            {
                "text": "app1 leaps onto the mouse, an easy kill! They're really getting the hang of hunting, p_l tells them, and as the pair head back home there's a happy bounce in app1's steps.",
                "exp": 20,
                "weight": 5,
                "prey": ["small"],
                "relationships": [
                    {
                        "cats_to": ["patrol"],
                        "cats_from": ["patrol"],
                        "mutual": false,
                        "values": ["comfort", "trust"],
                        "amount": 5
                    }
                ]
            }
        ],
        "fail_outcomes": [
            {
                "text": "app1 narrowly misses the mouse, their tail drooping sadly as it scurries off into the distance.",
                "exp": 0,
                "weight": 20,
                "relationships": [
                    {
                        "cats_to": ["patrol"],
                        "cats_from": ["patrol"],
                        "mutual": false,
                        "values": ["comfort", "trust"],
                        "amount": -5
                    }
                ],
                "prey": ["very_small"]
            }
        ]
    },
    {
        "patrol_id": "fst_hunt_mice_ohnotheyrehot3",
        "biome": ["forest"],
        "season": ["leaf-fall"],
        "types": ["hunting"],
        "tags": ["romantic"],
        "patrol_art": "fst_hunt_mice_ohnotheyrehot",
        "min_cats": 3,
        "max_cats": 6,
        "min_max_status": {},
        "weight": 20,
        "intro_text": "As the patrol heads out into the forest to hunt, r_c seems to be absolutely unconcerned with their duties, instead ambling along as through the prey is going to waltz into their paws.",
        "decline_text": "The cats are called back to camp - there's something the deputy needs to discuss with them.",
        "chance_of_success": 20,
        "success_outcomes": [
            {
                "text": "r_c makes it look easy, and when the patrol is done mousing everyone else ends up carrying catches mostly brought down by them. They lead the way back to camp, sauntering with a distinctly smug sway of their hips.",
                "exp": 20,
                "weight": 20,
                "prey": ["medium"],
                "relationships": [
                    {
                        "cats_to": ["p_l"],
                        "cats_from": ["r_c"],
                        "mutual": true,
                        "values": ["romantic", "respect", "jealous", "dislike"],
                        "amount": 5
                    }
                ]
            },
            {
                "text": "Of course s_c is unconcerned, s_c knows {PRONOUN/s_c/poss} own skills well, and mice? Not a challenge. After {PRONOUN/s_c/poss} fifth catch, the rest of the patrol are forced to admit {PRONOUN/s_c/subject} might have a point about not needing to worry.",
                "exp": 20,
                "weight": 20,
                "stat_skill": ["HUNTER,1"],
                "can_have_stat": ["r_c"],
                "prey": ["medium"],
                "relationships": [
                    {
                        "cats_to": ["p_l"],
                        "cats_from": ["r_c"],
                        "mutual": true,
                        "values": ["romantic", "respect", "jealous", "dislike"],
                        "amount": 5
                    }
                ]
            },
            {
                "text": "As the patrol settles in, tracking mouse scent mostly, s_c wanders back, and as they put a paw down the ground squeaks. They lean down, jaws snapping, and meet the eyes of the rest of the patrol with an insolent smirk.",
                "exp": 20,
                "weight": 20,
                "stat_trait": [
                    "bold",
                    "charismatic",
                    "childish",
                    "confident",
                    "daring",
                    "fierce",
                    "shameless",
                    "troublesome"
                ],
                "can_have_stat": ["r_c"],
                "prey": ["medium"],
                "relationships": [
                    {
                        "cats_to": ["p_l"],
                        "cats_from": ["r_c"],
                        "mutual": true,
                        "values": ["romantic", "respect", "jealous", "dislike"],
                        "amount": 5
                    }
                ]
            }
        ],
        "fail_outcomes": [
            {
                "text": "r_c doesn't bring much home, impressing nobody.",
                "exp": 0,
                "weight": 20,
                "relationships": [
                    {
                        "cats_to": ["p_l"],
                        "cats_from": ["r_c"],
                        "mutual": true,
                        "values": ["romantic", "respect", "jealous", "dislike"],
                        "amount": -5
                    }
                ],
                "prey": ["very_small"]
            }
        ]
    },
    {
        "patrol_id": "fst_hunt_mice3",
        "biome": ["forest"],
        "season": ["leaf-fall"],
        "types": ["hunting"],
        "tags": [],
        "patrol_art": "fst_hunt_mice",
        "min_cats": 3,
        "max_cats": 6,
        "min_max_status": {},
        "weight": 20,
        "intro_text": "As the patrol heads out into the forest to hunt, r_c suggests a good, sheltered gully. It's a little far from camp, but the hunting around there is good, particularly for mice.",
        "decline_text": "The cats are called back to camp - there's something the deputy needs to discuss with them.",
        "chance_of_success": 10,
        "success_outcomes": [
            {
                "text": "As they arrive, the patrol startles two mice, and r_c reacts quick enough with an inelegant pounce to kill one. It's a good omen for the rest of the morning's work, which proves to be a productive and satisfying hunt.",
                "exp": 20,
                "weight": 20,
                "prey": ["medium"],
                "relationships": [
                    {
                        "cats_to": ["r_c"],
                        "cats_from": ["patrol"],
                        "mutual": false,
                        "values": ["respect"],
                        "amount": 5
                    }
                ]
            },
            {
                "text": "Your cats sneak into the hunting grounds, ears rotating as different spots catch their interest. r_c's suggestion proves to be a fruitful hunting ground, one that c_n hasn't used for a while and whose creatures (as predicted, nearly all mice) have lost their edge of wariness. It's a good hunt.",
                "exp": 20,
                "weight": 5,
                "prey": ["large"],
                "relationships": [
                    {
                        "cats_to": ["r_c"],
                        "cats_from": ["patrol"],
                        "mutual": false,
                        "values": ["respect"],
                        "amount": 5
                    }
                ]
            },
            {
                "text": "These are the times that it really pays to have a hunter of s_c's caliber on the patrol - {PRONOUN/s_c/subject} really {VERB/s_c/go/goes} above and beyond, impressing everyone and leaving a trail of terror among the local mice.",
                "exp": 20,
                "weight": 20,
                "stat_skill": ["HUNTER,1"],
                "prey": ["large"],
                "relationships": [
                    {
                        "cats_to": ["s_c"],
                        "cats_from": ["patrol"],
                        "mutual": false,
                        "values": ["respect"],
                        "amount": 5
                    }
                ]
            }
        ],
        "fail_outcomes": [
            {
                "text": "Ah. r_c's suggested hunting grounds don't work out, not that anyone blames {PRONOUN/r_c/object} for it.",
                "exp": 0,
                "weight": 20,
                "relationships": [
                    {
                        "cats_to": ["r_c"],
                        "cats_from": ["patrol"],
                        "mutual": false,
                        "values": ["respect"],
                        "amount": -5
                    }
                ],
                "prey": ["very_small"]
            }
        ]
    },
    {
        "patrol_id": "fst_hunt_random_leaffallsolowarrior1",
        "biome": ["forest"],
        "season": ["leaf-fall"],
        "types": ["hunting"],
        "tags": [],
        "patrol_art": "hunt_general_intro",
        "min_cats": 1,
        "max_cats": 1,
        "min_max_status": {
            "all apprentices": [-1, -1]
        },
        "weight": 20,
        "intro_text": "The air feels tense - r_c is sure that a storm is on its way to pull more leaves from the forest's canopy. If {PRONOUN/r_c/subject} {VERB/r_c/are/is} going to hunt, {PRONOUN/r_c/subject} should do it now.",
        "decline_text": "No, {PRONOUN/r_c/subject} {VERB/r_c/decide/decides} to reinforce the ceiling of the warriors' den instead. r_c doesn't want a wet nest tonight.",
        "chance_of_success": 50,
        "success_outcomes": [
            {
                "text": "You've got to take your opportunities as you can find them, so even though the static in the air makes {PRONOUN/r_c/poss} whiskers feel quivery, r_c heads out. {PRONOUN/r_c/subject/CAP} {VERB/r_c/find/finds} a small f_tp_s and pin a f_mp_s down under an oak tree painted with leaf-fall's brilliant colors, heading back to camp well before the storm breaks.",
                "exp": 15,
                "weight": 20,
                "prey": ["medium"]
            },
            {
                "text": "r_c puts the way {PRONOUN/r_c/poss} whiskers feel about the wind to one side, focusing on hunting around a blackberry bramble near camp. The prey is attracted to the berries like moths to fireflies, and it makes them reckless as they gorge themselves. An old f_tp_s and two f_tp_p fall to r_c before the forest creatures wise up to the hunter's presence.",
                "exp": 15,
                "weight": 5,
                "prey": ["medium"]
            },
            {
                "text": "Keen to be back in {PRONOUN/r_c/poss} nest before the storm breaks, s_c uses the darkness of the thick gray clouds to {PRONOUN/r_c/poss} advantage. In the thick forest undergrowth, {PRONOUN/r_c/subject} quickly {VERB/r_c/catches/catch} a f_mp_s and two f_tp_s, trotting back home with a sense of urgency in {PRONOUN/r_c/poss} steps.",
                "exp": 15,
                "weight": 20,
                "stat_skill": ["HUNTER,1"],
                "prey": ["large"]
            },
            {
                "text": "Not keen to get caught out in any kind of storm, s_c hunts carefully rather than boldly, choosing a hunting ground with a clear quick path back to camp. There {PRONOUN/r_c/subject} {VERB/r_c/manages/manage} to find a f_mp_s out on its own foraging trip, scooping it up with a clean bite to the throat and trotting home. On the way back to camp, a f_tp_s crosses the path in front of {PRONOUN/r_c/object}, and s_c adds it to {PRONOUN/r_c/poss} collection in an undignified scramble, dropping the f_mp_s and throwing {PRONOUN/r_c/self} after the f_tp_s.",
                "exp": 15,
                "weight": 20,
                "stat_trait": ["calm", "careful", "nervous", "thoughtful"],
                "prey": ["large"]
            }
        ],
        "fail_outcomes": [
            {
                "text": "Just as r_c reaches the hunting grounds, the storm breaks. All the forest's birdsong is downed out in a deluge of water, and it's a sodden cat that trudges back to camp, tired and uncomfortable.",
                "exp": 0,
                "weight": 20
            },
            {
                "text": "The bright colors of the leaf litter masquerade as solid ground, and r_c falls into the pile up to {PRONOUN/r_c/poss} neck, bumping into what feel like the sharpest twigs in the forest as {PRONOUN/r_c/subject} {VERB/r_c/does/do}. It takes {PRONOUN/r_c/object} an embarrassingly long time to clamber out, and by the time {PRONOUN/r_c/subject} {VERB/r_c/do/does}, the storm breaks, adding to an awful afternoon.",
                "exp": 0,
                "weight": 10,
                "injury": [
                    {
                        "cats": ["r_c"],
                        "injuries": ["minor_injury"],
                        "scars": []
                    }
                ]
            },
            {
                "text": "s_c heads off and has a very successful hunt on the banks of a stream, picking up several f_tp_p, a f_tp_s, and even a f_mp_s, all stashed until {PRONOUN/r_c/subject} {VERB/r_c/feel/feels} it's time to head home as the thunder growls. But the rain floods the little stream, and all {PRONOUN/r_c/poss} hard-won prey, and s_c {PRONOUN/r_c/self}, are swept away. It's only a stream, and s_c fights {PRONOUN/r_c/poss} way out of it, sore and wet through, but there'll be no contributions to the fresh-kill pile today.",
                "exp": 0,
                "weight": 10,
                "stat_trait": ["bold", "daring"],
                "injury": [
                    {
                        "cats": ["s_c"],
                        "injuries": ["minor_injury"],
                        "scars": []
                    }
                ]
            }
        ]
    },
    {
        "patrol_id": "fst_hunt_random_leaffallsoloapp1",
        "biome": ["forest"],
        "season": ["leaf-fall"],
        "types": ["hunting"],
        "tags": [],
        "patrol_art": "hunt_general_intro",
        "min_cats": 1,
        "max_cats": 1,
        "min_max_status": {
            "apprentice": [1, 6]
        },
        "weight": 20,
        "intro_text": "app1 hears the senior warriors chatting about an incoming storm. {PRONOUN/app1/subject/CAP} could go out for a quick hunt - {PRONOUN/app1/subject} would much rather do that, bring some prey home, and then earn a break from {PRONOUN/app1/poss} chores to wait out the rain.",
        "decline_text": "...Maybe it'd be better to wait until {PRONOUN/app1/poss} mentor is free to take {PRONOUN/app1/object} on a hunting patrol. Even if {PRONOUN/app1/subject} get damp.",
        "chance_of_success": 40,
        "success_outcomes": [
            {
                "text": "A f_tp_s and three f_tp_p, one of which is definitely more of a mouthful than a meal, but still! Surely that's enough to count for {PRONOUN/app1/poss} duty to c_n for the day. Scarpering back to camp, app1 realizes {PRONOUN/app1/subject} forgot to thank StarClan for {PRONOUN/app1/poss} success when a huge roll of thunder booms across the forest. Err, sorry StarClan! And thank you!",
                "exp": 25,
                "weight": 20,
                "prey": ["medium"]
            },
            {
                "text": "app1 finds a f_mp_s, and catches it with what {PRONOUN/app1/subject} think is enough grace that {PRONOUN/app1/subject} {VERB/app1/are/is} actually disappointed {PRONOUN/app1/poss} mentor isn't here to see it. But just as {PRONOUN/app1/subject} {VERB/app1/are/is} trying to figure out if there's a quicker way back to camp, the storm breaks. app1 waits it out under a bush, wondering if maybe nest-cleaning duty would've been a better idea.",
                "exp": 25,
                "weight": 5,
                "prey": ["medium"]
            },
            {
                "text": "app1 doesn't want to go far with bad weather incoming - but {PRONOUN/app1/subject} {VERB/app1/do/does}n't have to. Only a dozen fox-lengths from camp, an oak tree is shedding acorns like raindrops. {PRONOUN/app1/subject/CAP} {VERB/app1/wait/waits} there, alert and patient, ambushing three f_tp_p before heading home to a warm dry nest and an impressed mentor.",
                "exp": 25,
                "weight": 20,
                "stat_trait": ["calm", "careful", "nervous", "thoughtful"],
                "prey": ["medium"]
            }
        ],
        "fail_outcomes": [
            {
                "text": "The thunderstorm breaks while app1 is out hunting, scaring {PRONOUN/app1/object} halfway out of {PRONOUN/app1/poss} fur and causing {PRONOUN/app1/object} to leap halfway up a tree before the deafening sound proves itself rain rather than danger. The fall back off the tree isn't high, but {PRONOUN/app1/subject} land without grace and with {PRONOUN/app1/poss} fur still standing on end.",
                "exp": 0,
                "weight": 10,
                "injury": [
                    {
                        "cats": ["app1"],
                        "injuries": ["minor_injury"],
                        "scars": []
                    }
                ]
            },
            {
                "text": "app1 daringly heads out hunting and then daringly ends up on the wrong side of a swollen creek, sore and tired as the rain pours down, daringly crouched under a bush to daringly wait out the storm. Fox-dung!",
                "exp": 0,
                "weight": 10,
                "stat_trait": ["bold", "daring"],
                "injury": [
                    {
                        "cats": ["s_c"],
                        "injuries": ["minor_injury"],
                        "scars": []
                    }
                ]
            }
        ]
    },
    {
        "patrol_id": "fst_hunt_leaffall_solowarriorbird",
        "biome": ["forest"],
        "season": ["leaf-fall"],
        "types": ["hunting"],
        "tags": [],
        "patrol_art": "hunt_general_intro",
        "min_cats": 1,
        "max_cats": 1,
        "min_max_status": {
            "normal adult": [1, 6]
        },
        "weight": 20,
        "intro_text": "p_l spots a dappled, feathered back and a bright orange chest nestled amongst some moss on the forest floor.",
        "decline_text": "A brambling would be too paltry of a meal for the Clan. p_l decides to look for larger prey.",
        "chance_of_success": 45,
        "success_outcomes": [
            {
                "text": "p_l crouches and creeps up on the brambling. When {PRONOUN/p_l/subject} {VERB/p_l/pounce/pounces}, it has no idea what hits it.",
                "exp": 10,
                "weight": 20,
                "prey": ["small"]
            },
            {
                "text": "p_l wiggles {PRONOUN/p_l/poss} haunches as {PRONOUN/p_l/subject} {VERB/p_l/creep/creeps} up on the unsuspecting brambling. {PRONOUN/p_l/subject/CAP} {VERB/p_l/pounce/pounces} and {VERB/p_l/finish/finishes} it off in a flurry of black, white, and orange feathers.",
                "exp": 10,
                "weight": 5,
                "prey": ["small"]
            }
        ],
        "fail_outcomes": [
            {
                "text": "p_l crouches and tries to creep up on the brambling, but {PRONOUN/p_l/subject} {VERB/p_l/step/steps} on a twig and the bird flies away in a flurry of feathers.",
                "exp": 0,
                "weight": 20
            }
        ]
    },
    {
        "patrol_id": "fst_hunt_random_leaffall_siblings2applocked1",
        "biome": ["forest"],
        "season": ["leaf-fall"],
        "types": ["hunting"],
        "tags": [],
        "patrol_art": "hunt_general_intro",
        "min_cats": 2,
        "max_cats": 2,
        "min_max_status": {
            "apprentice": [1, 6],
            "all apprentices": [2, 2]
        },
        "weight": 40,
        "intro_text": "The two siblings head out together, declaring a friendly competition to stock the fresh-kill pile. Leaf-fall, with all its nuts and fruits, will surely make the prey fat, full, and stupid!",
        "decline_text": "Their mentors hold them back with a gentle word - the warriors have other plans for the apprentices today.",
        "chance_of_success": 40,
        "relationship_constraint": ["siblings"],
        "success_outcomes": [
            {
                "text": "app1 misses a f_tp_s, and app2 startles a pair of f_tp_p. They don't let it get them down, instead capturing a plump rabbit with a beautiful team ambush! But when they bring it back to camp, app1 tries to take sole credit for the prey, and instead of familial talent, it's familial discord that's displayed, as the apprentices get into a massive argument in the middle of camp.",
                "exp": 20,
                "weight": 20,
                "prey": ["small"],
                "relationships": [
                    {
                        "cats_to": ["patrol"],
                        "cats_from": ["patrol"],
                        "mutual": false,
                        "values": ["jealous", "dislike"],
                        "amount": 10
                    }
                ]
            },
            {
                "text": "s_c catches a great f_mp_s, and two f_tp_p! But {PRONOUN/s_c/poss} sibling comes up empty-pawed. s_c offers to let {PRONOUN/r_c/object} claim the smaller prey as {PRONOUN/r_c/poss} own, but the insulting suggestion just causes a massive argument.",
                "exp": 20,
                "weight": 20,
                "prey": ["medium"],
                "stat_skill": ["HUNTER,0"],
                "can_have_stat": ["p_l"],
                "relationships": [
                    {
                        "cats_to": ["patrol"],
                        "cats_from": ["patrol"],
                        "mutual": false,
                        "values": ["jealous", "dislike"],
                        "amount": 10
                    }
                ]
            }
        ],
        "fail_outcomes": [
            {
                "text": "The littermates end up dirty, exhausted, and without much more than a f_tp_s to show for it. Fox-dung! But at least out here, even if they didn't get much prey, they can complain about how stupidly hard hunting is to a sympathetic audience.",
                "exp": 0,
                "weight": 20,
                "relationships": [
                    {
                        "cats_to": ["patrol"],
                        "cats_from": ["patrol"],
                        "mutual": false,
                        "values": ["jealous", "dislike"],
                        "amount": -10
                    }
                ],
                "prey": ["very_small"]
            },
            {
                "text": "app1 takes a hard fall while chasing a f_tp_s along the forest floor, and the afternoon's hunt is called off as {PRONOUN/app1/poss} sibling helps {PRONOUN/app1/object} back to camp, chatting reassuringly about how hard their hunting lessons are.",
                "exp": 0,
                "weight": 10,
                "injury": [
                    {
                        "cats": ["app1"],
                        "injuries": ["minor_injury"],
                        "scars": []
                    }
                ],
                "relationships": [
                    {
                        "cats_to": ["patrol"],
                        "cats_from": ["patrol"],
                        "mutual": false,
                        "values": ["jealous", "dislike"],
                        "amount": -10
                    }
                ],
                "prey": ["very_small"]
            }
        ]
    },
    {
        "patrol_id": "fst_hunt_random_leaffall_siblings2applocked2",
        "biome": ["forest"],
        "season": ["leaf-fall"],
        "types": ["hunting"],
        "tags": [],
        "patrol_art": "hunt_general_intro",
        "min_cats": 2,
        "max_cats": 2,
        "min_max_status": {
            "apprentice": [1, 6],
            "all apprentices": [2, 2]
        },
        "weight": 40,
        "intro_text": "It's nice to get the chance to go out hunting with app2. app1 knows they're still in the apprentices' den together, but their different mentors and focuses and skills - it's not the same as it was back in the nursery as littermates. And the leaf-fall colors of the forest will be amazing to explore together!",
        "decline_text": "Their mentors hold them back with a gentle word - the warriors have other plans for the apprentices today.",
        "chance_of_success": 40,
        "relationship_constraint": ["siblings"],
        "success_outcomes": [
            {
                "text": "Yeah, it's a relatively okay hunt, with a couple f_tp_p and a dirty f_tp_s. But what app1 is actually going to remember about today is that app2 thinks that {PRONOUN/app2/poss} mentor and app1's would make a cute couple!",
                "exp": 20,
                "weight": 20,
                "prey": ["small"],
                "relationships": [
                    {
                        "cats_to": ["patrol"],
                        "cats_from": ["patrol"],
                        "mutual": false,
                        "values": ["platonic", "respect"],
                        "amount": 5
                    }
                ]
            },
            {
                "text": "It turns out s_c has really been listening to {PRONOUN/s_c/poss} mentor's tips for hunting - and {PRONOUN/s_c/subject}{VERB/s_c/'re/'s} willing to pass it on!",
                "exp": 20,
                "weight": 20,
                "stat_skill": ["HUNTER,0"],
                "prey": ["medium"],
                "relationships": [
                    {
                        "cats_to": ["patrol"],
                        "cats_from": ["patrol"],
                        "mutual": false,
                        "values": ["platonic", "respect"],
                        "amount": 5
                    }
                ]
            }
        ],
        "fail_outcomes": [
            {
                "text": "Together they manage a grand haul of one f_tp_s, and not even a very big f_tp_s at that. They have a lot more to learn before they'll all be ready to take on the responsibility of providing for c_n.",
                "exp": 0,
                "weight": 20,
                "prey": ["very_small"]
            }
        ]
    },
    {
        "patrol_id": "fst_hunt_random_leaffall_siblings2applocked3",
        "biome": ["forest"],
        "season": ["leaf-fall"],
        "types": ["hunting"],
        "tags": [],
        "patrol_art": "hunt_general_intro",
        "min_cats": 2,
        "max_cats": 2,
        "min_max_status": {
            "apprentice": [1, 6],
            "all apprentices": [2, 2]
        },
        "weight": 40,
        "intro_text": "The clouds are out, foretelling more rain, but they aren't here yet! And just like the clouds, app1 and {PRONOUN/app1/poss} littermate are everywhere today, sticking their heads into every unexplored corner of the territory. All in the name of hunting, of course!",
        "decline_text": "Their mentors hold them back with a gentle word - the warriors have other plans for the apprentices today.",
        "chance_of_success": 40,
        "relationship_constraint": ["siblings"],
        "success_outcomes": [
            {
                "text": "app1 thinks app2's f_tp_s looks infinitely more delicious than {PRONOUN/app1/poss} own contributions of two f_tp_p, while app2 insists that {PRONOUN/app2/subject}'d much rather bring back f_tp_p.",
                "exp": 20,
                "weight": 20,
                "prey": ["small"],
                "relationships": [
                    {
                        "cats_to": ["patrol"],
                        "cats_from": ["patrol"],
                        "mutual": false,
                        "values": ["respect", "jealous"],
                        "amount": 5
                    }
                ]
            },
            {
                "text": "s_c spends half the patrol in the branches of the forest, both impressing and frustrating the sibling trying to keep up with {PRONOUN/s_c/object}.",
                "exp": 20,
                "weight": 20,
                "stat_skill": ["CLIMBER,0"],
                "prey": ["medium"],
                "relationships": [
                    {
                        "cats_to": ["patrol"],
                        "cats_from": ["patrol"],
                        "mutual": false,
                        "values": ["respect", "jealous"],
                        "amount": 5
                    }
                ]
            }
        ],
        "fail_outcomes": [
            {
                "text": "Well, they have a lot of fun exploring, even if it's not that productive of a hunting patrol.",
                "exp": 0,
                "weight": 20,
                "prey": ["very_small"]
            }
        ]
    },
    {
        "patrol_id": "fst_hunt_random_leaffall_siblings3applocked1",
        "biome": ["forest"],
        "season": ["leaf-fall"],
        "types": ["hunting"],
        "tags": [],
        "patrol_art": "hunt_general_intro",
        "min_cats": 3,
        "max_cats": 3,
        "min_max_status": {
            "apprentice": [1, 6],
            "all apprentices": [3, 3]
        },
        "weight": 40,
        "intro_text": "The three siblings head out together, declaring a friendly competition to stock the fresh-kill pile. Leaf-fall, with all its nuts and fruits, will surely make the prey fat, full, and stupid!",
        "decline_text": "Their mentors hold them back with a gentle word - the warriors have other plans for the apprentices today.",
        "chance_of_success": 40,
        "relationship_constraint": ["siblings"],
        "success_outcomes": [
            {
                "text": "app1 misses a f_tp_s, and app2 and app3 startle a pair of f_tp_p. They don't let it get them down, instead capturing a plump rabbit with a beautiful team ambush! But when they bring it back to camp, app1 tries to take sole credit for the prey, and instead of familial talent, it's familial discord that's displayed, as the apprentices get into a massive argument in the middle of camp.",
                "exp": 30,
                "weight": 20,
                "prey": ["small"],
                "relationships": [
                    {
                        "cats_to": ["patrol"],
                        "cats_from": ["patrol"],
                        "mutual": false,
                        "values": ["jealous", "dislike"],
                        "amount": 5
                    }
                ]
            },
            {
                "text": "s_c catches a great f_mp_s, and two f_tp_p! But their siblings come up empty-pawed. s_c offers to let them claim the smaller prey as their own, but the insulting suggestion just causes a massive argument.",
                "exp": 30,
                "weight": 20,
                "stat_skill": ["HUNTER,0"],
                "prey": ["medium"],
                "relationships": [
                    {
                        "cats_to": ["patrol"],
                        "cats_from": ["patrol"],
                        "mutual": false,
                        "values": ["jealous", "dislike"],
                        "amount": 5
                    }
                ]
            }
        ],
        "fail_outcomes": [
            {
                "text": "The littermates end up dirty, exhausted, and without much more than a f_tp_s to show for it. Fox-dung! But at least out here, even if they didn't get much prey, they can complain about how stupidly hard hunting is to a sympathetic audience.",
                "exp": 0,
                "weight": 20,
                "relationships": [
                    {
                        "cats_to": ["patrol"],
                        "cats_from": ["patrol"],
                        "mutual": false,
                        "values": ["jealous", "dislike"],
                        "amount": -5
                    }
                ],
                "prey": ["very_small"]
            },
            {
                "text": "app1 takes a hard fall while chasing a f_tp_s along the forest floor, and the afternoon's hunt is called off as {PRONOUN/app1/poss} siblings help {PRONOUN/app1/object} back to camp, chatting reassuringly about how hard their hunting lessons are.",
                "exp": 0,
                "weight": 10,
                "injury": [
                    {
                        "cats": ["app1"],
                        "injuries": ["minor_injury"],
                        "scars": []
                    }
                ],
                "relationships": [
                    {
                        "cats_to": ["patrol"],
                        "cats_from": ["patrol"],
                        "mutual": false,
                        "values": ["jealous", "dislike"],
                        "amount": -5
                    }
                ],
                "prey": ["very_small"]
            }
        ]
    },
    {
        "patrol_id": "fst_hunt_random_leaffall_siblings3applocked2",
        "biome": ["forest"],
        "season": ["leaf-fall"],
        "types": ["hunting"],
        "tags": [],
        "patrol_art": "hunt_general_intro",
        "min_cats": 3,
        "max_cats": 3,
        "min_max_status": {
            "apprentice": [1, 6],
            "all apprentices": [3, 3]
        },
        "weight": 40,
        "intro_text": "It's nice to get the chance to go out hunting together. app1 knows they're all still in the apprentices' den together, but their different mentors and focuses and skills - it's not the same as it was back in the nursery with {PRONOUN/app1/poss} littermates. And the leaf-fall colors of the forest will be amazing to explore together!",
        "decline_text": "Their mentors hold them back with a gentle word - the warriors have other plans for the apprentices today.",
        "chance_of_success": 40,
        "relationship_constraint": ["siblings"],
        "success_outcomes": [
            {
                "text": "Yeah, it's a relatively okay hunt, with a couple f_tp_p and a dirty f_tp_s. But what app1 is actually going to remember about today is that app2 thinks that {PRONOUN/app2/poss} mentor and app3's would make a cute couple!",
                "exp": 30,
                "weight": 20,
                "prey": ["small"],
                "relationships": [
                    {
                        "cats_to": ["patrol"],
                        "cats_from": ["patrol"],
                        "mutual": false,
                        "values": ["platonic", "respect"],
                        "amount": 5
                    }
                ]
            },
            {
                "text": "It turns out s_c has really been listening to {PRONOUN/s_c/poss} mentor's tips for hunting - and {PRONOUN/s_c/subject}{VERB/s_c/'re/'s} willing to pass it on!",
                "exp": 30,
                "weight": 20,
                "stat_skill": ["HUNTER,0"],
                "prey": ["medium"],
                "relationships": [
                    {
                        "cats_to": ["patrol"],
                        "cats_from": ["patrol"],
                        "mutual": false,
                        "values": ["platonic", "respect"],
                        "amount": 5
                    }
                ]
            }
        ],
        "fail_outcomes": [
            {
                "text": "Together they manage a grand haul of one f_tp_s, and not even a very big f_tp_s at that. They have a lot more to learn before they'll all be ready to take on the responsibility of providing for c_n.",
                "exp": 0,
                "weight": 20,
                "prey": ["very_small"]
            }
        ]
    },
    {
        "patrol_id": "fst_hunt_random_leaffall_siblings3applocked3",
        "biome": ["forest"],
        "season": ["leaf-fall"],
        "types": ["hunting"],
        "tags": [],
        "patrol_art": "hunt_general_intro",
        "min_cats": 3,
        "max_cats": 3,
        "min_max_status": {
            "apprentice": [1, 6],
            "all apprentices": [3, 3]
        },
        "weight": 40,
        "intro_text": "The clouds are out, foretelling more rain, but they aren't here yet! And just like the clouds, app1 and {PRONOUN/app1/poss} littermates are everywhere today, sticking their heads into every unexplored corner of the territory. All in the name of hunting, of course!",
        "decline_text": "Their mentors hold them back with a gentle word - the warriors have other plans for the apprentices today.",
        "chance_of_success": 40,
        "relationship_constraint": ["siblings"],
        "success_outcomes": [
            {
                "text": "app1 thinks app2's f_tp_s looks infinitely more delicious than {PRONOUN/app1/poss} own contributions of two f_tp_p, while app3 insists that {PRONOUN/app3/subject}'d much rather bring back f_tp_p than the f_mp_s {PRONOUN/app3/subject} caught.",
                "exp": 30,
                "weight": 20,
                "prey": ["small"],
                "relationships": [
                    {
                        "cats_to": ["patrol"],
                        "cats_from": ["patrol"],
                        "mutual": false,
                        "values": ["respect", "jealous"],
                        "amount": 5
                    }
                ]
            },
            {
                "text": "s_c spends half the patrol in the branches of the forest, both impressing and frustrating the siblings trying to keep up with {PRONOUN/s_c/object}.",
                "exp": 30,
                "weight": 20,
                "stat_skill": ["CLIMBER,0"],
                "prey": ["medium"],
                "relationships": [
                    {
                        "cats_to": ["patrol"],
                        "cats_from": ["patrol"],
                        "mutual": false,
                        "values": ["respect", "jealous"],
                        "amount": 5
                    }
                ]
            }
        ],
        "fail_outcomes": [
            {
                "text": "Well, they have a lot of fun exploring, even if it's not that productive of a hunting patrol.",
                "exp": 0,
                "weight": 20,
                "prey": ["very_small"]
            }
        ]
    },
    {
        "patrol_id": "fst_hunt_random_leaffall_siblings4applocked1",
        "biome": ["forest"],
        "season": ["leaf-fall"],
        "types": ["hunting"],
        "tags": [],
        "patrol_art": "hunt_general_intro",
        "min_cats": 4,
        "max_cats": 4,
        "min_max_status": {
            "apprentice": [1, 6],
            "all apprentices": [4, 4]
        },
        "weight": 40,
        "intro_text": "The four siblings head out together, declaring a friendly competition to stock the fresh-kill pile. Leaf-fall, with all its nuts and fruits, will surely make the prey fat, full, and stupid!",
        "decline_text": "Their mentors hold them back with a gentle word - the warriors have other plans for the apprentices today.",
        "chance_of_success": 40,
        "relationship_constraint": ["siblings"],
        "success_outcomes": [
            {
                "text": "app1 misses a f_tp_s, and app2 and app3 startle a pair of f_tp_p. They don't let it get them down, instead capturing a plump rabbit with a beautiful team ambush! But when they bring it back to camp, app1 tries to take sole credit for the prey, and instead of familial talent, it's familial discord that's displayed, as the apprentices get into a massive argument in the middle of camp.",
                "exp": 30,
                "weight": 20,
                "prey": ["small"],
                "relationships": [
                    {
                        "cats_to": ["patrol"],
                        "cats_from": ["patrol"],
                        "mutual": false,
                        "values": ["jealous", "dislike"],
                        "amount": 10
                    }
                ]
            },
            {
                "text": "s_c catches a great f_mp_s, and two f_tp_p! But their siblings come up empty-pawed. s_c offers to let them claim the smaller prey as their own, but the insulting suggestion just causes a massive argument.",
                "exp": 30,
                "weight": 20,
                "stat_skill": ["HUNTER,0"],
                "prey": ["medium"],
                "relationships": [
                    {
                        "cats_to": ["patrol"],
                        "cats_from": ["patrol"],
                        "mutual": false,
                        "values": ["jealous", "dislike"],
                        "amount": 10
                    }
                ]
            }
        ],
        "fail_outcomes": [
            {
                "text": "The littermates end up dirty, exhausted, and without much more than a f_tp_s to show for it. Fox-dung! But at least out here, even if they didn't get much prey, they can complain about how stupidly hard hunting is to a sympathetic audience.",
                "exp": 0,
                "weight": 20,
                "relationships": [
                    {
                        "cats_to": ["patrol"],
                        "cats_from": ["patrol"],
                        "mutual": false,
                        "values": ["jealous", "dislike"],
                        "amount": -10
                    }
                ],
                "prey": ["very_small"]
            },
            {
                "text": "app1 takes a hard fall while chasing a f_tp_s along the forest floor, and the afternoon's hunt is called off as {PRONOUN/app1/poss} siblings help {PRONOUN/app1/object} back to camp, chatting reassuringly about how hard their hunting lessons are.",
                "exp": 0,
                "weight": 10,
                "injury": [
                    {
                        "cats": ["app1"],
                        "injuries": ["minor_injury"],
                        "scars": []
                    }
                ],
                "relationships": [
                    {
                        "cats_to": ["patrol"],
                        "cats_from": ["patrol"],
                        "mutual": false,
                        "values": ["jealous", "dislike"],
                        "amount": -10
                    }
                ],
                "prey": ["very_small"]
            }
        ]
    },
    {
        "patrol_id": "fst_hunt_random_leaffall_siblings4applocked2",
        "biome": ["forest"],
        "season": ["leaf-fall"],
        "types": ["hunting"],
        "tags": [],
        "patrol_art": "hunt_general_intro",
        "min_cats": 4,
        "max_cats": 4,
        "min_max_status": {
            "apprentice": [1, 6],
            "all apprentices": [4, 4]
        },
        "weight": 40,
        "intro_text": "It's nice to get the chance to go out hunting together. app1 knows they're all still in the apprentices' den together, but their different mentors and focuses and skills - it's not the same as it was back in the nursery with {PRONOUN/app1/poss} littermates. And the leaf-fall colors of the forest will be amazing to explore together!",
        "decline_text": "Their mentors hold them back with a gentle word - the warriors have other plans for the apprentices today.",
        "chance_of_success": 40,
        "relationship_constraint": ["siblings"],
        "success_outcomes": [
            {
                "text": "Yeah, it's a relatively okay hunt, with a couple f_tp_p and a dirty f_tp_s. But what app1 is actually going to remember about today is that app2 thinks that {PRONOUN/app2/poss} mentor and app3's would make a cute couple!",
                "exp": 30,
                "weight": 20,
                "prey": ["small"],
                "relationships": [
                    {
                        "cats_to": ["patrol"],
                        "cats_from": ["patrol"],
                        "mutual": false,
                        "values": ["platonic", "respect"],
                        "amount": 5
                    }
                ]
            },
            {
                "text": "It turns out s_c has really been listening to {PRONOUN/s_c/poss} mentor's tips for hunting - and {PRONOUN/s_c/subject}{VERB/s_c/'re/'s} willing to pass it on!",
                "exp": 30,
                "weight": 20,
                "stat_skill": ["HUNTER,0"],
                "prey": ["medium"],
                "relationships": [
                    {
                        "cats_to": ["patrol"],
                        "cats_from": ["patrol"],
                        "mutual": false,
                        "values": ["platonic", "respect"],
                        "amount": 5
                    }
                ]
            }
        ],
        "fail_outcomes": [
            {
                "text": "Together they manage a grand haul of one f_tp_s, and not even a very big f_tp_s at that. They have a lot more to learn before they'll all be ready to take on the responsibility of providing for c_n.",
                "exp": 0,
                "weight": 20,
                "prey": ["very_small"]
            }
        ]
    },
    {
        "patrol_id": "fst_hunt_random_leaffall_siblings4applocked3",
        "biome": ["forest"],
        "season": ["leaf-fall"],
        "types": ["hunting"],
        "tags": [],
        "patrol_art": "hunt_general_intro",
        "min_cats": 4,
        "max_cats": 4,
        "min_max_status": {
            "apprentice": [1, 6],
            "all apprentices": [4, 4]
        },
        "weight": 40,
        "intro_text": "The clouds are out, foretelling more rain, but they aren't here yet! And just like the clouds, app1 and {PRONOUN/app1/poss} littermates are everywhere today, sticking their heads into every unexplored corner of the territory. All in the name of hunting, of course!",
        "decline_text": "Their mentors hold them back with a gentle word - the warriors have other plans for the apprentices today.",
        "chance_of_success": 40,
        "relationship_constraint": ["siblings"],
        "success_outcomes": [
            {
                "text": "app1 thinks app2's f_tp_s looks infinitely more delicious than {PRONOUN/app1/poss} own contributions of two f_tp_p, while app3 insists that {PRONOUN/app3/subject}'d much rather bring back f_tp_p than the f_mp_s {PRONOUN/app3/subject} caught.",
                "exp": 30,
                "weight": 20,
                "prey": ["small"],
                "relationships": [
                    {
                        "cats_to": ["patrol"],
                        "cats_from": ["patrol"],
                        "mutual": false,
                        "values": ["respect", "jealous"],
                        "amount": 5
                    }
                ]
            },
            {
                "text": "s_c spends half the patrol in the branches of the forest, both impressing and frustrating the siblings trying to keep up with {PRONOUN/s_c/object}.",
                "exp": 30,
                "weight": 20,
                "stat_skill": ["CLIMBER,0"],
                "prey": ["medium"],
                "relationships": [
                    {
                        "cats_to": ["patrol"],
                        "cats_from": ["patrol"],
                        "mutual": false,
                        "values": ["respect", "jealous"],
                        "amount": 5
                    }
                ]
            }
        ],
        "fail_outcomes": [
            {
                "text": "Well, they have a lot of fun exploring, even if it's not that productive of a hunting patrol.",
                "exp": 0,
                "weight": 20,
                "prey": ["very_small"]
            }
        ]
    },
    {
        "patrol_id": "fst_hunt_random_leaffall_siblings5applocked1",
        "biome": ["forest"],
        "season": ["leaf-fall"],
        "types": ["hunting"],
        "tags": [],
        "patrol_art": "hunt_general_intro",
        "min_cats": 5,
        "max_cats": 5,
        "min_max_status": {
            "apprentice": [1, 6],
            "all apprentices": [5, 5]
        },
        "weight": 40,
        "intro_text": "The five siblings head out together, declaring a friendly competition to stock the fresh-kill pile. Leaf-fall, with all its nuts and fruits, will surely make the prey fat, full, and stupid!",
        "decline_text": "Their mentors hold them back with a gentle word - the warriors have other plans for the apprentices today.",
        "chance_of_success": 40,
        "relationship_constraint": ["siblings"],
        "success_outcomes": [
            {
                "text": "app1 misses a f_tp_s, and app2 and app3 startle a pair of f_tp_p. They don't let it get them down, instead capturing a plump rabbit with a beautiful team ambush! But when they bring it back to camp, app1 tries to take sole credit for the prey, and instead of familial talent, it's familial discord that's displayed, as the apprentices get into a massive argument in the middle of camp.",
                "exp": 30,
                "weight": 20,
                "prey": ["small"],
                "relationships": [
                    {
                        "cats_to": ["patrol"],
                        "cats_from": ["patrol"],
                        "mutual": false,
                        "values": ["jealous", "dislike"],
                        "amount": 10
                    }
                ]
            },
            {
                "text": "s_c catches a great f_mp_s, and two f_tp_p! But their siblings come up empty-pawed. s_c offers to let them claim the smaller prey as their own, but the insulting suggestion just causes a massive argument.",
                "exp": 30,
                "weight": 20,
                "stat_skill": ["HUNTER,0"],
                "prey": ["medium"],
                "relationships": [
                    {
                        "cats_to": ["patrol"],
                        "cats_from": ["patrol"],
                        "mutual": false,
                        "values": ["jealous", "dislike"],
                        "amount": 10
                    }
                ]
            }
        ],
        "fail_outcomes": [
            {
                "text": "The littermates end up dirty, exhausted, and without much more than a f_tp_s to show for it. Fox-dung! But at least out here, even if they didn't get much prey, they can complain about how stupidly hard hunting is to a sympathetic audience.",
                "exp": 0,
                "weight": 20,
                "relationships": [
                    {
                        "cats_to": ["patrol"],
                        "cats_from": ["patrol"],
                        "mutual": false,
                        "values": ["jealous", "dislike"],
                        "amount": -10
                    }
                ],
                "prey": ["very_small"]
            },
            {
                "text": "app1 takes a hard fall while chasing a f_tp_s along the forest floor, and the afternoon's hunt is called off as {PRONOUN/app1/poss} siblings help {PRONOUN/app1/object} back to camp, chatting reassuringly about how hard their hunting lessons are.",
                "exp": 0,
                "weight": 10,
                "injury": [
                    {
                        "cats": ["app1"],
                        "injuries": ["minor_injury"],
                        "scars": []
                    }
                ],
                "relationships": [
                    {
                        "cats_to": ["patrol"],
                        "cats_from": ["patrol"],
                        "mutual": false,
                        "values": ["jealous", "dislike"],
                        "amount": -10
                    }
                ],
                "prey": ["very_small"]
            }
        ]
    },
    {
        "patrol_id": "fst_hunt_random_leaffall_siblings5applocked2",
        "biome": ["forest"],
        "season": ["leaf-fall"],
        "types": ["hunting"],
        "tags": [],
        "patrol_art": "hunt_general_intro",
        "min_cats": 5,
        "max_cats": 5,
        "min_max_status": {
            "apprentice": [1, 6],
            "all apprentices": [5, 5]
        },
        "weight": 40,
        "intro_text": "It's nice to get the chance to go out hunting together. app1 knows they're all still in the apprentices' den together, but their different mentors and focuses and skills - it's not the same as it was back in the nursery with {PRONOUN/app1/poss} littermates. And the leaf-fall colors of the forest will be amazing to explore together!",
        "decline_text": "Their mentors hold them back with a gentle word - the warriors have other plans for the apprentices today.",
        "chance_of_success": 40,
        "relationship_constraint": ["siblings"],
        "success_outcomes": [
            {
                "text": "Yeah, it's a relatively okay hunt, with a couple f_tp_p and a dirty f_tp_s. But what app1 is actually going to remember about today is that app2 thinks that {PRONOUN/app2/poss} mentor and app3's would make a cute couple!",
                "exp": 30,
                "weight": 20,
                "prey": ["small"],
                "relationships": [
                    {
                        "cats_to": ["patrol"],
                        "cats_from": ["patrol"],
                        "mutual": false,
                        "values": ["platonic", "respect"],
                        "amount": 5
                    }
                ]
            },
            {
                "text": "It turns out s_c has really been listening to {PRONOUN/s_c/poss} mentor's tips for hunting - and {PRONOUN/s_c/subject}{VERB/s_c/'re/'s} willing to pass it on!",
                "exp": 30,
                "weight": 20,
                "stat_skill": ["HUNTER,0"],
                "prey": ["medium"],
                "relationships": [
                    {
                        "cats_to": ["patrol"],
                        "cats_from": ["patrol"],
                        "mutual": false,
                        "values": ["platonic", "respect"],
                        "amount": 5
                    }
                ]
            }
        ],
        "fail_outcomes": [
            {
                "text": "Together they manage a grand haul of one f_tp_s, and not even a very big f_tp_s at that. They have a lot more to learn before they'll all be ready to take on the responsibility of providing for c_n.",
                "exp": 0,
                "weight": 20,
                "prey": ["very_small"]
            }
        ]
    },
    {
        "patrol_id": "fst_hunt_random_leaffall_siblings5applocked3",
        "biome": ["forest"],
        "season": ["leaf-fall"],
        "types": ["hunting"],
        "tags": [],
        "patrol_art": "hunt_general_intro",
        "min_cats": 5,
        "max_cats": 5,
        "min_max_status": {
            "apprentice": [1, 6],
            "all apprentices": [5, 5]
        },
        "weight": 40,
        "intro_text": "The clouds are out, foretelling more rain, but they aren't here yet! And just like the clouds, app1 and {PRONOUN/app1/poss} littermates are everywhere today, sticking their heads into every unexplored corner of the territory. All in the name of hunting, of course!",
        "decline_text": "Their mentors hold them back with a gentle word - the warriors have other plans for the apprentices today.",
        "chance_of_success": 40,
        "relationship_constraint": ["siblings"],
        "success_outcomes": [
            {
                "text": "app1 thinks app2's f_tp_s looks infinitely more delicious than {PRONOUN/app1/poss} own contributions of two f_tp_p, while app3 insists that {PRONOUN/app3/subject}'d much rather bring back f_tp_p than the f_mp_s {PRONOUN/app3/subject} caught.",
                "exp": 30,
                "weight": 20,
                "prey": ["small"],
                "relationships": [
                    {
                        "cats_to": ["patrol"],
                        "cats_from": ["patrol"],
                        "mutual": false,
                        "values": ["respect", "jealous"],
                        "amount": 5
                    }
                ]
            },
            {
                "text": "s_c spends half the patrol in the branches of the forest, both impressing and frustrating the siblings trying to keep up with {PRONOUN/s_c/object}.",
                "exp": 30,
                "weight": 20,
                "stat_skill": ["CLIMBER,0"],
                "prey": ["medium"],
                "relationships": [
                    {
                        "cats_to": ["patrol"],
                        "cats_from": ["patrol"],
                        "mutual": false,
                        "values": ["respect", "jealous"],
                        "amount": 5
                    }
                ]
            }
        ],
        "fail_outcomes": [
            {
                "text": "Well, they have a lot of fun exploring, even if it's not that productive of a hunting patrol.",
                "exp": 0,
                "weight": 20,
                "prey": ["very_small"]
            }
        ]
    },
    {
        "patrol_id": "fst_hunt_random_leaffall_siblings6applocked1",
        "biome": ["forest"],
        "season": ["leaf-fall"],
        "types": ["hunting"],
        "tags": [],
        "patrol_art": "hunt_general_intro",
        "min_cats": 6,
        "max_cats": 6,
        "min_max_status": {
            "apprentice": [1, 6],
            "all apprentices": [6, 6]
        },
        "weight": 40,
        "intro_text": "The six siblings head out together, declaring a friendly competition to stock the fresh-kill pile. Leaf-fall, with all its nuts and fruits, will surely make the prey fat, full, and stupid!",
        "decline_text": "Their mentors hold them back with a gentle word - the warriors have other plans for the apprentices today.",
        "chance_of_success": 40,
        "relationship_constraint": ["siblings"],
        "success_outcomes": [
            {
                "text": "app1 misses a f_tp_s, and app2 and app3 startle a pair of f_tp_p. They don't let it get them down, instead capturing a plump rabbit with a beautiful team ambush! But when they bring it back to camp, app1 tries to take sole credit for the prey, and instead of familial talent, it's familial discord that's displayed, as the apprentices get into a massive argument in the middle of camp.",
                "exp": 30,
                "weight": 20,
                "prey": ["small"],
                "relationships": [
                    {
                        "cats_to": ["patrol"],
                        "cats_from": ["patrol"],
                        "mutual": false,
                        "values": ["jealous", "dislike"],
                        "amount": 10
                    }
                ]
            },
            {
                "text": "s_c catches a great f_mp_s, and two f_tp_p! But their siblings come up empty-pawed. s_c offers to let them claim the smaller prey as their own, but the insulting suggestion just causes a massive argument.",
                "exp": 30,
                "weight": 20,
                "stat_skill": ["HUNTER,0"],
                "prey": ["medium"],
                "relationships": [
                    {
                        "cats_to": ["patrol"],
                        "cats_from": ["patrol"],
                        "mutual": false,
                        "values": ["jealous", "dislike"],
                        "amount": 10
                    }
                ]
            }
        ],
        "fail_outcomes": [
            {
                "text": "The littermates end up dirty, exhausted, and without much more than a f_tp_s to show for it. Fox-dung! But at least out here, even if they didn't get much prey, they can complain about how stupidly hard hunting is to a sympathetic audience.",
                "exp": 0,
                "weight": 20,
                "relationships": [
                    {
                        "cats_to": ["patrol"],
                        "cats_from": ["patrol"],
                        "mutual": false,
                        "values": ["jealous", "dislike"],
                        "amount": -10
                    }
                ],
                "prey": ["very_small"]
            },
            {
                "text": "app1 takes a hard fall while chasing a f_tp_s along the forest floor, and the afternoon's hunt is called off as {PRONOUN/app1/poss} siblings help {PRONOUN/app1/object} back to camp, chatting reassuringly about how hard their hunting lessons are.",
                "exp": 0,
                "weight": 10,
                "injury": [
                    {
                        "cats": ["app1"],
                        "injuries": ["minor_injury"],
                        "scars": []
                    }
                ],
                "relationships": [
                    {
                        "cats_to": ["patrol"],
                        "cats_from": ["patrol"],
                        "mutual": false,
                        "values": ["jealous", "dislike"],
                        "amount": -10
                    }
                ],
                "prey": ["very_small"]
            }
        ]
    },
    {
        "patrol_id": "fst_hunt_random_leaffall_siblings6applocked2",
        "biome": ["forest"],
        "season": ["leaf-fall"],
        "types": ["hunting"],
        "tags": [],
        "patrol_art": "hunt_general_intro",
        "min_cats": 6,
        "max_cats": 6,
        "min_max_status": {
            "apprentice": [1, 6],
            "all apprentices": [6, 6]
        },
        "weight": 40,
        "intro_text": "It's nice to get the chance to go out hunting together. app1 knows they're all still in the apprentices' den together, but their different mentors and focuses and skills - it's not the same as it was back in the nursery with {PRONOUN/app1/poss} littermates. And the leaf-fall colors of the forest will be amazing to explore together!",
        "decline_text": "Their mentors hold them back with a gentle word - the warriors have other plans for the apprentices today.",
        "chance_of_success": 40,
        "relationship_constraint": ["siblings"],
        "success_outcomes": [
            {
                "text": "Yeah, it's a relatively okay hunt, with a couple f_tp_p and a dirty f_tp_s. But what app1 is actually going to remember about today is that app2 thinks that {PRONOUN/app2/poss} mentor and app3's would make a cute couple!",
                "exp": 30,
                "weight": 20,
                "prey": ["small"],
                "relationships": [
                    {
                        "cats_to": ["patrol"],
                        "cats_from": ["patrol"],
                        "mutual": false,
                        "values": ["platonic", "respect"],
                        "amount": 5
                    }
                ]
            },
            {
                "text": "It turns out s_c has really been listening to {PRONOUN/s_c/poss} mentor's tips for hunting - and {PRONOUN/s_c/subject}{VERB/s_c/'re/'s} willing to pass it on!",
                "exp": 30,
                "weight": 20,
                "stat_skill": ["HUNTER,0"],
                "prey": ["medium"],
                "relationships": [
                    {
                        "cats_to": ["patrol"],
                        "cats_from": ["patrol"],
                        "mutual": false,
                        "values": ["platonic", "respect"],
                        "amount": 5
                    }
                ]
            }
        ],
        "fail_outcomes": [
            {
                "text": "Together they manage a grand haul of one f_tp_s, and not even a very big f_tp_s at that. They have a lot more to learn before they'll all be ready to take on the responsibility of providing for c_n.",
                "exp": 0,
                "weight": 20,
                "prey": ["very_small"]
            }
        ]
    },
    {
        "patrol_id": "fst_hunt_random_leaffall_siblings6applocked3",
        "biome": ["forest"],
        "season": ["leaf-fall"],
        "types": ["hunting"],
        "tags": [],
        "patrol_art": "hunt_general_intro",
        "min_cats": 6,
        "max_cats": 6,
        "min_max_status": {
            "apprentice": [1, 6],
            "all apprentices": [6, 6]
        },
        "weight": 40,
        "intro_text": "The clouds are out, foretelling more rain, but they aren't here yet! And just like the clouds, app1 and {PRONOUN/app1/poss} littermates are everywhere today, sticking their heads into every unexplored corner of the territory. All in the name of hunting, of course!",
        "decline_text": "Their mentors hold them back with a gentle word - the warriors have other plans for the apprentices today.",
        "chance_of_success": 40,
        "relationship_constraint": ["siblings"],
        "success_outcomes": [
            {
                "text": "app1 thinks app2's f_tp_s looks infinitely more delicious than {PRONOUN/app1/poss} own contributions of two f_tp_p, while app3 insists that {PRONOUN/app3/subject}'d much rather bring back f_tp_p than the f_mp_s {PRONOUN/app3/subject} caught.",
                "exp": 30,
                "weight": 20,
                "prey": ["small"],
                "relationships": [
                    {
                        "cats_to": ["patrol"],
                        "cats_from": ["patrol"],
                        "mutual": false,
                        "values": ["respect", "jealous"],
                        "amount": 5
                    }
                ]
            },
            {
                "text": "s_c spends half the patrol in the branches of the forest, both impressing and frustrating the siblings trying to keep up with {PRONOUN/s_c/object}.",
                "exp": 30,
                "weight": 20,
                "stat_skill": ["CLIMBER,0"],
                "prey": ["medium"],
                "relationships": [
                    {
                        "cats_to": ["patrol"],
                        "cats_from": ["patrol"],
                        "mutual": false,
                        "values": ["respect", "jealous"],
                        "amount": 5
                    }
                ]
            }
        ],
        "fail_outcomes": [
            {
                "text": "Well, they have a lot of fun exploring, even if it's not that productive of a hunting patrol.",
                "exp": 0,
                "weight": 20,
                "prey": ["very_small"]
            }
        ]
    },
    {
        "patrol_id": "fst_hunt_random_leaffall_siblings1warrior1applocked1",
        "biome": ["forest"],
        "season": ["leaf-fall"],
        "types": ["hunting"],
        "tags": [],
        "patrol_art": "hunt_general_intro",
        "min_cats": 2,
        "max_cats": 2,
        "min_max_status": {
            "apprentice": [1, 6],
            "all apprentices": [1, 1],
            "normal adult": [1, 6]
        },
        "weight": 40,
<<<<<<< HEAD
        "intro_text": "app1 suppresses a yawn, trying not to make a weird expression in front of p_l as {PRONOUN/app1/subject} {VERB/app1/do/does}. p_l suggested this as sibling bonding time, but did they <i>really</i> have to get up at dawn? The mornings are really starting to bite with cold now, as the Clan pads its way through time ever closer to the first snowfall.",
        "decline_text": "Actually, {PRONOUN/app1/subject}'d really rather be back in their nest.",
=======
        "intro_text": "app1 suppresses a yawn, trying not to make a weird expression in front of p_l as {PRONOUN/app1/subject} do. p_l suggested this as sibling bonding time, but did they <i>really</i> have to get up at dawn? The mornings are really starting to bite with cold now, as the Clan pads its way through time ever closer to the first snowfall.",
        "decline_text": "Actually, {PRONOUN/app1/subject}'d really rather be back in {PRONOUN/app1/poss} nest.",
>>>>>>> 9d483999
        "chance_of_success": 50,
        "relationship_constraint": ["siblings"],
        "success_outcomes": [
            {
                "text": "app1 collects two f_tp_p, and watches p_l take down a f_mp_s in an astonishing pounce. {PRONOUN/app1/subject/CAP}{VERB/app1/'re/'s} about to trot up to p_l to express admiration over the kill when p_l turns around and compliments app1's f_tp_p, making app1 grimace at what's got to be fake praise.",
                "exp": 20,
                "weight": 20,
                "prey": ["medium"],
                "relationships": [
                    {
                        "cats_to": ["p_l"],
                        "cats_from": ["patrol"],
                        "mutual": false,
                        "values": ["respect", "jealous"],
                        "amount": 5
                    }
                ]
            },
            {
                "text": "Watching s_c's displays of atheticism makes app1 feel small - surely {PRONOUN/app1/subject}'ll never be able to do that?",
                "exp": 20,
                "weight": 20,
                "stat_skill": ["CLIMBER,1", "HUNTER,1", "RUNNER,1", "SWIMMER,1"],
                "can_have_stat": ["adult"],
                "prey": ["medium"],
                "relationships": [
                    {
                        "cats_to": ["p_l"],
                        "cats_from": ["patrol"],
                        "mutual": false,
                        "values": ["respect", "jealous"],
                        "amount": 5
                    }
                ]
            }
        ],
        "fail_outcomes": [
            {
                "text": "app1 yawns {PRONOUN/app1/poss} way through the not overly successful hunting patrol.",
                "exp": 0,
                "weight": 20,
                "prey": ["very_small"]
            }
        ]
    },
    {
        "patrol_id": "fst_hunt_random_leaffall_siblings1warrior1applocked2",
        "biome": ["forest"],
        "season": ["leaf-fall"],
        "types": ["hunting"],
        "tags": [],
        "patrol_art": "hunt_general_intro",
        "min_cats": 2,
        "max_cats": 2,
        "min_max_status": {
            "apprentice": [1, 6],
            "all apprentices": [1, 1],
            "normal adult": [1, 6]
        },
        "weight": 40,
        "intro_text": "As they wander through the leaf-fall forest, the trees clad in color and competing for the attention of animals with their harvests, p_l awkwardly asks app1 how {PRONOUN/app1/subject} think {PRONOUN/app1/poss} training is going.",
        "decline_text": "app1 carefully talks around the subject, telling p_l nothing of importance.",
        "chance_of_success": 50,
        "relationship_constraint": ["siblings"],
        "success_outcomes": [
            {
<<<<<<< HEAD
                "text": "Giving in and accepting that {PRONOUN/app1/subject}{VERB/app1/'re/'s} just going to look stupid in front of {PRONOUN/app1/poss} cool older sibling, app1 tells p_l about the trouble {PRONOUN/app1/subject}{VERB/app1/'ve/'s} been having with {PRONOUN/app1/poss} pounce. It's such a simple thing - {PRONOUN/app1/subject} should have it by now! But p_l is actually super helpful and reassuring about it - it's nice.",
=======
                "text": "Giving in and accepting that {PRONOUN/app1/subject}{VERB/app1/'re/'s} just going to look stupid in front of {PRONOUN/app1/poss} cool older sibling, app1 tells p_l about the trouble {PRONOUN/app1/subject}{VERB/app1/'ve/'s} been having with {PRONOUN/app1/poss} pounce. It's such a simple thing - {PRONOUN/app1/subject} should have it by now! But p_l is actually very helpful and reassuring about it, and app1 feels better..",
>>>>>>> 9d483999
                "exp": 20,
                "weight": 20,
                "prey": ["medium"],
                "relationships": [
                    {
                        "cats_to": ["patrol"],
                        "cats_from": ["patrol"],
                        "mutual": false,
                        "values": ["platonic", "respect"],
                        "amount": 5
                    }
                ]
            },
            {
                "text": "If app1 ever wanted help - s_c knows they're not littermates, but they're still siblings, and s_c is totally here for {PRONOUN/app1/object} if app1 ever wants extra training. It's still an awkward offer. But it's nice.",
                "exp": 20,
                "weight": 20,
                "stat_skill": ["CLIMBER,1", "HUNTER,1", "RUNNER,1", "SWIMMER,1"],
                "can_have_stat": ["adult"],
                "prey": ["medium"],
                "relationships": [
                    {
                        "cats_to": ["patrol"],
                        "cats_from": ["patrol"],
                        "mutual": false,
                        "values": ["platonic", "respect"],
                        "amount": 5
                    }
                ]
            }
        ],
        "fail_outcomes": [
            {
                "text": "app1 doesn't want to talk about it. Like. At all. {PRONOUN/app1/subject/CAP} {VERB/app1/stalk/stalks} off in a huff.",
                "exp": 0,
                "weight": 20,
                "relationships": [
                    {
                        "cats_to": ["patrol"],
                        "cats_from": ["patrol"],
                        "mutual": false,
                        "values": ["platonic", "respect"],
                        "amount": -5
                    }
                ],
                "prey": ["very_small"]
            }
        ]
    },
    {
        "patrol_id": "fst_hunt_random_leaffall_siblings1warrior1applocked3",
        "biome": ["forest"],
        "season": ["leaf-fall"],
        "types": ["hunting"],
        "tags": [],
        "patrol_art": "hunt_general_intro",
        "min_cats": 2,
        "max_cats": 2,
        "min_max_status": {
            "apprentice": [1, 6],
            "all apprentices": [1, 1],
            "normal adult": [1, 6]
        },
        "weight": 40,
        "intro_text": "app1 bounds out of camp, determined to show off to p_l!",
        "decline_text": "And both are immediately recalled - the camp needs new nesting materials, not more prey.",
        "chance_of_success": 50,
        "relationship_constraint": ["siblings"],
        "success_outcomes": [
            {
                "text": "Taking down a f_mp_s all by {PRONOUN/app1/self}, app1 feels twice {PRONOUN/app1/poss} actual size showing it to p_l.",
                "exp": 20,
                "weight": 20,
                "prey": ["medium"],
                "relationships": [
                    {
                        "cats_to": ["patrol"],
                        "cats_from": ["patrol"],
                        "mutual": false,
                        "values": ["platonic", "respect"],
                        "amount": 5
                    }
                ]
            },
            {
                "text": "s_c, so physically strong and impressive, shows app1 exactly how to pull off one of {PRONOUN/s_c/poss} moves, and app1 trots back to camp with a f_mp_s to prove it!",
                "exp": 20,
                "weight": 20,
                "stat_skill": ["CLIMBER,1", "HUNTER,1", "RUNNER,1", "SWIMMER,1"],
                "can_have_stat": ["adult"],
                "prey": ["medium"],
                "relationships": [
                    {
                        "cats_to": ["patrol"],
                        "cats_from": ["patrol"],
                        "mutual": false,
                        "values": ["platonic", "respect"],
                        "amount": 5
                    }
                ]
            }
        ],
        "fail_outcomes": [
            {
                "text": "app1 knows {PRONOUN/app1/poss} patrol is still bringing back a little prey for the fresh-kill pile, but... it's so disappointing. {PRONOUN/app1/subject/CAP} really wanted to prove how much {PRONOUN/app1/subject}{VERB/app1/'ve/'s} grown to p_l.",
                "exp": 0,
                "weight": 20,
                "relationships": [
                    {
                        "cats_to": ["patrol"],
                        "cats_from": ["patrol"],
                        "mutual": false,
                        "values": ["platonic", "respect"],
                        "amount": -5
                    }
                ],
                "prey": ["very_small"]
            }
        ]
    },
    {
        "patrol_id": "fst_hunt_random_leaffall_siblings2to5warrior1applocked1",
        "biome": ["forest"],
        "season": ["leaf-fall"],
        "types": ["hunting"],
        "tags": [],
        "patrol_art": "hunt_general_intro",
        "min_cats": 3,
        "max_cats": 6,
        "min_max_status": {
            "apprentice": [1, 6],
            "all apprentices": [1, 1],
            "normal adult": [1, 6]
        },
        "weight": 40,
<<<<<<< HEAD
        "intro_text": "app1 suppresses a yawn, trying not to make a weird expression in front of p_l as {PRONOUN/app1/subject} {VERB/app1/do/does}. p_l suggested this as sibling bonding time, but did they <i>really</i> have to get up at dawn? The mornings are really starting to bite with cold now, as the Clan pads its way through time ever closer to the first snowfall.",
        "decline_text": "Actually, {PRONOUN/app1/subject}'d really rather be back in their nest.",
=======
        "intro_text": "app1 suppresses a yawn, trying not to make a weird expression in front of p_l as {PRONOUN/app1/subject} do. p_l suggested this as sibling bonding time, but did they <i>really</i> have to get up at dawn? The mornings are really starting to bite with cold now, as the Clan pads its way through time ever closer to the first snowfall.",
        "decline_text": "Actually, {PRONOUN/app1/subject}'d really rather be back in {PRONOUN/app1/poss} nest.",
>>>>>>> 9d483999
        "chance_of_success": 50,
        "relationship_constraint": ["siblings"],
        "success_outcomes": [
            {
                "text": "app1 collects two f_tp_p, and watches p_l take down a f_mp_s in an astonishing pounce and the rest of {PRONOUN/app1/poss} older siblings bring down two f_mp_p. {PRONOUN/app1/subject/CAP}{VERB/app1/'re/'s} about to trot up to p_l to express admiration over the kill when p_l turns around and compliments app1's f_tp_p, making app1 grimace at what's got to be fake praise.",
                "exp": 30,
                "weight": 20,
                "prey": ["medium"],
                "relationships": [
                    {
                        "cats_to": ["patrol"],
                        "cats_from": ["patrol"],
                        "mutual": false,
                        "values": ["respect", "jealous"],
                        "amount": 5
                    }
                ]
            },
            {
                "text": "Watching s_c's displays of atheticism makes app1 feel small - surely {PRONOUN/app1/subject}'ll never be able to do that?",
                "exp": 30,
                "weight": 20,
                "stat_skill": ["CLIMBER,1", "HUNTER,1", "RUNNER,1", "SWIMMER,1"],
                "can_have_stat": ["adult"],
                "prey": ["medium"],
                "relationships": [
                    {
                        "cats_to": ["patrol"],
                        "cats_from": ["patrol"],
                        "mutual": false,
                        "values": ["respect", "jealous"],
                        "amount": 5
                    }
                ]
            }
        ],
        "fail_outcomes": [
            {
                "text": "app1 yawns {PRONOUN/app1/poss} way through the not overly successful hunting patrol.",
                "exp": 0,
                "weight": 20,
                "prey": ["very_small"]
            }
        ]
    },
    {
        "patrol_id": "fst_hunt_random_leaffall_siblings2to5warrior1applocked2",
        "biome": ["forest"],
        "season": ["leaf-fall"],
        "types": ["hunting"],
        "tags": [],
        "patrol_art": "hunt_general_intro",
        "min_cats": 3,
        "max_cats": 6,
        "min_max_status": {
            "apprentice": [1, 6],
            "all apprentices": [1, 1],
            "normal adult": [1, 6]
        },
        "weight": 40,
        "intro_text": "app1 bounds out of camp, determined to show off to {PRONOUN/app1/poss} older siblings!",
        "decline_text": "And everyone is immediately recalled - the camp needs new nesting materials, not more prey.",
        "chance_of_success": 50,
        "relationship_constraint": ["siblings"],
        "success_outcomes": [
            {
                "text": "Taking down a f_mp_s all by {PRONOUN/app1/self}, app1 feels twice {PRONOUN/app1/poss} actual size showing it to {PRONOUN/app1/poss} older, fully named warrior siblings.",
                "exp": 30,
                "weight": 20,
                "prey": ["medium"],
                "relationships": [
                    {
                        "cats_to": ["patrol"],
                        "cats_from": ["patrol"],
                        "mutual": false,
                        "values": ["platonic", "respect"],
                        "amount": 5
                    }
                ]
            },
            {
                "text": "s_c, so physically strong and impressive, shows app1 exactly how to pull off one of {PRONOUN/s_c/poss} moves, and app1 trots back to camp with a f_mp_s to prove it!",
                "exp": 30,
                "weight": 20,
                "stat_skill": ["CLIMBER,1", "HUNTER,1", "RUNNER,1", "SWIMMER,1"],
                "can_have_stat": ["adult"],
                "prey": ["medium"],
                "relationships": [
                    {
                        "cats_to": ["patrol"],
                        "cats_from": ["patrol"],
                        "mutual": false,
                        "values": ["platonic", "respect"],
                        "amount": 5
                    }
                ]
            }
        ],
        "fail_outcomes": [
            {
                "text": "app1 knows {PRONOUN/app1/poss} patrol is still bringing back a little prey for the fresh-kill pile, but... it's so disappointing. {PRONOUN/app1/subject/CAP} really wanted to prove how much {PRONOUN/app1/subject}{VERB/app1/'ve/'s} grown to {PRONOUN/app1/poss} family.",
                "exp": 0,
                "weight": 20,
                "relationships": [
                    {
                        "cats_to": ["patrol"],
                        "cats_from": ["patrol"],
                        "mutual": false,
                        "values": ["platonic", "respect"],
                        "amount": -5
                    }
                ],
                "prey": ["very_small"]
            }
        ]
    },
    {
        "patrol_id": "fst_hunt_random_leaffall_siblings2warriorslocked1",
        "biome": ["forest"],
        "season": ["leaf-fall"],
        "types": ["hunting"],
        "tags": [],
        "patrol_art": "hunt_general_intro",
        "min_cats": 2,
        "max_cats": 2,
        "min_max_status": {
            "all apprentices": [-1, -1]
        },
        "weight": 40,
        "intro_text": "As the leaves softly fall around them, an intermittent rain of color, p_l is out on a hunting patrol with r_c.",
        "decline_text": "Actually, {PRONOUN/p_l/subject}'d rather try fishing for prey. {PRONOUN/p_l/subject/CAP} {VERB/p_l/wave/waves} {PRONOUN/p_l/poss} sibling off with a flick of {PRONOUN/p_l/poss} tail and {VERB/p_l/settle/settles} down at the riverbank.",
        "chance_of_success": 50,
        "relationship_constraint": ["siblings"],
        "success_outcomes": [
            {
<<<<<<< HEAD
                "text": "A f_mp_s and two f_tp_p is nothing to sniff at, as a hunting success, but stars above, being alone with r_c makes p_l feel like a kitten again. And not in the cute way either; in the chewing on tails, whiny, petty, immature way. Ugh.",
=======
                "text": "A f_mp_s and two f_tp_p is nothing to sniff at, as a hunting success, but stars above, being alone with r_c makes p_l feel like a kitten again. And not in the cute way either, in the chewing on tails, whiny, petty, immature way. Ugh.",
>>>>>>> 9d483999
                "exp": 20,
                "weight": 20,
                "prey": ["medium"],
                "relationships": [
                    {
                        "cats_to": ["patrol"],
                        "cats_from": ["patrol"],
                        "mutual": false,
                        "values": ["dislike"],
                        "amount": 5
                    }
                ]
            },
            {
                "text": "The hunting patrol is perfectly successful and it matters not a whit to either of the warriors, because p_l makes a joke that {PRONOUN/p_l/subject} {VERB/p_l/think/thinks} is funny but that's always gotten on r_c's nerves and suddenly they're both acting like apprentices again, snippy, immature, and irritable.",
                "exp": 20,
                "weight": 5,
                "prey": ["medium"],
                "relationships": [
                    {
                        "cats_to": ["patrol"],
                        "cats_from": ["patrol"],
                        "mutual": false,
                        "values": ["dislike"],
                        "amount": 5
                    }
                ]
            },
            {
                "text": "s_c nets them two healthy f_mp_p to take back to camp, but it only irritates {PRONOUN/s_c/poss} sibling. r_c never even got the chance to even try for a pounce - {VERB/r_c/are/is} {PRONOUN/r_c/subject} only there to carry around s_c's prey?",
                "exp": 20,
                "weight": 20,
                "stat_skill": ["CLIMBER,1", "HUNTER,1", "RUNNER,1", "SWIMMER,1"],
                "prey": ["medium"],
                "relationships": [
                    {
                        "cats_to": ["patrol"],
                        "cats_from": ["patrol"],
                        "mutual": false,
                        "values": ["dislike"],
                        "amount": 5
                    }
                ]
            }
        ],
        "fail_outcomes": [
            {
                "text": "It isn't a very successful hunt - they'll have to head out again for more soon.",
                "exp": 0,
                "weight": 20,
                "prey": ["very_small"]
            }
        ]
    },
    {
        "patrol_id": "fst_hunt_random_leaffall_siblings2warriorslocked2",
        "biome": ["forest"],
        "season": ["leaf-fall"],
        "types": ["hunting"],
        "tags": [],
        "patrol_art": "hunt_general_intro",
        "min_cats": 2,
        "max_cats": 2,
        "min_max_status": {
            "all apprentices": [-1, -1]
        },
        "weight": 40,
        "intro_text": "Sometimes, it's just nice to hang out with {PRONOUN/r_c/poss} sibling. Especially on a crisp leaf-fall afternoon, the sun still strong enough to provide warmth while they hunt.",
        "decline_text": "But sometimes, you get called back to camp instead. Ah well, another time!",
        "chance_of_success": 50,
        "relationship_constraint": ["siblings"],
        "success_outcomes": [
            {
<<<<<<< HEAD
                "text": "A scruffy f_mp_s, a bundle of f_tp_p, and a patrol spent retreading all their favorite in-jokes... It's a good day.",
=======
                "text": "A scruffy f_mp_s, a bundle of f_tp_p, and a patrol spent retreading all their favorite in-jokes - it's a good day.",
>>>>>>> 9d483999
                "exp": 20,
                "weight": 20,
                "prey": ["medium"],
                "relationships": [
                    {
                        "cats_to": ["patrol"],
                        "cats_from": ["patrol"],
                        "mutual": false,
                        "values": ["platonic", "comfort"],
                        "amount": 5
                    },
                    {
                        "cats_to": ["patrol"],
                        "cats_from": ["patrol"],
                        "mutual": false,
                        "values": ["dislike"],
                        "amount": -5
                    }
                ]
            },
            {
                "text": "There's just something nice about hanging out with another warrior who'll always be there for {PRONOUN/r_c/object}, regardless of their similarities and differences. And they also bring back a good-sized f_mp_s with some f_tp_p on the side for the fresh-kill pile.",
                "exp": 20,
                "weight": 5,
                "prey": ["medium"],
                "relationships": [
                    {
                        "cats_to": ["patrol"],
                        "cats_from": ["patrol"],
                        "mutual": false,
                        "values": ["platonic", "comfort"],
                        "amount": 5
                    },
                    {
                        "cats_to": ["patrol"],
                        "cats_from": ["patrol"],
                        "mutual": false,
                        "values": ["dislike"],
                        "amount": -5
                    }
                ]
            },
            {
                "text": "r_c is proud of s_c, watching s_c dart among the treetops.",
                "exp": 20,
                "weight": 20,
                "stat_skill": ["CLIMBER,1", "HUNTER,1"],
                "prey": ["medium"],
                "relationships": [
                    {
                        "cats_to": ["patrol"],
                        "cats_from": ["patrol"],
                        "mutual": false,
                        "values": ["platonic", "comfort"],
                        "amount": 5
                    },
                    {
                        "cats_to": ["patrol"],
                        "cats_from": ["patrol"],
                        "mutual": false,
                        "values": ["dislike"],
                        "amount": -5
                    }
                ]
            }
        ],
        "fail_outcomes": [
            {
                "text": "They don't manage anything like the number of catches they were both expecting to get - a bit disappointing, even if they're not entirely empty-pawed.",
                "exp": 0,
                "weight": 20,
                "prey": ["very_small"]
            }
        ]
    },
    {
        "patrol_id": "fst_hunt_random_leaffall_siblings2warriorslocked3",
        "biome": ["forest"],
        "season": ["leaf-fall"],
        "types": ["hunting"],
        "tags": [],
        "patrol_art": "hunt_general_intro",
        "min_cats": 2,
        "max_cats": 2,
        "min_max_status": {
            "all apprentices": [-1, -1]
        },
        "weight": 40,
        "intro_text": "The leaf-fall rains are back, but r_c has been assigned a moderately tolerable hunting partner - {PRONOUN/r_c/poss} sibling!",
        "decline_text": "Cancel that - a border patrol needs backup.",
        "chance_of_success": 50,
        "relationship_constraint": ["siblings"],
        "success_outcomes": [
            {
                "text": "Watching r_c execute a fantastic leap to bring down a f_mp_s, p_l smiles. Does r_c remember the time {PRONOUN/r_c/subject} tried to do that as a kitten, and stood on {PRONOUN/r_c/poss} own tail? The siblings laugh about it as they move on to the next hunting ground.",
                "exp": 20,
                "weight": 20,
                "prey": ["medium"],
                "relationships": [
                    {
                        "cats_to": ["patrol"],
                        "cats_from": ["patrol"],
                        "mutual": false,
                        "values": ["platonic", "comfort"],
                        "amount": 5
                    }
                ]
            },
            {
                "text": "It's been a while since they've been on a patrol alone together, and after they catch a f_mp_s for the fresh-kill pile r_c spends a bit just chasing p_l around the forest, batting at each other in a moment of silliness.",
                "exp": 20,
                "weight": 5,
                "prey": ["medium"],
                "relationships": [
                    {
                        "cats_to": ["patrol"],
                        "cats_from": ["patrol"],
                        "mutual": false,
                        "values": ["platonic", "comfort"],
                        "amount": 5
                    }
                ]
            },
            {
                "text": "r_c jokes that {PRONOUN/r_c/subject} can't possibly be related to s_c - clearly s_c was born from squirrels, not cats, with the way {PRONOUN/s_c/subject} {VERB/s_c/leap/leaps} from branch to branch in the canopy.",
                "exp": 20,
                "weight": 20,
                "stat_skill": ["CLIMBER,1"],
                "prey": ["medium"],
                "relationships": [
                    {
                        "cats_to": ["patrol"],
                        "cats_from": ["patrol"],
                        "mutual": false,
                        "values": ["platonic", "comfort"],
                        "amount": 5
                    }
                ]
            }
        ],
        "fail_outcomes": [
            {
                "text": "Sometimes, the prey just doesn't run, and today is one of those times.",
                "exp": 0,
                "weight": 20,
                "prey": ["very_small"]
            },
            {
                "text": "r_c sees a squirrel {PRONOUN/r_c/subject}'d like for the fresh-kill pile, but the chase goes badly - {PRONOUN/r_c/subject} {VERB/r_c/throw/throws} out a front paw to stop {PRONOUN/r_c/poss} fall, claws digging into bark, and it works, but it wrenches {PRONOUN/r_c/poss} foreleg out of socket. Fleas and ticks!",
                "exp": 0,
                "weight": 10,
                "injury": [
                    {
                        "cats": ["r_c"],
                        "injuries": ["dislocated joint"],
                        "scars": []
                    }
                ],
                "prey": ["very_small"]
            }
        ]
    },
    {
        "patrol_id": "fst_hunt_random_leaffall_siblings2warriorslocked4",
        "biome": ["forest"],
        "season": ["leaf-fall"],
        "types": ["hunting"],
        "tags": [],
        "patrol_art": "hunt_general_intro",
        "min_cats": 2,
        "max_cats": 2,
        "min_max_status": {
            "all apprentices": [-1, -1]
        },
        "weight": 40,
        "intro_text": "The hunting patrol heads out early, before the rains can make good on their dark-clouded threat.",
        "decline_text": "They encounter a dawn patrol on their way back to camp and join up with them instead.",
        "chance_of_success": 50,
        "relationship_constraint": ["siblings"],
        "success_outcomes": [
            {
                "text": "p_l grabs a massive f_mp_s that {PRONOUN/p_l/subject} can barely carry, and r_c congratulates {PRONOUN/p_l/object}, secretly wondering if {PRONOUN/r_c/subject}'ll ever manage to surpass {PRONOUN/r_c/poss} sibling's achievements.",
                "exp": 20,
                "weight": 20,
                "prey": ["medium"],
                "relationships": [
                    {
                        "cats_to": ["p_l"],
                        "cats_from": ["patrol"],
                        "mutual": false,
                        "values": ["jealous"],
                        "amount": 10
                    }
                ]
            },
            {
                "text": "r_c always feels like {PRONOUN/r_c/subject}{VERB/r_c/'re/'s} padding in p_l's footsteps, especially today, watching {PRONOUN/p_l/object} haul back such a good catch of prey for the Clan, a contribution that more than makes up for r_c's meager offerings.",
                "exp": 20,
                "weight": 5,
                "prey": ["medium"],
                "relationships": [
                    {
                        "cats_to": ["p_l"],
                        "cats_from": ["patrol"],
                        "mutual": false,
                        "values": ["jealous"],
                        "amount": 10
                    }
                ]
            }
        ],
        "fail_outcomes": [
            {
                "text": "Sometimes, the prey just doesn't run, and today is one of those times.",
                "exp": 0,
                "weight": 20,
                "relationships": [
                    {
                        "cats_to": ["p_l"],
                        "cats_from": ["patrol"],
                        "mutual": false,
                        "values": ["jealous"],
                        "amount": -10
                    }
                ],
                "prey": ["very_small"]
            },
            {
                "text": "r_c comes down with a debilitating headache, making {PRONOUN/r_c/object} stagger, dizzy and weak, as {PRONOUN/r_c/subject}{VERB/r_c/'re/'s} helped back to camp.",
                "exp": 0,
                "weight": 10,
                "injury": [
                    {
                        "cats": ["r_c"],
                        "injuries": ["severe headache"],
                        "scars": []
                    }
                ],
                "relationships": [
                    {
                        "cats_to": ["p_l"],
                        "cats_from": ["patrol"],
                        "mutual": false,
                        "values": ["jealous"],
                        "amount": -10
                    }
                ],
                "prey": ["very_small"]
            }
        ]
    },
    {
        "patrol_id": "fst_hunt_random_leaffall_siblings2warriorslocked5",
        "biome": ["forest"],
        "season": ["leaf-fall"],
        "types": ["hunting"],
        "tags": [],
        "patrol_art": "hunt_general_intro",
        "min_cats": 2,
        "max_cats": 2,
        "min_max_status": {
            "all apprentices": [-1, -1]
        },
        "weight": 40,
        "intro_text": "The siblings head out to one of the further hunting grounds of the forest, where mature trees drop all manner of leaf-fall fruits and nuts, attracting prey.",
        "decline_text": "They decide to bask for a bit instead of making the long walk.",
        "chance_of_success": 50,
        "relationship_constraint": ["siblings"],
        "success_outcomes": [
            {
                "text": "Together, they collect an old f_mp_s and two f_mp_p. It should be a great patrol, returning with so much prey - but r_c is acting obnoxious and {PRONOUN/r_c/poss} sibling has little time or patience for it.",
                "exp": 20,
                "weight": 20,
                "prey": ["medium"],
                "relationships": [
                    {
                        "cats_to": ["r_c"],
                        "cats_from": ["patrol"],
                        "mutual": false,
                        "values": ["dislike"],
                        "amount": 10
                    }
                ]
            },
            {
                "text": "r_c makes a dumb comment that accidentally cuts deep. {PRONOUN/r_c/poss/CAP} sibling works with {PRONOUN/r_c/object} long enough to bring back a good haul of prey - but no longer.",
                "exp": 20,
                "weight": 5,
                "prey": ["medium"],
                "relationships": [
                    {
                        "cats_to": ["r_c"],
                        "cats_from": ["patrol"],
                        "mutual": false,
                        "values": ["dislike"],
                        "amount": 10
                    }
                ]
            }
        ],
        "fail_outcomes": [
            {
                "text": "Today is just not their day.",
                "exp": 0,
                "weight": 20,
                "prey": ["very_small"]
            },
            {
                "text": "The patrol tries to hunt, but r_c keeps stopping to duck behind bushes, until it's obvious that something is actually wrong. Eww.",
                "exp": 0,
                "weight": 10,
                "injury": [
                    {
                        "cats": ["r_c"],
                        "injuries": ["diarrhea"],
                        "scars": []
                    }
                ],
                "prey": ["very_small"]
            }
        ]
    },
    {
        "patrol_id": "fst_hunt_random_leaffall_siblings3to6warriorslocked1",
        "biome": ["forest"],
        "season": ["leaf-fall"],
        "types": ["hunting"],
        "tags": [],
        "patrol_art": "hunt_general_intro",
        "min_cats": 3,
        "max_cats": 6,
        "min_max_status": {
            "all apprentices": [-1, -1]
        },
        "weight": 40,
        "intro_text": "As the leaves softly fall around them, an intermittent rain of color, p_l is out on a hunting patrol with {PRONOUN/p_l/poss} siblings.",
        "decline_text": "Actually, {PRONOUN/p_l/subject}'d rather try fishing for prey. {PRONOUN/p_l/subject/CAP} {VERB/p_l/wave/waves} {PRONOUN/p_l/poss} siblings off with a flick of {PRONOUN/p_l/poss} tail and {VERB/p_l/settle/settles} down at the riverbank.",
        "chance_of_success": 50,
        "relationship_constraint": ["siblings"],
        "success_outcomes": [
            {
<<<<<<< HEAD
                "text": "A f_mp_s, three f_tp_p, and a couple f_mp_p are nothing to sniff at, as a hunting success, but stars above, being alone with {PRONOUN/p_l/poss} siblings makes p_l feel like a kitten again. And not in the cute way either; in the chewing on tails, whiny, petty, immature way. Ugh.",
=======
                "text": "A f_mp_s, three f_tp_p, and a couple f_mp_p are nothing to sniff at, as a hunting success, but stars above, being alone with {PRONOUN/p_l/poss} siblings makes p_l feel like a kitten again. And not in the cute way either, in the chewing on tails, whiny, petty, immature way. Ugh.",
>>>>>>> 9d483999
                "exp": 20,
                "weight": 20,
                "prey": ["medium"],
                "relationships": [
                    {
                        "cats_to": ["patrol"],
                        "cats_from": ["patrol"],
                        "mutual": false,
                        "values": ["dislike"],
                        "amount": 5
                    }
                ]
            },
            {
                "text": "The hunting patrol is perfectly successful and it matters not a whit to any of the warriors, because p_l makes a joke that {PRONOUN/p_l/subject} {VERB/p_l/think/thinks} is funny but that's always gotten on r_c's nerves and suddenly everyone's acting like apprentices again, snippy, immature, and irritable.",
                "exp": 20,
                "weight": 5,
                "prey": ["medium"],
                "relationships": [
                    {
                        "cats_to": ["patrol"],
                        "cats_from": ["patrol"],
                        "mutual": false,
                        "values": ["dislike"],
                        "amount": 5
                    }
                ]
            },
            {
                "text": "s_c nets them four healthy f_mp_p to take back to camp, but it only irritates {PRONOUN/s_c/poss} siblings. r_c never even got the chance to even try for a pounce - {VERB/r_c/are/is} {PRONOUN/r_c/subject} only there to carry around s_c's prey?",
                "exp": 20,
                "weight": 20,
                "stat_skill": ["CLIMBER,1", "HUNTER,1", "RUNNER,1", "SWIMMER,1"],
                "prey": ["medium"],
                "relationships": [
                    {
                        "cats_to": ["patrol"],
                        "cats_from": ["patrol"],
                        "mutual": false,
                        "values": ["dislike"],
                        "amount": 5
                    }
                ]
            }
        ],
        "fail_outcomes": [
            {
                "text": "It isn't a very successful hunt - they'll have to head out again for more soon.",
                "exp": 0,
                "weight": 20,
                "prey": ["very_small"]
            }
        ]
    },
    {
        "patrol_id": "fst_hunt_random_leaffall_siblings3to6warriorslocked2",
        "biome": ["forest"],
        "season": ["leaf-fall"],
        "types": ["hunting"],
        "tags": [],
        "patrol_art": "hunt_general_intro",
        "min_cats": 3,
        "max_cats": 6,
        "min_max_status": {
            "all apprentices": [-1, -1]
        },
        "weight": 40,
        "intro_text": "Sometimes, it's just nice to hang out with {PRONOUN/r_c/poss} siblings. Especially on a crisp leaf-fall afternoon, the sun still strong enough to provide warmth while they hunt.",
        "decline_text": "But sometimes, you get called back to camp instead. Ah well, another time!",
        "chance_of_success": 50,
        "relationship_constraint": ["siblings"],
        "success_outcomes": [
            {
<<<<<<< HEAD
                "text": "A scruffy f_mp_s, a bundle of f_tp_p, and a patrol spent retreading all their favorite in-jokes... It's a good day.",
=======
                "text": "A scruffy f_mp_s, a bundle of f_tp_p, and a patrol spent retreading all their favorite in-jokes - it's a good day.",
>>>>>>> 9d483999
                "exp": 20,
                "weight": 20,
                "prey": ["medium"],
                "relationships": [
                    {
                        "cats_to": ["patrol"],
                        "cats_from": ["patrol"],
                        "mutual": false,
                        "values": ["platonic", "comfort"],
                        "amount": 5
                    },
                    {
                        "cats_to": ["patrol"],
                        "cats_from": ["patrol"],
                        "mutual": false,
                        "values": ["dislike"],
                        "amount": -5
                    }
                ]
            },
            {
                "text": "There's just something nice about hanging out with other warriors who'll always be there for {PRONOUN/r_c/object}, regardless of their similarities and differences. And they also bring back a good-sized f_mp_s with some f_tp_p on the side for the fresh-kill pile.",
                "exp": 20,
                "weight": 5,
                "prey": ["medium"],
                "relationships": [
                    {
                        "cats_to": ["patrol"],
                        "cats_from": ["patrol"],
                        "mutual": false,
                        "values": ["platonic", "comfort"],
                        "amount": 5
                    },
                    {
                        "cats_to": ["patrol"],
                        "cats_from": ["patrol"],
                        "mutual": false,
                        "values": ["dislike"],
                        "amount": -5
                    }
                ]
            },
            {
                "text": "The siblings are proud of s_c, watching s_c dart among the treetops.",
                "exp": 20,
                "weight": 20,
                "stat_skill": ["CLIMBER,1", "HUNTER,1"],
                "prey": ["medium"],
                "relationships": [
                    {
                        "cats_to": ["patrol"],
                        "cats_from": ["patrol"],
                        "mutual": false,
                        "values": ["platonic", "comfort"],
                        "amount": 5
                    },
                    {
                        "cats_to": ["patrol"],
                        "cats_from": ["patrol"],
                        "mutual": false,
                        "values": ["dislike"],
                        "amount": -5
                    }
                ]
            }
        ],
        "fail_outcomes": [
            {
                "text": "They don't manage anything like the number of catches they were all expecting to get - a bit disappointing, even if they're not entirely empty-pawed.",
                "exp": 0,
                "weight": 20,
                "prey": ["very_small"]
            }
        ]
    },
    {
        "patrol_id": "fst_hunt_random_leaffall_siblings3to6warriorslocked3",
        "biome": ["forest"],
        "season": ["leaf-fall"],
        "types": ["hunting"],
        "tags": [],
        "patrol_art": "hunt_general_intro",
        "min_cats": 3,
        "max_cats": 6,
        "min_max_status": {
            "all apprentices": [-1, -1]
        },
        "weight": 40,
        "intro_text": "The leaf-fall rains are back, but r_c has been assigned a moderately tolerable hunting patrol - {PRONOUN/r_c/poss} siblings!",
        "decline_text": "Cancel that - a border patrol needs backup.",
        "chance_of_success": 50,
        "relationship_constraint": ["siblings"],
        "success_outcomes": [
            {
                "text": "Watching r_c execute a fantastic leap to bring down a f_mp_s, p_l smiles. Does r_c remember the time {PRONOUN/r_c/subject} tried to do that as a kitten, and stood on {PRONOUN/r_c/poss} own tail? The siblings laugh about it together as they move on to the next hunting ground.",
                "exp": 20,
                "weight": 20,
                "prey": ["medium"],
                "relationships": [
                    {
                        "cats_to": ["patrol"],
                        "cats_from": ["patrol"],
                        "mutual": false,
                        "values": ["platonic", "comfort"],
                        "amount": 5
                    }
                ]
            },
            {
<<<<<<< HEAD
                "text": "It's been a while since they've been on a patrol alone together, and after they catch a couple f_tp_p and a f_mp_s for the fresh-kill pile, r_c spends a bit just chasing {PRONOUN/r_c/poss} siblings around the forest, batting at each other in a moment of silliness.",
=======
                "text": "It's been a while since they've been on a patrol alone together, and after they catch a couple f_tp_p and a f_mp_s for the fresh-kill pile r_c spends a bit just chasing {PRONOUN/r_c/poss} siblings around the forest, batting at each other in a moment of silliness.",
>>>>>>> 9d483999
                "exp": 20,
                "weight": 5,
                "prey": ["medium"],
                "relationships": [
                    {
                        "cats_to": ["patrol"],
                        "cats_from": ["patrol"],
                        "mutual": false,
                        "values": ["platonic", "comfort"],
                        "amount": 5
                    }
                ]
            },
            {
                "text": "r_c jokes that {PRONOUN/r_c/subject} can't possibly be related to s_c - clearly s_c was born from squirrels, not cats, with the way {PRONOUN/s_c/subject} {VERB/s_c/leap/leaps} from branch to branch in the canopy.",
                "exp": 20,
                "weight": 20,
                "stat_skill": ["CLIMBER,1"],
                "prey": ["medium"],
                "relationships": [
                    {
                        "cats_to": ["patrol"],
                        "cats_from": ["patrol"],
                        "mutual": false,
                        "values": ["platonic", "comfort"],
                        "amount": 5
                    }
                ]
            }
        ],
        "fail_outcomes": [
            {
                "text": "Sometimes, the prey just doesn't run, and today is one of those times.",
                "exp": 0,
                "weight": 20,
                "prey": ["very_small"]
            },
            {
                "text": "r_c sees a squirrel {PRONOUN/r_c/subject}'d like for the fresh-kill pile, but the chase goes badly - {PRONOUN/r_c/subject} {VERB/r_c/throw/throws} out a front paw to stop {PRONOUN/r_c/poss} fall, claws digging into bark, and it works, but it wrenches {PRONOUN/r_c/poss} foreleg out of socket. Fleas and ticks!",
                "exp": 0,
                "weight": 10,
                "injury": [
                    {
                        "cats": ["r_c"],
                        "injuries": ["dislocated joint"],
                        "scars": []
                    }
                ],
                "prey": ["very_small"]
            }
        ]
    },
    {
        "patrol_id": "fst_hunt_random_leaffall_siblings3to6warriorslocked4",
        "biome": ["forest"],
        "season": ["leaf-fall"],
        "types": ["hunting"],
        "tags": [],
        "patrol_art": "hunt_general_intro",
        "min_cats": 3,
        "max_cats": 6,
        "min_max_status": {
            "all apprentices": [-1, -1]
        },
        "weight": 40,
        "intro_text": "The hunting patrol heads out early, before the rains can make good on their dark-clouded threat.",
        "decline_text": "They encounter a dawn patrol on their way back to camp and join up with them instead.",
        "chance_of_success": 50,
        "relationship_constraint": ["siblings"],
        "success_outcomes": [
            {
                "text": "p_l grabs a massive f_mp_s that {PRONOUN/p_l/subject} can barely carry, and r_c congratulates {PRONOUN/p_l/object}, secretly wondering if {PRONOUN/r_c/subject}'ll ever manage to surpass {PRONOUN/r_c/poss} sibling's achievements.",
                "exp": 20,
                "weight": 20,
                "prey": ["medium"],
                "relationships": [
                    {
                        "cats_to": ["p_l"],
                        "cats_from": ["patrol"],
                        "mutual": false,
                        "values": ["jealous"],
                        "amount": 10
                    }
                ]
            },
            {
                "text": "r_c always feels like {PRONOUN/r_c/subject}{VERB/r_c/'re/'s} padding in p_l's footsteps, especially today, watching {PRONOUN/p_l/object} haul back such a good catch of prey for the Clan, a contribution that more than makes up for r_c's meager offerings.",
                "exp": 20,
                "weight": 5,
                "prey": ["medium"],
                "relationships": [
                    {
                        "cats_to": ["p_l"],
                        "cats_from": ["patrol"],
                        "mutual": false,
                        "values": ["jealous"],
                        "amount": 10
                    }
                ]
            }
        ],
        "fail_outcomes": [
            {
                "text": "Sometimes, the prey just doesn't run, and today is one of those times.",
                "exp": 0,
                "weight": 20,
                "relationships": [
                    {
                        "cats_to": ["p_l"],
                        "cats_from": ["patrol"],
                        "mutual": false,
                        "values": ["jealous"],
                        "amount": -10
                    }
                ],
                "prey": ["very_small"]
            },
            {
                "text": "r_c comes down with a debilitating headache, making {PRONOUN/r_c/object} stagger, dizzy and weak, as {PRONOUN/r_c/subject}{VERB/r_c/'re/'s} helped back to camp.",
                "exp": 0,
                "weight": 10,
                "injury": [
                    {
                        "cats": ["r_c"],
                        "injuries": ["severe headache"],
                        "scars": []
                    }
                ],
                "relationships": [
                    {
                        "cats_to": ["p_l"],
                        "cats_from": ["patrol"],
                        "mutual": false,
                        "values": ["jealous"],
                        "amount": -10
                    }
                ],
                "prey": ["very_small"]
            }
        ]
    },
    {
        "patrol_id": "fst_hunt_random_leaffall_siblings3to6warriorslocked5",
        "biome": ["forest"],
        "season": ["leaf-fall"],
        "types": ["hunting"],
        "tags": [],
        "patrol_art": "hunt_general_intro",
        "min_cats": 3,
        "max_cats": 6,
        "min_max_status": {
            "all apprentices": [-1, -1]
        },
        "weight": 40,
        "intro_text": "The siblings head out to one of the further hunting grounds of the forest, where mature trees drop all manner of leaf-fall fruits and nuts, attracting prey.",
        "decline_text": "They decide to bask for a bit instead of making the long walk.",
        "chance_of_success": 50,
        "relationship_constraint": ["siblings"],
        "success_outcomes": [
            {
                "text": "Together, they collect an old f_mp_s and two f_mp_p. It should be a great patrol, returning with so much prey - but r_c is acting obnoxious and {PRONOUN/r_c/poss} siblings have little time or patience for it.",
                "exp": 20,
                "weight": 20,
                "prey": ["medium"],
                "relationships": [
                    {
                        "cats_to": ["r_c"],
                        "cats_from": ["patrol"],
                        "mutual": false,
                        "values": ["dislike"],
                        "amount": 10
                    }
                ]
            },
            {
                "text": "r_c makes a dumb comment that accidentally cuts deep. {PRONOUN/r_c/poss/CAP} siblings work with {PRONOUN/r_c/object} long enough to bring back a good haul of prey - but no longer.",
                "exp": 20,
                "weight": 5,
                "prey": ["medium"],
                "relationships": [
                    {
                        "cats_to": ["r_c"],
                        "cats_from": ["patrol"],
                        "mutual": false,
                        "values": ["dislike"],
                        "amount": 10
                    }
                ]
            }
        ],
        "fail_outcomes": [
            {
                "text": "Today is just not their day.",
                "exp": 0,
                "weight": 20,
                "prey": ["very_small"]
            },
            {
                "text": "The patrol tries to hunt, but r_c keeps stopping to duck behind bushes, until it's obvious that something is actually wrong. Eww.",
                "exp": 0,
                "weight": 10,
                "injury": [
                    {
                        "cats": ["r_c"],
                        "injuries": ["diarrhea"],
                        "scars": []
                    }
                ],
                "prey": ["very_small"]
            }
        ]
    },
    {
        "patrol_id": "fst_hunt_herb_warriorleaffall1",
        "biome": ["forest"],
        "season": ["leaf-fall"],
        "types": ["hunting"],
        "tags": [],
        "patrol_art": "hunt_general_intro",
        "min_cats": 3,
        "max_cats": 6,
        "min_max_status": {},
        "weight": 20,
        "intro_text": "p_l finds a patch of herbs that {PRONOUN/p_l/subject} {VERB/p_l/believe/believes} c_n might need for their stores. {PRONOUN/p_l/subject/CAP} freely {VERB/p_l/admit/admits} to {PRONOUN/p_l/poss} patrol {PRONOUN/p_l/subject} {VERB/p_l/aren't/isn't} a medicine cat, and ask {PRONOUN/p_l/poss} companions' advice. What do they know about this part of the forest's herbal properties, especially in the harvest season of leaf-fall?",
        "decline_text": "They decide to focus on hunting and leave the herb collecting to the medicine cats.",
        "chance_of_success": 50,
        "success_outcomes": [
            {
                "text": "It's not their normal task, but they're all smart enough to value supporting the Clan's medicine cat den. The patrol brings the herbs back to camp and they are put to good use.",
                "exp": 10,
                "weight": 20,
                "herbs": ["random_herbs"],
                "relationships": [
                    {
                        "cats_to": ["p_l"],
                        "cats_from": ["patrol"],
                        "mutual": false,
                        "values": ["respect"],
                        "amount": 5
                    }
                ]
            },
            {
                "text": "s_c carefully plucks some of the herbs and takes them back to the camp to be identified before the patrol goes to the trouble of collecting them, smartly deciding to get an informed opinion before committing the patrol.",
                "exp": 10,
                "weight": 20,
                "stat_skill": [
                    "CLEVER,0",
                    "INSIGHTFUL,0",
                    "SENSE,0",
                    "HEALER,0",
                    "STORY,0",
                    "LORE,0"
                ],
                "herbs": ["random_herbs"],
                "relationships": [
                    {
                        "cats_to": ["p_l"],
                        "cats_from": ["patrol"],
                        "mutual": false,
                        "values": ["respect"],
                        "amount": 5
                    }
                ]
            }
        ],
        "fail_outcomes": [
            {
                "text": "The patrol brings the herbs back to camp, only to find out that while the herbs promote good gut health, they're not a rare resource. Still, c_n will be eating an extra healthy dinner tonight with the herbs sprinkled into their fresh-kill.",
                "exp": 0,
                "weight": 20,
                "relationships": [
                    {
                        "cats_to": ["p_l"],
                        "cats_from": ["patrol"],
                        "mutual": false,
                        "values": ["respect"],
                        "amount": -5
                    }
                ]
            }
        ]
    },
    {
    	"patrol_id": "fst_hunt_pipistrellebats1",
    	"biome": ["forest"],
    	"season": ["leaf-fall"],
    	"types": ["hunting"],
    	"tags": ["halloween", "romance"],
    	"patrol_art": "pipbats_INTRO",
    	"min_cats": 3,
    	"max_cats": 6,
    	"min_max_status": {},
    	"weight": 20,
    	"intro_text": "As the wind scatters the orange leaf-pelts of the trees, pipistrelle bats arrive en masse to court, males belting out their high-pitched songs of love.",
    	"decline_text": "How very... squeaky.",
    	"chance_of_success": 50,
    	"success_outcomes": [
        	{
            	"text": "Distracted by love and the competition of performances to win it, the males make easy hunting for their delighted audience of c_n cats.",
            	"exp": 25,
            	"weight": 20,
            	"prey": ["medium"]
        	},
        	{
            	"text": "p_l watches r_c leap with the thrill of the hunt, quite literally snatching victory from thin air. {PRONOUN/p_l/subject/CAP}'d feel sorry for the lover bats - but r_c is just showing who the best potential mates are. Showing the pipistrelles, of course. No one else.",
            	"exp": 20,
            	"weight": 20,
            	"relationships": [
                	{
                    	"cats_to": ["r_c"],
                    	"cats_from": ["p_l"],
                    	"mutual": false,
                    	"values": ["romantic", "respect"],
                    	"amount": 10
                	}
            	],
            	"prey": ["medium"]
        	}
    	],
    	"fail_outcomes": [
        	{
            	"text": "How is anyone supposed to hunt with all this ringing in their ears?!",
            	"exp": 0,
            	"weight": 20
        	}
    	]
	}
]<|MERGE_RESOLUTION|>--- conflicted
+++ resolved
@@ -1241,11 +1241,7 @@
                 ]
             },
             {
-<<<<<<< HEAD
-                "text": "s_c uses every trick in {PRONOUN/s_c/poss} fighting skillset to attack the fox with no one to watch {PRONOUN/s_c/poss} flank, until the perfect opportunity opens up and {PRONOUN/s_c/subject} {VERB/s_c/pounce/pounces} onto the fox's back, digging in {PRONOUN/s_c/poss} claws. It's a wild ride through the forest until the fox bucks {PRONOUN/s_c/object} off, but it wins {PRONOUN/s_c/object} the fawn carcass.",
-=======
-                "text": "s_c uses every trick in {PRONOUN/s_c/poss} talented fighting skillset to attack the fox with no one to watch {PRONOUN/s_c/poss} flank, biding {PRONOUN/s_c/poss} time until the perfect opportunity opens up and {PRONOUN/s_c/subject} {VERB/s_c/pounce/pounces} onto the fox's back, digging in {PRONOUN/s_c/poss} claws. It's a wild ride through the forest until the fox bucks {PRONOUN/s_c/object} off, but it wins {PRONOUN/s_c/object} the fawn carcass.",
->>>>>>> 9d483999
+                "text": "s_c uses every trick in {PRONOUN/s_c/poss} fighting skillset to attack the fox with no one to watch {PRONOUN/s_c/poss} flank, biding {PRONOUN/s_c/poss} time until the perfect opportunity opens up and {PRONOUN/s_c/subject} {VERB/s_c/pounce/pounces} onto the fox's back, digging in {PRONOUN/s_c/poss} claws. It's a wild ride through the forest until the fox bucks {PRONOUN/s_c/object} off, but it wins {PRONOUN/s_c/object} the fawn carcass.",
                 "exp": 30,
                 "weight": 20,
                 "stat_skill": ["FIGHTER,2"],
@@ -1645,11 +1641,7 @@
                 ]
             },
             {
-<<<<<<< HEAD
-                "text": "s_c uses every trick in {PRONOUN/s_c/poss} fighting skillset to attack the fox with no one to watch {PRONOUN/s_c/poss} flank, until the perfect opportunity opens up and {PRONOUN/s_c/subject} {VERB/s_c/pounce/pounces} onto the fox's back, digging in {PRONOUN/s_c/poss} claws. It's a wild ride through the forest until the fox bucks {PRONOUN/s_c/object} off, but it wins {PRONOUN/s_c/object} the fawn carcass.",
-=======
-                "text": "s_c uses every trick in {PRONOUN/s_c/poss} talented fighting skillset to attack the fox with no one to watch {PRONOUN/s_c/poss} flank, biding {PRONOUN/s_c/poss} time until the perfect opportunity opens up and {PRONOUN/s_c/subject} {VERB/s_c/pounce/pounces} onto the fox's back, digging in {PRONOUN/s_c/poss} claws. It's a wild ride through the forest until the fox bucks {PRONOUN/s_c/object} off, but it wins {PRONOUN/s_c/object} the fawn carcass.",
->>>>>>> 9d483999
+                "text": "s_c uses every trick in {PRONOUN/s_c/poss} fighting skillset to attack the fox with no one to watch {PRONOUN/s_c/poss} flank, biding {PRONOUN/s_c/poss} time until the perfect opportunity opens up and {PRONOUN/s_c/subject} {VERB/s_c/pounce/pounces} onto the fox's back, digging in {PRONOUN/s_c/poss} claws. It's a wild ride through the forest until the fox bucks {PRONOUN/s_c/object} off, but it wins {PRONOUN/s_c/object} the fawn carcass.",
                 "exp": 30,
                 "weight": 20,
                 "stat_skill": ["FIGHTER,2"],
@@ -4318,13 +4310,8 @@
             "normal adult": [1, 6]
         },
         "weight": 40,
-<<<<<<< HEAD
         "intro_text": "app1 suppresses a yawn, trying not to make a weird expression in front of p_l as {PRONOUN/app1/subject} {VERB/app1/do/does}. p_l suggested this as sibling bonding time, but did they <i>really</i> have to get up at dawn? The mornings are really starting to bite with cold now, as the Clan pads its way through time ever closer to the first snowfall.",
-        "decline_text": "Actually, {PRONOUN/app1/subject}'d really rather be back in their nest.",
-=======
-        "intro_text": "app1 suppresses a yawn, trying not to make a weird expression in front of p_l as {PRONOUN/app1/subject} do. p_l suggested this as sibling bonding time, but did they <i>really</i> have to get up at dawn? The mornings are really starting to bite with cold now, as the Clan pads its way through time ever closer to the first snowfall.",
         "decline_text": "Actually, {PRONOUN/app1/subject}'d really rather be back in {PRONOUN/app1/poss} nest.",
->>>>>>> 9d483999
         "chance_of_success": 50,
         "relationship_constraint": ["siblings"],
         "success_outcomes": [
@@ -4391,11 +4378,7 @@
         "relationship_constraint": ["siblings"],
         "success_outcomes": [
             {
-<<<<<<< HEAD
                 "text": "Giving in and accepting that {PRONOUN/app1/subject}{VERB/app1/'re/'s} just going to look stupid in front of {PRONOUN/app1/poss} cool older sibling, app1 tells p_l about the trouble {PRONOUN/app1/subject}{VERB/app1/'ve/'s} been having with {PRONOUN/app1/poss} pounce. It's such a simple thing - {PRONOUN/app1/subject} should have it by now! But p_l is actually super helpful and reassuring about it - it's nice.",
-=======
-                "text": "Giving in and accepting that {PRONOUN/app1/subject}{VERB/app1/'re/'s} just going to look stupid in front of {PRONOUN/app1/poss} cool older sibling, app1 tells p_l about the trouble {PRONOUN/app1/subject}{VERB/app1/'ve/'s} been having with {PRONOUN/app1/poss} pounce. It's such a simple thing - {PRONOUN/app1/subject} should have it by now! But p_l is actually very helpful and reassuring about it, and app1 feels better..",
->>>>>>> 9d483999
                 "exp": 20,
                 "weight": 20,
                 "prey": ["medium"],
@@ -4531,13 +4514,8 @@
             "normal adult": [1, 6]
         },
         "weight": 40,
-<<<<<<< HEAD
         "intro_text": "app1 suppresses a yawn, trying not to make a weird expression in front of p_l as {PRONOUN/app1/subject} {VERB/app1/do/does}. p_l suggested this as sibling bonding time, but did they <i>really</i> have to get up at dawn? The mornings are really starting to bite with cold now, as the Clan pads its way through time ever closer to the first snowfall.",
-        "decline_text": "Actually, {PRONOUN/app1/subject}'d really rather be back in their nest.",
-=======
-        "intro_text": "app1 suppresses a yawn, trying not to make a weird expression in front of p_l as {PRONOUN/app1/subject} do. p_l suggested this as sibling bonding time, but did they <i>really</i> have to get up at dawn? The mornings are really starting to bite with cold now, as the Clan pads its way through time ever closer to the first snowfall.",
         "decline_text": "Actually, {PRONOUN/app1/subject}'d really rather be back in {PRONOUN/app1/poss} nest.",
->>>>>>> 9d483999
         "chance_of_success": 50,
         "relationship_constraint": ["siblings"],
         "success_outcomes": [
@@ -4673,11 +4651,7 @@
         "relationship_constraint": ["siblings"],
         "success_outcomes": [
             {
-<<<<<<< HEAD
                 "text": "A f_mp_s and two f_tp_p is nothing to sniff at, as a hunting success, but stars above, being alone with r_c makes p_l feel like a kitten again. And not in the cute way either; in the chewing on tails, whiny, petty, immature way. Ugh.",
-=======
-                "text": "A f_mp_s and two f_tp_p is nothing to sniff at, as a hunting success, but stars above, being alone with r_c makes p_l feel like a kitten again. And not in the cute way either, in the chewing on tails, whiny, petty, immature way. Ugh.",
->>>>>>> 9d483999
                 "exp": 20,
                 "weight": 20,
                 "prey": ["medium"],
@@ -4751,11 +4725,7 @@
         "relationship_constraint": ["siblings"],
         "success_outcomes": [
             {
-<<<<<<< HEAD
                 "text": "A scruffy f_mp_s, a bundle of f_tp_p, and a patrol spent retreading all their favorite in-jokes... It's a good day.",
-=======
-                "text": "A scruffy f_mp_s, a bundle of f_tp_p, and a patrol spent retreading all their favorite in-jokes - it's a good day.",
->>>>>>> 9d483999
                 "exp": 20,
                 "weight": 20,
                 "prey": ["medium"],
@@ -5096,12 +5066,7 @@
         "chance_of_success": 50,
         "relationship_constraint": ["siblings"],
         "success_outcomes": [
-            {
-<<<<<<< HEAD
-                "text": "A f_mp_s, three f_tp_p, and a couple f_mp_p are nothing to sniff at, as a hunting success, but stars above, being alone with {PRONOUN/p_l/poss} siblings makes p_l feel like a kitten again. And not in the cute way either; in the chewing on tails, whiny, petty, immature way. Ugh.",
-=======
-                "text": "A f_mp_s, three f_tp_p, and a couple f_mp_p are nothing to sniff at, as a hunting success, but stars above, being alone with {PRONOUN/p_l/poss} siblings makes p_l feel like a kitten again. And not in the cute way either, in the chewing on tails, whiny, petty, immature way. Ugh.",
->>>>>>> 9d483999
+            {                "text": "A f_mp_s, three f_tp_p, and a couple f_mp_p are nothing to sniff at, as a hunting success, but stars above, being alone with {PRONOUN/p_l/poss} siblings makes p_l feel like a kitten again. And not in the cute way either; in the chewing on tails, whiny, petty, immature way. Ugh.",
                 "exp": 20,
                 "weight": 20,
                 "prey": ["medium"],
@@ -5175,11 +5140,7 @@
         "relationship_constraint": ["siblings"],
         "success_outcomes": [
             {
-<<<<<<< HEAD
                 "text": "A scruffy f_mp_s, a bundle of f_tp_p, and a patrol spent retreading all their favorite in-jokes... It's a good day.",
-=======
-                "text": "A scruffy f_mp_s, a bundle of f_tp_p, and a patrol spent retreading all their favorite in-jokes - it's a good day.",
->>>>>>> 9d483999
                 "exp": 20,
                 "weight": 20,
                 "prey": ["medium"],
@@ -5289,11 +5250,7 @@
                 ]
             },
             {
-<<<<<<< HEAD
                 "text": "It's been a while since they've been on a patrol alone together, and after they catch a couple f_tp_p and a f_mp_s for the fresh-kill pile, r_c spends a bit just chasing {PRONOUN/r_c/poss} siblings around the forest, batting at each other in a moment of silliness.",
-=======
-                "text": "It's been a while since they've been on a patrol alone together, and after they catch a couple f_tp_p and a f_mp_s for the fresh-kill pile r_c spends a bit just chasing {PRONOUN/r_c/poss} siblings around the forest, batting at each other in a moment of silliness.",
->>>>>>> 9d483999
                 "exp": 20,
                 "weight": 5,
                 "prey": ["medium"],
