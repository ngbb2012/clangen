[
    {
        "patrol_id": "fst_hunt_leaf-fall_solosquirrel1",
        "biome": "forest",
        "season": "leaf-fall",
        "tags": [
            "hunting",
            "no_app",
            "medium_prey"
        ],
        "intro_text": "r_c tastes the air and perks up - there's a squirrel nearby, nibbling on some nuts near the base of a tree!",
        "decline_text": "After a moment's deliberation, r_c decides to move on.",
        "chance_of_success": 50,
        "exp": 10,
        "success_text": {
            "unscathed_common": "The wind suddenly shifts, and the squirrel jerks its head up in alarm. r_c thinks fast, bolting to cut off its escape before delivering the killing blow.",
            "unscathed_rare": "Though it tries to escape, r_c is faster and smarter - they slam a paw down on the squirrel's tail before it can go very far, and kill it with ease.",
            "stat_skill": "r_c silently slinks through the underbrush, going undetected until they've pounced - and by then it's far too late for the squirrel to do anything about it."
        },
        "fail_text": {
            "unscathed_common": "r_c breaks a twig as they ready themself to pounce, and the resulting crack alerts the squirrel. It doesn't even spare them a glance as it scurries up the tree and out of sight."
        },
        "win_skills": [
            "HUNTER,1"
        ],
        "min_cats": 1,
        "max_cats": 1,
        "antagonize_text": null,
        "antagonize_fail_text": null
    },
    {
        "patrol_id": "fst_hunt_leaf-fall_soloappsquirrel1",
        "biome": "forest",
        "season": "leaf-fall",
        "tags": [
            "hunting",
            "apprentice",
            "medium_prey"
        ],
        "intro_text": "app1 scents a squirrel on the air! The dried leaves on the ground make them a little nervous, and they wonder if they can navigate quietly enough to catch it...",
        "decline_text": "They decide to move on and ignore the squirrel for now.",
        "chance_of_success": 30,
        "exp": 30,
        "success_text": {
            "unscathed_common": "app1 slides into a hunting pose, trying not to focus too hard on making it perfect. They're right not to - their catch is flawless, and they return home with their chest puffed out in pride.",
            "unscathed_rare": "Though they're a little sloppy, and the squirrel quickly spots them, app1 manages to secure the catch in the end!"
        },
        "fail_text": {
            "unscathed_common": "Poor app1 focuses too hard on making sure their hunting crouch is correct - by the time they feel ready, the squirrel is long gone."
        },
        "min_cats": 1,
        "max_cats": 1,
        "antagonize_text": null,
        "antagonize_fail_text": null
    },
    {
        "patrol_id": "fst_hunt_leaf-fall_mentorsquirrel1",
        "biome": "forest",
        "season": "leaf-fall",
        "tags": [
            "hunting",
            "apprentice",
            "medium_prey",
            "comfort",
            "trust",
            "warrior"
        ],
        "intro_text": "p_l instructs app1 to scent the air, and nods in approval when app1 says they smell squirrel. Leaf-fall makes hunting a little trickier, and p_l gently prompts app1 to see if they remember how to navigate the leaf-litter.",
        "decline_text": "app1 looks apprehensive, and quietly says they want to look for something easier.",
        "chance_of_success": 50,
        "exp": 20,
        "success_text": {
            "unscathed_common": "app1 slides into a hunting pose, trying not to focus too hard on making it perfect. They're right not to - their catch is flawless, and they puff their chest out in pride as p_l praises them.",
            "unscathed_rare": "Though they're a little sloppy, and the squirrel quickly spots them, app1 manages to secure the catch in the end! p_l looks pleased, and gives them tips to improve their technique next time."
        },
        "fail_text": {
            "unscathed_common": "A too-high tail brushing against the bushes is all that's needed to scare the squirrel away, and app1 watches in disappointment as it scampers away."
        },
        "min_cats": 2,
        "max_cats": 2,
        "antagonize_text": null,
        "antagonize_fail_text": null
    },
    {
        "patrol_id": "fst_hunt_leaf-fall_squirrel_treetoptumble1",
        "biome": "forest",
        "season": "leaf-fall",
        "tags": [
            "hunting",
            "deputy",
            "platonic",
            "respect",
            "trust",
            "medium_prey",
            "herb",
            "oak_leaves",
            "injury",
            "broken bone"
        ],
        "intro_text": "As the patrol walks through the forest, a loud chittering from above interrupts them. One cat looks up just in time to get a shower of twigs and dead leaves to the face, while another exclaims aloud as they spot squirrels darting through the branches above.",
        "decline_text": "Though they snort in amusement, the patrol decides to move on to easier prey, rather than waste their energy amongst the trees.",
        "chance_of_success": 50,
        "exp": 40,
        "success_text": {
            "unscathed_common": "Before anyone can even speak, there's a loud crack from above. The cats scatter as a branch crashes down, bringing both squirrels and a shower of oak leaves with it! The patrol thinks fast, and pounce on the squirrels before they can escape. They head home with their bounty, each cat feeling quite pleased with themself.",
            "unscathed_rare": "A mischievous look in their eye, the deputy challenges their Clanmates - whoever catches one of the squirrels gets to skip dawn patrol for a whole moon. They're all eager to shimmy up the trees at that, and before long someone calls out in triumph. Not only do they have the squirrel, they have a pawful of oak leaves for the medicine cat!",
            "stat_skill": "With a glint in their eye, s_c is up in the trees before anyone can say anything. There's rustling, a short pause, then squirrel carcasses begin falling to the ground, one by one. s_c descends when they've finished with a mouthful of oak leaves, curling their tail in pride at the looks on their Clanmates faces."
        },
        "fail_text": {
            "unscathed_common": "Though they try to climb the trees in pursuit, the squirrels are much more suited to running along the branches, and they easily leave the patrol floundering as they disappear into the distance.",
            "injury": "The patrol fans out, some cats climbing, some staying on the ground. The hunt comes to an abrupt end, however, when r_c yowls in fear as they plummet from the branches and land heavily on the ground. Their Clanmates help them home and settle them into the medicine cat's den, guilt and regret prickling at them for pursuing such a foolhardy hunt."
        },
        "win_skills": [
            "HUNTER,1"
        ],
        "min_cats": 3,
        "max_cats": 6,
        "antagonize_text": null,
        "antagonize_fail_text": null
    },
    {
        "patrol_id": "fst_hunt_leaf-fall_groupsquirrel1",
        "biome": "forest",
        "season": "leaf-fall",
        "tags": [
            "hunting",
            "respect",
            "patrol_to_r_c",
            "medium_prey0",
            "large_prey1",
            "large_prey2"
        ],
        "intro_text": "As the patrol crunches through the dead leaves littering the woods, r_c explains an idea they had for squirrel hunting. It sounds a little strange, but perhaps it could work?",
        "decline_text": "The patrol decides they'd rather not spend time on something that might not work when they could be doing something they know <i>does</i>.",
        "chance_of_success": 60,
        "exp": 20,
        "success_text": {
            "unscathed_common": "r_c suggests baiting the squirrels with food and picking them off when they come out to eat. It's pretty tedious, and they end up having to move a few times, but it does work, and the patrol heads home with a decent amount of prey.",
            "unscathed_rare": "r_c suggests baiting the squirrels with food and picking them off when they come out to eat. Waiting is the most difficult part; the squirrels don't seem to expect the trap, and they come home laden with prey.",
            "stat_skill": "r_c suggests baiting the squirrels with food and picking them off when they come out to eat. All the patrol has to do is set the trap - with s_c on the patrol, they rarely have to lift a paw, and each cat carries multiple squirrels home."
        },
        "fail_text": {
            "unscathed_common": "r_c suggests finding squirrels sheltered in trees, climbing above them, and shaking the branches to scare them down. Unfortunately for them, the idea is a little too far out there, and while they do manage a few small catches, the day is mostly wasted with little to show for it."
        },
        "win_skills": [
            "HUNTER,1"
        ],
        "min_cats": 3,
        "max_cats": 6,
        "antagonize_text": null,
        "antagonize_fail_text": null
    },
    {
        "patrol_id": "fst_hunt_leaffall_vanish1",
        "biome": "forest",
        "season": "leaf-fall",
        "tags": [
            "hunting",
            "no_app",
            "small_prey0",
            "medium_prey1",
            "dislike",
            "distrust",
            "disrespect",
            "patrol_to_r_c",
            "large_prey3",
            "injury",
            "sprain",
            "sore",
            "shivering"
        ],
        "intro_text": "The rain seems a constant, unceasing beat, punctuating the steps of the hunting patrol as they march towards their hunting ground. But there's one less set of footsteps than there should be. p_l can't see r_c in the watery haze.",
        "decline_text": "r_c eventually catches up.",
        "chance_of_success": 40,
        "exp": 20,
        "success_text": {
            "unscathed_common": "The patrol backtracks. r_c is found, huddled under a bush - they lost the path, and sight of their clanmates, but sensibly remained put. It's one more obstacle in a miserable day of hunting. They return with prey, but it's exhausting and barely worth the effort.",
            "unscathed_rare": "p_l nearly jumps out of their pelt when r_c materialises next to them. Where in StarClan have they been?! But no, r_c has found a copse of trees so thick and overgrowth that they're merely damp, not soaked. It's better than p_l could have hoped for, and the hunting patrol can return to camp with a decent haul.",
            "stat_trait": "p_l, leading the search for s_c, hears a yowl in the distance. They charge towards the sound, swerving around trees, spotting s_c at the base of a hazel tree. They're staring up, tail lashing intently. On a branch above the cats, an owl sits with drooping, waterlogged wings. <i>Oh.</i> Yes, that'll do nicely."
        },
        "fail_text": {
            "unscathed_common": "p_l is silently furious at r_c when they find them. Leaf-fall is not the time to waste what could have been a productive hunting patrol with whatever nonsense r_c was up to.",
            "injury": "r_c is discovered huddled under a bush, soaked to the skin and dangerously cold."
        },
        "win_trait": [
            "adventurous",
            "bold",
            "charismatic",
            "childish",
            "confident",
            "daring",
            "playful",
            "righteous"
        ],
        "min_cats": 2,
        "max_cats": 6,
        "antagonize_text": null,
        "antagonize_fail_text": null,
        "history_text": {
            "scar": "m_c was scarred after disappearing on patrol and being discovered injured."
        }
    },
    {
        "patrol_id": "fst_hunt_leaf-fall_solorat1",
        "biome": "forest",
        "season": "leaf-fall",
        "tags": [
            "hunting",
            "medium_prey",
            "no_app"
        ],
        "intro_text": "p_l travels through the blustery wind to hunt. In a pile of leaves, they swear they could see a rat's tail.",
        "success_text": {
            "unscathed_common": "p_l lunges for the rat's tail with their claws and catches the rat! They drag it back to camp with their head held high."
        },
        "fail_text": {
            "unscathed_common": "p_l lunges for the rat's tail, but it turns out to be a wriggling worm! Gross!"
        },
        "decline_text": "It <i>could</i> be a single rat.. or it could be a swarm laying in wait. Either way, it's too risky for p_l to pursue.",
        "chance_of_success": 60,
        "exp": 20,
        "min_cats": 1,
        "max_cats": 1,
        "antagonize_text": null,
        "antagonize_fail_text": null
    },
    {
        "patrol_id": "fst_hunt_leaf-fall_soloapprat1",
        "biome": "forest",
        "season": "leaf-fall",
        "tags": [
            "hunting",
            "medium_prey",
            "apprentice"
        ],
        "intro_text": "p_l traverses the windy forest, trying their best to focus and not get distracted by the dancing leaves when they catch the scent of a rat nearby.",
        "success_text": {
            "unscathed_common": "p_l sees the rat's tail in a clump of leaves and pounced after it. Their head is held high as they travel back to camp with the large piece of fresh-kill!"
        },
        "fail_text": {
            "unscathed_common": "p_l's eyes flicker back towards the leaves, and can't help but swipe at them as they flutter by. When their attention returns to the rat, it's long gone."
        },
        "decline_text": "p_l decides that one rat isn't worth missing out on some fun! They instead chase after leaves for the rest of the hunting patrol.",
        "chance_of_success": 60,
        "exp": 20,
        "min_cats": 1,
        "max_cats": 1,
        "antagonize_text": null,
        "antagonize_fail_text": null
    },
    {
        "patrol_id": "fst_hunt_leaf-fall_mentorrat1",
        "biome": "forest",
        "season": "leaf-fall",
        "tags": [
            "hunting",
            "medium_prey",
            "apprentice",
            "warrior"
        ],
        "intro_text": "p_l and app1 make their way towards a troop of mushrooms, eager to get more prey for the Clan. They hear rats squeaking amongst the fungi, and begin to plot their plan of attack.",
        "success_text": {
            "unscathed_common": "p_l and app1 crouch and stalk slowly towards the mushrooms, pouncing carefully in between the fungi and onto the rats! Spores coating their fur the two make their way back to camp."
        },
        "fail_text": {
            "unscathed_common": "app1 attempts to pounce onto the rats, but crashes headfirst into a mushroom! The rats scatter, and p_l leads a sneezing app1 back to camp."
        },
        "decline_text": "p_l eventually decides to lead their patrol elsewhere. Who knows what dangerous effect those mushrooms could have on them.",
        "chance_of_success": 60,
        "exp": 20,
        "min_cats": 2,
        "max_cats": 2,
        "antagonize_text": null,
        "antagonize_fail_text": null
    },
    {
        "patrol_id": "fst_hunt_leaf-fall_ratswarm1",
        "biome": "forest",
        "season": "leaf-fall",
        "tags": [
            "hunting",
            "respect",
            "patrol_to_r_c",
            "medium_prey0",
            "large_prey1",
            "large_prey2",
            "battle_injury"
        ],
        "intro_text": "p_l leads the patrol towards the abandoned Twoleg nest, listening to r_c's plan. Rats were seen hiding inside to protect themselves from the chill of leaf-fall's winds. Perhaps it would be a perfect hunting spot?",
        "success_text": {
            "unscathed_common": "r_c leads the patrol towards the nest, pushing past the rotting wood blocking the entrance. The patrol gets to work rounding up and piling up the rats, and by nightfall they have so much it takes two trips to bring them back! r_c is congratulated for their ingenious plan.",
            "unscathed_rare": "r_c leads the patrol towards the nest, and they quickly get to work hunting down the rats cornered near the smooth stones. It's a tough fight, with rats attempting to flee or attack the patrol, but in the end the patrol manages to get a hefty pile of prey for c_n."
        },
        "fail_text": {
            "unscathed_common": "r_c leads the cats to the abandoned Twoleg nest, but as the cats search and search, all they can find are abandoned rats nests. r_c is scolded for wasting the patrol's valuable time.",
            "injury": "r_c leads the cats to the abandoned Twoleg nest, but the rats seemed to be more lively than they thought. A harsh battle forces the patrol to retreat, r_c being the most harshly wounded."
        },
        "decline_text": "The other cats disagree with such a risk, and resume their normal hunting patrol.",
        "chance_of_success": 50,
        "exp": 30,
        "win_skills": [
            "HUNTER,2"
        ],
        "min_cats": 3,
        "max_cats": 6,
        "antagonize_text": null,
        "antagonize_fail_text": null,
        "history_text": {
            "scar": "m_c carries a scar from fighting a swarm of rats."
        }
    },
    {
        "patrol_id": "fst_hunt_leaf-fall_ratking1",
        "biome": "forest",
        "season": "leaf-fall",
        "tags": [
            "hunting",
            "medium_prey0",
            "large_prey1",
            "large_prey2",
            "rat_bite",
            "injure_all"
        ],
        "intro_text": "A legend has been sighted. Recently, warriors report a strange mass of rats stuck together by their tails, larger and more dangerous than anything the Clan has seen. Will p_l's patrol look for this legendary monster?",
        "decline_text": "No. Such a thing can't exist, right? It has to be an elder's imagination. p_l decides to take their patrol elsewhere to hunt.",
        "chance_of_success": 30,
        "exp": 30,
        "success_text": {
            "unscathed_common": "The rat king's lair is defended heavily by smaller rats. While the patrol doesn't find any sign of the rat king, they manage to defeat and being back a feast of small rats.",
            "unscathed_rare": "The rats defending the rat king's lair are more numerous than they thought. The patrol catches whatever rats they can, but p_l swears that they saw it - multiple eyes glowing in the dark, watching them.",
            "stat_skill": "The waves of rats overwhelm the rest of the patrol, but s_c can see the rat king writhing within its nest. They bolt away from the others, trusting their claws to take on the legend. It dies with a horrible shriek, as the rest of the patrol watch in awe."
        },
        "fail_text": {
            "unscathed_common": "There are more rats defending the rat king's lair than they thought. Fighting off waves of them, the patrol retreats back to the Clan with empty paws.",
            "injury": "The rat king and their minions overwhelm the patrol, biting into fur and limbs. p_l orders a retreat, and they hope the Clan can heal so many wounded.",
            "stat_injury": "s_c knows they are one of the Clan's greatest hunters. They spot the rat king and charge into its lair. But the King proves too great a foe for a single cat, and it sends s_c back with wounds to tell their tale."
        },
        "win_skills": [
            "HUNTER,3"
        ],
        "min_cats": 4,
        "max_cats": 6,
        "antagonize_text": null,
        "antagonize_fail_text": null,
        "history_text": {
            "scar": "m_c was scarred fighting a rat king."
        }
    },
    {
        "patrol_id": "fst_hunt_leaf-fall_ratking2",
        "biome": "forest",
        "season": "leaf-fall",
        "tags": [
            "hunting",
            "medium_prey0",
            "large_prey1",
            "large_prey2",
            "multi_deaths",
            "some_lives"
        ],
        "intro_text": "A legend has been sighted. Recently, warriors report a strange mass of rats stuck together by their tails, larger and more dangerous than anything the Clan has seen. Will p_l's patrol look for this legendary monster?",
        "decline_text": "No. Such a thing cant exist, right? It has to be an elder's imagination. p_l decides to take their patrol elsewhere to hunt.",
        "chance_of_success": 30,
        "exp": 30,
        "success_text": {
            "unscathed_common": "The rat king's lair is defended heavily by smaller rats. While the patrol doesn't find any sign of the rat king, they manage to defeat and bring back a feast of small rats.",
            "unscathed_rare": "The rats defending the rat king's lair are more numerous than they thought. The patrol catches whatever rats they can, but p_l swears that they saw it - multiple eyes glowing in the dark, watching them.",
            "stat_skill": "The waves of rats overwhelm the rest of the patrol, but s_c can see the rat king writhing within its nest. They bolt away from the others, trusting their claws to take on the legend. It dies with a horrible shriek, as the rest of the patrol watch in awe."
        },
        "fail_text": {
            "unscathed_common": "There are more rats defending the rat king's lair than they thought. Fighting off waves of them, the patrol retreats back to the Clan with empty paws.",
            "death": "The rat king's defenses are too powerful, and as wave upon wave of rats poured down onto the patrol, most of them manage to escape.. but not everyone makes it out.",
            "stat_death": "s_c knows they are one of the Clan's greatest hunters. They spot the rat king and charge into its lair. But the King proves too great a foe for a single cat, and it kills the would-be kingslayer."
        },
        "win_skills": [
            "HUNTER,3"
        ],
        "min_cats": 4,
        "max_cats": 6,
        "antagonize_text": null,
        "antagonize_fail_text": null,
        "history_text": {
            "reg_death": "m_c died from {PRONOUN/m_c/poss} wounds after battling the rat king."
        }
    },
    {
        "patrol_id": "fst_hunt_leaf-fall_lillizard1",
        "biome": "forest",
        "season": "leaf-fall",
        "tags": [
            "hunting",
            "platonic",
            "comfort",
            "medium_prey"
        ],
        "intro_text": "Something skitters across the leaf litter, catching the patrol's eyes. A little lizard!",
        "decline_text": "Startled by the lizard, the patrol watches it scurry away.",
        "chance_of_success": 60,
        "exp": 15,
        "success_text": {
            "unscathed_common": "r_c pounces on the little creature! The nice mouthful is a great start to what turns into a decent hunting patrol, the orange leaves drifting around the patrol in clouds of color.",
            "unscathed_rare": "The lizard drops its tail, and r_c dives for it, while p_l pounces for the lizard. Surely this counts for two catches? Neither of them cares much, and it's a happy afternoon hunting together.",
            "stat_skill": "s_c is basically on top of the skittering lizard, and ends up doing a ridiculous hop to come down on it with claws extended. r_c compliments them on the catch with a laugh in their meow, and s_c has to agree with them, purring with amusement."
        },
        "fail_text": {
            "unscathed_common": "The patrol is unable to catch the small reptile quick enough and the little lizard lives another day.",
            "unscathed_stat": "r_c and p_l go for the prey at the same time, bonking their heads together. Not a bad collision, and both of them are mature enough to let it go, but neither is pleased to have missed an easy catch."
        },
        "win_skills": [
            "HUNTER,1"
        ],
        "min_cats": 2,
        "max_cats": 3,
        "antagonize_text": null,
        "antagonize_fail_text": null
    },
    {
        "patrol_id": "fst_hunt_leaf-fall_lillizard2",
        "biome": "forest",
        "season": "leaf-fall",
        "tags": [
            "hunting",
            "rel_two_apps",
            "platonic",
            "comfort",
            "romantic",
            "two_apprentices",
            "apprentice",
            "no_fail_prey"
        ],
        "intro_text": "Something skitters across the leaf litter, catching the patrol's eyes. A little lizard!",
        "decline_text": "Startled by the lizard, the patrol watches it scurry away.",
        "chance_of_success": 60,
        "exp": 15,
        "success_text": {
            "unscathed_common": "app1 pounces on the little creature and misses, but they don't seem overly concerned, stopping nearly every step to chat to app2, who's just as keen to talk.",
            "unscathed_rare": "app1 and app2 go for the prey at the same time, bonking their heads together. It makes both of them laugh while apologizing, and they don't leave each other's side for the rest of the patrol, apologies turning to chatting turning to whispered conversations."
        },
        "fail_text": {
            "unscathed_common": "The patrol is unable to catch the small reptile quick enough and the little lizard lives another day."
        },
        "win_skills": [],
        "min_cats": 2,
        "max_cats": 3,
        "antagonize_text": null,
        "antagonize_fail_text": null
    },
    {
        "patrol_id": "fst_hunt_random_leaffall_siblings2applocked1",
        "biome": "forest",
        "season": "leaf-fall",
        "tags": ["hunting", "small_prey0", "medium_prey2", "apprentice", "two_apprentices", "big_change", "pos_dislike", "pos_jealous", "rel_patrol", "minor_injury"],
        "intro_text": "The two siblings head out together, declaring a friendly competition to stock the fresh-kill pile. Leaf-fall, with all its nuts and fruits, will surely make the prey fat, full, and stupid!",
        "decline_text": "Their mentors hold them back with a gentle word - the warriors have other plans for the apprentices today.",
        "chance_of_success": 40,
        "exp": 20,
        "success_text": {
            "unscathed_common": "app1 misses a f_tp_s, and app2 startles a pair of f_tp_p. They don't let it get them down, instead capturing a plump rabbit with a beautiful team ambush! But when they bring it back to camp, app1 tries to take sole credit for the prey, and instead of familial talent, it's familial discord that's displayed, as the apprentices get into a massive argument in the middle of camp.",
	        "stat_skill": "s_c catches a great f_mp_s, and two f_tp_p! But their sibling comes up empty pawed. s_c offers to let them claim the smaller prey as their own, but the insulting suggestion just causes a massive argument."
            },
        "fail_text": {
	        "unscathed_common": "The littermates end up dirty, exhausted, and without much more than a f_tp_s to show for it. Fox-dung! But at least out here, even if they didn't get much prey, they can complain about how stupidly hard hunting is to a sympathetic audience.",
	        "injury": "app1 takes a hard fall while chasing a f_tp_s along the forest floor, and the afternoon's hunt is called off as {PRONOUN/app1/poss} sibling helps {PRONOUN/app1/object} back to camp, chatting reassuringly about how hard their hunting lessons are."
            },
        "win_skills": ["HUNTER,0"],
        "min_cats": 2,
        "max_cats": 2,
        "constraints": {
	        "relationship": [
                "siblings"
	        ]
        }
    },
    {
        "patrol_id": "fst_hunt_random_leaffall_siblings2applocked2",
        "biome": "forest",
        "season": "leaf-fall",
        "tags": ["hunting", "small_prey0", "medium_prey2", "apprentice", "two_apprentices", "platonic", "respect", "rel_patrol", "no_change_fail"],
        "intro_text": "It's nice to get the chance to go out hunting with app2. app1 knows they're still in the apprentice den together, but their different mentors and focuses and skills - it's not the same as it was back in the nursery as littermates. And the leaf-fall colors of the forest will be amazing to explore together!",
        "decline_text": "Their mentors hold them back with a gentle word - the warriors have other plans for the apprentices today.",
        "chance_of_success": 40,
        "exp": 20,
        "success_text": {
            "unscathed_common": "Yeah, it's a relatively okay hunt, with a couple f_tp_p and a dirty f_tp_s. But what app1 is actually going to remember about today is that app2 thinks that {PRONOUN/app2/poss} mentor and app1's would make a cute couple!",
	        "stat_skill": "It turns out s_c has really been listening to {PRONOUN/s_c/poss} mentor's tips for hunting - and {PRONOUN/s_c/subject}{VERB/s_c/'re/'s} willing to pass it on!"
            },
        "fail_text": {
	        "unscathed_common": "Together they manage a grand haul of one f_tp_s, and not even a very big f_tp_s at that. They have a lot more to learn before they'll all be ready to take on the responsibility of providing for c_n."
            },
        "win_skills": ["HUNTER,0"],
        "min_cats": 2,
        "max_cats": 2,
        "constraints": {
	        "relationship": [
                "siblings"
	        ]
        }
    },
    {
        "patrol_id": "fst_hunt_random_leaffall_siblings2applocked3",
        "biome": "forest",
        "season": "leaf-fall",
        "tags": ["hunting", "small_prey0", "medium_prey2", "apprentice", "two_apprentices", "respect", "pos_jealous", "rel_patrol", "no_change_fail"],
        "intro_text": "The clouds are out, foretelling more rain, but they aren't here yet! And just like the clouds, app1 and {PRONOUN/app1/poss} littermate are everywhere today, sticking their heads into every unexplored corner of the territory. All in the name of hunting, of course!",
        "decline_text": "Their mentors hold them back with a gentle word - the warriors have other plans for the apprentices today.",
        "chance_of_success": 40,
        "exp": 20,
        "success_text": {
            "unscathed_common": "app1 thinks app2's f_tp_s looks infinitly more delicous than {PRONOUN/app1/poss} own contributions of two f_tp_p, while app2 insists that {PRONOUN/app2/subject}'d much rather bring back f_tp_p.",
	        "stat_skill": "s_c spends half the patrol in the branches of the forest, both impressing and frustrating the sibling trying to keep up with {PRONOUN/s_c/object}."
            },
        "fail_text": {
	        "unscathed_common": "Well, they have a lot of fun exploring, even if it's not that productive of a hunting patrol."
            },
        "win_skills": ["CLIMBER,0"],
        "min_cats": 2,
        "max_cats": 2,
        "constraints": {
	        "relationship": [
                "siblings"
	        ]
        }
    },
    {
        "patrol_id": "fst_hunt_random_leaffall_siblings3applocked1",
        "biome": "forest",
        "season": "leaf-fall",
        "tags": ["hunting", "small_prey0", "medium_prey2", "apprentice", "three_apprentices", "pos_dislike", "pos_jealous", "rel_patrol", "minor_injury"],
        "intro_text": "The three siblings head out together, declaring a friendly competition to stock the fresh-kill pile. Leaf-fall, with all its nuts and fruits, will surely make the prey fat, full, and stupid!",
        "decline_text": "Their mentors hold them back with a gentle word - the warriors have other plans for the apprentices today.",
        "chance_of_success": 40,
        "exp": 30,
        "success_text": {
            "unscathed_common": "app1 misses a f_tp_s, and app2 and app3 startle a pair of f_tp_p. They don't let it get them down, instead capturing a plump rabbit with a beautiful team ambush! But when they bring it back to camp, app1 tries to take sole credit for the prey, and instead of familial talent, it's familial discord that's displayed, as the apprentices get into a massive argument in the middle of camp.",
	        "stat_skill": "s_c catches a great f_mp_s, and two f_tp_p! But their siblings come up empty pawed. s_c offers to let them claim the smaller prey as their own, but the insulting suggestion just causes a massive argument."
            },
        "fail_text": {
	        "unscathed_common": "The littermates end up dirty, exhausted, and without much more than a f_tp_s to show for it. Fox-dung! But at least out here, even if they didn't get much prey, they can complain about how stupidly hard hunting is to a sympathetic audience.",
	        "injury": "app1 takes a hard fall while chasing a f_tp_s along the forest floor, and the afternoon's hunt is called off as {PRONOUN/app1/poss} siblings help {PRONOUN/app1/object} back to camp, chatting reassuringly about how hard their hunting lessons are."
            },
        "win_skills": ["HUNTER,0"],
        "min_cats": 3,
        "max_cats": 3,
        "constraints": {
	        "relationship": [
                "siblings"
	        ]
        }
    },
    {
        "patrol_id": "fst_hunt_random_leaffall_siblings3applocked2",
        "biome": "forest",
        "season": "leaf-fall",
        "tags": ["hunting", "small_prey0", "medium_prey2", "apprentice", "three_apprentices", "platonic", "respect", "rel_patrol", "no_change_fail"],
        "intro_text": "It's nice to get the chance to go out hunting together. app1 knows they're all still in the apprentice den together, but their different mentors and focuses and skills - it's not the same as it was back in the nursery with {PRONOUN/app1/poss} littermates. And the leaf-fall colors of the forest will be amazing to explore together!",
        "decline_text": "Their mentors hold them back with a gentle word - the warriors have other plans for the apprentices today.",
        "chance_of_success": 40,
        "exp": 30,
        "success_text": {
            "unscathed_common": "Yeah, it's a relatively okay hunt, with a couple f_tp_p and a dirty f_tp_s. But what app1 is actually going to remember about today is that app2 thinks that {PRONOUN/app2/poss} mentor and app3's would make a cute couple!",
	        "stat_skill": "It turns out s_c has really been listening to {PRONOUN/s_c/poss} mentor's tips for hunting - and {PRONOUN/s_c/subject}{VERB/s_c/'re/'s} willing to pass it on!"
            },
        "fail_text": {
	        "unscathed_common": "Together they manage a grand haul of one f_tp_s, and not even a very big f_tp_s at that. They have a lot more to learn before they'll all be ready to take on the responsibility of providing for c_n."
            },
        "win_skills": ["HUNTER,0"],
        "min_cats": 3,
        "max_cats": 3,
        "constraints": {
	        "relationship": [
                "siblings"
	        ]
        }
    },
    {
        "patrol_id": "fst_hunt_random_leaffall_siblings3applocked3",
        "biome": "forest",
        "season": "leaf-fall",
        "tags": ["hunting", "small_prey0", "medium_prey2", "apprentice", "three_apprentices", "respect", "pos_jealous", "rel_patrol", "no_change_fail"],
        "intro_text": "The clouds are out, foretelling more rain, but they aren't here yet! And just like the clouds, app1 and {PRONOUN/app1/poss} littermates are everywhere today, sticking their heads into every unexplored corner of the territory. All in the name of hunting, of course!",
        "decline_text": "Their mentors hold them back with a gentle word - the warriors have other plans for the apprentices today.",
        "chance_of_success": 40,
        "exp": 30,
        "success_text": {
            "unscathed_common": "app1 thinks app2's f_tp_s looks infinitly more delicous than {PRONOUN/app1/poss} own contributions of two f_tp_p, while app3 insists that {PRONOUN/app3/subject}'d much rather bring back f_tp_p than the f_mp_s {PRONOUN/app3/subject} caught.",
	        "stat_skill": "s_c spends half the patrol in the branches of the forest, both impressing and frustrating the siblings trying to keep up with {PRONOUN/s_c/object}."
            },
        "fail_text": {
	        "unscathed_common": "Well, they have a lot of fun exploring, even if it's not that productive of a hunting patrol."
            },
        "win_skills": ["CLIMBER,0"],
        "min_cats": 3,
        "max_cats": 3,
        "constraints": {
	        "relationship": [
                "siblings"
	        ]
        }
    },
    {
        "patrol_id": "fst_hunt_random_leaffall_siblings4applocked1",
        "biome": "forest",
        "season": "leaf-fall",
        "tags": ["hunting", "small_prey0", "medium_prey2", "apprentice", "four_apprentices", "big_change", "pos_dislike", "pos_jealous", "rel_patrol", "minor_injury"],
        "intro_text": "The four siblings head out together, declaring a friendly competition to stock the fresh-kill pile. Leaf-fall, with all its nuts and fruits, will surely make the prey fat, full, and stupid!",
        "decline_text": "Their mentors hold them back with a gentle word - the warriors have other plans for the apprentices today.",
        "chance_of_success": 40,
        "exp": 30,
        "success_text": {
            "unscathed_common": "app1 misses a f_tp_s, and app2 and app3 startle a pair of f_tp_p. They don't let it get them down, instead capturing a plump rabbit with a beautiful team ambush! But when they bring it back to camp, app1 tries to take sole credit for the prey, and instead of familial talent, it's familial discord that's displayed, as the apprentices get into a massive argument in the middle of camp.",
	        "stat_skill": "s_c catches a great f_mp_s, and two f_tp_p! But their siblings come up empty pawed. s_c offers to let them claim the smaller prey as their own, but the insulting suggestion just causes a massive argument."
            },
        "fail_text": {
	        "unscathed_common": "The littermates end up dirty, exhausted, and without much more than a f_tp_s to show for it. Fox-dung! But at least out here, even if they didn't get much prey, they can complain about how stupidly hard hunting is to a sympathetic audience.",
	        "injury": "app1 takes a hard fall while chasing a f_tp_s along the forest floor, and the afternoon's hunt is called off as {PRONOUN/app1/poss} siblings help {PRONOUN/app1/object} back to camp, chatting reassuringly about how hard their hunting lessons are."
            },
        "win_skills": ["HUNTER,0"],
        "min_cats": 4,
        "max_cats": 4,
        "constraints": {
	        "relationship": [
                "siblings"
	        ]
        }
    },
    {
        "patrol_id": "fst_hunt_random_leaffall_siblings4applocked2",
        "biome": "forest",
        "season": "leaf-fall",
        "tags": ["hunting", "small_prey0", "medium_prey2", "apprentice", "four_apprentices", "platonic", "respect", "rel_patrol", "no_change_fail"],
        "intro_text": "It's nice to get the chance to go out hunting together. app1 knows they're all still in the apprentice den together, but their different mentors and focuses and skills - it's not the same as it was back in the nursery with {PRONOUN/app1/poss} littermates. And the leaf-fall colors of the forest will be amazing to explore together!",
        "decline_text": "Their mentors hold them back with a gentle word - the warriors have other plans for the apprentices today.",
        "chance_of_success": 40,
        "exp": 30,
        "success_text": {
            "unscathed_common": "Yeah, it's a relatively okay hunt, with a couple f_tp_p and a dirty f_tp_s. But what app1 is actually going to remember about today is that app2 thinks that {PRONOUN/app2/poss} mentor and app3's would make a cute couple!",
	        "stat_skill": "It turns out s_c has really been listening to {PRONOUN/s_c/poss} mentor's tips for hunting - and {PRONOUN/s_c/subject}{VERB/s_c/'re/'s} willing to pass it on!"
            },
        "fail_text": {
	        "unscathed_common": "Together they manage a grand haul of one f_tp_s, and not even a very big f_tp_s at that. They have a lot more to learn before they'll all be ready to take on the responsibility of providing for c_n."
            },
        "win_skills": ["HUNTER,0"],
        "min_cats": 4,
        "max_cats": 4,
        "constraints": {
	        "relationship": [
                "siblings"
	        ]
        }
    },
    {
        "patrol_id": "fst_hunt_random_leaffall_siblings4applocked3",
        "biome": "forest",
        "season": "leaf-fall",
        "tags": ["hunting", "small_prey0", "medium_prey2", "apprentice", "four_apprentices", "respect", "pos_jealous", "rel_patrol", "no_change_fail"],
        "intro_text": "The clouds are out, foretelling more rain, but they aren't here yet! And just like the clouds, app1 and {PRONOUN/app1/poss} littermates are everywhere today, sticking their heads into every unexplored corner of the territory. All in the name of hunting, of course!",
        "decline_text": "Their mentors hold them back with a gentle word - the warriors have other plans for the apprentices today.",
        "chance_of_success": 40,
        "exp": 30,
        "success_text": {
            "unscathed_common": "app1 thinks app2's f_tp_s looks infinitly more delicous than {PRONOUN/app1/poss} own contributions of two f_tp_p, while app3 insists that {PRONOUN/app3/subject}'d much rather bring back f_tp_p than the f_mp_s {PRONOUN/app3/subject} caught.",
	        "stat_skill": "s_c spends half the patrol in the branches of the forest, both impressing and frustrating the siblings trying to keep up with {PRONOUN/s_c/object}."
            },
        "fail_text": {
	        "unscathed_common": "Well, they have a lot of fun exploring, even if it's not that productive of a hunting patrol."
            },
        "win_skills": ["CLIMBER,0"],
        "min_cats": 4,
        "max_cats": 4,
        "constraints": {
	        "relationship": [
                "siblings"
	        ]
        }
    },
    {
        "patrol_id": "fst_hunt_random_leaffall_siblings5applocked1",
        "biome": "forest",
        "season": "leaf-fall",
        "tags": ["hunting", "small_prey0", "medium_prey2", "apprentice", "five_apprentices", "big_change", "pos_dislike", "pos_jealous", "rel_patrol", "minor_injury"],
        "intro_text": "The five siblings head out together, declaring a friendly competition to stock the fresh-kill pile. Leaf-fall, with all its nuts and fruits, will surely make the prey fat, full, and stupid!",
        "decline_text": "Their mentors hold them back with a gentle word - the warriors have other plans for the apprentices today.",
        "chance_of_success": 40,
        "exp": 30,
        "success_text": {
            "unscathed_common": "app1 misses a f_tp_s, and app2 and app3 startle a pair of f_tp_p. They don't let it get them down, instead capturing a plump rabbit with a beautiful team ambush! But when they bring it back to camp, app1 tries to take sole credit for the prey, and instead of familial talent, it's familial discord that's displayed, as the apprentices get into a massive argument in the middle of camp.",
	        "stat_skill": "s_c catches a great f_mp_s, and two f_tp_p! But their siblings come up empty pawed. s_c offers to let them claim the smaller prey as their own, but the insulting suggestion just causes a massive argument."
            },
        "fail_text": {
	        "unscathed_common": "The littermates end up dirty, exhausted, and without much more than a f_tp_s to show for it. Fox-dung! But at least out here, even if they didn't get much prey, they can complain about how stupidly hard hunting is to a sympathetic audience.",
	        "injury": "app1 takes a hard fall while chasing a f_tp_s along the forest floor, and the afternoon's hunt is called off as {PRONOUN/app1/poss} siblings help {PRONOUN/app1/object} back to camp, chatting reassuringly about how hard their hunting lessons are."
            },
        "win_skills": ["HUNTER,0"],
        "min_cats": 5,
        "max_cats": 5,
        "constraints": {
	        "relationship": [
                "siblings"
	        ]
        }
    },
    {
        "patrol_id": "fst_hunt_random_leaffall_siblings5applocked2",
        "biome": "forest",
        "season": "leaf-fall",
        "tags": ["hunting", "small_prey0", "medium_prey2", "apprentice", "five_apprentices", "platonic", "respect", "rel_patrol", "no_change_fail"],
        "intro_text": "It's nice to get the chance to go out hunting together. app1 knows they're all still in the apprentice den together, but their different mentors and focuses and skills - it's not the same as it was back in the nursery with {PRONOUN/app1/poss} littermates. And the leaf-fall colors of the forest will be amazing to explore together!",
        "decline_text": "Their mentors hold them back with a gentle word - the warriors have other plans for the apprentices today.",
        "chance_of_success": 40,
        "exp": 30,
        "success_text": {
            "unscathed_common": "Yeah, it's a relatively okay hunt, with a couple f_tp_p and a dirty f_tp_s. But what app1 is actually going to remember about today is that app2 thinks that {PRONOUN/app2/poss} mentor and app3's would make a cute couple!",
	        "stat_skill": "It turns out s_c has really been listening to {PRONOUN/s_c/poss} mentor's tips for hunting - and {PRONOUN/s_c/subject}{VERB/s_c/'re/'s} willing to pass it on!"
            },
        "fail_text": {
	        "unscathed_common": "Together they manage a grand haul of one f_tp_s, and not even a very big f_tp_s at that. They have a lot more to learn before they'll all be ready to take on the responsibility of providing for c_n."
            },
        "win_skills": ["HUNTER,0"],
        "min_cats": 5,
        "max_cats": 5,
        "constraints": {
	        "relationship": [
                "siblings"
	        ]
        }
    },
    {
        "patrol_id": "fst_hunt_random_leaffall_siblings5applocked3",
        "biome": "forest",
        "season": "leaf-fall",
        "tags": ["hunting", "small_prey0", "medium_prey2", "apprentice", "five_apprentices", "respect", "pos_jealous", "rel_patrol", "no_change_fail"],
        "intro_text": "The clouds are out, foretelling more rain, but they aren't here yet! And just like the clouds, app1 and {PRONOUN/app1/poss} littermates are everywhere today, sticking their heads into every unexplored corner of the territory. All in the name of hunting, of course!",
        "decline_text": "Their mentors hold them back with a gentle word - the warriors have other plans for the apprentices today.",
        "chance_of_success": 40,
        "exp": 30,
        "success_text": {
            "unscathed_common": "app1 thinks app2's f_tp_s looks infinitly more delicous than {PRONOUN/app1/poss} own contributions of two f_tp_p, while app3 insists that {PRONOUN/app3/subject}'d much rather bring back f_tp_p than the f_mp_s {PRONOUN/app3/subject} caught.",
	        "stat_skill": "s_c spends half the patrol in the branches of the forest, both impressing and frustrating the siblings trying to keep up with {PRONOUN/s_c/object}."
            },
        "fail_text": {
	        "unscathed_common": "Well, they have a lot of fun exploring, even if it's not that productive of a hunting patrol."
            },
        "win_skills": ["CLIMBER,0"],
        "min_cats": 5,
        "max_cats": 5,
        "constraints": {
	        "relationship": [
                "siblings"
	        ]
        }
    },
    {
        "patrol_id": "fst_hunt_random_leaffall_siblings6applocked1",
        "biome": "forest",
        "season": "leaf-fall",
        "tags": ["hunting", "small_prey0", "medium_prey2", "apprentice", "six_apprentices", "big_change", "pos_dislike", "pos_jealous", "rel_patrol", "minor_injury"],
        "intro_text": "The six siblings head out together, declaring a friendly competition to stock the fresh-kill pile. Leaf-fall, with all its nuts and fruits, will surely make the prey fat, full, and stupid!",
        "decline_text": "Their mentors hold them back with a gentle word - the warriors have other plans for the apprentices today.",
        "chance_of_success": 40,
        "exp": 30,
        "success_text": {
            "unscathed_common": "app1 misses a f_tp_s, and app2 and app3 startle a pair of f_tp_p. They don't let it get them down, instead capturing a plump rabbit with a beautiful team ambush! But when they bring it back to camp, app1 tries to take sole credit for the prey, and instead of familial talent, it's familial discord that's displayed, as the apprentices get into a massive argument in the middle of camp.",
	        "stat_skill": "s_c catches a great f_mp_s, and two f_tp_p! But their siblings come up empty pawed. s_c offers to let them claim the smaller prey as their own, but the insulting suggestion just causes a massive argument."
            },
        "fail_text": {
	        "unscathed_common": "The littermates end up dirty, exhausted, and without much more than a f_tp_s to show for it. Fox-dung! But at least out here, even if they didn't get much prey, they can complain about how stupidly hard hunting is to a sympathetic audience.",
	        "injury": "app1 takes a hard fall while chasing a f_tp_s along the forest floor, and the afternoon's hunt is called off as {PRONOUN/app1/poss} siblings help {PRONOUN/app1/object} back to camp, chatting reassuringly about how hard their hunting lessons are."
            },
        "win_skills": ["HUNTER,0"],
        "min_cats": 6,
        "max_cats": 6,
        "constraints": {
	        "relationship": [
                "siblings"
	        ]
        }
    },
    {
        "patrol_id": "fst_hunt_random_leaffall_siblings6applocked2",
        "biome": "forest",
        "season": "leaf-fall",
        "tags": ["hunting", "small_prey0", "medium_prey2", "apprentice", "six_apprentices", "platonic", "respect", "rel_patrol", "no_change_fail"],
        "intro_text": "It's nice to get the chance to go out hunting together. app1 knows they're all still in the apprentice den together, but their different mentors and focuses and skills - it's not the same as it was back in the nursery with {PRONOUN/app1/poss} littermates. And the leaf-fall colors of the forest will be amazing to explore together!",
        "decline_text": "Their mentors hold them back with a gentle word - the warriors have other plans for the apprentices today.",
        "chance_of_success": 40,
        "exp": 30,
        "success_text": {
            "unscathed_common": "Yeah, it's a relatively okay hunt, with a couple f_tp_p and a dirty f_tp_s. But what app1 is actually going to remember about today is that app2 thinks that {PRONOUN/app2/poss} mentor and app3's would make a cute couple!",
	        "stat_skill": "It turns out s_c has really been listening to {PRONOUN/s_c/poss} mentor's tips for hunting - and {PRONOUN/s_c/subject}{VERB/s_c/'re/'s} willing to pass it on!"
            },
        "fail_text": {
	        "unscathed_common": "Together they manage a grand haul of one f_tp_s, and not even a very big f_tp_s at that. They have a lot more to learn before they'll all be ready to take on the responsibility of providing for c_n."
            },
        "win_skills": ["HUNTER,0"],
        "min_cats": 6,
        "max_cats": 6,
        "constraints": {
	        "relationship": [
                "siblings"
	        ]
        }
    },
    {
        "patrol_id": "fst_hunt_random_leaffall_siblings6applocked3",
        "biome": "forest",
        "season": "leaf-fall",
        "tags": ["hunting", "small_prey0", "medium_prey2", "apprentice", "six_apprentices", "respect", "pos_jealous", "rel_patrol", "no_change_fail"],
        "intro_text": "The clouds are out, foretelling more rain, but they aren't here yet! And just like the clouds, app1 and {PRONOUN/app1/poss} littermates are everywhere today, sticking their heads into every unexplored corner of the territory. All in the name of hunting, of course!",
        "decline_text": "Their mentors hold them back with a gentle word - the warriors have other plans for the apprentices today.",
        "chance_of_success": 40,
        "exp": 30,
        "success_text": {
            "unscathed_common": "app1 thinks app2's f_tp_s looks infinitly more delicous than {PRONOUN/app1/poss} own contributions of two f_tp_p, while app3 insists that {PRONOUN/app3/subject}'d much rather bring back f_tp_p than the f_mp_s {PRONOUN/app3/subject} caught.",
	        "stat_skill": "s_c spends half the patrol in the branches of the forest, both impressing and frustrating the siblings trying to keep up with {PRONOUN/s_c/object}."
            },
        "fail_text": {
	        "unscathed_common": "Well, they have a lot of fun exploring, even if it's not that productive of a hunting patrol."
            },
        "win_skills": ["CLIMBER,0"],
        "min_cats": 6,
        "max_cats": 6,
        "constraints": {
	        "relationship": [
                "siblings"
	        ]
        }
    },
    {
        "patrol_id": "fst_hunt_random_leaffall_siblings1warrior1applocked1",
        "biome": "forest",
        "season": "leaf-fall",
        "tags": ["hunting", "medium_prey", "warrior", "adult_stat", "apprentice", "one_apprentice", "respect", "pos_jealous", "patrol_to_p_l", "no_change_fail"],
        "intro_text": "app1 suppresses a yawn, trying not to make a weird expression in front of p_l as {PRONOUN/app1/subject} do. p_l suggested this as sibling bonding time, but did they <i>really</i> have to get up at dawn? The mornings are really starting to bite with cold now, as the Clan pads its way through time ever closer to the first snowfall.",
        "decline_text": "Actually, {PRONOUN/app1/subject}'d really rather be back in their nest.",
        "chance_of_success": 50,
        "exp": 20,
        "success_text": {
            "unscathed_common": "app1 collects two f_tp_p, and watches p_l take down a f_mp_s in a astonishing pounce. {PRONOUN/app1/subject/CAP}{VERB/app1/'re/'s} about to trot up to p_l to express admiration over the kill when p_l turns around and compliments app1's f_tp_p, making app1 grimace at what's got to be fake praise.",
	        "stat_skill": "Watching s_c's displays of atheticism makes app1 feel small - surely {PRONOUN/app1/subject}'ll never be able to do that?"
            },
        "fail_text": {
	        "unscathed_common": "app1 yawns {PRONOUN/app1/poss} way through the not overly successful hunting patrol."
            },
        "win_skills": ["CLIMBER,1", "HUNTER,1", "RUNNER,1", "SWIMMER,1"],
        "min_cats": 2,
        "max_cats": 2,
        "constraints": {
	        "relationship": [
                "siblings"
	        ]
        }
    },
    {
        "patrol_id": "fst_hunt_random_leaffall_siblings1warrior1applocked2",
        "biome": "forest",
        "season": "leaf-fall",
        "tags": ["hunting", "medium_prey", "warrior", "adult_stat", "apprentice", "one_apprentice", "respect", "platonic", "rel_patrol"],
        "intro_text": "As they wander through the leaf-fall forest, the trees clad in color and competing for the attention of animals with their harvests, p_l awkwardly asks app1 how {PRONOUN/app1/subject} think {PRONOUN/app1/poss} training is going.",
        "decline_text": "app1 carefully talks around the subject, telling p_l nothing of importance.",
        "chance_of_success": 50,
        "exp": 20,
        "success_text": {
            "unscathed_common": "Giving in and accepting that {PRONOUN/app1/subject}{VERB/app1/'re/'s} just going to look stupid in front of {PRONOUN/app1/poss} cool older sibling, app1 tells p_l about the trouble {PRONOUN/app1/subject}{VERB/app1/'ve/'s} been having with {PRONOUN/app1/poss} pounce. It's such a simple thing - {PRONOUN/app1/subject} should have it by now! But p_l is actually super helpful and reassuring about it, it's nice.",
	        "stat_skill": "Because, you see, if app1 ever wanted help - s_c knows they're not littermates, but they're still siblings, s_c is totally here for {PRONOUN/app1/object} if app1 ever wants extra training. It's still an awkward offer. But it's nice."
            },
        "fail_text": {
	        "unscathed_common": "app1 doesn't want to talk about it. Like. At all. {PRONOUN/app1/subject/CAP} stalk off in a huff."
            },
        "win_skills": ["CLIMBER,1", "HUNTER,1", "RUNNER,1", "SWIMMER,1"],
        "min_cats": 2,
        "max_cats": 2,
        "constraints": {
	        "relationship": [
                "siblings"
	        ]
        }
    },
    {
        "patrol_id": "fst_hunt_random_leaffall_siblings1warrior1applocked3",
        "biome": "forest",
        "season": "leaf-fall",
        "tags": ["hunting", "medium_prey", "warrior", "adult_stat", "apprentice", "one_apprentice", "respect", "platonic", "rel_patrol"],
        "intro_text": "app1 bounds out of camp, determined to show off to p_l!",
        "decline_text": "And both are immediately recalled - the camp needs new nesting materials, not more prey.",
        "chance_of_success": 50,
        "exp": 20,
        "success_text": {
            "unscathed_common": "Taking down a f_mp_s all by {PRONOUN/app1/self}, app1 feels twice {PRONOUN/app1/poss} actual size showing it to p_l.",
	        "stat_skill": "s_c, so physically strong and impressive, shows app1 exactly how to pull off one of {PRONOUN/s_c/poss} moves, and app1 trots back to camp with a f_mp_s to prove it!"
            },
        "fail_text": {
	        "unscathed_common": "app1 knows {PRONOUN/app1/poss} patrol is still bringing back a little prey for the fresh-kill pile, but... it's so disappointing. {PRONOUN/app1/subject/CAP} really wanted to prove how much {PRONOUN/app1/subject}{VERB/app1/'ve/'s} grown to p_l."
            },
        "win_skills": ["CLIMBER,1", "HUNTER,1", "RUNNER,1", "SWIMMER,1"],
        "min_cats": 2,
        "max_cats": 2,
        "constraints": {
	        "relationship": [
                "siblings"
	        ]
        }
    },
    {
        "patrol_id": "fst_hunt_random_leaffall_siblings2to5warrior1applocked1",
        "biome": "forest",
        "season": "leaf-fall",
        "tags": ["hunting", "medium_prey", "warrior", "adult_stat", "apprentice", "one_apprentice", "respect", "pos_jealous", "rel_patrol", "no_change_fail"],
        "intro_text": "app1 suppresses a yawn, trying not to make a weird expression in front of p_l as {PRONOUN/app1/subject} do. p_l suggested this as sibling bonding time, but did they <i>really</i> have to get up at dawn? The mornings are really starting to bite with cold now, as the Clan pads its way through time ever closer to the first snowfall.",
        "decline_text": "Actually, {PRONOUN/app1/subject}'d really rather be back in their nest.",
        "chance_of_success": 50,
        "exp": 30,
        "success_text": {
            "unscathed_common": "app1 collects two f_tp_p, and watches p_l take down a f_mp_s in a astonishing pounce and the rest of {PRONOUN/app1/poss} older siblings bring down two f_mp_p. {PRONOUN/app1/subject}{VERB/app1/'re/'s} about to trot up to p_l to express admiration over the kill when p_l turns around and compliments app1's f_tp_p, making app1 grimace at what's got to be fake praise.",
	        "stat_skill": "Watching s_c's displays of atheticism makes app1 feel small - surely {PRONOUN/app1/subject}'ll never be able to do that?"
            },
        "fail_text": {
	        "unscathed_common": "app1 yawns {PRONOUN/app1/poss} way through the not overly successful hunting patrol."
            },
        "win_skills": ["CLIMBER,1", "HUNTER,1", "RUNNER,1", "SWIMMER,1"],
        "min_cats": 3,
        "max_cats": 6,
        "constraints": {
	        "relationship": [
                "siblings"
	        ]
        }
    },
    {
        "patrol_id": "fst_hunt_random_leaffall_siblings2to5warrior1applocked2",
        "biome": "forest",
        "season": "leaf-fall",
        "tags": ["hunting", "medium_prey", "warrior", "adult_stat", "apprentice", "one_apprentice", "respect", "platonic", "rel_patrol"],
        "intro_text": "app1 bounds out of camp, determined to show off to {PRONOUN/app1/poss} older siblings!",
        "decline_text": "And everyone is immediately recalled - the camp needs new nesting materials, not more prey.",
        "chance_of_success": 50,
        "exp": 30,
        "success_text": {
            "unscathed_common": "Taking down a f_mp_s all by {PRONOUN/app1/self}, app1 feels twice {PRONOUN/app1/poss} actual size showing it to {PRONOUN/app1/poss} older, fully named warrior siblings.",
	        "stat_skill": "s_c, so physically strong and impressive, shows app1 exactly how to pull off one of {PRONOUN/s_c/poss} moves, and app1 trots back to camp with a f_mp_s to prove it!"
            },
        "fail_text": {
	        "unscathed_common": "app1 knows {PRONOUN/app1/poss} patrol is still bringing back a little prey for the fresh-kill pile, but... it's so disappointing. {PRONOUN/app1/subject/CAP} really wanted to prove how much {PRONOUN/app1/subject}{VERB/app1/'ve/'s} grown to their family."
            },
        "win_skills": ["CLIMBER,1", "HUNTER,1", "RUNNER,1", "SWIMMER,1"],
        "min_cats": 3,
        "max_cats": 6,
        "constraints": {
	        "relationship": [
                "siblings"
	        ]
        }
    },
    {
        "patrol_id": "fst_hunt_random_leaffall_siblings2warriorslocked1",
        "biome": "forest",
        "season": "leaf-fall",
        "tags": ["hunting", "medium_prey", "no_app", "pos_dislike", "rel_patrol", "no_change_fail"],
        "intro_text": "As the leaves softly fall around them, an intermittent rain of colour, p_l is out on a hunting patrol with r_c.",
        "decline_text": "Actually, {PRONOUN/p_l/subject}'d rather try fishing for prey. {PRONOUN/p_l/subject/CAP} wave {PRONOUN/p_l/poss} sibling off with a flick of {PRONOUN/p_l/poss} tail and {VERB/p_l/settle/settles} down at the riverbank.",
        "chance_of_success": 50,
        "exp": 20,
        "success_text": {
            "unscathed_common": "A f_mp_s and two f_tp_p is nothing to sniff at, as a hunting success, but stars above being alone with r_c makes p_l feel like a kitten again. And not in the cute way either, in the chewing on tails, whiny, petty, immature way. Ugh.",
            "unscathed_rare": "The hunting patrol is perfectly successful and it matters not a wit to either of the warriors, because p_l makes a joke that {PRONOUN/p_l/subject} {VERB/p_l/think/thinks} is funny but that's always gotten on r_c's nerves and suddenly they're both acting like apprentices again, snippy, immature, and irritable.",
	        "stat_skill": "s_c nets them two healthy f_mp_p to take back to camp, but it only irritates {PRONOUN/s_c/poss} sibling. r_c never even got the chance to to even try for a pounce, {VERB/r_c/are/is} {PRONOUN/r_c/subject} only there to carry around s_c's prey?"
            },
        "fail_text": {
	        "unscathed_common": "It isn't a very successful hunt - they'll have to head out again for more soon."
            },
        "win_skills": ["CLIMBER,1", "HUNTER,1", "RUNNER,1", "SWIMMER,1"],
        "min_cats": 2,
        "max_cats": 2,
        "constraints": {
	        "relationship": [
                "siblings"
	        ]
        }
    },
    {
        "patrol_id": "fst_hunt_random_leaffall_siblings2warriorslocked2",
        "biome": "forest",
        "season": "leaf-fall",
        "tags": ["hunting", "medium_prey", "no_app", "platonic", "dislike", "comfort", "rel_patrol", "no_change_fail"],
        "intro_text": "Sometimes, it's just nice to hang out with {PRONOUN/r_c/poss} sibling. Especially on a crisp leaf-fall afternoon, the sun still strong enough to provide warmth while they hunt.",
        "decline_text": "But sometimes, you get called back to camp instead. Ah well, another time!",
        "chance_of_success": 50,
        "exp": 20,
        "success_text": {
            "unscathed_common": "A scruffy f_mp_s, a bundle of f_tp_p, and a patrol spent retreading all their favorite in-jokes, it's a good day.",
            "unscathed_rare": "There's just something nice about hanging out with another warrior who'll always be there for {PRONOUN/r_c/object}, regardless of their similarities and differences. And they also bring back a good sized f_mp_s with some f_tp_p on the side for the fresh-kill pile.",
	        "stat_skill": "r_c is proud of s_c, watching s_c dart among the treetops."
            },
        "fail_text": {
	        "unscathed_common": "They don't manage anything like the number of catches they were both expecting to get - a bit disappointing, even if they're not entirely empty-pawed."
            },
        "win_skills": ["CLIMBER,1", "HUNTER,1"],
        "min_cats": 2,
        "max_cats": 2,
        "constraints": {
	        "relationship": [
                "siblings"
	        ]
        }
    },
    {
        "patrol_id": "fst_hunt_random_leaffall_siblings2warriorslocked3",
        "biome": "forest",
        "season": "leaf-fall",
        "tags": ["hunting", "medium_prey", "no_app", "platonic", "comfort", "rel_patrol", "no_change_fail", "injury", "dislocated joint"],
        "intro_text": "The leaf-fall rains are back, but r_c has been assigned a moderately tolerable hunting partner - {PRONOUN/r_c/poss} sibling!",
        "decline_text": "Cancel that - a border patrol needs backup.",
        "chance_of_success": 50,
        "exp": 20,
        "success_text": {
            "unscathed_common": "Watching r_c execute a fantastic leap to bring down a f_mp_s, p_l smiles. Does r_c remember the time {PRONOUN/r_c/subject} tried to do that as a kitten, and stood on {PRONOUN/r_c/poss} own tail? The siblings laugh about it as they move on to the next hunting ground.",
            "unscathed_rare": "It's been a while since they've been on a patrol alone together, and after they catch a f_mp_s for the fresh-kill pile r_c spends a bit just chasing p_l around the forest, batting at each other in a moment of silliness.",
	        "stat_skill": "r_c jokes that {PRONOUN/r_c/subject} can't possibly be related to s_c - clearly s_c was born from squirrels, not cats, with the way {PRONOUN/s_c/subject} {VERB/s_c/leap/leaps} from branch to branch in the canopy."
            },
        "fail_text": {
	        "unscathed_common": "Sometimes, the prey just doesn't run, and today is one of those times.",
            "injury": "r_c sees a squirrel {PRONOUN/r_c/subject}'d like for the fresh-kill pile, but the chase goes badly - {PRONOUN/r_c/subject} {VERB/r_c/throw/throws} out a front paw to stop {PRONOUN/r_c/poss} fall, claws digging into bark, and it works, but it wrenches {PRONOUN/r_c/poss} foreleg out of socket. Fleas and ticks!"
            },
        "win_skills": ["CLIMBER,1"],
        "min_cats": 2,
        "max_cats": 2,
        "constraints": {
	        "relationship": [
                "siblings"
	        ]
        }
    },
    {
        "patrol_id": "fst_hunt_random_leaffall_siblings2warriorslocked4",
        "biome": "forest",
        "season": "leaf-fall",
        "tags": ["hunting", "medium_prey", "no_app", "pos_jealous", "patrol_to_p_l", "big_change", "injury", "severe headache"],
        "intro_text": "The hunting patrol heads out early, before the rains can make good on their dark-clouded threat.",
        "decline_text": "They encounter a dawn patrol on their way back to camp and join up with them instead.",
        "chance_of_success": 50,
        "exp": 20,
        "success_text": {
            "unscathed_common": "p_l grabs a massive f_mp_s that {PRONOUN/p_l/subject} can barely carry, and r_c congratulates {PRONOUN/p_l/object}, secretly wondering if {PRONOUN/r_c/subject}'ll ever manage to surpass {PRONOUN/r_c/poss} sibling's achievements.",
            "unscathed_rare": "r_c always feels like {PRONOUN/r_c/subject}{VERB/r_c/'re/'s} padding in p_l's footsteps, especially today, watching {PRONOUN/p_l/object} haul back such a good catch of prey for the clan, a contribution that more than makes up for r_c's meagre offerings."
            },
        "fail_text": {
	        "unscathed_common": "Sometimes, the prey just doesn't run, and today is one of those times.",
            "injury": "r_c comes down with a crippling headache, making {PRONOUN/r_c/object} stagger, dizzy and weak, as {PRONOUN/r_c/subject}{VERB/r_c/'re/'s} helped back to camp."
            },
        "min_cats": 2,
        "max_cats": 2,
        "constraints": {
	        "relationship": [
                "siblings"
	        ]
        }
    },
    {
        "patrol_id": "fst_hunt_random_leaffall_siblings2warriorslocked5",
        "biome": "forest",
        "season": "leaf-fall",
        "tags": ["hunting", "medium_prey", "no_app", "pos_dislike", "patrol_to_r_c", "big_change", "no_change_fail", "injury", "diarrhea"],
        "intro_text": "The siblings head out to one of the further hunting grounds of the forest, where mature trees drop all manner of leaf-fall fruits and nuts, attracting prey.",
        "decline_text": "They decide to bask for a bit instead of making the long walk.",
        "chance_of_success": 50,
        "exp": 20,
        "success_text": {
            "unscathed_common": "Together, they collect an old f_mp_s and two f_mp_p. It should be a great patrol, returning with so much prey - but r_c is acting obnoxious and {PRONOUN/r_c/poss} sibling has little time or patience for it.",
            "unscathed_rare": "r_c makes a dumb comment that accidentally cuts deep. {PRONOUN/r_c/poss/CAP} sibling works with {PRONOUN/r_c/object} long enough to bring back a good haul of prey - but no longer."
            },
        "fail_text": {
	        "unscathed_common": "Today is just not their day.",
            "injury": "The patrol tries to hunt, but r_c keeps stopping to duck behind bushes, until it's obvious that something is actually wrong. Eww."
            },
        "min_cats": 2,
        "max_cats": 2,
        "constraints": {
	        "relationship": [
                "siblings"
	        ]
        }
    },
    {
        "patrol_id": "fst_hunt_random_leaffall_siblings3to6warriorslocked1",
        "biome": "forest",
        "season": "leaf-fall",
        "tags": ["hunting", "medium_prey", "no_app", "pos_dislike", "rel_patrol", "no_change_fail"],
        "intro_text": "As the leaves softly fall around them, an intermittent rain of colour, p_l is out on a hunting patrol with their siblings.",
        "decline_text": "Actually, {PRONOUN/p_l/subject}'d rather try fishing for prey. {PRONOUN/p_l/subject/CAP} wave {PRONOUN/p_l/poss} siblings off with a flick of {PRONOUN/p_l/poss} tail and {VERB/p_l/settle/settles} down at the riverbank.",
        "chance_of_success": 50,
        "exp": 20,
        "success_text": {
            "unscathed_common": "A f_mp_s, three f_tp_p, and a couple f_mp_p are nothing to sniff at, as a hunting success, but stars above being alone with {PRONOUN/p_l/poss} siblings makes p_l feel like a kitten again. And not in the cute way either, in the chewing on tails, whiny, petty, immature way. Ugh.",
            "unscathed_rare": "The hunting patrol is perfectly successful and it matters not a wit to any of the warriors, because p_l makes a joke that {PRONOUN/p_l/subject} {VERB/p_l/think/thinks} is funny but that's always gotten on r_c's nerves and suddenly everyone's acting like apprentices again, snippy, immature, and irritable.",
	        "stat_skill": "s_c nets them four healthy f_mp_p to take back to camp, but it only irritates {PRONOUN/s_c/poss} siblings. r_c never even got the chance to to even try for a pounce, {VERB/r_c/are/is} {PRONOUN/r_c/subject} only there to carry around s_c's prey?"
            },
        "fail_text": {
	        "unscathed_common": "It isn't a very successful hunt - they'll have to head out again for more soon."
            },
        "win_skills": ["CLIMBER,1", "HUNTER,1", "RUNNER,1", "SWIMMER,1"],
        "min_cats": 3,
        "max_cats": 6,
        "constraints": {
	        "relationship": [
                "siblings"
	        ]
        }
    },
    {
        "patrol_id": "fst_hunt_random_leaffall_siblings3to6warriorslocked2",
        "biome": "forest",
        "season": "leaf-fall",
        "tags": ["hunting", "medium_prey", "no_app", "platonic", "dislike", "comfort", "rel_patrol", "no_change_fail"],
        "intro_text": "Sometimes, it's just nice to hang out with {PRONOUN/r_c/poss} siblings. Especially on a crisp leaf-fall afternoon, the sun still strong enough to provide warmth while they hunt.",
        "decline_text": "But sometimes, you get called back to camp instead. Ah well, another time!",
        "chance_of_success": 50,
        "exp": 20,
        "success_text": {
            "unscathed_common": "A scruffy f_mp_s, a bundle of f_tp_p, and a patrol spent retreading all their favorite in-jokes, it's a good day.",
            "unscathed_rare": "There's just something nice about hanging out with other warriors who'll always be there for {PRONOUN/r_c/object}, regardless of their similarities and differences. And they also bring back a good sized f_mp_s with some f_tp_p on the side for the fresh-kill pile.",
	        "stat_skill": "The siblings are proud of s_c, watching s_c dart among the treetops."
            },
        "fail_text": {
	        "unscathed_common": "They don't manage anything like the number of catches they were all expecting to get - a bit disappointing, even if they're not entirely empty-pawed."
            },
        "win_skills": ["CLIMBER,1", "HUNTER,1"],
        "min_cats": 3,
        "max_cats": 6,
        "constraints": {
	        "relationship": [
                "siblings"
	        ]
        }
    },
    {
        "patrol_id": "fst_hunt_random_leaffall_siblings3to6warriorslocked3",
        "biome": "forest",
        "season": "leaf-fall",
        "tags": ["hunting", "medium_prey", "no_app", "platonic", "comfort", "rel_patrol", "no_change_fail", "injury", "dislocated joint"],
        "intro_text": "The leaf-fall rains are back, but r_c has been assigned a moderately tolerable hunting patrol - {PRONOUN/r_c/poss} siblings!",
        "decline_text": "Cancel that - a border patrol needs backup.",
        "chance_of_success": 50,
        "exp": 20,
        "success_text": {
            "unscathed_common": "Watching r_c execute a fantastic leap to bring down a f_mp_s, p_l smiles. Does r_c remember the time {PRONOUN/r_c/subject} tried to do that as a kitten, and stood on {PRONOUN/r_c/poss} own tail? The siblings laugh about it together as they move on to the next hunting ground.",
            "unscathed_rare": "It's been a while since they've been on a patrol alone together, and after they catch a couple f_tp_p and a f_mp_s for the fresh-kill pile r_c spends a bit just chasing their siblings around the forest, batting at each other in a moment of silliness.",
	        "stat_skill": "r_c jokes that {PRONOUN/r_c/subject} can't possibly be related to s_c - clearly s_c was born from squirrels, not cats, with the way {PRONOUN/s_c/subject} {VERB/s_c/leap/leaps} from branch to branch in the canopy."
            },
        "fail_text": {
	        "unscathed_common": "Sometimes, the prey just doesn't run, and today is one of those times.",
            "injury": "r_c sees a squirrel {PRONOUN/r_c/subject}'d like for the fresh-kill pile, but the chase goes badly - {PRONOUN/r_c/subject} {VERB/r_c/throw/throws} out a front paw to stop {PRONOUN/r_c/poss} fall, claws digging into bark, and it works, but it wrenches {PRONOUN/r_c/poss} foreleg out of socket. Fleas and ticks!"
            },
        "win_skills": ["CLIMBER,1"],
        "min_cats": 3,
        "max_cats": 6,
        "constraints": {
	        "relationship": [
                "siblings"
	        ]
        }
    },
    {
        "patrol_id": "fst_hunt_random_leaffall_siblings3to6warriorslocked4",
        "biome": "forest",
        "season": "leaf-fall",
        "tags": ["hunting", "medium_prey", "no_app", "pos_jealous", "patrol_to_p_l", "big_change", "injury", "severe headache"],
        "intro_text": "The hunting patrol heads out early, before the rains can make good on their dark-clouded threat.",
        "decline_text": "They encounter a dawn patrol on their way back to camp and join up with them instead.",
        "chance_of_success": 50,
        "exp": 20,
        "success_text": {
            "unscathed_common": "p_l grabs a massive f_mp_s that {PRONOUN/p_l/subject} can barely carry, and r_c congratulates {PRONOUN/p_l/object}, secretly wondering if {PRONOUN/r_c/subject}'ll ever manage to surpass {PRONOUN/r_c/poss} sibling's achievements.",
            "unscathed_rare": "r_c always feels like {PRONOUN/r_c/subject}{VERB/r_c/'re/'s} padding in p_l's footsteps, especially today, watching {PRONOUN/p_l/object} haul back such a good catch of prey for the clan, a contribution that more than makes up for r_c's meagre offerings."
            },
        "fail_text": {
	        "unscathed_common": "Sometimes, the prey just doesn't run, and today is one of those times.",
            "injury": "r_c comes down with a crippling headache, making {PRONOUN/r_c/object} stagger, dizzy and weak, as {PRONOUN/r_c/subject}{VERB/r_c/'re/'s} helped back to camp."
            },
        "min_cats": 3,
        "max_cats": 6,
        "constraints": {
	        "relationship": [
                "siblings"
	        ]
        }
    },
    {
        "patrol_id": "fst_hunt_random_leaffall_siblings3to6warriorslocked5",
        "biome": "forest",
        "season": "leaf-fall",
        "tags": ["hunting", "medium_prey", "no_app", "pos_dislike", "patrol_to_r_c", "big_change", "no_change_fail", "injury", "diarrhea"],
        "intro_text": "The siblings head out to one of the further hunting grounds of the forest, where mature trees drop all manner of leaf-fall fruits and nuts, attracting prey.",
        "decline_text": "They decide to bask for a bit instead of making the long walk.",
        "chance_of_success": 50,
        "exp": 20,
        "success_text": {
            "unscathed_common": "Together, they collect an old f_mp_s and two f_mp_p. It should be a great patrol, returning with so much prey - but r_c is acting obnoxious and {PRONOUN/r_c/poss} siblings have little time or patience for it.",
            "unscathed_rare": "r_c makes a dumb comment that accidentally cuts deep. {PRONOUN/r_c/poss/CAP} siblings work with {PRONOUN/r_c/object} long enough to bring back a good haul of prey - but no longer."
            },
        "fail_text": {
	        "unscathed_common": "Today is just not their day.",
            "injury": "The patrol tries to hunt, but r_c keeps stopping to duck behind bushes, until it's obvious that something is actually wrong. Eww."
            },
        "min_cats": 3,
        "max_cats": 6,
        "constraints": {
	        "relationship": [
                "siblings"
	        ]
        }
    },
    {
        "patrol_id": "fst_hunt_herb_warriorleaffall1",
        "biome": "forest",
        "season": "leaf-fall",
        "tags": ["hunting", "patrol_to_p_l", "respect", "random_herbs"],
        "intro_text": "p_l finds a patch of herbs that {PRONOUN/p_l/subject} believe c_n might need for their stores. {PRONOUN/p_l/subject/CAP} freely admit to {PRONOUN/p_l/poss} patrol {PRONOUN/p_l/subject} {VERB/p_l/aren't/isn't} a medicine cat, and ask {PRONOUN/p_l/poss} companions' advice. What do they know about this part of the forest's herbal properties, especially in the harvest season of leaf-fall?",
        "decline_text": "They decide to focus on hunting and leave the herb collecting to the medicine cats.",
        "chance_of_success": 50,
        "exp": 10,
        "success_text": {
            "unscathed_common": "It's not their normal task, but they're all smart enough to value supporting the Clan's medicine den. The patrol brings the herbs back to camp and they are put to good use.",
            "stat_skill": "s_c carefully plucks some of the herbs and takes them back to the camp to be identified before the patrol goes to the trouble of collecting them, smartly decideding to get an informed opinion before committing the patrol."
        },
        "fail_text": {
            "unscathed_common": "The patrol brings the herbs back to camp, only to find out that while the herbs promote good gut health, they're not a rare resource. Still, c_n will be eating an extra healthy dinner tonight with the herbs sprinkled into their freshkill."
        },
<<<<<<< HEAD
        "win_skills": ["CLEVER,0", "INSIGHTFUL,0", "SENSE,0", "STORY,0", "LORE,0"],
=======
        "win_skills": ["CLEVER,0", "INSIGHTFUL,0", "SENSE,0", "HEALER,0", "STORY,0", "LORE,0"],
>>>>>>> b5ca4a47
        "min_cats": 3,
        "max_cats": 6
},
    {
        "patrol_id": "fst_hunt_fox_leaf-fallscavenge1",
        "biome": "forest",
        "season": "leaf-fall",
        "tags": [
            "hunting",
            "fighting",
            "scar",
            "NECKBITE",
            "injury",
            "bite-wound",
            "clan_to_patrol",
            "respect",
            "rel_patrol",
            "medium_prey0",
            "medium_prey1",
            "large_prey2",
            "large_prey3"
        ],
        "intro_text": "Your patrol catches the scent of a fox - but is it red, or gray? Tracking it, they find their red enemy feeding on a deer fawn carcass. It's impossible to say whether the fox killed it or found it.",
        "decline_text": "Your patrol decides not to quarrel with the fox and to find prey elsewhere.",
        "chance_of_success": 40,
        "exp": 20,
        "success_text": {
            "unscathed_common": "Your cats are smaller but they outnumber the fox, if only by a little, and it's a prize they're willing to fight for. With a prayer to StarClan they throw themselves into battle, and the fox, already half full of venison and unwilling to lose blood over it, is driven off from the kill.",
            "stat_skill": "s_c shows their strength, leading the fight against the fox. By working together and keeping it distracted, the cats harry and harass the fox until it gives up and runs.",
            "stat_trait": "The patrol launches into battle, but with so few cats it's exhausting trying to keep the fox and its snapping jaws on the defensive. In an act of daring bravery, s_c darts low to the ground, gets under the jaws, and sinks {PRONOUN/s_c/poss} teeth into the fox's throat. It's only one bite, but the fox has had enough and flees."
        },
        "fail_text": {
            "unscathed_common": "Your patrol fails to drive away the fox, which keeps possession of the food. However there were no injuries.",
            "injury": "The patrol launches into battle, but r_c is caught with a nasty bite, and the cats give up on challenging for the food in favor of quickly helping r_c back to the medicine cat den.",
            "stat_injury": "s_c means well, but {PRONOUN/s_c/subject}{VERB/s_c/'re/'s} overconfident in {PRONOUN/s_c/poss} attack and the fox manages to sink their teeth into {PRONOUN/s_c/object}. The patrol is forced to retreat, forming a defensive ring around the hurt s_c."
        },
        "win_skills": [
            "FIGHTER,1"
        ],
        "win_trait": [
            "adventurous",
            "altruistic",
            "ambitious",
            "confident",
            "daring",
            "fierce",
            "responsible",
            "righteous"
        ],
        "fail_trait": [
            "troublesome",
            "vengeful",
            "bloodthirsty",
            "bold"
        ],
        "min_cats": 2,
        "max_cats": 3,
        "antagonize_text": null,
        "antagonize_fail_text": null,
        "history_text": {
            "scar": "m_c carries a scar from a fox fight."
        }
    },
    {
        "patrol_id": "fst_hunt_fox_leaf-fallscavenge2",
        "biome": "forest",
        "season": "leaf-fall",
        "tags": [
            "hunting",
            "fighting",
            "scar",
            "NECKBITE",
            "injury",
            "bite-wound",
            "clan_to_patrol",
            "respect",
            "rel_patrol",
            "medium_prey0",
            "medium_prey1",
            "large_prey2",
            "large_prey3"
        ],
        "intro_text": "Your patrol catches the scent of a fox - but is it red, or gray? Tracking it, they find their red enemy feeding on a deer fawn carcass. It's impossible to say whether the fox killed it or found it.",
        "decline_text": "Your patrol decides not to quarrel with the fox and to find prey elsewhere.",
        "chance_of_success": 20,
        "exp": 20,
        "success_text": {
            "unscathed_common": "Your cats are smaller but heavily outnumber the fox, and it's a prize they're willing to fight for. With a prayer to StarClan they throw themselves into battle, and the fox, already half full of venison and unwilling to lose blood over it, is driven off from the kill.",
            "stat_skill": "s_c shows their strength, leading the fight against the fox. By working together and keeping it distracted, the cats harry and harass the fox until s_c lands a crucial blow, snapping a tendon in one of the fox's hindlegs. The fox runs, but there's no way it'll live long with such a crippling injury.",
            "stat_trait": "The patrol launches into battle, keeping the fox on the defensive with teamwork. In an act of daring bravery, s_c darts low to the ground, gets under the jaws, and sinks {PRONOUN/s_c/poss} teeth into the fox's throat. Holding on grimly, s_c's daring move gives the rest of the patrol the opportunity needed to bring the fox down for good."
        },
        "fail_text": {
            "unscathed_common": "Your patrol fails to drive away the fox, which keeps possession of the food. However with so many cats to protect each other, there were no injuries.",
            "injury": "The patrol launches into battle, but r_c is caught with a nasty bite, and the cats give up on challenging for the food in favor of quickly helping r_c back to the medicine cat den.",
            "stat_injury": "s_c means well, but {PRONOUN/s_c/subject}{VERB/s_c/'re/'s} overconfident in {PRONOUN/s_c/poss} attack and the fox manages to sink their teeth into {PRONOUN/s_c/object}. The patrol is forced to retreat, forming a defensive ring around the hurt s_c."
        },
        "win_skills": [
            "FIGHTER,1"
        ],
        "win_trait": [
            "adventurous",
            "altruistic",
            "ambitious",
            "confident",
            "daring",
            "fierce",
            "responsible",
            "righteous"
        ],
        "fail_trait": [
            "troublesome",
            "vengeful",
            "bloodthirsty",
            "bold"
        ],
        "min_cats": 4,
        "max_cats": 6,
        "antagonize_text": null,
        "antagonize_fail_text": null,
        "history_text": {
            "scar": "m_c carries a scar from a fox fight."
        }
    },
    {
        "patrol_id": "fst_hunt_fox_leaf-fallscavenge3",
        "biome": "forest",
        "season": "leaf-fall",
        "tags": [
            "hunting",
            "fighting",
            "death",
            "scar",
            "THREE",
            "injury",
            "bite-wound",
            "clan_to_patrol",
            "respect",
            "medium_prey0",
            "medium_prey1",
            "large_prey2",
            "large_prey3"
        ],
        "intro_text": "r_c catches the scent of a fox - but is it red, or gray? Tracking it, {PRONOUN/r_c/subject} find their red enemy feeding on a deer fawn carcass. It's impossible to say whether the fox killed it or found it.",
        "decline_text": "r_c decides not to quarrel with the fox and to find prey elsewhere.",
        "chance_of_success": 30,
        "exp": 30,
        "success_text": {
            "unscathed_common": "r_c may be smaller, alone, and half its weight, but the fox has a prize {PRONOUN/r_c/subject}{VERB/r_c/'re/'s} willing to fight for. With a prayer to StarClan, {PRONOUN/r_c/subject} {VERB/r_c/throw/throws} {PRONOUN/r_c/self} into battle. The fox, already stuffed full of venison and unwilling to lose blood over it, leaves the kill with a grumble.",
            "stat_skill": "s_c uses every trick in {PRONOUN/s_c/poss} talented fighting skillset to attack the fox with no one to watch {PRONOUN/s_c/poss} flank, until the perfect opportunity opens up and {PRONOUN/s_c/subject} {VERB/s_c/pounce/pounces} onto the fox's back, digging in {PRONOUN/s_c/poss} claws. It's a wild ride through the forest until the fox bucks {PRONOUN/s_c/object} off, but it wins {PRONOUN/s_c/object} the fawn carcass.",
            "stat_trait": "In an act of daring bravery, s_c darts low to the ground, gets under the jaws, and sinks {PRONOUN/s_c/poss} teeth into the fox's throat. But then {PRONOUN/s_c/subject}{VERB/s_c/'re/'s} stuck, unwilling to let go and risk being bitten. {PRONOUN/s_c/subject/CAP}{VERB/s_c/'re/'s} dragged through the forest, over rocks and through bushes, until the fox finally collapses and the battered s_c goes back to proudly claim the fawn."
        },
        "fail_text": {
            "unscathed_common": "Your patrol fails to drive away the fox, which keeps possession of the food. However there were no injuries.",
            "death": "Fiercely, r_c throws {PRONOUN/r_c/self} at the fox, determined to win the fawn prize. But the fox values it just as dearly, and manages to get a good grip on r_c, shaking {PRONOUN/r_c/object} to pieces and killing {PRONOUN/r_c/object}.",
            "injury": "r_c launches into battle, but is caught with a nasty bite, and retreats to limp back home. The fox doesn't follow, happy enough to eat the fawn instead of the foolish cat.",
            "stat_injury": "s_c is overconfident in {PRONOUN/s_c/poss} attack, and the fox manages to sink their teeth into {PRONOUN/s_c/object}. {PRONOUN/s_c/subject/CAP} {VERB/s_c/retreat/retreats}, bleeding and in pain, and the fox settles back down to its meal."
        },
        "win_skills": [
            "FIGHTER,2"
        ],
        "win_trait": [
            "adventurous",
            "altruistic",
            "ambitious",
            "confident",
            "daring",
            "fierce",
            "responsible",
            "righteous"
        ],
        "fail_trait": [
            "troublesome",
            "vengeful",
            "bloodthirsty",
            "bold"
        ],
        "min_cats": 1,
        "max_cats": 1,
        "antagonize_text": null,
        "antagonize_fail_text": null,
        "history_text": {
            "scar": "m_c carries a scar from a solo fox fight.",
            "reg_death": "m_c fell in a solo battle with a fox.",
            "lead_death": "died while fighting a fox"
        }
    },
    {
        "patrol_id": "fst_hunt_foxgray_leaf-fallscavenge1",
        "biome": "forest",
        "season": "leaf-fall",
        "tags": [
            "hunting",
            "fighting",
            "scar",
            "NECKBITE",
            "injury",
            "bite-wound",
            "clan_to_patrol",
            "respect",
            "rel_patrol",
            "medium_prey0",
            "medium_prey1",
            "large_prey2",
            "large_prey3"
        ],
        "intro_text": "Your patrol catches the scent of a fox - but is it red, or gray? Tracking it, they find a stocky gray fox feeding on a deer fawn carcass. A gray fox is unlikely to have killed a fawn this size.",
        "decline_text": "Your patrol decides not to quarrel with the fox and to find prey elsewhere.",
        "chance_of_success": 70,
        "exp": 20,
        "success_text": {
            "unscathed_common": "The cats are only just smaller and outnumber the fox, if only by a little, and it's a prize they're willing to fight for. With a prayer to StarClan they throw themselves into battle, and the fox, already half full of venison and unwilling to lose blood over it, is driven off from the kill.",
            "stat_skill": "s_c shows their strength, leading the fight against the fox. By working together and keeping it distracted, the cats harry and harass the fox until it gives up and runs.",
            "stat_trait": "The patrol launches into battle, but with so few cats it's exhausting trying to keep the fox and its snapping jaws on the defensive. In an act of daring bravery, s_c darts low to the ground, gets under the jaws, and sinks {PRONOUN/s_c/poss} teeth into the fox's throat. It's only one bite, but the fox has had enough and flees."
        },
        "fail_text": {
            "unscathed_common": "Your patrol fails to drive away the fox, which keeps possession of the food. However there were no injuries.",
            "unscathed_stat": "s_c makes a stupid mistake, too intent on winning the fight to respect their enemy's teeth, and it's only being janked back by the tail that saves them from injury. The patrol gives up, and settles down to wait a safe distance away until the fox leaves of its own accord.",
            "stat_injury": "s_c means well, but {PRONOUN/s_c/subject}{VERB/s_c/'re/'s} overconfident in {PRONOUN/s_c/poss} attack and the fox manages to sink their teeth into {PRONOUN/s_c/object}. The patrol is forced to retreat, forming a defensive ring around the hurt s_c."
        },
        "win_skills": [
            "FIGHTER,1"
        ],
        "win_trait": [
            "adventurous",
            "altruistic",
            "ambitious",
            "confident",
            "daring",
            "fierce",
            "responsible",
            "righteous"
        ],
        "fail_trait": [
            "troublesome",
            "vengeful",
            "bloodthirsty",
            "bold"
        ],
        "min_cats": 2,
        "max_cats": 3,
        "antagonize_text": null,
        "antagonize_fail_text": null,
        "history_text": {
            "scar": "m_c carries a scar from a fox fight."
        }
    },
    {
        "patrol_id": "fst_hunt_foxgray_leaf-fallscavenge2",
        "biome": "forest",
        "season": "leaf-fall",
        "tags": [
            "hunting",
            "fighting",
            "scar",
            "RIGHTEAR",
            "injury",
            "clan_to_patrol",
            "respect",
            "rel_patrol",
            "medium_prey0",
            "medium_prey1",
            "large_prey2",
            "large_prey3"
        ],
        "intro_text": "Your patrol catches the scent of a fox - but is it red, or gray? Tracking it, they find a stocky gray fox feeding on a deer fawn carcass. A gray fox is unlikely to have killed a fawn this size.",
        "decline_text": "Your patrol decides not to quarrel with the fox and to find prey elsewhere.",
        "chance_of_success": 30,
        "exp": 20,
        "success_text": {
            "unscathed_common": "Your cats are only just smaller and heavily outnumber the fox, and it's a prize they're willing to fight for. With a prayer to StarClan they throw themselves into battle, and the fox, already half full of venison and unwilling to lose blood over it, is driven off from the kill.",
            "stat_skill": "s_c shows their strength, leading the fight against the fox. By working together and keeping it distracted, the cats harry and harass the fox until s_c lands a crucial blow, snapping a tendon in one of the fox's hindlegs. The fox runs, but there's no way it'll live long with such a crippling injury.",
            "stat_trait": "The patrol launches into battle, keeping the fox on the defensive with teamwork. In an act of daring bravery, s_c darts low to the ground, gets under the jaws, and sinks {PRONOUN/s_c/poss} teeth into the fox's throat. Holding on grimly, s_c's daring move gives the rest of the patrol the opportunity needed to bring the fox down for good."
        },
        "fail_text": {
            "unscathed_common": "Your patrol fails to drive away the fox, which keeps possession of the food. However with so many cats to protect each other, there were no injuries.",
            "unscathed_stat": "s_c makes a stupid mistake, too intent on winning the fight to respect {PRONOUN/s_c/poss} enemy's teeth, and it's only being yanked back by the tail that saves {PRONOUN/s_c/object} from injury. The patrol gives up, and settles down to wait a safe distance away until the fox leaves of its own accord."
        },
        "win_skills": [
            "FIGHTER,1"
        ],
        "win_trait": [
            "adventurous",
            "altruistic",
            "ambitious",
            "confident",
            "daring",
            "fierce",
            "responsible",
            "righteous"
        ],
        "fail_trait": [
            "troublesome",
            "vengeful",
            "bloodthirsty",
            "bold"
        ],
        "min_cats": 4,
        "max_cats": 6,
        "antagonize_text": null,
        "antagonize_fail_text": null,
        "history_text": {
            "scar": "m_c carries a scar from a fox fight."
        }
    },
    {
        "patrol_id": "fst_hunt_foxgray_leaf-fallscavenge3",
        "biome": "forest",
        "season": "leaf-fall",
        "tags": [
            "hunting",
            "fighting",
            "scar",
            "THREE",
            "injury",
            "bite-wound",
            "clan_to_patrol",
            "respect",
            "medium_prey0",
            "medium_prey1",
            "large_prey2",
            "large_prey3"
        ],
        "intro_text": "r_c catches the scent of a fox - but is it red, or gray? Tracking it, {PRONOUN/r_c/subject} find a stocky gray fox feeding on a deer fawn carcass. A gray fox is unlikely to have killed a fawn this size.",
        "decline_text": "r_c decides not to quarrel with the fox and to find prey elsewhere.",
        "chance_of_success": 40,
        "exp": 30,
        "success_text": {
            "unscathed_common": "r_c may be smaller, alone, and half its weight, but the fox has a prize {PRONOUN/r_c/subject}{VERB/r_c/'re/'s} willing to fight for. With a prayer to StarClan, {PRONOUN/r_c/subject} {VERB/r_c/throw/throws} {PRONOUN/r_c/self} into battle. The fox, already stuffed full of venison and unwilling to lose blood over it, leaves the kill with a grumble.",
            "stat_skill": "s_c uses every trick in {PRONOUN/s_c/poss} talented fighting skillset to attack the fox with no one to watch {PRONOUN/s_c/poss} flank, until the perfect opportunity opens up and {PRONOUN/s_c/subject} {VERB/s_c/pounce/pounces} onto the fox's back, digging in {PRONOUN/s_c/poss} claws. It's a wild ride through the forest until the fox bucks {PRONOUN/s_c/object} off, but it wins {PRONOUN/s_c/object} the fawn carcass.",
            "stat_trait": "In an act of daring bravery, s_c darts low to the ground, gets under the jaws, and sinks {PRONOUN/s_c/poss} teeth into the fox's throat. But then {PRONOUN/s_c/subject}{VERB/s_c/'re/'s} stuck, unwilling to let go and risk being bitten. {PRONOUN/s_c/subject/CAP}{VERB/s_c/'re/'s} dragged through the forest, over rocks and through bushes, until the fox finally collapses and the battered s_c goes back to proudly claim the fawn."
        },
        "fail_text": {
            "unscathed_common": "Your patrol fails to drive away the gray fox, which keeps possession of the food. However there were no injuries.",
            "unscathed_stat": "s_c makes a stupid mistake, too intent on winning the fight to respect their enemy's teeth, and it's tripping over their own feet that saves them. They give up, and settle down to wait a safe distance away until the fox leaves of its own accord.",
            "injury": "r_c launches into battle, but is caught with a nasty bite, and retreats to limp back home. The gray fox doesn't follow, happy enough to eat the fawn instead of the foolish cat.",
            "stat_injury": "s_c is overconfident in {PRONOUN/s_c/poss} attack, and the fox manages to sink their teeth into {PRONOUN/s_c/object}. {PRONOUN/s_c/subject/CAP} {VERB/s_c/retreat/retreats}, bleeding and in pain, and the gray fox settles back down to its meal."
        },
        "win_skills": [
            "FIGHTER,2"
        ],
        "win_trait": [
            "adventurous",
            "altruistic",
            "ambitious",
            "confident",
            "daring",
            "fierce",
            "responsible",
            "righteous"
        ],
        "fail_trait": [
            "troublesome",
            "vengeful",
            "bloodthirsty",
            "bold"
        ],
        "min_cats": 1,
        "max_cats": 1,
        "antagonize_text": null,
        "antagonize_fail_text": null,
        "history_text": {
            "scar": "m_c carries a scar from a solo fox fight.",
            "reg_death": "m_c fell in a solo battle with a fox.",
            "lead_death": "died while fighting a fox"
        }
    },
    {
        "patrol_id": "fst_hunt_redvixen7",
        "biome": "forest",
        "season": "leaf-fall",
        "tags": [
            "fighting",
            "death",
            "scar",
            "NECKBITE",
            "big_bite_injury",
            "respect",
            "trust",
            "clan_to_r_c",
            "patrol_to_r_c",
            "clan_to_patrol"
        ],
        "intro_text": "Your patrol catches the scent of a fox - but is it red, or gray?",
        "decline_text": "Your patrol decides not to pursue the fox.",
        "chance_of_success": 30,
        "exp": 30,
        "success_text": {
            "unscathed_common": "The red vixen smells like the prey she's been poaching to feed her litter. She's stolen from c_n for the last time, and the patrol drives her from their territory, yowling their anger and fury.",
            "unscathed_rare": "Your patrol drives away the red fox, and seeks out her den, but her leaf-fall cubs are near full-grown and scatter into the wilderness. Hopefully leaf-bare takes care of them.",
            "stat_skill": "s_c displays incredible skill, driving the red mother vixen out of the territory almost by themselves. It truly proves s_c's place as one of c_n's most talented and skillful fighters.",
            "stat_trait": "The patrol overcomes the red vixen and drives her off thanks to a brilliant battle move by s_c at a critical moment. {PRONOUN/s_c/poss/CAP} bravery ensures the patrol's success, and the cats arrive back at camp singing {PRONOUN/s_c/poss} praises to make sure the Clan knows it."
        },
        "fail_text": {
            "unscathed_common": "The mother red fox is vicious and determined, and the small patrol is beaten back. But this forest is c_n's and they haven't given up. They may have lost this battle, but c_n will win this war.",
            "unscathed_stat": "s_c is determined to win, but their confidence is misplaced. They're a good fighter, but not a great one, and in a moment that embarasses them deeply the rest of the patrol have to rescue them from the red vixen.",
            "death": "Never threaten a mother's young - the red vixen kills r_c in the skirmish.",
            "injury": "The mother red fox's snapping jaws leave r_c dripping blood onto the leaf litter, forcing the patrol to back off.",
            "stat_injury": "s_c is determined to win, but {PRONOUN/s_c/poss} confidence is misplaced. {PRONOUN/s_c/subject}{VERB/s_c/'re/'s} a good fighter, but not a great one, and the red vixen manages to sink her teeth into {PRONOUN/s_c/object}. The patrol rallies around s_c, but they have to give up on the fight.",
            "leader_death": "As their hunt descends into a full on battle with the red vixen, p_l takes a blow meant for one of {PRONOUN/p_l/poss} Clanmates, losing a life."
        },
        "win_skills": [
            "FIGHTER,3"
        ],
        "win_trait": [
            "adventurous",
            "altruistic",
            "ambitious",
            "bloodthirsty",
            "bold",
            "confident",
            "daring",
            "fierce",
            "responsible",
            "righteous",
            "troublesome",
            "vengeful"
        ],
        "min_cats": 2,
        "max_cats": 3,
        "antagonize_text": null,
        "antagonize_fail_text": null,
        "history_text": {
            "scar": "m_c carries a scar from a fox fight.",
            "reg_death": "m_c fell in battle with a fox.",
            "lead_death": "died while fighting a vixen"
        }
    },
    {
        "patrol_id": "fst_hunt_redvixen8",
        "biome": "forest",
        "season": "leaf-fall",
        "tags": [
            "fighting",
            "scar",
            "NECKBITE",
            "big_bite_injury",
            "respect",
            "trust",
            "clan_to_r_c",
            "patrol_to_r_c",
            "clan_to_patrol"
        ],
        "intro_text": "Your patrol catches the scent of a fox - but is it red, or gray?",
        "decline_text": "Your patrol decides not to pursue the fox.",
        "chance_of_success": 10,
        "exp": 30,
        "success_text": {
            "unscathed_common": "Led by p_l and with a heap of cooperation and teamwork, the patrol drives away the red fox, and seeks out her den. But her cubs are near full-grown with the bounty of leaf-fall, and scatter from the patrol into the wilderness. Hopefully leaf-bare takes care of them.",
            "unscathed_rare": "With so many cats working together in tight coordination, they manage to accomplish the near-impossible, killing the red mother vixen and ending the threat to the Clan that she poses. The patrol drives her near-full grown litter of fox cubs out from the territory. Hopefully the coming leaf-bare will take care of them.",
            "stat_skill": "s_c displays incredible skill, driving the mother vixen out of the territory almost by themselves. Now neither the red fox nor her cubs pose a threat to c_n.",
            "stat_trait": "The patrol overcomes the red vixen and drives her off thanks to a brilliant battle move by s_c at a critical moment. {PRONOUN/s_c/poss/CAP} bravery ensures the patrol's success, and the cats arrive back at camp singing {PRONOUN/s_c/poss} praises to make sure the Clan knows it."
        },
        "fail_text": {
            "unscathed_common": "The mother red fox is vicious and determined. Although they lose this battle, through teamwork the cats manage to retreat without injury.",
            "unscathed_stat": "s_c is determined to win, but {PRONOUN/s_c/poss} confidence is misplaced. {PRONOUN/s_c/subject}{VERB/s_c/'re/'s} a good fighter, but not a great one, and the red vixen manages to sink her teeth into {PRONOUN/s_c/object}. The patrol rallies around s_c, but they have to give up the fight.",
            "injury": "r_c is left wounded as the patrol and the red mother vixen fight to a stalemate. Hopefully they've given the fox mother a reason not to return to this part of the forest."
        },
        "win_skills": [
            "FIGHTER,3"
        ],
        "win_trait": [
            "adventurous",
            "altruistic",
            "ambitious",
            "bloodthirsty",
            "bold",
            "confident",
            "daring",
            "fierce",
            "responsible",
            "righteous",
            "troublesome",
            "vengeful"
        ],
        "min_cats": 4,
        "max_cats": 6,
        "antagonize_text": null,
        "antagonize_fail_text": null,
        "history_text": {
            "scar": "m_c carries a scar from a red fox fight."
        }
    },
    {
        "patrol_id": "fst_hunt_redvixen9",
        "biome": "forest",
        "season": "leaf-fall",
        "tags": [
            "fighting",
            "death",
            "scar",
            "THREE",
            "big_bite_injury",
            "shock",
            "injury",
            "respect",
            "trust",
            "clan_to_patrol",
            "no_body"
        ],
        "intro_text": "Your patrol catches the scent of a fox - but is it red, or gray?",
        "decline_text": "Your patrol decides not to pursue the fox.",
        "chance_of_success": 20,
        "exp": 50,
        "success_text": {
            "unscathed_common": "It takes r_c's every scrap of bravery and strength to drive away the red vixen - her near grown litter, fat on the bounty of leaf-fall, is a challenge for another day. c_n will have to deal with the young foxes now roaming motherless in their woods, before they start to compete for prey in leaf-bare.",
            "stat_skill": "s_c displays incredible skill, driving the mother vixen and her brood out of the forest all by themselves. Now neither the red fox nor her cubs pose a threat to the Clan. They swell with pride, feeling the confidence of knowing that they're truly one of the best fighters c_n has ever produced.",
            "stat_trait": "A brilliant battle move by s_c at a critical moment knocks the red vixen off balance, and s_c manages to drive her out of c_n territory, though it takes every spark of strength in their pelt to do it alone."
        },
        "fail_text": {
            "death": "Never threaten a mother's young - the red vixen kills r_c in the skirmish, and carries off the body to feed her litter.",
            "injury": "The mother red fox's snapping jaws leave r_c dripping blood onto the leaf litter, and barely able to escape further injury.",
            "stat_injury": "s_c is determined to win, but the red vixen is determined to live, and that makes all the difference. s_c ends up pinned in a defensible hiding spot, bleeding and terrified, until the vixen judges them no longer a threat and continues on her way."
        },
        "win_skills": [
            "FIGHTER,3"
        ],
        "win_trait": [
            "adventurous",
            "altruistic",
            "ambitious",
            "bloodthirsty",
            "bold",
            "confident",
            "daring",
            "fierce",
            "responsible",
            "righteous",
            "troublesome",
            "vengeful"
        ],
        "min_cats": 1,
        "max_cats": 1,
        "antagonize_text": null,
        "antagonize_fail_text": null,
        "history_text": {
            "scar": "m_c carries a scar from a solo fight with a red vixen.",
            "reg_death": "m_c fell in a solo battle with a red vixen.",
            "lead_death": "died while fighting a vixen"
        }
    },
    {
        "patrol_id": "fst_hunt_grayvixen7",
        "biome": "forest",
        "season": "leaf-fall",
        "tags": [
            "fighting",
            "minor_injury",
            "respect",
            "trust",
            "rel_patrol",
            "patrol_to_r_c",
            "scar",
            "LEFTEAR"
        ],
        "intro_text": "Your patrol catches the scent of a fox - but is it red, or gray?",
        "decline_text": "Your patrol decides not to pursue the fox.",
        "chance_of_success": 60,
        "exp": 30,
        "success_text": {
            "unscathed_common": "The gray vixen smells like the prey she's been poaching to feed her litter. She's stolen from c_n for the last time, and the patrol drives her from their territory, yowling their anger and fury.",
            "unscathed_rare": "Your patrol drives away the gray fox, and seeks out her den, but her leaf-fall cubs are near full-grown and scatter into the wilderness. Hopefully leaf-bare takes care of them, but if c_n spots them, they won't hesitate.",
            "stat_skill": "s_c displays incredible skill, driving the mother vixen out of the territory almost by themselves. Now neither the gray fox nor her scattered cubs pose a threat to the Clan. It places s_c as one of c_n's most talented and skillful fighters, a gray fox is a dangerous competitor.",
            "stat_trait": "The patrol overcomes the gray vixen they find and drives her off thanks to a brilliant battle move by s_c. The cats swirl around s_c afterwards, congratulating them on their bravery and skill."
        },
        "fail_text": {
            "unscathed_common": "The patrol comes across a gray vixen at the end of the scent trail. She spots them too, measures herself up against them, then flees, scrambling into the trees in a move that completely surprises the cats. This round goes to the gray fox.",
            "unscathed_stat": "s_c is determined to win, but their confidence is misplaced. They're a good fighter, but not a great one, and in a moment that embarasses them deeply the gray vixen slips past them and flees further into the forest.",
            "injury": "The patrol finds a stocky gray vixen wandering their forest, and drives her out in a scene that mostly involves yowling and screaming and yapping at each other until she gives in. r_c gets a little battered, but everyone is mostly fine.",
            "stat_injury": "s_c is determined to win, but their confidence is misplaced. They're a good fighter, but not a great one, and the stocky gray vixen is all muscle, barging past s_c and knocking them ass over paws as she flees from the patrol."
        },
        "win_skills": [
            "FIGHTER,3"
        ],
        "win_trait": [
            "adventurous",
            "altruistic",
            "ambitious",
            "bloodthirsty",
            "bold",
            "confident",
            "daring",
            "fierce",
            "responsible",
            "righteous",
            "troublesome",
            "vengeful"
        ],
        "min_cats": 2,
        "max_cats": 3,
        "antagonize_text": null,
        "antagonize_fail_text": null,
        "history_text": {
            "scar": "m_c carries a scar from a fox fight."
        }
    },
    {
        "patrol_id": "fst_hunt_grayvixen8",
        "biome": "forest",
        "season": "leaf-fall",
        "tags": [
            "fighting",
            "minor_injury",
            "respect",
            "trust",
            "rel_patrol",
            "patrol_to_r_c",
            "scar",
            "RIGHTEAR"
        ],
        "intro_text": "Your patrol catches the scent of a fox - but is it red, or gray?",
        "decline_text": "Your patrol decides not to pursue the fox.",
        "chance_of_success": 30,
        "exp": 30,
        "success_text": {
            "unscathed_common": "Led by p_l and with a heap of cooperation and teamwork, the patrol drives away the gray fox, and seeks out her den. But her cubs are near full-grown with the bounty of leaf-fall, and scatter from the patrol into the wilderness. Hopefully leaf-bare takes care of them.",
            "unscathed_rare": "With so many cats working together in tight coordination, they're able to keep the gray vixen they find pinned and distracted as they wear her down. The fox eventually flees for her den, and the patrol follows to drive her near-full grown litter of fox cubs out from the territory. Hopefully the coming leaf-bare will take care of them.",
            "stat_skill": "s_c displays incredible skill, driving the mother vixen out of the territory almost by themselves. Now neither the gray fox nor her scattered cubs pose a threat to the Clan. It places s_c as one of c_n's most talented and skillful fighters, a gray fox is a dangerous competitor.",
            "stat_trait": "Bravely, s_c charges the gray fox, yowling threats. The vixen spooks and skitters up a tree, growling and barking in a squeaky tone, and s_c follows her up into the branches. As the rest of the patrol backs them up from the ground, s_c screams until the fox is cowering and afraid, then lets her flee."
        },
        "fail_text": {
            "unscathed_common": "The patrol comes across a gray vixen at the end of the scent trail. She spots them too, measures herself up against them, then flees, scrambling into the trees in a move that completely surprises the cats. This round goes to the gray fox.",
            "unscathed_stat": "s_c is determined to win, but their confidence is misplaced. They're a good fighter, but not a great one, and in a moment that embarasses them deeply the gray vixen slips past them and flees further into the forest.",
            "injury": "The patrol finds a stocky gray vixen wandering their forest, and drives her out in a scene that mostly involves yowling and screaming and yapping at each other until she gives in. r_c gets a little battered, but everyone is mostly fine.",
            "stat_injury": "s_c is determined to win, but their confidence is misplaced. They're a good fighter, but not a great one, and the stocky gray vixen is all muscle, barging past s_c and knocking them ass over paws as she flees from the patrol."
        },
        "win_skills": [
            "FIGHTER,3"
        ],
        "win_trait": [
            "adventurous",
            "altruistic",
            "ambitious",
            "bloodthirsty",
            "bold",
            "confident",
            "daring",
            "fierce",
            "responsible",
            "righteous",
            "troublesome",
            "vengeful"
        ],
        "min_cats": 4,
        "max_cats": 6,
        "antagonize_text": null,
        "antagonize_fail_text": null,
        "history_text": {
            "scar": "m_c carries a scar from a red fox fight."
        }
    },
    {
        "patrol_id": "fst_hunt_grayvixen9",
        "biome": "forest",
        "season": "leaf-fall",
        "tags": [
            "fighting",
            "scar",
            "ONE",
            "big_bite_injury",
            "respect",
            "trust",
            "clan_to_patrol"
        ],
        "intro_text": "Your patrol catches the scent of a fox - but is it red, or gray?",
        "decline_text": "Your patrol decides not to pursue the fox.",
        "chance_of_success": 40,
        "exp": 50,
        "success_text": {
            "unscathed_common": "Thinking they could kill a gray fox by themselves, r_c launches into battle! r_c makes it out alive, but so does the gray fox. Upon bringing reinforcements to finish her off, it's discovered she's wisely left the territory with her kits.",
            "unscathed_rare": "In an exhausting fight, r_c manages to bring down and kill the gray vixen they've tracked. Her near grown litter, fat on the bounty of leaf-fall, is a challenge for another day. c_n will have to deal with the young foxes now roaming motherless in their woods, before they start to compete for prey in leaf-bare.",
            "stat_skill": "s_c displays incredible skill, driving the mother vixen and her brood out of the forest all by themselves. Now neither the gray fox nor her cubs pose a threat to the Clan. They swell with pride, returning to camp knowing there's one less competitor poaching c_n's prey.",
            "stat_trait": "They're nearly of equal height, with s_c's bold aggression making up for the weight that the gray vixen has on them, and the stand off is resolved when s_c charges the gray fox and she chooses flight over fight."
        },
        "fail_text": {
            "unscathed_common": "r_c comes across a gray vixen at the end of the scent trail. She spots them too, measures herself up against them, then flees, scrambling into the trees in a move that completely surprises r_c. This round goes to the gray fox.",
            "unscathed_stat": "s_c is determined to win, but their confidence is misplaced. They're a good fighter, but not a great one, and in a moment that embarasses them deeply the gray vixen slips past them and flees further into the forest.",
            "injury": "r_c nearly managed to pin the gray vixen they found into a thorn ticket, but snapping jaws leave r_c dripping blood onto the leaf litter. Today this round goes to the gray fox.",
            "stat_injury": "s_c is determined to win, but their confidence is misplaced. They're a good fighter, but not a great one, and the stocky gray vixen is cunning, sinking her teeth into s_c to distract them as she flees."
        },
        "win_skills": [
            "FIGHTER,3"
        ],
        "win_trait": [
            "adventurous",
            "altruistic",
            "ambitious",
            "bloodthirsty",
            "bold",
            "confident",
            "daring",
            "fierce",
            "responsible",
            "righteous",
            "troublesome",
            "vengeful"
        ],
        "min_cats": 1,
        "max_cats": 1,
        "antagonize_text": null,
        "antagonize_fail_text": null,
        "history_text": {
            "scar": "m_c carries a scar from a solo fight with a gray vixen."
        }
    },
    {
        "patrol_id": "fst_hunt_mouse3",
        "biome": "forest",
        "season": "leaf-fall",
        "tags": [
            "hunting",
            "no_app",
            "medium_prey"
        ],
        "intro_text": "r_c catches scent of a mouse nearby. It'll be fat on the nuts and acorns leaf-fall scatters through the forest, and if r_c can only avoid the leaves crunching under their paws it's as good as caught.",
        "decline_text": "Your patrol ignores the mouse.",
        "success_text": {
            "unscathed_common": "r_c locates the mouse and begins to stalk. The mouse nibbles on a seed, unaware of the hunting cat. r_c waggles their haunches and leaps, pinning the mouse beneath a paw as they make the killing bite.",
            "unscathed_rare": "r_c pinpoints the location of the prey and begins creeping forward. They're almost within pouncing distance when the mouse suddenly bolts. With a lash of their tail, r_c leaps after the mouse, barely snagging it before it reaches a burrow. They purr in satisfaction as prey-blood hits their tongue.",
            "stat_skill": "s_c immediately drops into a practiced crouch, shimmying flawlessly along the ground and taking the perfectly plump mouse completely by surprise."
        },
        "fail_text": {
            "unscathed_common": "r_c narrowly misses the mouse."
        },
        "chance_of_success": 50,
        "exp": 10,
        "win_skills": [
            "HUNTER,1"
        ],
        "min_cats": 1,
        "max_cats": 1,
        "antagonize_text": null,
        "antagonize_fail_text": null
    },
    {
        "patrol_id": "fst_hunt_genappmouse3",
        "biome": "forest",
        "season": "leaf-fall",
        "tags": [
            "hunting",
            "apprentice",
            "medium_prey"
        ],
        "intro_text": "app1 catches scent of a mouse nearby. They look at the leaf litter on the ground - are they good enough to stalk without being heard?",
        "decline_text": "Your patrol ignores the mouse.",
        "chance_of_success": 30,
        "exp": 30,
        "success_text": {
            "unscathed_common": "r_c pounces on the mouse, with a squeak of surprise from both prey and apprentice.",
            "unscathed_rare": "app1 leaps onto the mouse, an easy kill! They're really getting the hang of hunting!"
        },
        "fail_text": {
            "unscathed_common": "Your patrol narrowly misses the mouse."
        },
        "min_cats": 1,
        "max_cats": 1,
        "antagonize_text": null,
        "antagonize_fail_text": null
    },
    {
        "patrol_id": "gen_hunt_genmentormouse3",
        "biome": "forest",
        "season": "leaf-fall",
        "tags": [
            "hunting",
            "apprentice",
            "small_prey",
            "comfort",
            "trust",
            "warrior"
        ],
        "intro_text": "app1 catches scent of a mouse nearby. p_l nods, and asks them if app1 remembers their tips on stalking on leaf-fall's, well, fallen leaves.",
        "decline_text": "Your patrol ignores the mouse.",
        "chance_of_success": 50,
        "exp": 20,
        "success_text": {
            "unscathed_common": "app1 pounces on the mouse, with a squeak of surprise from both prey and apprentice. They look up, holding their fresh-kill, meeting p_l's eyes with a purr.",
            "unscathed_rare": "app1 leaps onto the mouse, an easy kill! They're really getting the hang of hunting, p_l tells them, and as the pair head back home there's a happy bounce in app1's steps."
        },
        "fail_text": {
            "unscathed_common": "app1 narrowly misses the mouse, their tail drooping sadly as it scurries off into the distance."
        },
        "min_cats": 2,
        "max_cats": 2,
        "antagonize_text": null,
        "antagonize_fail_text": null
    },
    {
        "patrol_id": "fst_hunt_mice_ohnotheyrehot3",
        "biome": "forest",
        "season": "leaf-fall",
        "tags": [
            "rc_has_stat",
            "hunting",
            "romantic",
            "respect",
            "pos_jealous",
            "pos_dislike",
            "p_l_to_r_c",
            "medium_prey"
        ],
        "intro_text": "As the patrol heads out into the forest to hunt, r_c seems to be absolutely unconcerned with their duties, instead ambling along as through the prey is going to waltz into their paws.",
        "decline_text": "The cats are called back to camp - there's something the deputy needs to discuss with them.",
        "chance_of_success": 20,
        "exp": 20,
        "success_text": {
            "unscathed_common": "r_c makes it look easy, and when the patrol is done mousing everyone else ends up carrying catches mostly brought down by them. They lead the way back to camp, sauntering with a distinctly smug sway of their hips.",
            "stat_skill": "Of course s_c is unconcerned, s_c knows their own skills well, and mice? not a challenge. After their fifth catch the rest of the patrol is forced to admit they might have a point about not needing to worry.",
            "stat_trait": "As the patrol settles in, tracking mouse scent mostly, s_c wanders back, and as they put a paw down the ground squeaks. They lean down, jaws snapping, and meet the eyes of the rest of the patrol with an insolent smirk."
        },
        "fail_text": {
            "unscathed_common": "r_c doesn't bring much home, impressing nobody."
        },
        "win_skills": [
            "HUNTER,1"
        ],
        "win_trait": [
            "bold",
            "charismatic",
            "childish",
            "confident",
            "daring",
            "fierce",
            "shameless",
            "troublesome"
        ],
        "min_cats": 3,
        "max_cats": 6,
        "antagonize_text": null,
        "antagonize_fail_text": null
    },
    {
        "patrol_id": "fst_hunt_mice3",
        "biome": "forest",
        "season": "leaf-fall",
        "tags": [
            "hunting",
            "respect",
            "patrol_to_r_c",
            "medium_prey0",
            "large_prey1",
            "large_prey2"
        ],
        "intro_text": "As the patrol heads out into the forest to hunt, r_c suggests a good sheltered gully. It's a little far from camp, but the hunting around there is good, particularly for mice.",
        "decline_text": "The cats are called back to camp - there's something the deputy needs to discuss with them.",
        "chance_of_success": 10,
        "exp": 20,
        "success_text": {
            "unscathed_common": "As they arrive, the patrol startles two mice, and r_c manages to react quick enough with an inelegant pounce to kill one. It's a good omen for the rest of the morning's work, which proves to be a productive and satisfying hunt.",
            "unscathed_rare": "Your cats sneak into the hunting grounds, ears rotating as different spots catch their interest. r_c's suggestion proves to be a fruitful hunting ground, one that c_n hasn't used for a while and whose creatures (as predicted, nearly all mice) have lost their edge of wariness. It's a good hunt.",
            "stat_skill": "These are the times that it really pays to have a hunter of s_c's caliber on the patrol - they really go above and beyond, impressing everyone and leaving a trail of terror among the local mice."
        },
        "fail_text": {
            "unscathed_common": "Ah. r_c's suggested hunting grounds don't work out, not that anyone blames them for it."
        },
        "win_skills": [
            "HUNTER,1"
        ],
        "min_cats": 3,
        "max_cats": 6,
        "antagonize_text": null,
        "antagonize_fail_text": null
    },
    {
        "patrol_id": "fst_hunt_random_leaffallsolowarrior1",
        "biome": "forest",
        "season": "leaf-fall",
        "tags": [
            "hunting",
            "no_app",
            "minor_injury",
            "no_fail_prey",
            "medium_prey0",
            "medium_prey1",
            "large_prey2",
            "large_prey3"
        ],
        "intro_text": "The air feels tense - r_c is sure that a storm is on its way to pull more leaves from the forest's canopy. If {PRONOUN/r_c/subject} {VERB/r_c/are/is} going to hunt, {PRONOUN/r_c/subject} should do it now.",
        "decline_text": "No, {PRONOUN/r_c/subject} {VERB/r_c/decide/decides} to reinforce the ceiling of the warriors' den instead. r_c doesn't want a wet nest tonight.",
        "success_text": {
            "unscathed_common": "You've got to take your opportunities as you can find them, so even though the static in the air makes {PRONOUN/r_c/poss} whiskers feel quivery, r_c heads out. {PRONOUN/r_c/subject} {VERB/r_c/find/finds} a small f_tp_s and pin a f_mp_s down under a oak tree painted with leaf-fall's brilliant colors, heading back to camp well before the storm breaks.",
            "unscathed_rare": "r_c puts the way {PRONOUN/r_c/poss} whiskers feel about the wind to one side, focusing on hunting around a blackberry bramble near camp. The prey is attracted to the berries like moths to fireflies, and it makes them reckless as they gorge themselves. A old f_tp_s and two f_tp_p fall to r_c before the forest creatures wise up to the hunter's presence.",
            "stat_skill": "Keen to be back in {PRONOUN/r_c/poss} nest before the storm breaks, s_c uses the darkness of the thick gray clouds to {PRONOUN/r_c/poss} advantage. In the thick forest undergrowth, {PRONOUN/r_c/subject} quickly {VERB/r_c/catches/catch} a f_mp_s and two f_tp_s, trotting back home with a sense of urgency in {PRONOUN/r_c/poss} steps.",
            "stat_trait": "Not keen to get caught out in any kind of storm, s_c hunts carefully rather than boldly, choosing a hunting ground with a clear quick path back to camp. There {PRONOUN/r_c/subject} {VERB/r_c/manages/manage} to find a f_mp_s out on its own foraging trip, scooping it up with a clean bite to the throat and trotting home. On the way back to camp, a f_tp_s crosses the path in front of {PRONOUN/r_c/object}, and s_c adds it to {PRONOUN/r_c/poss} collection in an undignified scramble, dropping the f_mp_s and throwing {PRONOUN/r_c/self} after the f_tp_s."
        },
        "fail_text": {
            "unscathed_common": "Just as r_c reaches the hunting grounds, the storm breaks. All the forest's birdsong is downed out in a deluge of water, and it's a sodden cat that trudges back to camp, tired and uncomfortable.",
            "injury": "The bright colors of the leaf litter masquerade as solid ground, and r_c falls into the pile up to {PRONOUN/r_c/poss} neck, bumping into what feel like the sharpest twigs in the forest as {PRONOUN/r_c/subject} {VERB/r_c/does/do}. It takes {PRONOUN/r_c/object} an embarassingly long time to clamber out, and by the time {PRONOUN/r_c/subject} {VERB/r_c/do/does}, the storm breaks, adding to an awful afternoon.",
            "stat_injury": "s_c heads off and has a very successful hunt on the banks of a stream, picking up several f_tp_p, a f_tp_s, and even a f_mp_s, all stashed until {PRONOUN/r_c/subject} {VERB/r_c/feel/feels} it's time to head home as the thunder growls. But the rain floods the little stream, and all {PRONOUN/r_c/poss} hard-won prey, and s_c {PRONOUN/r_c/self}, are swept away. It's only a stream, and s_c fights {PRONOUN/r_c/poss} way out of it, sore and wet through, but there'll be no contributions to the fresh-kill pile today."
        },
        "chance_of_success": 50,
        "exp": 15,
        "win_skills": [
            "HUNTER,1"
        ],
        "win_trait": [
            "calm",
            "careful",
            "nervous",
            "thoughtful"
        ],
        "fail_trait": [
            "bold",
            "daring"
        ],
        "min_cats": 1,
        "max_cats": 1,
        "antagonize_text": null,
        "antagonize_fail_text": null
    },
    {
        "patrol_id": "fst_hunt_random_leaffallsoloapp1",
        "biome": "forest",
        "season": "leaf-fall",
        "tags": [
            "hunting",
            "apprentice",
            "minor_injury",
            "no_fail_prey",
            "medium_prey"
        ],
        "intro_text": "app1 hears the senior warriors chatting about an incoming storm. {PRONOUN/app1/subject/CAP} could go out for a quick hunt - {PRONOUN/app1/subject} would much rather do that, bring some prey home, and then earn a break from {PRONOUN/app1/poss} chores to wait out the rain.",
        "decline_text": "...Maybe it'd be better to wait until {PRONOUN/app1/poss} mentor is free to take {PRONOUN/app1/object} on a hunting patrol. Even if {PRONOUN/app1/subject} get damp.",
        "success_text": {
            "unscathed_common": "A f_tp_s and three f_tp_p, one of which is definitely more of a mouthful than a meal, but still! Surely that's enough to count for {PRONOUN/app1/poss} duty to c_n for the day. Scarpering back to camp, app1 realises {PRONOUN/app1/subject} forgot to thank StarClan for {PRONOUN/app1/poss} success when a huge roll of tunder booms across the forest. Err, sorry StarClan! And thank you!",
            "unscathed_rare": "app1 finds a f_mp_s, and catches it with what {PRONOUN/app1/subject} think is enough grace that {PRONOUN/app1/subject} {VERB/app1/are/is} actually disappointed {PRONOUN/app1/poss} mentor isn't here to see it. But just as {PRONOUN/app1/subject} {VERB/app1/are/is} trying to figure out if there's a quicker way back to camp, the storm breaks. app1 waits it out under a bush, wondering if maybe nest-cleaning duty would've been a better idea.",
            "stat_trait": "app1 doesn't want to go far with bad weather incoming - but {PRONOUN/app1/subject} {VERB/app1/don't/doesn't} have to. Only a dozen fox-lengths from camp, an oak tree is shedding acorns like raindrops. {PRONOUN/app1/subject/CAP} {VERB/app1/wait/waits} there, alert and patient, ambushing three f_tp_p before heading home to a warm dry nest and an impressed mentor."
        },
        "fail_text": {
            "injury": "The thunderstorm breaks while app1 is out hunting, scaring {PRONOUN/app1/object} halfway out of {PRONOUN/app1/poss} fur and causing {PRONOUN/app1/object} to leap halfway up a tree before the deafening sound proves itself rain rather than danger. The fall back off the tree isn't high, but {PRONOUN/app1/subject} land without grace and with {PRONOUN/app1/poss} fur still standing on end.",
            "stat_injury": "app1 daringly heads out hunting and then daringly ends up on the wrong side of a swollen creek, sore and tired as the rain pours down, daringly crouched under a bush to daringly wait out the storm. Fox-dung!"
        },
        "chance_of_success": 40,
        "exp": 25,
        "win_trait": [
            "calm",
            "careful",
            "nervous",
            "thoughtful"
        ],
        "fail_trait": [
            "bold",
            "daring"
        ],
        "min_cats": 1,
        "max_cats": 1,
        "antagonize_text": null,
        "antagonize_fail_text": null
    },
    {
        "patrol_id": "fst_hunt_leaffall_solowarriorbird",
        "biome": "forest",
        "season": "leaf-fall",
        "tags": [
            "hunting",
            "warrior",
            "no_fail_prey",
            "small_prey"
        ],
        "intro_text": "p_l spots a dappled, feathered back and a bright orange chest nestled amongst some moss on the forest floor.",
        "decline_text": "A brambling would be too paltry of a meal for the Clan. p_l decides to look for larger prey.",
        "success_text": {
            "unscathed_common": "p_l crouches and creeps up on the brambling. When {PRONOUN/p_l/subject} {VERB/p_l/pounce/pounces}, it has no idea what hits it.",
            "unscathed_rare": "p_l wiggles {PRONOUN/p_l/poss} haunches as {PRONOUN/p_l/subject} {VERB/p_l/creep/creeps} up on the unsuspecting brambling. {PRONOUN/p_l/subject/CAP} {VERB/p_l/pounce/pounces} and {VERB/p_l/finish/finishes} it off in a flurry of black, white, and orange feathers."
        },
        "fail_text": {
            "unscathed_common": "p_l crouches and tries to creep up on the brambling, but {PRONOUN/p_l/subject} {VERB/p_l/step/steps} on a twig and the bird flies away in a flurry of feathers."
        },
        "chance_of_success": 45,
        "exp": 10,
        "win_skills": [
            "HUNTER,1"
        ],
        "win_trait": null,
        "fail_trait": null,
        "min_cats": 1,
        "max_cats": 1,
        "antagonize_text": null,
        "antagonize_fail_text": null
    }
]<|MERGE_RESOLUTION|>--- conflicted
+++ resolved
@@ -1224,11 +1224,7 @@
         "fail_text": {
             "unscathed_common": "The patrol brings the herbs back to camp, only to find out that while the herbs promote good gut health, they're not a rare resource. Still, c_n will be eating an extra healthy dinner tonight with the herbs sprinkled into their freshkill."
         },
-<<<<<<< HEAD
-        "win_skills": ["CLEVER,0", "INSIGHTFUL,0", "SENSE,0", "STORY,0", "LORE,0"],
-=======
         "win_skills": ["CLEVER,0", "INSIGHTFUL,0", "SENSE,0", "HEALER,0", "STORY,0", "LORE,0"],
->>>>>>> b5ca4a47
         "min_cats": 3,
         "max_cats": 6
 },
