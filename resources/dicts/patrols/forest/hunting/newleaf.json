--- conflicted
+++ resolved
@@ -135,11 +135,7 @@
         ],
         "fail_outcomes": [
             {
-<<<<<<< HEAD
-                "text": "A too-high tail brushing against the bushes scares the squirrel away, and app1 watches in disappointment as it scampers away.",
-=======
                 "text": "A too-high tail brushing against the bushes scares the squirrel away, and app1 watches in disappointment as it scampers off.",
->>>>>>> b9f2e92c
                 "exp": 0,
                 "weight": 20,
                 "relationships": [
@@ -722,11 +718,7 @@
                 "prey": ["very_small"]
             },
             {
-<<<<<<< HEAD
-                "text": "r_c leads the cats to the abandoned Twoleg nest, but the rats seemed to be livelier than they thought. A harsh battle forces the patrol to retreat, r_c being the most grievously wounded.",
-=======
                 "text": "r_c leads the cats to the abandoned Twoleg nest, but the rats are livelier than {PRONOUN/r_c/subject} expected. A harsh battle forces the patrol to retreat, r_c being the most harshly wounded.",
->>>>>>> b9f2e92c
                 "exp": 0,
                 "weight": 10,
                 "injury": [
