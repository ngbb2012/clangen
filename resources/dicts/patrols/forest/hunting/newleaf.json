[
    {
        "patrol_id": "fst_hunt_newleaf_solosquirrel1",
        "biome": ["forest"],
        "season": ["newleaf"],
        "types": ["hunting"],
        "tags": [],
        "patrol_art": "hunt_general_intro",
        "min_cats": 1,
        "max_cats": 1,
        "min_max_status": {
            "all apprentices": [-1, -1]
        },
        "weight": 20,
        "intro_text": "r_c tastes the air and perks up - there's a squirrel nearby, nibbling the delicate new plant growth near the base of a tree!",
        "decline_text": "After a moment's deliberation, r_c decides to move on.",
        "chance_of_success": 60,
        "success_outcomes": [
            {
                "text": "The wind suddenly shifts, and the squirrel jerks its head up in alarm. r_c thinks fast, bolting to cut off its escape before delivering the killing blow.",
                "exp": 10,
                "weight": 20,
                "prey": ["medium"]
            },
            {
                "text": "Though it tries to escape, r_c is faster and smarter - {PRONOUN/r_c/subject} {VERB/m_c/slam/slams} a paw down on the squirrel's tail before it can go very far, and kills it with ease.",
                "exp": 10,
                "weight": 5,
                "prey": ["medium"]
            },
            {
                "text": "s_c silently slinks through the underbrush, going undetected until {PRONOUN/s_c/subject}{VERB/s_c/'ve/'s} pounced - and by then it's far too late for the squirrel to do anything about it.",
                "exp": 10,
                "weight": 20,
                "stat_skill": ["HUNTER,1"],
                "prey": ["medium"]
            }
        ],
        "fail_outcomes": [
            {
                "text": "r_c breaks a twig as they ready {PRONOUN/r_c/self} to pounce, and the resulting crack alerts the squirrel. It doesn't even spare {PRONOUN/r_c/subject} a glance as it scurries up the tree and out of sight.",
                "exp": 0,
                "weight": 20,
                "prey": ["very_small"]
            }
        ]
    },
    {
        "patrol_id": "fst_hunt_newleaf_soloappsquirrel1",
        "biome": ["forest"],
        "season": ["newleaf"],
        "types": ["hunting"],
        "tags": [],
        "patrol_art": "hunt_general_intro",
        "min_cats": 1,
        "max_cats": 1,
        "min_max_status": {
            "apprentice": [1, 6]
        },
        "weight": 20,
        "intro_text": "app1 scents a squirrel on the air! This could be a great chance to bring one of the first big pieces of fresh-kill home...",
        "decline_text": "{PRONOUN/app1/subject/CAP} decide to move on and ignore the squirrel for now.",
        "chance_of_success": 40,
        "success_outcomes": [
            {
                "text": "app1 slides into a hunting pose, trying not to focus too hard on making it perfect. {PRONOUN/app1/subject/CAP}{VERB/app1/'re/'s} right not to - {PRONOUN/app1/poss} catch is flawless, and {PRONOUN/app1/subject} {VERB/app1/return/returns} home with {PRONOUN/app1/poss} chest puffed out in pride.",
                "exp": 20,
                "weight": 20,
                "prey": ["medium"]
            },
            {
                "text": "Though {PRONOUN/app1/subject}{VERB/app1/'re/'s} a little sloppy, and the squirrel quickly spots {PRONOUN/app1/object}, app1 manages to secure the catch in the end!",
                "exp": 20,
                "weight": 5,
                "prey": ["medium"]
            }
        ],
        "fail_outcomes": [
            {
                "text": "Poor app1 focuses too hard on making sure {PRONOUN/app1/poss} hunting crouch is correct - by the time {PRONOUN/app1/subject} {VERB/app1/feel/feels} ready, the squirrel is long gone.",
                "exp": 0,
                "weight": 20,
                "prey": ["very_small"]
            }
        ]
    },
    {
        "patrol_id": "fst_hunt_newleaf_mentorsquirrel1",
        "biome": ["forest"],
        "season": ["newleaf"],
        "types": ["hunting"],
        "tags": [],
        "patrol_art": "hunt_general_intro",
        "min_cats": 2,
        "max_cats": 2,
        "min_max_status": {
            "apprentice": [1, 6],
            "normal adult": [1, 6]
        },
        "weight": 20,
        "intro_text": "p_l instructs app1 to scent the air, and nods in approval when app1 says {PRONOUN/app1/subject} smell squirrel. Early newleaf squirrels are always a good target - p_l softly murmurs tips to app1, and asks what {PRONOUN/app1/subject} want to do.",
        "decline_text": "app1 looks apprehensive, and quietly says {PRONOUN/app1/subject} want to look for something easier.",
        "chance_of_success": 60,
        "success_outcomes": [
            {
                "text": "app1 slides into a hunting pose, trying not to focus too hard on making it perfect. {PRONOUN/app1/subject/CAP}{VERB/app1/'re/'s} right not to - {PRONOUN/app1/poss} catch is flawless, and {PRONOUN/app1/subject} {VERB/app1/puff/puffs} their chest out in pride as p_l praises them.",
                "exp": 20,
                "weight": 20,
                "prey": ["medium"],
                "relationships": [
                    {
                        "cats_to": ["patrol"],
                        "cats_from": ["patrol"],
                        "mutual": false,
                        "values": ["comfort", "trust"],
                        "amount": 5
                    }
                ]
            },
            {
                "text": "Though {PRONOUN/app1/subject}{VERB/app1/'re/'s} a little sloppy, and the squirrel quickly spots {PRONOUN/app1/object}, app1 manages to secure the catch in the end! p_l looks pleased, and gives them tips to improve {PRONOUN/app1/poss} technique next time.",
                "exp": 20,
                "weight": 5,
                "prey": ["medium"],
                "relationships": [
                    {
                        "cats_to": ["patrol"],
                        "cats_from": ["patrol"],
                        "mutual": false,
                        "values": ["comfort", "trust"],
                        "amount": 5
                    }
                ]
            }
        ],
        "fail_outcomes": [
            {
                "text": "A too-high tail brushing against the bushes is all that's needed to scare the squirrel away, and app1 watches in disappointment as it scampers away.",
                "exp": 0,
                "weight": 20,
                "relationships": [
                    {
                        "cats_to": ["patrol"],
                        "cats_from": ["patrol"],
                        "mutual": false,
                        "values": ["comfort", "trust"],
                        "amount": -5
                    }
                ],
                "prey": ["very_small"]
            }
        ]
    },
    {
        "patrol_id": "fst_hunt_newleaf_squirrel_treetoptumble1",
        "biome": ["forest"],
        "season": ["newleaf"],
        "types": ["hunting"],
        "tags": [],
        "patrol_art": "hunt_general_intro",
        "min_cats": 3,
        "max_cats": 6,
        "min_max_status": {
            "deputy": [1, 6]
        },
        "weight": 20,
        "intro_text": "As the patrol walks through the forest, a loud chittering from above interrupts them. One cat looks up just in time to get a shower of twigs and leaves to the face, while another exclaims aloud as they spot squirrels darting through the branches above.",
        "decline_text": "Though they snort in amusement, the patrol decides to move on to easier prey, rather than waste their energy amongst the trees.",
        "chance_of_success": 50,
        "success_outcomes": [
            {
                "text": "Before anyone can even speak, there's a loud crack from above. The cats scatter as a branch crashes down, bringing both squirrels and a shower of oak leaves with it! The patrol thinks fast, and pounce on the squirrels before they can escape. They head home with their bounty, each cat feeling quite pleased with themself.",
                "exp": 40,
                "weight": 20,
                "herbs": ["oak_leaves"],
                "prey": ["medium"],
                "relationships": [
                    {
                        "cats_to": ["patrol"],
                        "cats_from": ["patrol"],
                        "mutual": false,
                        "values": ["platonic", "respect", "trust"],
                        "amount": 5
                    }
                ]
            },
            {
                "text": "A mischievous look in their eye, the deputy challenges their Clanmates - whoever catches one of the squirrels gets to skip dawn patrol for a whole moon. They're all eager to shimmy up the trees at that, and before long someone calls out in triumph. Not only do they have the squirrel, they have a pawful of oak leaves for the medicine cat!",
                "exp": 40,
                "weight": 5,
                "herbs": ["oak_leaves"],
                "prey": ["medium"],
                "relationships": [
                    {
                        "cats_to": ["patrol"],
                        "cats_from": ["patrol"],
                        "mutual": false,
                        "values": ["platonic", "respect", "trust"],
                        "amount": 5
                    }
                ]
            },
            {
                "text": "With a glint in their eye, s_c is up in the trees before anyone can say anything. There's rustling, a short pause, then squirrel carcasses begin falling to the ground, one by one. s_c descends when {PRONOUN/s_c/subject}{VERB/s_c/'ve/'s} finished with a mouthful of oak leaves, curling {PRONOUN/s_c/poss} tail in pride at the looks on {PRONOUN/s_c/poss} Clanmates' faces.",
                "exp": 40,
                "weight": 20,
                "stat_skill": ["HUNTER,1"],
                "herbs": ["oak_leaves"],
                "prey": ["medium"],
                "relationships": [
                    {
                        "cats_to": ["patrol"],
                        "cats_from": ["patrol"],
                        "mutual": false,
                        "values": ["platonic", "respect", "trust"],
                        "amount": 5
                    }
                ]
            }
        ],
        "fail_outcomes": [
            {
                "text": "Though they try to climb the trees in pursuit, the squirrels are much more suited to running along the branches, and they easily leave the patrol floundering as they disappear into the distance.",
                "exp": 0,
                "weight": 20,
                "relationships": [
                    {
                        "cats_to": ["patrol"],
                        "cats_from": ["patrol"],
                        "mutual": false,
                        "values": ["platonic", "respect", "trust"],
                        "amount": -5
                    }
                ],
                "prey": ["very_small"]
            },
            {
                "text": "The patrol fans out, some cats climbing, some staying on the ground. The hunt comes to an abrupt end, however, when r_c yowls in fear as {PRONOUN/r_c/subject} {VERB/r_c/plummet/plummets} from the branches and {VERB/r_c/land/lands} heavily on the ground. {PRONOUN/r_c/poss/CAP} Clanmates help {PRONOUN/r_c/object} home and settle {PRONOUN/r_c/object} into the medicine cat's den, guilt and regret prickling at them for pursuing such a foolhardy hunt.",
                "exp": 0,
                "weight": 10,
                "injury": [
                    {
                        "cats": ["r_c"],
                        "injuries": ["broken bone"],
                        "scars": []
                    }
                ],
                "relationships": [
                    {
                        "cats_to": ["patrol"],
                        "cats_from": ["patrol"],
                        "mutual": false,
                        "values": ["platonic", "respect", "trust"],
                        "amount": -5
                    }
                ],
                "prey": ["very_small"]
            }
        ]
    },
    {
        "patrol_id": "fst_hunt_newleaf_groupsquirrel1",
        "biome": ["forest"],
        "season": ["newleaf"],
        "types": ["hunting"],
        "tags": [],
        "patrol_art": "hunt_general_intro",
        "min_cats": 3,
        "max_cats": 6,
        "min_max_status": {},
        "weight": 20,
        "intro_text": "As the patrol walks through the woods, r_c explains an idea {PRONOUN/r_c/subject} had for squirrel hunting. It sounds a little strange, but perhaps it could work?",
        "decline_text": "The patrol decides they'd rather not spend time on something that might not work when they could be doing something they know <i>does</i>.",
        "chance_of_success": 50,
        "success_outcomes": [
            {
                "text": "r_c suggests baiting the squirrels with food and picking them off when they come out to eat. It's pretty tedious, and they end up having to move a few times, but it does work, and the patrol heads home with a decent amount of prey.",
                "exp": 20,
                "weight": 20,
                "prey": ["medium"],
                "relationships": [
                    {
                        "cats_to": ["r_c"],
                        "cats_from": ["patrol"],
                        "mutual": false,
                        "values": ["respect"],
                        "amount": 5
                    }
                ]
            },
            {
                "text": "r_c suggests baiting the squirrels with food and picking them off when they come out to eat. Waiting is the most difficult part; the squirrels don't seem to expect the trap, and they come home laden with prey.",
                "exp": 20,
                "weight": 5,
                "prey": ["large"],
                "relationships": [
                    {
                        "cats_to": ["r_c"],
                        "cats_from": ["patrol"],
                        "mutual": false,
                        "values": ["respect"],
                        "amount": 5
                    }
                ]
            },
            {
                "text": "r_c suggests baiting the squirrels with food and picking them off when they come out to eat. All the patrol has to do is set the trap - with s_c on the patrol, they rarely have to lift a paw, and each cat carries multiple squirrels home.",
                "exp": 20,
                "weight": 20,
                "stat_skill": ["HUNTER,1"],
                "prey": ["large"],
                "relationships": [
                    {
                        "cats_to": ["s_c"],
                        "cats_from": ["patrol"],
                        "mutual": false,
                        "values": ["respect"],
                        "amount": 5
                    }
                ]
            }
        ],
        "fail_outcomes": [
            {
                "text": "r_c suggests finding squirrels sheltered in trees, climbing above them, and shaking the branches to scare them down. Unfortunately for them, the idea is a little too far out there, and while they do manage a few small catches, the day is mostly wasted with little to show for it.",
                "exp": 0,
                "weight": 20,
                "relationships": [
                    {
                        "cats_to": ["r_c"],
                        "cats_from": ["patrol"],
                        "mutual": false,
                        "values": ["respect"],
                        "amount": -5
                    }
                ],
                "prey": ["very_small"]
            }
        ]
    },
    {
        "patrol_id": "fst_hunt_newleaf_formergensquirrel1",
        "biome": ["forest"],
        "season": ["newleaf"],
        "types": ["hunting"],
        "tags": [],
        "patrol_art": "hunt_general_intro",
        "min_cats": 1,
        "max_cats": 3,
        "min_max_status": {},
        "weight": 20,
        "intro_text": "Your patrol comes across a squirrel. It's engrossed in nibbling at a morsel beneath a tree.",
        "decline_text": "Your patrol ignores the squirrel.",
        "chance_of_success": 50,
        "success_outcomes": [
            {
                "text": "Stealthily, r_c stalks forward. The squirrel has no idea what's coming as the cat pounces on it and breaks its neck. r_c sends a silent thanks to StarClan for this prey.",
                "exp": 10,
                "weight": 20,
                "prey": ["medium"]
            },
            {
                "text": "r_c rapidly pads towards the squirrel, {PRONOUN/r_c/poss} tailtip twitching in excitement. The squirrel is alerted to {PRONOUN/r_c/poss} presence with a bird's alarm call, but r_c launches {PRONOUN/r_c/self} forward and cuts off its escape with a bite to the back of the head.",
                "exp": 10,
                "weight": 5,
                "prey": ["medium"]
            }
        ],
        "fail_outcomes": [
            {
                "text": "Your patrol narrowly misses the squirrel as it's alerted by a bird's alarm call.",
                "exp": 0,
                "weight": 20,
                "prey": ["very_small"]
            }
        ]
    },
    {
        "patrol_id": "fst_hunt_newleaf_vanish1",
        "biome": ["forest"],
        "season": ["newleaf"],
        "types": ["hunting"],
        "tags": ["disrespect", "distrust"],
        "patrol_art": "hunt_general_intro",
        "min_cats": 2,
        "max_cats": 6,
        "min_max_status": {
            "all apprentices": [-1, -1]
        },
        "weight": 20,
        "intro_text": "As the patrol wanders through a damp, dripping world, their claws clogged with mud, p_l turns around to find r_c is missing.",
        "decline_text": "r_c eventually catches up.",
        "chance_of_success": 40,
        "success_outcomes": [
            {
                "text": "r_c seems confused when they come trotting up, responding to p_l's yowls. {PRONOUN/r_c/subject/CAP} thought this was the hunting spot? Situation solved, p_l decides it may as well be, and the patrol disperses to do their actual job. It doesn't turn out to be a particularly bountiful corner of the woods though.",
                "exp": 20,
                "weight": 20,
                "prey": ["medium"],
                "relationships": [
                    {
                        "cats_to": ["r_c"],
                        "cats_from": ["patrol"],
                        "mutual": false,
                        "values": ["dislike"],
                        "amount": -5
                    }
                ]
            },
            {
                "text": "The patrol finds r_c at the bottom of a precarious looking embankment, but are encouraged to join them - r_c has found a fallen bird's nest, and needs help carting the delicious nestlings back to camp.",
                "exp": 20,
                "weight": 5,
                "prey": ["medium"],
                "relationships": [
                    {
                        "cats_to": ["r_c"],
                        "cats_from": ["patrol"],
                        "mutual": false,
                        "values": ["dislike"],
                        "amount": -5
                    }
                ]
            },
            {
                "text": "It's not ideal. s_c apologizes - {PRONOUN/s_c/subject} {VERB/s_c/were/was} too caught up in assessing the prey levels in the sheltered group of aspens, and hadn't realized the patrol moved on. But all is forgiven easily with the discovery of such a great hunting spot.",
                "exp": 20,
                "weight": 20,
                "stat_trait": [
                    "adventurous",
                    "bold",
                    "charismatic",
                    "childish",
                    "confident",
                    "daring",
                    "playful",
                    "righteous"
                ],
                "relationships": [
                    {
                        "cats_to": ["s_c"],
                        "cats_from": ["patrol"],
                        "mutual": false,
                        "values": ["dislike"],
                        "amount": -5
                    }
                ]
            }
        ],
        "fail_outcomes": [
            {
                "text": "The patrol finds where r_c has wandered off to, but it takes too much time, and no one accomplishes much of anything. There's a lot of grumbling as the cats return home.",
                "exp": 0,
                "weight": 20,
                "relationships": [
                    {
                        "cats_to": ["r_c"],
                        "cats_from": ["patrol"],
                        "mutual": false,
                        "values": ["dislike"],
                        "amount": 5
                    }
                ],
                "prey": ["very_small"]
            },
            {
                "text": "p_l, leading the search for r_c, hears a yowl in distance. It's r_c, drenched and mud-soaked at the bottom of a steep embankment. The patrol works to rescue {PRONOUN/r_c/object}, calling off their hunt.",
                "exp": 0,
                "weight": 10,
                "injury": [
                    {
                        "cats": ["r_c"],
                        "injuries": ["sprain", "sore", "shivering"],
                        "scars": []
                    }
                ],
                "history_text": {
                    "scar": "m_c was scarred after disappearing on patrol and being discovered injured."
                },
                "relationships": [
                    {
                        "cats_to": ["r_c"],
                        "cats_from": ["patrol"],
                        "mutual": false,
                        "values": ["dislike"],
                        "amount": 5
                    }
                ],
                "prey": ["very_small"]
            }
        ]
    },
    {
        "patrol_id": "fst_hunt_newleaf_solorat1",
        "biome": ["forest"],
        "season": ["newleaf"],
        "types": ["hunting"],
        "tags": [],
        "patrol_art": "hunt_general_intro",
        "min_cats": 1,
        "max_cats": 1,
        "min_max_status": {
            "all apprentices": [-1, -1]
        },
        "weight": 20,
        "intro_text": "p_l makes {PRONOUN/p_l/poss} way towards a blooming grove of trees. {PRONOUN/p_l/poss/CAP} ears perk at the sound of a soft hiss on the wind.",
        "decline_text": "Whatever it was, it was too small to feed the Clan.",
        "chance_of_success": 60,
        "success_outcomes": [
            {
                "text": "p_l turns around in time to see a rat chasing after their tail. A quick slash of {PRONOUN/p_l/poss} claws, and the rat is now just another meal for the Clan.",
                "exp": 20,
                "weight": 20,
                "prey": ["medium"]
            },
            {
                "text": "p_l crouches low to the ground and stalks close to the bushes, seeing a rat nibbling on a small seed. {PRONOUN/p_l/subject/CAP} {VERB/p_l/lunge/lunges} forward and {VERB/p_l/bite/bites} down into the rat's neck.",
                "exp": 20,
                "weight": 5,
                "prey": ["medium"]
            },
            {
                "text": "s_c notices the nibbled shells of tree nuts and stalks closer, silent as the night. A rat is searching for food on the forest floor. {PRONOUN/s_c/subject/CAP} {VERB/s_c/pounce/pounces} before the rodent can react, cutting off its squeak of alarm with a bite to the neck. A moment later, the leaves to s_c's right rustle, and without thinking, the cat slams {PRONOUN/s_c/poss} paw down just as a second rat bolts away. Two pieces of fresh-kill with one pounce!",
                "exp": 20,
                "weight": 20,
                "stat_skill": ["HUNTER,2"],
                "prey": ["medium"]
            }
        ],
        "fail_outcomes": [
            {
                "text": "p_l turns around in time to see a rat chasing after {PRONOUN/p_l/poss} tail! {PRONOUN/p_l/subject/CAP} {VERB/p_l/attempt/attempts} to slash into its fur, but the rat quickly avoids {PRONOUN/p_l/poss} claws and darts away. Mouse-dung!",
                "exp": 0,
                "weight": 20,
                "prey": ["very_small"]
            }
        ]
    },
    {
        "patrol_id": "fst_hunt_newleaf_soloapprat1",
        "biome": ["forest"],
        "season": ["newleaf"],
        "types": ["hunting"],
        "tags": [],
        "patrol_art": "hunt_general_intro",
        "min_cats": 1,
        "max_cats": 1,
        "min_max_status": {
            "apprentice": [1, 6]
        },
        "weight": 20,
        "intro_text": "p_l makes {PRONOUN/p_l/poss} way towards a large mossy log, eager to make the Clan proud with this hunting assessment! A soft scratching could be heard inside.",
        "decline_text": "p_l decides against hunting in the log, and travels further into the grove to find suitable prey.",
        "chance_of_success": 60,
        "success_outcomes": [
            {
                "text": "p_l charges into the log and surprises the rat inside! The two have a harsh battle, but the rat was no match for an apprentice of c_n!",
                "exp": 20,
                "weight": 20,
                "prey": ["medium"]
            },
            {
                "text": "p_l waits carefully until they see the rat leave the log. A perfect landing on the rat makes it seem like kit's play. They return to c_n's camp with {PRONOUN/p_l/poss} head held high.",
                "exp": 20,
                "weight": 5,
                "prey": ["medium"]
            }
        ],
        "fail_outcomes": [
            {
                "text": "p_l waits patiently for the prey to come out of the log... long enough that {PRONOUN/p_l/poss} eyes flutter shut and {PRONOUN/p_l/subject} fall asleep! They wake up later to see {PRONOUN/p_l/poss} mentor standing over them in disappointment.",
                "exp": 0,
                "weight": 20,
                "prey": ["very_small"]
            }
        ]
    },
    {
        "patrol_id": "fst_hunt_newleaf_mentorrat1",
        "biome": ["forest"],
        "season": ["newleaf"],
        "types": ["hunting"],
        "tags": [],
        "patrol_art": "hunt_general_intro",
        "min_cats": 2,
        "max_cats": 2,
        "min_max_status": {
            "apprentice": [1, 6],
            "normal adult": [1, 6]
        },
        "weight": 20,
        "intro_text": "p_l and app1 make their way towards a blooming grove of trees, listening to the chittering prey in the branches. p_l spots a rat near a mossy stump, and challenges app1 to catch it.",
        "decline_text": "app1 shakes {PRONOUN/app1/poss} head, noting that the prey in the trees would be a much easier target. The two leave the rat behind.",
        "chance_of_success": 60,
        "success_outcomes": [
            {
                "text": "app1 lowers {PRONOUN/app1/self} into a hunting crouch and slowly stalks towards the rat. Leaping upwards onto the mossy stump, {PRONOUN/app1/subject} crash into the rat and knock it onto the ground. A quick bite, and a nod of approval from p_l, makes {PRONOUN/app1/object} purr in triumph.",
                "exp": 20,
                "weight": 20,
                "prey": ["medium"]
            },
            {
                "text": "app1 nods and strays behind the mossy stump, watching the rat nibbling on a small seed. {PRONOUN/app1/subject/CAP} {VERB/app1/race/races} forward and {VERB/app1/bite/bites} down on the rat's neck. p_l nods and herds the patrol forward. One rat wouldn't be enough to feed the whole Clan, after all.",
                "exp": 20,
                "weight": 5,
                "prey": ["medium"]
            }
        ],
        "fail_outcomes": [
            {
                "text": "app1 nods and crouches to get closer to the rat, but a twig snapping underneath {PRONOUN/app1/poss} paw causes the rat to flee. p_l shakes {PRONOUN/p_l/poss} head.",
                "exp": 0,
                "weight": 20,
                "prey": ["very_small"]
            }
        ]
    },
    {
        "patrol_id": "fst_hunt_newleaf_ratswarm1",
        "biome": ["forest"],
        "season": ["newleaf"],
        "types": ["hunting"],
        "tags": [],
        "patrol_art": "hunt_general_intro",
        "min_cats": 3,
        "max_cats": 6,
        "min_max_status": {},
        "weight": 20,
        "intro_text": "r_c calls the patrol to {PRONOUN/r_c/object}, explaining {PRONOUN/r_c/poss} plan. An abandoned Twoleg nest has been spotted on the territory by the border patrols, brimming with rats! It would be the perfect place for some newleaf hunting!",
        "decline_text": "The other cats disagree with such a risk, and resume their normal hunting patrol.",
        "chance_of_success": 50,
        "success_outcomes": [
            {
                "text": "r_c leads the patrol towards the nest, pushing past the rotting wood blocking the entrance. The patrol gets to work rounding up and piling up the rats, and by nightfall they have so much it takes two trips to bring them back! r_c is congratulated for {PRONOUN/r_c/poss} ingenious plan.",
                "exp": 30,
                "weight": 20,
                "prey": ["medium"],
                "relationships": [
                    {
                        "cats_to": ["r_c"],
                        "cats_from": ["patrol"],
                        "mutual": false,
                        "values": ["respect"],
                        "amount": 5
                    }
                ]
            },
            {
                "text": "r_c leads the patrol towards the nest, and they quickly get to work hunting down the rats cornered near the smooth stones. It's a tough fight, with rats attempting to flee or attack the patrol, but in the end the patrol manages to get a hefty pile of prey for c_n.",
                "exp": 30,
                "weight": 5,
                "prey": ["large"],
                "relationships": [
                    {
                        "cats_to": ["r_c"],
                        "cats_from": ["patrol"],
                        "mutual": false,
                        "values": ["respect"],
                        "amount": 5
                    }
                ]
            },
            {
                "text": "s_c tells the others to flank the house and they go in carefully, quietly. With a flick of the tail to signal, {PRONOUN/s_c/subject} {VERB/s_c/leads/lead} the patrol in cornering the rats and picking them off as they try to flee, collecting quite a feast.",
                "exp": 30,
                "weight": 20,
                "stat_skill": ["HUNTER,2"],
                "can_have_stat": ["r_c"],
                "prey": ["huge"],
                "relationships": [
                    {
                        "cats_to": ["s_c"],
                        "cats_from": ["patrol"],
                        "mutual": false,
                        "values": ["respect"],
                        "amount": 5
                    }
                ]
            },
            {
                "text": "The patrol drives the rats back into the Twoleg nest, each cat guarding an escape route. p_l runs ahead, startling the rats into a scurry where s_c is ready to dispatch them. It's going to take a few trips to get all these rats home.",
                "exp": 30,
                "weight": 20,
<<<<<<< HEAD
                "stat_trait": ["daring", "adventurous", "bold", "troublesome", "bloodthirsty"],
=======
                "stat_trait": [
                    "daring",
                    "adventurous",
                    "bold",
                    "troublesome",
                    "bloodthirsty"
                ],
                "prey": ["huge"],
>>>>>>> ad920981
                "relationships": [
                    {
                        "cats_to": ["r_c"],
                        "cats_from": ["patrol"],
                        "mutual": false,
                        "values": ["respect"],
                        "amount": 5
                    }
                ]
            }
        ],
        "fail_outcomes": [
            {
                "text": "r_c leads the cats to the abandoned Twoleg nest, but as the cats search and search, all they can find are abandoned rat nests. r_c is scolded for wasting the patrol's valuable time.",
                "exp": 0,
                "weight": 20,
                "relationships": [
                    {
                        "cats_to": ["r_c"],
                        "cats_from": ["patrol"],
                        "mutual": false,
                        "values": ["respect"],
                        "amount": -5
                    }
                ],
                "prey": ["very_small"]
            },
            {
                "text": "r_c leads the cats to the abandoned Twoleg nest, but the rats seemed to be more lively than they thought. A harsh battle forces the patrol to retreat, r_c being the most harshly wounded.",
                "exp": 0,
                "weight": 10,
                "injury": [
                    {
                        "cats": ["r_c"],
                        "injuries": ["rat_bite"],
                        "scars": []
                    }
                ],
                "history_text": { "scar": "m_c carries a scar from fighting a swarm of rats." },
                "relationships": [
                    {
                        "cats_to": ["r_c"],
                        "cats_from": ["patrol"],
                        "mutual": false,
                        "values": ["respect"],
                        "amount": -5
                    }
                ],
                "prey": ["very_small"]
            }
        ]
    },
    {
        "patrol_id": "fst_hunt_newleaf_ratking1",
        "biome": ["forest"],
        "season": ["newleaf"],
        "types": ["hunting"],
        "tags": [],
        "patrol_art": "hunt_general_intro",
        "min_cats": 4,
        "max_cats": 6,
        "min_max_status": {},
        "weight": 20,
        "intro_text": "A legend has been sighted. Recently, warriors report a strange mass of rats stuck together by their tails, larger and more dangerous than anything the Clan has seen. Will p_l's patrol look for this legendary monster?",
        "decline_text": "No. Such a thing can't exist, right? It has to be an elder's imagination. p_l decides to take {PRONOUN/p_l/poss} patrol elsewhere to hunt.",
        "chance_of_success": 30,
        "success_outcomes": [
            {
                "text": "The rat king's lair is defended heavily by smaller rats. While the patrol doesn't find any sign of the rat king, they manage to defeat and being back a feast of small rats.",
                "exp": 30,
                "weight": 20,
                "prey": ["medium"],
                "relationships": [
                    {
                        "cats_to": ["r_c", "r_c"],
                        "cats_from": ["clan", "patrol"],
                        "mutual": false,
                        "values": ["respect"],
                        "amount": 5
                    }
                ]
            },
            {
                "text": "The rats defending the rat king's lair are more numerous than they thought. The patrol catches whatever rats they can, but p_l swears that they saw it - multiple eyes glowing in the dark, watching them.",
                "exp": 30,
                "weight": 5,
                "prey": ["large"],
                "relationships": [
                    {
                        "cats_to": ["r_c", "r_c"],
                        "cats_from": ["clan", "patrol"],
                        "mutual": false,
                        "values": ["respect"],
                        "amount": 5
                    }
                ]
            },
            {
                "text": "The waves of rats overwhelm the rest of the patrol, but s_c can see the rat king writhing within its nest. They bolt away from the others, trusting {PRONOUN/s_c/poss} claws to take on the legend. It dies with a horrible shriek, as the rest of the patrol watch in awe.",
                "exp": 30,
                "weight": 20,
                "stat_skill": ["HUNTER,3"],
                "prey": ["large"],
                "relationships": [
                    {
                        "cats_to": ["s_c"],
                        "cats_from": ["clan", "patrol"],
                        "mutual": false,
                        "values": ["respect"],
                        "amount": 5
                    }
                ]
            }
        ],
        "fail_outcomes": [
            {
                "text": "There are more rats defending the rat king's lair than they thought. Fighting off waves of them, the patrol retreats back to the Clan with empty paws.",
                "exp": 0,
                "weight": 20,
                "relationships": [
                    {
                        "cats_to": ["r_c", "r_c"],
                        "cats_from": ["clan", "patrol"],
                        "mutual": false,
                        "values": ["respect"],
                        "amount": -5
                    }
                ],
                "prey": ["very_small"]
            },
            {
                "text": "The rat king and their minions overwhelm the patrol, biting into fur and limbs. p_l orders a retreat, and they hope the Clan can heal so many wounded.",
                "exp": 0,
                "weight": 10,
                "injury": [
                    {
                        "cats": ["patrol"],
                        "injuries": ["rat_bite"],
                        "scars": []
                    }
                ],
                "history_text": { "scar": "m_c was scarred fighting a rat king." },
                "relationships": [
                    {
                        "cats_to": ["r_c", "r_c"],
                        "cats_from": ["clan", "patrol"],
                        "mutual": false,
                        "values": ["respect"],
                        "amount": -5
                    }
                ],
                "prey": ["very_small"]
            },
            {
                "text": "s_c knows {PRONOUN/s_c/subject} {VERB/s_c/are/is} one of the Clan's greatest hunters. {PRONOUN/s_c/subject/CAP} {VERB/s_c/spot/spots} the rat king and {VERB/s_c/charge/charges} into its lair. But the King proves too great a foe for a single cat, and it sends s_c back with wounds to tell {PRONOUN/s_c/poss} tale.",
                "exp": 0,
                "weight": 10,
                "stat_skill": ["HUNTER,1"],
                "injury": [
                    {
                        "cats": ["patrol"],
                        "injuries": ["rat_bite"],
                        "scars": []
                    }
                ],
                "history_text": { "scar": "m_c was scarred fighting a rat king." },
                "relationships": [
                    {
                        "cats_to": ["s_c"],
                        "cats_from": ["clan", "patrol"],
                        "mutual": false,
                        "values": ["respect"],
                        "amount": -5
                    }
                ],
                "prey": ["very_small"]
            }
        ]
    },
    {
        "patrol_id": "fst_hunt_newleaf_ratking2",
        "biome": ["forest"],
        "season": ["newleaf"],
        "types": ["hunting"],
        "tags": [],
        "patrol_art": "hunt_general_intro",
        "min_cats": 4,
        "max_cats": 6,
        "min_max_status": {},
        "weight": 20,
        "intro_text": "A legend has been sighted. Recently, warriors report a strange mass of rats stuck together by their tails, larger and more dangerous than anything the Clan has seen. Will p_l's patrol look for this legendary monster?",
        "decline_text": "No. Such a thing can't exist, right? It has to be an elder's imagination. p_l decides to take {PRONOUN/p_l/poss} patrol elsewhere to hunt.",
        "chance_of_success": 30,
        "success_outcomes": [
            {
                "text": "The rat king's lair is defended heavily by smaller rats. While the patrol doesn't find any sign of the rat king, they manage to defeat and being back a feast of small rats.",
                "exp": 30,
                "weight": 20,
                "prey": ["medium"],
                "relationships": [
                    {
                        "cats_to": ["r_c", "r_c"],
                        "cats_from": ["clan", "patrol"],
                        "mutual": false,
                        "values": ["respect"],
                        "amount": 5
                    }
                ]
            },
            {
                "text": "The rats defending the rat king's lair are more numerous than they thought. The patrol catches whatever rats they can, but p_l swears that they saw it - multiple eyes glowing in the dark, watching them.",
                "exp": 30,
                "weight": 5,
                "prey": ["large"],
                "relationships": [
                    {
                        "cats_to": ["r_c", "r_c"],
                        "cats_from": ["clan", "patrol"],
                        "mutual": false,
                        "values": ["respect"],
                        "amount": 5
                    }
                ]
            },
            {
                "text": "The waves of rats overwhelm the rest of the patrol, but s_c can see the rat king writhing within its nest. They bolt away from the others, trusting {PRONOUN/s_c/poss} claws to take on the legend. It dies with a horrible shriek, as the rest of the patrol watch in awe.",
                "exp": 30,
                "weight": 20,
                "stat_skill": ["HUNTER,3"],
                "prey": ["large"],
                "relationships": [
                    {
                        "cats_to": ["s_c", "s_c"],
                        "cats_from": ["clan", "patrol"],
                        "mutual": false,
                        "values": ["respect"],
                        "amount": 5
                    }
                ]
            }
        ],
        "fail_outcomes": [
            {
                "text": "There are more rats defending the rat king's lair than they thought. Fighting off waves of them, the patrol retreats back to the Clan with empty paws.",
                "exp": 0,
                "weight": 20,
                "relationships": [
                    {
                        "cats_to": ["r_c", "r_c"],
                        "cats_from": ["clan", "patrol"],
                        "mutual": false,
                        "values": ["respect"],
                        "amount": -5
                    }
                ]
            },
            {
                "text": "The rat king's defenses are too powerful, and as wave upon wave of rats poured down onto the patrol, most of them manage to escape.. but not everyone makes it out.",
                "exp": 0,
                "weight": 10,
                "dead_cats": ["multi", "some_lives"],
                "history_text": {
                    "reg_death": "m_c died from {PRONOUN/m_c/poss} wounds after battling the rat king."
                },
                "relationships": [
                    {
                        "cats_to": ["r_c", "r_c"],
                        "cats_from": ["clan", "patrol"],
                        "mutual": false,
                        "values": ["respect"],
                        "amount": -5
                    }
                ]
            },
            {
                "text": "s_c knows {PRONOUN/s_c/subject} {VERB/s_c/are/is} one of the Clan's greatest hunters. {PRONOUN/s_c/subject/CAP} {VERB/s_c/spot/spots} the rat king and {VERB/s_c/charge/charges} into its lair. But the King proves too great a foe for a single cat, and it kills the would-be kingslayer.",
                "exp": 0,
                "weight": 10,
                "stat_skill": ["HUNTER,2"],
                "dead_cats": ["s_c"],
                "history_text": {
                    "reg_death": "m_c died from {PRONOUN/m_c/poss} wounds after battling the rat king."
                },
                "relationships": [
                    {
                        "cats_to": ["r_c", "r_c"],
                        "cats_from": ["clan", "patrol"],
                        "mutual": false,
                        "values": ["respect"],
                        "amount": -5
                    }
                ]
            }
        ]
    },
    {
        "patrol_id": "fst_hunt_newleaf_lillizard1",
        "biome": ["forest"],
        "season": ["newleaf"],
        "types": ["hunting"],
        "tags": [],
        "patrol_art": "hunt_general_intro",
        "min_cats": 2,
        "max_cats": 3,
        "min_max_status": {},
        "weight": 20,
        "intro_text": "Something skitters across newly sprouted grass, catching the patrol's eyes. A little lizard!",
        "decline_text": "Startled by the lizard, the patrol watches it scurry away.",
        "chance_of_success": 60,
        "success_outcomes": [
            {
                "text": "r_c pounces on the little creature! The nice mouthful is a great start to what turns into a decent hunting patrol, a chance to stretch their legs and get out of camp as the weather improves.",
                "exp": 15,
                "weight": 20,
                "prey": ["medium"],
                "relationships": [
                    {
                        "cats_to": ["patrol"],
                        "cats_from": ["patrol"],
                        "mutual": false,
                        "values": ["platonic", "comfort"],
                        "amount": 5
                    }
                ]
            },
            {
                "text": "The lizard drops its tail, and r_c dives for it, while p_l pounces for the lizard. Surely this counts for two catches? Neither of them cares much, and it's a happy afternoon hunting together.",
                "exp": 15,
                "weight": 5,
                "prey": ["medium"],
                "relationships": [
                    {
                        "cats_to": ["patrol"],
                        "cats_from": ["patrol"],
                        "mutual": false,
                        "values": ["platonic", "comfort"],
                        "amount": 5
                    }
                ]
            },
            {
                "text": "s_c is basically on top of the skittering lizard, and ends up doing a ridiculous hop to come down on it with claws extended. r_c compliments {PRONOUN/s_c/object} on the catch with a laugh in {PRONOUN/r_c/poss} meow, and s_c has to agree with {PRONOUN/r_c/object}, purring with amusement.",
                "exp": 15,
                "weight": 20,
                "stat_skill": ["HUNTER,1"],
                "prey": ["medium"],
                "relationships": [
                    {
                        "cats_to": ["patrol"],
                        "cats_from": ["patrol"],
                        "mutual": false,
                        "values": ["platonic", "comfort"],
                        "amount": 5
                    }
                ]
            }
        ],
        "fail_outcomes": [
            {
                "text": "The patrol is unable to catch the small reptile quick enough and the little lizard lives another day.",
                "exp": 0,
                "weight": 20,
                "relationships": [
                    {
                        "cats_to": ["patrol"],
                        "cats_from": ["patrol"],
                        "mutual": false,
                        "values": ["platonic", "comfort"],
                        "amount": -5
                    }
                ],
                "prey": ["very_small"]
            },
            {
                "text": "r_c and p_l go for the prey at the same time, bonking their heads together. Not a bad collision, and both of them are mature enough to let it go, but neither is pleased to have missed an easy catch.",
                "exp": 0,
                "weight": 20,
                "relationships": [
                    {
                        "cats_to": ["patrol"],
                        "cats_from": ["patrol"],
                        "mutual": false,
                        "values": ["platonic", "comfort"],
                        "amount": -5
                    }
                ],
                "prey": ["very_small"]
            }
        ]
    },
    {
        "patrol_id": "fst_hunt_newleaf_lillizard2",
        "biome": ["forest"],
        "season": ["newleaf"],
        "types": ["hunting"],
        "tags": ["rom_two_apps", "romantic"],
        "patrol_art": "hunt_general_intro",
        "min_cats": 2,
        "max_cats": 3,
        "min_max_status": {
            "apprentice": [1, 6],
            "all apprentices": [2, 2]
        },
        "weight": 20,
        "intro_text": "Something skitters across newly sprouted grass, catching the patrol's eyes. A little lizard!",
        "decline_text": "Startled by the lizard, the patrol watches it scurry away.",
        "chance_of_success": 60,
        "success_outcomes": [
            {
                "text": "app1 pounces on the little creature and misses, but {PRONOUN/app1/subject} don't seem overly concerned, stopping nearly every step to chat to app2, who's just as keen to talk.",
                "exp": 15,
                "weight": 20,
                "relationships": [
                    {
                        "cats_to": ["app1"],
                        "cats_from": ["app2"],
                        "mutual": false,
                        "values": ["romantic", "platonic", "comfort"],
                        "amount": 5
                    }
                ]
            },
            {
                "text": "app1 and app2 go for the prey at the same time, bonking their heads together. It makes both of them laugh while apologizing, and they don't leave each other's side for the rest of the patrol, apologies turning to chatting turning to whispered conversations.",
                "exp": 15,
                "weight": 5,
                "relationships": [
                    {
                        "cats_to": ["app1"],
                        "cats_from": ["app2"],
                        "mutual": false,
                        "values": ["romantic", "platonic", "comfort"],
                        "amount": 5
                    }
                ]
            }
        ],
        "fail_outcomes": [
            {
                "text": "The patrol is unable to catch the small reptile quick enough and the little lizard lives another day.",
                "exp": 0,
                "weight": 20,
                "relationships": [
                    {
                        "cats_to": ["app1"],
                        "cats_from": ["app2"],
                        "mutual": false,
                        "values": ["romantic", "platonic", "comfort"],
                        "amount": -5
                    }
                ]
            }
        ]
    },
    {
        "patrol_id": "fst_hunt_fox_newleafscavenge1",
        "biome": ["forest"],
        "season": ["newleaf"],
        "types": ["hunting"],
        "tags": [],
        "patrol_art": "hunt_general_intro",
        "min_cats": 2,
        "max_cats": 3,
        "min_max_status": {},
        "weight": 20,
        "intro_text": "Your patrol catches the scent of a fox - but is it red, or gray? Tracking it, they find their red enemy feeding on a deer fawn carcass. It's impossible to say whether the fox killed it or found it.",
        "decline_text": "Your patrol decides not to quarrel with the fox and to find prey elsewhere.",
        "chance_of_success": 40,
        "success_outcomes": [
            {
                "text": "Your cats are smaller but they outnumber the fox, if only by a little, and it's a prize they're willing to fight for. With a prayer to StarClan they throw themselves into battle, and the fox, already half full of venison and unwilling to lose blood over it, is driven off from the kill.",
                "exp": 20,
                "weight": 20,
                "prey": ["medium"],
                "relationships": [
                    {
                        "cats_to": ["patrol", "patrol"],
                        "cats_from": ["clan", "patrol"],
                        "mutual": false,
                        "values": ["respect"],
                        "amount": 5
                    }
                ]
            },
            {
                "text": "s_c shows their strength, leading the fight against the fox. By working together and keeping it distracted, the cats harry and harass the fox until it gives up and runs.",
                "exp": 20,
                "weight": 20,
                "stat_skill": ["FIGHTER,1"],
                "prey": ["medium"],
                "relationships": [
                    {
                        "cats_to": ["patrol", "patrol"],
                        "cats_from": ["clan", "patrol"],
                        "mutual": false,
                        "values": ["respect"],
                        "amount": 5
                    }
                ]
            },
            {
                "text": "The patrol launches into battle, but with so few cats it's exhausting trying to keep the fox and its snapping jaws on the defensive. In an act of daring bravery, s_c darts low to the ground, gets under the jaws, and sinks {PRONOUN/s_c/poss} teeth into the fox's throat. It's only one bite, but the fox has had enough and flees.",
                "exp": 20,
                "weight": 20,
                "stat_trait": [
                    "adventurous",
                    "altruistic",
                    "ambitious",
                    "confident",
                    "daring",
                    "fierce",
                    "responsible",
                    "righteous"
                ],
                "prey": ["large"],
                "relationships": [
                    {
                        "cats_to": ["patrol", "patrol"],
                        "cats_from": ["clan", "patrol"],
                        "mutual": false,
                        "values": ["respect"],
                        "amount": 5
                    }
                ]
            }
        ],
        "fail_outcomes": [
            {
                "text": "Your patrol fails to drive away the fox, which keeps possession of the food. However there were no injuries.",
                "exp": 0,
                "weight": 20,
                "relationships": [
                    {
                        "cats_to": ["patrol", "patrol"],
                        "cats_from": ["clan", "patrol"],
                        "mutual": false,
                        "values": ["respect"],
                        "amount": -5
                    }
                ],
                "prey": ["very_small"]
            },
            {
                "text": "The patrol launches into battle, but r_c is caught with a nasty bite, and the cats give up on challenging for the food in favor of quickly helping r_c back to the medicine cat den.",
                "exp": 0,
                "weight": 10,
                "injury": [
                    {
                        "cats": ["r_c"],
                        "injuries": ["bite-wound"],
                        "scars": ["NECKBITE"]
                    }
                ],
                "history_text": { "scar": "m_c carries a scar from a fox fight." },
                "relationships": [
                    {
                        "cats_to": ["patrol", "patrol"],
                        "cats_from": ["clan", "patrol"],
                        "mutual": false,
                        "values": ["respect"],
                        "amount": -5
                    }
                ],
                "prey": ["very_small"]
            },
            {
                "text": "s_c means well, but {PRONOUN/s_c/subject}{VERB/s_c/'re/'s} overconfident in {PRONOUN/s_c/poss} attack and the fox manages to sink their teeth into {PRONOUN/s_c/object}. The patrol is forced to retreat, forming a defensive ring around the hurt s_c.",
                "exp": 0,
                "weight": 10,
                "stat_trait": ["troublesome", "vengeful", "bloodthirsty", "bold"],
                "injury": [
                    {
                        "cats": ["s_c"],
                        "injuries": ["bite-wound"],
                        "scars": ["NECKBITE"]
                    }
                ],
                "history_text": { "scar": "m_c carries a scar from a fox fight." },
                "relationships": [
                    {
                        "cats_to": ["patrol", "patrol"],
                        "cats_from": ["clan", "patrol"],
                        "mutual": false,
                        "values": ["respect"],
                        "amount": -5
                    }
                ],
                "prey": ["very_small"]
            }
        ]
    },
    {
        "patrol_id": "fst_hunt_fox_newleafscavenge2",
        "biome": ["forest"],
        "season": ["newleaf"],
        "types": ["hunting"],
        "tags": [],
        "patrol_art": "hunt_general_intro",
        "min_cats": 4,
        "max_cats": 6,
        "min_max_status": {},
        "weight": 20,
        "intro_text": "Your patrol catches the scent of a fox - but is it red, or gray? Tracking it, they find their red enemy feeding on a deer fawn carcass. It's impossible to say whether the fox killed it or found it.",
        "decline_text": "Your patrol decides not to quarrel with the fox and to find prey elsewhere.",
        "chance_of_success": 20,
        "success_outcomes": [
            {
                "text": "Your cats are smaller but heavily outnumber the fox, and it's a prize they're willing to fight for. With a prayer to StarClan they throw themselves into battle, and the fox, already half full of venison and unwilling to lose blood over it, is driven off from the kill.",
                "exp": 20,
                "weight": 20,
                "prey": ["medium"],
                "relationships": [
                    {
                        "cats_to": ["patrol", "patrol"],
                        "cats_from": ["clan", "patrol"],
                        "mutual": false,
                        "values": ["respect"],
                        "amount": 5
                    }
                ]
            },
            {
                "text": "s_c shows their strength, leading the fight against the fox. By working together and keeping it distracted, the cats harry and harass the fox until s_c lands a crucial blow, snapping a tendon in one of the fox's hind legs. The fox runs, but there's no way it'll live long with such a crippling injury.",
                "exp": 20,
                "weight": 20,
                "stat_skill": ["FIGHTER,1"],
                "prey": ["medium"],
                "relationships": [
                    {
                        "cats_to": ["patrol", "patrol"],
                        "cats_from": ["clan", "patrol"],
                        "mutual": false,
                        "values": ["respect"],
                        "amount": 5
                    }
                ]
            },
            {
                "text": "The patrol launches into battle, keeping the fox on the defensive with teamwork. In an act of daring bravery, s_c darts low to the ground, gets under the jaws, and sinks {PRONOUN/s_c/poss} teeth into the fox's throat. Holding on grimly, s_c's daring move gives the rest of the patrol the opportunity needed to bring the fox down for good.",
                "exp": 20,
                "weight": 20,
                "stat_trait": [
                    "adventurous",
                    "altruistic",
                    "ambitious",
                    "confident",
                    "daring",
                    "fierce",
                    "responsible",
                    "righteous"
                ],
                "prey": ["large"],
                "relationships": [
                    {
                        "cats_to": ["patrol", "patrol"],
                        "cats_from": ["clan", "patrol"],
                        "mutual": false,
                        "values": ["respect"],
                        "amount": 5
                    }
                ]
            }
        ],
        "fail_outcomes": [
            {
                "text": "Your patrol fails to drive away the fox, which keeps possession of the food. However with so many cats to protect each other, there were no injuries.",
                "exp": 0,
                "weight": 20,
                "relationships": [
                    {
                        "cats_to": ["patrol", "patrol"],
                        "cats_from": ["clan", "patrol"],
                        "mutual": false,
                        "values": ["respect"],
                        "amount": -5
                    }
                ],
                "prey": ["very_small"]
            },
            {
                "text": "The patrol launches into battle, but r_c is caught with a nasty bite, and the cats give up on challenging for the food in favor of quickly helping r_c back to the medicine cat den.",
                "exp": 0,
                "weight": 10,
                "injury": [
                    {
                        "cats": ["r_c"],
                        "injuries": ["bite-wound"],
                        "scars": ["NECKBITE"]
                    }
                ],
                "history_text": { "scar": "m_c carries a scar from a fox fight." },
                "relationships": [
                    {
                        "cats_to": ["patrol", "patrol"],
                        "cats_from": ["clan", "patrol"],
                        "mutual": false,
                        "values": ["respect"],
                        "amount": -5
                    }
                ],
                "prey": ["very_small"]
            },
            {
                "text": "s_c means well, but {PRONOUN/s_c/subject}{VERB/s_c/'re/'s} overconfident in {PRONOUN/s_c/poss} attack and the fox manages to sink their teeth into {PRONOUN/s_c/object}. The patrol is forced to retreat, forming a defensive ring around the hurt s_c.",
                "exp": 0,
                "weight": 10,
                "stat_trait": ["troublesome", "vengeful", "bloodthirsty", "bold"],
                "injury": [
                    {
                        "cats": ["s_c"],
                        "injuries": ["bite-wound"],
                        "scars": ["NECKBITE"]
                    }
                ],
                "history_text": { "scar": "m_c carries a scar from a fox fight." },
                "relationships": [
                    {
                        "cats_to": ["patrol", "patrol"],
                        "cats_from": ["clan", "patrol"],
                        "mutual": false,
                        "values": ["respect"],
                        "amount": -5
                    }
                ],
                "prey": ["very_small"]
            }
        ]
    },
    {
        "patrol_id": "fst_hunt_fox_newleafscavenge3",
        "biome": ["forest"],
        "season": ["newleaf"],
        "types": ["hunting"],
        "tags": [],
        "patrol_art": "hunt_general_intro",
        "min_cats": 1,
        "max_cats": 1,
        "min_max_status": {},
        "weight": 20,
        "intro_text": "r_c catches the scent of a fox - but is it red, or gray? Tracking it, {PRONOUN/r_c/subject} find their red enemy feeding on a deer fawn carcass. It's impossible to say whether the fox killed it or found it.",
        "decline_text": "r_c decides not to quarrel with the fox and to find prey elsewhere.",
        "chance_of_success": 30,
        "success_outcomes": [
            {
                "text": "r_c may be smaller, alone, and half its weight, but the fox has a prize {PRONOUN/r_c/subject}{VERB/r_c/'re/'s} willing to fight for. With a prayer to StarClan, {PRONOUN/r_c/subject} {VERB/r_c/throw/throws} {PRONOUN/r_c/self} into battle. The fox, already stuffed full of venison and unwilling to lose blood over it, leaves the kill with a grumble.",
                "exp": 30,
                "weight": 20,
                "prey": ["medium"],
                "relationships": [
                    {
                        "cats_to": ["patrol"],
                        "cats_from": ["clan"],
                        "mutual": false,
                        "values": ["respect"],
                        "amount": 5
                    }
                ]
            },
            {
                "text": "s_c uses every trick in {PRONOUN/s_c/poss} talented fighting skillset to attack the fox with no one to watch {PRONOUN/s_c/poss} flank, until the perfect opportunity opens up and {PRONOUN/s_c/subject} {VERB/s_c/pounce/pounces} onto the fox's back, digging in {PRONOUN/s_c/poss} claws. It's a wild ride through the forest until the fox bucks {PRONOUN/s_c/object} off, but it wins {PRONOUN/s_c/object} the fawn carcass.",
                "exp": 30,
                "weight": 20,
                "stat_skill": ["FIGHTER,2"],
                "prey": ["medium"],
                "relationships": [
                    {
                        "cats_to": ["patrol"],
                        "cats_from": ["clan"],
                        "mutual": false,
                        "values": ["respect"],
                        "amount": 5
                    }
                ]
            },
            {
                "text": "In an act of daring bravery, s_c darts low to the ground, gets under the jaws, and sinks {PRONOUN/s_c/poss} teeth into the fox's throat. But then {PRONOUN/s_c/subject}{VERB/s_c/'re/'s} stuck, unwilling to let go and risk being bitten. {PRONOUN/s_c/subject/CAP}{VERB/s_c/'re/'s} dragged through the forest, over rocks and through bushes, until the fox finally collapses and the battered s_c goes back to proudly claim the fawn.",
                "exp": 30,
                "weight": 20,
                "stat_trait": [
                    "adventurous",
                    "altruistic",
                    "ambitious",
                    "confident",
                    "daring",
                    "fierce",
                    "responsible",
                    "righteous"
                ],
                "prey": ["large"],
                "relationships": [
                    {
                        "cats_to": ["patrol"],
                        "cats_from": ["clan"],
                        "mutual": false,
                        "values": ["respect"],
                        "amount": 5
                    }
                ]
            }
        ],
        "fail_outcomes": [
            {
                "text": "Your patrol fails to drive away the fox, which keeps possession of the food. However there were no injuries.",
                "exp": 0,
                "weight": 20,
                "relationships": [
                    {
                        "cats_to": ["patrol"],
                        "cats_from": ["clan"],
                        "mutual": false,
                        "values": ["respect"],
                        "amount": -5
                    }
                ]
            },
            {
                "text": "Fiercely, r_c throws {PRONOUN/r_c/self} at the fox, determined to win the fawn prize. But the fox values it just as dearly, and manages to get a good grip on r_c, shaking {PRONOUN/r_c/object} to pieces and killing {PRONOUN/r_c/object}.",
                "exp": 0,
                "weight": 10,
                "dead_cats": ["r_c"],
                "history_text": {
                    "scar": "m_c carries a scar from a solo fox fight.",
                    "reg_death": "m_c fell in a solo battle with a fox.",
                    "lead_death": "died while fighting a fox on their own"
                },
                "relationships": [
                    {
                        "cats_to": ["patrol"],
                        "cats_from": ["clan"],
                        "mutual": false,
                        "values": ["respect"],
                        "amount": -5
                    }
                ]
            },
            {
                "text": "r_c launches into battle, but is caught with a nasty bite, and retreats to limp back home. The fox doesn't follow, happy enough to eat the fawn instead of the foolish cat.",
                "exp": 0,
                "weight": 10,
                "injury": [
                    {
                        "cats": ["r_c"],
                        "injuries": ["bite-wound"],
                        "scars": ["THREE"]
                    }
                ],
                "history_text": {
                    "scar": "m_c carries a scar from a solo fox fight.",
                    "reg_death": "m_c fell in a solo battle with a fox.",
                    "lead_death": "died while fighting a fox on their own"
                },
                "relationships": [
                    {
                        "cats_to": ["patrol"],
                        "cats_from": ["clan"],
                        "mutual": false,
                        "values": ["respect"],
                        "amount": -5
                    }
                ]
            },
            {
                "text": "s_c is overconfident in {PRONOUN/s_c/poss} attack, and the fox manages to sink their teeth into {PRONOUN/s_c/object}. {PRONOUN/s_c/subject/CAP} {VERB/s_c/retreat/retreats}, bleeding and in pain, and the fox settles back down to its meal.",
                "exp": 0,
                "weight": 10,
                "stat_trait": ["troublesome", "vengeful", "bloodthirsty", "bold"],
                "injury": [
                    {
                        "cats": ["s_c"],
                        "injuries": ["bite-wound"],
                        "scars": ["THREE"]
                    }
                ],
                "history_text": {
                    "scar": "m_c carries a scar from a solo fox fight.",
                    "reg_death": "m_c fell in a solo battle with a fox.",
                    "lead_death": "died while fighting a fox on their own"
                },
                "relationships": [
                    {
                        "cats_to": ["patrol"],
                        "cats_from": ["clan"],
                        "mutual": false,
                        "values": ["respect"],
                        "amount": -5
                    }
                ]
            }
        ]
    },
    {
        "patrol_id": "fst_hunt_foxgray_newleafscavenge1",
        "biome": ["forest"],
        "season": ["newleaf"],
        "types": ["hunting"],
        "tags": [],
        "patrol_art": "hunt_general_intro",
        "min_cats": 2,
        "max_cats": 3,
        "min_max_status": {},
        "weight": 20,
        "intro_text": "Your patrol catches the scent of a fox - but is it red, or gray? Tracking it, they find a stocky gray fox feeding on a deer fawn carcass. A gray fox is unlikely to have killed a fawn this size.",
        "decline_text": "Your patrol decides not to quarrel with the fox and to find prey elsewhere.",
        "chance_of_success": 70,
        "success_outcomes": [
            {
                "text": "The cats are only just smaller and outnumber the fox, if only by a little, and it's a prize they're willing to fight for. With a prayer to StarClan they throw themselves into battle, and the fox, already half full of venison and unwilling to lose blood over it, is driven off from the kill.",
                "exp": 20,
                "weight": 20,
                "prey": ["medium"],
                "relationships": [
                    {
                        "cats_to": ["patrol", "patrol"],
                        "cats_from": ["clan", "patrol"],
                        "mutual": false,
                        "values": ["respect"],
                        "amount": 5
                    }
                ]
            },
            {
                "text": "s_c shows their strength, leading the fight against the gray fox. By working together and keeping it distracted, the cats harry and harass the fox until it gives up and runs.",
                "exp": 20,
                "weight": 20,
                "stat_skill": ["FIGHTER,1"],
                "prey": ["medium"],
                "relationships": [
                    {
                        "cats_to": ["patrol", "patrol"],
                        "cats_from": ["clan", "patrol"],
                        "mutual": false,
                        "values": ["respect"],
                        "amount": 5
                    }
                ]
            },
            {
                "text": "The patrol launches into battle, but with so few cats it's exhausting trying to keep the fox and it's snapping jaws on the defensive. In an act of daring bravery, s_c darts low to the ground, gets under the jaws, and sinks {PRONOUN/s_c/poss} teeth into the fox's throat. It's only one bite, but the fox has had enough and flees.",
                "exp": 20,
                "weight": 20,
                "stat_trait": [
                    "adventurous",
                    "altruistic",
                    "ambitious",
                    "confident",
                    "daring",
                    "fierce",
                    "responsible",
                    "righteous"
                ],
                "prey": ["large"],
                "relationships": [
                    {
                        "cats_to": ["patrol", "patrol"],
                        "cats_from": ["clan", "patrol"],
                        "mutual": false,
                        "values": ["respect"],
                        "amount": 5
                    }
                ]
            }
        ],
        "fail_outcomes": [
            {
                "text": "Your patrol fails to drive away the fox, which keeps possession of the food. However there were no injuries.",
                "exp": 0,
                "weight": 20,
                "relationships": [
                    {
                        "cats_to": ["patrol", "patrol"],
                        "cats_from": ["clan", "patrol"],
                        "mutual": false,
                        "values": ["respect"],
                        "amount": -5
                    }
                ],
                "prey": ["very_small"]
            },
            {
                "text": "s_c makes a stupid mistake, too intent on winning the fight to respect {PRONOUN/s_c/poss} enemy's teeth, and it's only being yanked back by the tail that saves {PRONOUN/s_c/object} from injury. The patrol gives up, and settles down to wait a safe distance away until the fox leaves of its own accord.",
                "exp": 0,
                "weight": 20,
                "stat_trait": ["troublesome", "vengeful", "bloodthirsty", "bold"],
                "relationships": [
                    {
                        "cats_to": ["patrol", "patrol"],
                        "cats_from": ["clan", "patrol"],
                        "mutual": false,
                        "values": ["respect"],
                        "amount": -5
                    }
                ],
                "prey": ["very_small"]
            },
            {
                "text": "s_c means well, but {PRONOUN/s_c/subject}{VERB/s_c/'re/'s} overconfident in {PRONOUN/s_c/poss} attack and the fox manages to sink their teeth into {PRONOUN/s_c/object}. The patrol is forced to retreat, forming a defensive ring around the hurt s_c.",
                "exp": 0,
                "weight": 10,
                "stat_trait": ["troublesome", "vengeful", "bloodthirsty", "bold"],
                "injury": [
                    {
                        "cats": ["s_c"],
                        "injuries": ["bite-wound"],
                        "scars": ["NECKBITE"]
                    }
                ],
                "history_text": { "scar": "m_c carries a scar from a fox fight." },
                "relationships": [
                    {
                        "cats_to": ["patrol", "patrol"],
                        "cats_from": ["clan", "patrol"],
                        "mutual": false,
                        "values": ["respect"],
                        "amount": -5
                    }
                ],
                "prey": ["very_small"]
            }
        ]
    },
    {
        "patrol_id": "fst_hunt_foxgray_newleafscavenge2",
        "biome": ["forest"],
        "season": ["newleaf"],
        "types": ["hunting"],
        "tags": [],
        "patrol_art": "hunt_general_intro",
        "min_cats": 4,
        "max_cats": 6,
        "min_max_status": {},
        "weight": 20,
        "intro_text": "Your patrol catches the scent of a fox - but is it red, or gray? Tracking it, they find a stocky gray fox feeding on a deer fawn carcass. A gray fox is unlikely to have killed a fawn this size.",
        "decline_text": "Your patrol decides not to quarrel with the fox and to find prey elsewhere.",
        "chance_of_success": 30,
        "success_outcomes": [
            {
                "text": "Your cats are only just smaller and heavily outnumber the fox, and it's a prize they're willing to fight for. With a prayer to StarClan they throw themselves into battle, and the fox, already half full of venison and unwilling to lose blood over it, is driven off from the kill.",
                "exp": 20,
                "weight": 20,
                "prey": ["medium"],
                "relationships": [
                    {
                        "cats_to": ["patrol", "patrol"],
                        "cats_from": ["clan", "patrol"],
                        "mutual": false,
                        "values": ["respect"],
                        "amount": 5
                    }
                ]
            },
            {
                "text": "s_c shows their strength, leading the fight against the fox. By working together and keeping it distracted, the cats harry and harass the fox until s_c lands a crucial blow, snapping a tendon in one of the fox's hind legs. The fox runs, but there's no way it'll live long with such a crippling injury.",
                "exp": 20,
                "weight": 20,
                "stat_skill": ["FIGHTER,1"],
                "prey": ["medium"],
                "relationships": [
                    {
                        "cats_to": ["patrol", "patrol"],
                        "cats_from": ["clan", "patrol"],
                        "mutual": false,
                        "values": ["respect"],
                        "amount": 5
                    }
                ]
            },
            {
                "text": "The patrol launches into battle, keeping the fox on the defensive with teamwork. In an act of daring bravery, s_c darts low to the ground, gets under the jaws, and sinks {PRONOUN/s_c/poss} teeth into the fox's throat. Holding on grimly, s_c's daring move gives the rest of the patrol the opportunity needed to bring the fox down for good.",
                "exp": 20,
                "weight": 20,
                "stat_trait": [
                    "adventurous",
                    "altruistic",
                    "ambitious",
                    "confident",
                    "daring",
                    "fierce",
                    "responsible",
                    "righteous"
                ],
                "prey": ["large"],
                "relationships": [
                    {
                        "cats_to": ["patrol", "patrol"],
                        "cats_from": ["clan", "patrol"],
                        "mutual": false,
                        "values": ["respect"],
                        "amount": 5
                    }
                ]
            }
        ],
        "fail_outcomes": [
            {
                "text": "Your patrol fails to drive away the fox, which keeps possession of the food. However with so many cats to protect each other, there were no injuries.",
                "exp": 0,
                "weight": 20,
                "relationships": [
                    {
                        "cats_to": ["patrol", "patrol"],
                        "cats_from": ["clan", "patrol"],
                        "mutual": false,
                        "values": ["respect"],
                        "amount": -5
                    }
                ],
                "prey": ["very_small"]
            },
            {
                "text": "s_c makes a stupid mistake, too intent on winning the fight to respect {PRONOUN/s_c/poss} enemy's teeth, and it's only being yanked back by the tail that saves {PRONOUN/s_c/object} from injury. The patrol gives up, and settles down to wait a safe distance away until the fox leaves of its own accord.",
                "exp": 0,
                "weight": 20,
                "stat_trait": ["troublesome", "vengeful", "bloodthirsty", "bold"],
                "relationships": [
                    {
                        "cats_to": ["patrol", "patrol"],
                        "cats_from": ["clan", "patrol"],
                        "mutual": false,
                        "values": ["respect"],
                        "amount": -5
                    }
                ],
                "prey": ["very_small"]
            }
        ]
    },
    {
        "patrol_id": "fst_hunt_foxgray_newleafscavenge3",
        "biome": ["forest"],
        "season": ["newleaf"],
        "types": ["hunting"],
        "tags": [],
        "patrol_art": "hunt_general_intro",
        "min_cats": 1,
        "max_cats": 1,
        "min_max_status": {},
        "weight": 20,
        "intro_text": "r_c catches the scent of a fox - but is it red, or gray? Tracking it, {PRONOUN/r_c/subject} find a stocky gray fox feeding on a deer fawn carcass. A gray fox is unlikely to have killed a fawn this size.",
        "decline_text": "r_c decides not to quarrel with the fox and to find prey elsewhere.",
        "chance_of_success": 40,
        "success_outcomes": [
            {
                "text": "r_c may be smaller, alone, and half its weight, but the fox has a prize {PRONOUN/r_c/subject}{VERB/r_c/'re/'s} willing to fight for. With a prayer to StarClan, {PRONOUN/r_c/subject} {VERB/r_c/throw/throws} {PRONOUN/r_c/self} into battle. The fox, already stuffed full of venison and unwilling to lose blood over it, leaves the kill with a grumble.",
                "exp": 30,
                "weight": 20,
                "prey": ["medium"],
                "relationships": [
                    {
                        "cats_to": ["patrol"],
                        "cats_from": ["clan"],
                        "mutual": false,
                        "values": ["respect"],
                        "amount": 5
                    }
                ]
            },
            {
                "text": "s_c uses every trick in {PRONOUN/s_c/poss} talented fighting skillset to attack the fox with no one to watch {PRONOUN/s_c/poss} flank, until the perfect opportunity opens up and {PRONOUN/s_c/subject} {VERB/s_c/pounce/pounces} onto the fox's back, digging in {PRONOUN/s_c/poss} claws. It's a wild ride through the forest until the fox bucks {PRONOUN/s_c/object} off, but it wins {PRONOUN/s_c/object} the fawn carcass.",
                "exp": 30,
                "weight": 20,
                "stat_skill": ["FIGHTER,2"],
                "prey": ["medium"],
                "relationships": [
                    {
                        "cats_to": ["patrol"],
                        "cats_from": ["clan"],
                        "mutual": false,
                        "values": ["respect"],
                        "amount": 5
                    }
                ]
            },
            {
                "text": "In an act of daring bravery, s_c darts low to the ground, gets under the jaws, and sinks {PRONOUN/s_c/poss} teeth into the fox's throat. But then {PRONOUN/s_c/subject}{VERB/s_c/'re/'s} stuck, unwilling to let go and risk being bitten. {PRONOUN/s_c/subject/CAP}{VERB/s_c/'re/'s} dragged through the forest, over rocks and through bushes, until the fox finally collapses and the battered s_c goes back to proudly claim the fawn.",
                "exp": 30,
                "weight": 20,
                "stat_trait": [
                    "adventurous",
                    "altruistic",
                    "ambitious",
                    "confident",
                    "daring",
                    "fierce",
                    "responsible",
                    "righteous"
                ],
                "prey": ["large"],
                "relationships": [
                    {
                        "cats_to": ["patrol"],
                        "cats_from": ["clan"],
                        "mutual": false,
                        "values": ["respect"],
                        "amount": 5
                    }
                ]
            }
        ],
        "fail_outcomes": [
            {
                "text": "Your patrol fails to drive away the gray fox, which keeps possession of the food. However there were no injuries.",
                "exp": 0,
                "weight": 20,
                "relationships": [
                    {
                        "cats_to": ["patrol"],
                        "cats_from": ["clan"],
                        "mutual": false,
                        "values": ["respect"],
                        "amount": -5
                    }
                ],
                "prey": ["very_small"]
            },
            {
                "text": "s_c makes a stupid mistake, too intent on winning the fight to respect their enemy's teeth, and it's tripping over their own feet that saves them. They give up, and settle down to wait a safe distance away until the fox leaves of its own accord.",
                "exp": 0,
                "weight": 20,
                "stat_trait": ["troublesome", "vengeful", "bloodthirsty", "bold"],
                "relationships": [
                    {
                        "cats_to": ["patrol"],
                        "cats_from": ["clan"],
                        "mutual": false,
                        "values": ["respect"],
                        "amount": -5
                    }
                ],
                "prey": ["very_small"]
            },
            {
                "text": "r_c launches into battle, but is caught with a nasty bite, and retreats to limp back home. The gray fox doesn't follow, happy enough to eat the fawn instead of the foolish cat.",
                "exp": 0,
                "weight": 10,
                "injury": [
                    {
                        "cats": ["r_c"],
                        "injuries": ["bite-wound"],
                        "scars": ["THREE"]
                    }
                ],
                "history_text": {
                    "scar": "m_c carries a scar from a solo fox fight.",
                    "reg_death": "m_c fell in a solo battle with a fox.",
                    "lead_death": "died while fighting a fox"
                },
                "relationships": [
                    {
                        "cats_to": ["patrol"],
                        "cats_from": ["clan"],
                        "mutual": false,
                        "values": ["respect"],
                        "amount": -5
                    }
                ],
                "prey": ["very_small"]
            },
            {
                "text": "s_c is overconfident in {PRONOUN/s_c/poss} attack, and the fox manages to sink their teeth into {PRONOUN/s_c/object}. {PRONOUN/s_c/subject/CAP} {VERB/s_c/retreat/retreats}, bleeding and in pain, and the gray fox settles back down to its meal.",
                "exp": 0,
                "weight": 10,
                "stat_trait": ["troublesome", "vengeful", "bloodthirsty", "bold"],
                "injury": [
                    {
                        "cats": ["s_c"],
                        "injuries": ["bite-wound"],
                        "scars": ["THREE"]
                    }
                ],
                "history_text": {
                    "scar": "m_c carries a scar from a solo fox fight.",
                    "reg_death": "m_c fell in a solo battle with a fox.",
                    "lead_death": "died while fighting a fox"
                },
                "relationships": [
                    {
                        "cats_to": ["patrol"],
                        "cats_from": ["clan"],
                        "mutual": false,
                        "values": ["respect"],
                        "amount": -5
                    }
                ],
                "prey": ["very_small"]
            }
        ]
    },
    {
        "patrol_id": "fst_hunt_redvixen1",
        "biome": ["forest"],
        "season": ["newleaf"],
        "types": [],
        "tags": [],
        "patrol_art": "hunt_general_intro",
        "min_cats": 2,
        "max_cats": 3,
        "min_max_status": {},
        "weight": 20,
        "intro_text": "Your patrol catches the scent of a fox - but is it red, or gray?",
        "decline_text": "Your patrol decides not to pursue the fox.",
        "chance_of_success": 30,
        "success_outcomes": [
            {
                "text": "The red vixen smells of milk, and hopefully by driving her out of the territory, her litter this newleaf won't be a threat to the Clan. If they don't starve, c_n will hunt them down - they do not share territory with foxes.",
                "exp": 30,
                "weight": 20,
                "relationships": [
                    {
                        "cats_to": ["r_c", "patrol", "r_c"],
                        "cats_from": ["clan", "clan", "patrol"],
                        "mutual": false,
                        "values": ["respect", "trust"],
                        "amount": 5
                    }
                ]
            },
            {
                "text": "Your patrol drives away the red fox, seeks out her den, and kills her young cubs. It's brutal, but these fluffy baby foxes would one day have grown to be kit-killers and thieves.",
                "exp": 30,
                "weight": 5,
                "relationships": [
                    {
                        "cats_to": ["r_c", "patrol", "r_c"],
                        "cats_from": ["clan", "clan", "patrol"],
                        "mutual": false,
                        "values": ["respect", "trust"],
                        "amount": 5
                    }
                ]
            },
            {
                "text": "s_c displays incredible skill, driving the mother vixen out of the territory almost by themselves. Now neither the red fox nor her cubs pose a threat to the Clan. It truly proves s_c's place as one of c_n's most talented and skillful fighters.",
                "exp": 30,
                "weight": 20,
                "stat_skill": ["FIGHTER,3"],
                "relationships": [
                    {
                        "cats_to": ["s_c", "patrol", "s_c"],
                        "cats_from": ["clan", "clan", "patrol"],
                        "mutual": false,
                        "values": ["respect", "trust"],
                        "amount": 5
                    }
                ]
            },
            {
                "text": "The patrol overcomes the red vixen and drives her off thanks to a brilliant battle move by s_c at a critical moment. {PRONOUN/s_c/poss/CAP} bravery ensures the patrol's success, and the cats arrive back at camp singing {PRONOUN/s_c/poss} praises to make sure the Clan knows it.",
                "exp": 30,
                "weight": 20,
                "stat_trait": [
                    "adventurous",
                    "altruistic",
                    "ambitious",
                    "bloodthirsty",
                    "bold",
                    "confident",
                    "daring",
                    "fierce",
                    "responsible",
                    "righteous",
                    "troublesome",
                    "vengeful"
                ],
                "relationships": [
                    {
                        "cats_to": ["s_c", "patrol", "s_c"],
                        "cats_from": ["clan", "clan", "patrol"],
                        "mutual": false,
                        "values": ["respect", "trust"],
                        "amount": 5
                    }
                ]
            }
        ],
        "fail_outcomes": [
            {
                "text": "The mother red fox is vicious and determined, and the small patrol is beaten back. But this forest is c_n's and they haven't given up. They may have lost this battle, but c_n will win this war.",
                "exp": 0,
                "weight": 20,
                "relationships": [
                    {
                        "cats_to": ["r_c", "patrol", "r_c"],
                        "cats_from": ["clan", "clan", "patrol"],
                        "mutual": false,
                        "values": ["respect", "trust"],
                        "amount": -5
                    }
                ]
            },
            {
                "text": "s_c is determined to win, but their confidence is misplaced. They're a good fighter, but not a great one, and in a moment that embarrasses them deeply the rest of the patrol have to rescue them from the red vixen.",
                "exp": 0,
                "weight": 20,
                "stat_skill": ["FIGHTER,1"],
                "relationships": [
                    {
                        "cats_to": ["s_c"],
                        "cats_from": ["clan"],
                        "mutual": false,
                        "values": ["respect", "trust"],
                        "amount": -5
                    }
                ]
            },
            {
                "text": "Never threaten a mother's young - the red vixen kills r_c in the skirmish.",
                "exp": 0,
                "weight": 10,
                "dead_cats": ["r_c"],
                "history_text": {
                    "scar": "m_c carries a scar from a fox fight.",
                    "reg_death": "m_c fell in battle with a fox.",
                    "lead_death": "died while fighting a fox"
                },
                "relationships": [
                    {
                        "cats_to": ["r_c", "patrol", "r_c"],
                        "cats_from": ["clan", "clan", "patrol"],
                        "mutual": false,
                        "values": ["respect", "trust"],
                        "amount": -5
                    }
                ]
            },
            {
                "text": "The mother red fox's snapping jaws leave r_c dripping blood onto the leaf litter, forcing the patrol to back off.",
                "exp": 0,
                "weight": 10,
                "injury": [
                    {
                        "cats": ["r_c"],
                        "injuries": ["big_bite_injury"],
                        "scars": ["ONE"]
                    }
                ],
                "history_text": {
                    "scar": "m_c carries a scar from a fox fight.",
                    "reg_death": "m_c fell in battle with a fox.",
                    "lead_death": "died while fighting a fox"
                },
                "relationships": [
                    {
                        "cats_to": ["r_c", "patrol", "r_c"],
                        "cats_from": ["clan", "clan", "patrol"],
                        "mutual": false,
                        "values": ["respect", "trust"],
                        "amount": -5
                    }
                ]
            },
            {
                "text": "s_c is determined to win, but {PRONOUN/s_c/poss} confidence is misplaced. {PRONOUN/s_c/subject}{VERB/s_c/'re/'s} a good fighter, but not a great one, and the red vixen manages to sink her teeth into {PRONOUN/s_c/object}. The patrol rallies around s_c, but they have to give up on the fight.",
                "exp": 0,
                "weight": 10,
                "stat_skill": ["FIGHTER,1"],
                "injury": [
                    {
                        "cats": ["r_c"],
                        "injuries": ["big_bite_injury"],
                        "scars": ["ONE"]
                    }
                ],
                "history_text": {
                    "scar": "m_c carries a scar from a fox fight.",
                    "reg_death": "m_c fell in battle with a fox.",
                    "lead_death": "died while fighting a fox"
                },
                "relationships": [
                    {
                        "cats_to": ["r_c", "patrol", "r_c"],
                        "cats_from": ["clan", "clan", "patrol"],
                        "mutual": false,
                        "values": ["respect", "trust"],
                        "amount": -5
                    }
                ]
            }
        ]
    },
    {
        "patrol_id": "fst_hunt_redvixen2",
        "biome": ["forest"],
        "season": ["newleaf"],
        "types": [],
        "tags": [],
        "patrol_art": "hunt_general_intro",
        "min_cats": 4,
        "max_cats": 6,
        "min_max_status": {},
        "weight": 20,
        "intro_text": "Your patrol catches the scent of a fox - but is it red, or gray?",
        "decline_text": "Your patrol decides not to pursue the fox.",
        "chance_of_success": 10,
        "success_outcomes": [
            {
                "text": "Led by p_l, and with a heap of cooperation and teamwork, the patrol drives away the red fox, seeks out her den, and kills her young cubs. The forest will be safe from both the threat the vixen posed this season, and the threat her cubs would've given c_n in the seasons to come.",
                "exp": 30,
                "weight": 20,
                "relationships": [
                    {
                        "cats_to": ["r_c", "patrol", "r_c"],
                        "cats_from": ["clan", "clan", "patrol"],
                        "mutual": false,
                        "values": ["respect", "trust"],
                        "amount": 5
                    }
                ]
            },
            {
                "text": "With so many cats working together in tight coordination, they manage to accomplish the near-impossible, killing the red mother vixen and ending the threat to the Clan that she and her cubs pose.",
                "exp": 30,
                "weight": 5,
                "relationships": [
                    {
                        "cats_to": ["r_c", "patrol", "r_c"],
                        "cats_from": ["clan", "clan", "patrol"],
                        "mutual": false,
                        "values": ["respect", "trust"],
                        "amount": 5
                    }
                ]
            },
            {
                "text": "s_c displays incredible skill, driving the mother vixen out of the territory almost by themselves. Now neither the red fox nor her dependent cubs pose a threat to the Clan. It truly proves s_c's place as one of c_n's most talented and skillful fighters.",
                "exp": 30,
                "weight": 20,
                "stat_skill": ["FIGHTER,3"],
                "relationships": [
                    {
                        "cats_to": ["s_c", "patrol", "s_c"],
                        "cats_from": ["clan", "clan", "patrol"],
                        "mutual": false,
                        "values": ["respect", "trust"],
                        "amount": 5
                    }
                ]
            },
            {
                "text": "The patrol overcomes the red vixen and drives her off thanks to a brilliant battle move by s_c at a critical moment. {PRONOUN/s_c/poss/CAP} bravery ensures the patrol's success, and the cats arrive back at camp singing {PRONOUN/s_c/poss} praises to make sure the Clan knows it.",
                "exp": 30,
                "weight": 20,
                "stat_trait": [
                    "adventurous",
                    "altruistic",
                    "ambitious",
                    "bloodthirsty",
                    "bold",
                    "confident",
                    "daring",
                    "fierce",
                    "responsible",
                    "righteous",
                    "troublesome",
                    "vengeful"
                ],
                "relationships": [
                    {
                        "cats_to": ["s_c", "patrol", "s_c"],
                        "cats_from": ["clan", "clan", "patrol"],
                        "mutual": false,
                        "values": ["respect", "trust"],
                        "amount": 5
                    }
                ]
            }
        ],
        "fail_outcomes": [
            {
                "text": "The mother red fox is vicious and determined. Although they lose this battle, through teamwork the cats manage to retreat without injury.",
                "exp": 0,
                "weight": 20,
                "relationships": [
                    {
                        "cats_to": ["r_c", "patrol", "r_c"],
                        "cats_from": ["clan", "clan", "patrol"],
                        "mutual": false,
                        "values": ["respect", "trust"],
                        "amount": -5
                    }
                ]
            },
            {
                "text": "s_c is determined to win, but their confidence is misplaced. They're a good fighter, but not a great one, and in a moment that embarrasses them deeply the rest of the patrol have to rescue them from the red vixen.",
                "exp": 0,
                "weight": 20,
                "stat_skill": ["FIGHTER,1"],
                "relationships": [
                    {
                        "cats_to": ["s_c"],
                        "cats_from": ["clan"],
                        "mutual": false,
                        "values": ["respect", "trust"],
                        "amount": -5
                    }
                ]
            },
            {
                "text": "r_c is left wounded as the patrol and the red mother vixen fight to a stalemate. Hopefully they've given the fox mother a reason not to return to this part of the forest.",
                "exp": 0,
                "weight": 10,
                "injury": [
                    {
                        "cats": ["r_c"],
                        "injuries": ["big_bite_injury"],
                        "scars": ["NECKBITE"]
                    }
                ],
                "history_text": { "scar": "m_c carries a scar from a fox fight." },
                "relationships": [
                    {
                        "cats_to": ["r_c", "patrol", "r_c"],
                        "cats_from": ["clan", "clan", "patrol"],
                        "mutual": false,
                        "values": ["respect", "trust"],
                        "amount": -5
                    }
                ]
            },
            {
                "text": "s_c is determined to win, but {PRONOUN/s_c/poss} confidence is misplaced. {PRONOUN/s_c/subject}{VERB/s_c/'re/'s} a good fighter, but not a great one, and the red vixen manages to sink her teeth into {PRONOUN/s_c/object}. The patrol rallies around s_c, but they have to give up on the fight.",
                "exp": 0,
                "weight": 10,
                "stat_skill": ["FIGHTER,1"],
                "injury": [
                    {
                        "cats": ["s_c"],
                        "injuries": ["big_bite_injury"],
                        "scars": ["NECKBITE"]
                    }
                ],
                "history_text": { "scar": "m_c carries a scar from a fox fight." },
                "relationships": [
                    {
                        "cats_to": ["r_c", "patrol", "r_c"],
                        "cats_from": ["clan", "clan", "patrol"],
                        "mutual": false,
                        "values": ["respect", "trust"],
                        "amount": -5
                    }
                ]
            }
        ]
    },
    {
        "patrol_id": "fst_hunt_redvixen3",
        "biome": ["forest"],
        "season": ["newleaf"],
        "types": [],
        "tags": [],
        "patrol_art": "hunt_general_intro",
        "min_cats": 1,
        "max_cats": 1,
        "min_max_status": {},
        "weight": 20,
        "intro_text": "Your patrol catches the scent of a fox - but is it red, or gray?",
        "decline_text": "Your patrol decides not to pursue the fox.",
        "chance_of_success": 20,
        "success_outcomes": [
            {
                "text": "The red vixen smells of milk, and hopefully by driving her out of the territory, her litter this newleaf won't be a threat to the Clan. If they don't starve, c_n will hunt them down - they do not share territory with foxes.",
                "exp": 50,
                "weight": 20,
                "relationships": [
                    {
                        "cats_to": ["patrol"],
                        "cats_from": ["clan"],
                        "mutual": false,
                        "values": ["respect", "trust"],
                        "amount": 5
                    }
                ]
            },
            {
                "text": "s_c displays incredible skill, driving the mother vixen and her brood out of the forest all by themselves. Now neither the red fox nor her dependent cubs pose a threat to the Clan. They swell with pride, feeling the confidence of knowing that they're truly one of the best fighters c_n has ever produced.",
                "exp": 50,
                "weight": 20,
                "stat_skill": ["FIGHTER,3"],
                "relationships": [
                    {
                        "cats_to": ["patrol"],
                        "cats_from": ["clan"],
                        "mutual": false,
                        "values": ["respect", "trust"],
                        "amount": 5
                    }
                ]
            },
            {
                "text": "A brilliant battle move by s_c knocks the red vixen off balance, and s_c manages to drive her out of c_n territory, though it takes every spark of strength in their pelt to do it alone.",
                "exp": 50,
                "weight": 20,
                "stat_trait": [
                    "adventurous",
                    "altruistic",
                    "ambitious",
                    "bloodthirsty",
                    "bold",
                    "confident",
                    "daring",
                    "fierce",
                    "responsible",
                    "righteous",
                    "troublesome",
                    "vengeful"
                ],
                "relationships": [
                    {
                        "cats_to": ["patrol"],
                        "cats_from": ["clan"],
                        "mutual": false,
                        "values": ["respect", "trust"],
                        "amount": 5
                    }
                ]
            }
        ],
        "fail_outcomes": [
            {
                "text": "Never threaten a mother's young - the red vixen kills r_c in the skirmish, and carries off the body to feed her litter.",
                "exp": 0,
                "weight": 10,
                "dead_cats": ["r_c"],
                "history_text": {
                    "scar": "m_c carries a scar from a solo fight with a vixen.",
                    "reg_death": "m_c fell in a solo battle with a vixen.",
                    "lead_death": "died while fighting a vixen"
                },
                "relationships": [
                    {
                        "cats_to": ["patrol"],
                        "cats_from": ["clan"],
                        "mutual": false,
                        "values": ["respect", "trust"],
                        "amount": -5
                    }
                ]
            },
            {
                "text": "The mother red fox's snapping jaws leave r_c dripping blood onto the leaf litter, and barely able to escape further injury.",
                "exp": 0,
                "weight": 10,
                "injury": [
                    {
                        "cats": ["r_c"],
                        "injuries": ["big_bite_injury", "shock"],
                        "scars": ["THREE"]
                    }
                ],
                "history_text": {
                    "scar": "m_c carries a scar from a solo fight with a vixen.",
                    "reg_death": "m_c fell in a solo battle with a vixen.",
                    "lead_death": "died while fighting a vixen"
                },
                "relationships": [
                    {
                        "cats_to": ["patrol"],
                        "cats_from": ["clan"],
                        "mutual": false,
                        "values": ["respect", "trust"],
                        "amount": -5
                    }
                ]
            },
            {
                "text": "s_c is determined to win, but the red vixen is determined to live, and that makes all the difference. s_c ends up pinned in a defensible hiding spot, bleeding and terrified, until the vixen judges them no longer a threat and continues on her way.",
                "exp": 0,
                "weight": 10,
                "stat_trait": ["bloodthirsty", "bold", "adventurous", "troublesome", "fierce"],
                "injury": [
                    {
                        "cats": ["r_c"],
                        "injuries": ["big_bite_injury", "shock"],
                        "scars": ["THREE"]
                    }
                ],
                "history_text": {
                    "scar": "m_c carries a scar from a solo fight with a vixen.",
                    "reg_death": "m_c fell in a solo battle with a vixen.",
                    "lead_death": "died while fighting a vixen"
                },
                "relationships": [
                    {
                        "cats_to": ["patrol"],
                        "cats_from": ["clan"],
                        "mutual": false,
                        "values": ["respect", "trust"],
                        "amount": -5
                    }
                ]
            }
        ]
    },
    {
        "patrol_id": "fst_hunt_grayvixen1",
        "biome": ["forest"],
        "season": ["newleaf"],
        "types": [],
        "tags": [],
        "patrol_art": "hunt_general_intro",
        "min_cats": 2,
        "max_cats": 3,
        "min_max_status": {},
        "weight": 20,
        "intro_text": "Your patrol catches the scent of a fox - but is it red, or gray?",
        "decline_text": "Your patrol decides not to pursue the fox.",
        "chance_of_success": 60,
        "success_outcomes": [
            {
                "text": "The stocky gray vixen they track down smells of milk, and though she's nearly double the weight of any of the patrol and all of it muscle, they meet her eyes squarely, and leap to attack. c_n does not tolerate sharing their territory with foxes, and they work together to drive her off.",
                "exp": 30,
                "weight": 20,
                "relationships": [
                    {
                        "cats_to": ["r_c", "patrol"],
                        "cats_from": ["patrol", "patrol"],
                        "mutual": false,
                        "values": ["respect", "trust"],
                        "amount": 5
                    }
                ]
            },
            {
                "text": "Your patrol drives away the gray fox, seeks out her den, and kills her young cubs. It's brutal, but these fluffy baby foxes would one day have grown to be kit-killers and thieves. Better to deal with them now than when they're the height and nearly double the weight of a cat, though a gray fox will always be easier than a bigger red one.",
                "exp": 30,
                "weight": 5,
                "relationships": [
                    {
                        "cats_to": ["r_c", "patrol"],
                        "cats_from": ["patrol", "patrol"],
                        "mutual": false,
                        "values": ["respect", "trust"],
                        "amount": 5
                    }
                ]
            },
            {
                "text": "s_c displays incredible skill, driving the mother vixen out of the territory almost by themselves. Now neither the gray fox nor her cubs pose a threat to the Clan. It places s_c as one of c_n's most talented and skillful fighters, a gray fox is a dangerous competitor.",
                "exp": 30,
                "weight": 20,
                "stat_skill": ["FIGHTER,3"],
                "relationships": [
                    {
                        "cats_to": ["s_c", "patrol"],
                        "cats_from": ["patrol", "patrol"],
                        "mutual": false,
                        "values": ["respect", "trust"],
                        "amount": 5
                    }
                ]
            },
            {
                "text": "The patrol overcomes the gray vixen they find and drives her off thanks to a brilliant battle move by s_c. The cats swirl around s_c afterwards, congratulating them on their bravery and skill.",
                "exp": 30,
                "weight": 20,
                "stat_trait": [
                    "adventurous",
                    "altruistic",
                    "ambitious",
                    "bloodthirsty",
                    "bold",
                    "confident",
                    "daring",
                    "fierce",
                    "responsible",
                    "righteous",
                    "troublesome",
                    "vengeful"
                ],
                "relationships": [
                    {
                        "cats_to": ["s_c", "patrol"],
                        "cats_from": ["patrol", "patrol"],
                        "mutual": false,
                        "values": ["respect", "trust"],
                        "amount": 5
                    }
                ]
            }
        ],
        "fail_outcomes": [
            {
                "text": "The patrol comes across a gray vixen at the end of the scent trail. She spots them too, measures herself up against them, then flees, scrambling into the trees in a move that completely surprises the cats. This round goes to the gray fox.",
                "exp": 0,
                "weight": 20,
                "relationships": [
                    {
                        "cats_to": ["r_c", "patrol"],
                        "cats_from": ["patrol", "patrol"],
                        "mutual": false,
                        "values": ["respect", "trust"],
                        "amount": -5
                    }
                ]
            },
            {
                "text": "s_c is determined to win, but their confidence is misplaced. They're a good fighter, but not a great one, and in a moment that embarrasses them deeply the gray vixen slips past them and flees further into the forest.",
                "exp": 0,
                "weight": 20,
                "stat_skill": ["FIGHTER,1"],
                "relationships": [
                    {
                        "cats_to": ["s_c"],
                        "cats_from": ["patrol"],
                        "mutual": false,
                        "values": ["respect", "trust"],
                        "amount": -5
                    }
                ]
            },
            {
                "text": "The patrol finds a stocky gray vixen wandering their forest, and drives her out in a scene that mostly involves yowling and screaming and yapping at each other until she gives in. r_c gets a little battered, but everyone is mostly fine.",
                "exp": 0,
                "weight": 10,
                "injury": [
                    {
                        "cats": ["r_c"],
                        "injuries": ["minor_injury"],
                        "scars": ["LEFTEAR"]
                    }
                ],
                "history_text": { "scar": "m_c carries a scar from a fox fight." },
                "relationships": [
                    {
                        "cats_to": ["r_c", "patrol"],
                        "cats_from": ["patrol", "patrol"],
                        "mutual": false,
                        "values": ["respect", "trust"],
                        "amount": -5
                    }
                ]
            },
            {
                "text": "s_c is determined to win, but their confidence is misplaced. They're a good fighter, but not a great one, and the stocky gray vixen is all muscle, barging past s_c and knocking them rump over paws as she flees from the patrol.",
                "exp": 0,
                "weight": 10,
                "stat_skill": ["FIGHTER,1"],
                "injury": [
                    {
                        "cats": ["s_c"],
                        "injuries": ["minor_injury"],
                        "scars": ["LEFTEAR"]
                    }
                ],
                "history_text": { "scar": "m_c carries a scar from a fox fight." },
                "relationships": [
                    {
                        "cats_to": ["s_c"],
                        "cats_from": ["patrol"],
                        "mutual": false,
                        "values": ["respect", "trust"],
                        "amount": -5
                    }
                ]
            }
        ]
    },
    {
        "patrol_id": "fst_hunt_grayvixen2",
        "biome": ["forest"],
        "season": ["newleaf"],
        "types": [],
        "tags": [],
        "patrol_art": "hunt_general_intro",
        "min_cats": 4,
        "max_cats": 6,
        "min_max_status": {},
        "weight": 20,
        "intro_text": "Your patrol catches the scent of a fox - but is it red, or gray?",
        "decline_text": "Your patrol decides not to pursue the fox.",
        "chance_of_success": 30,
        "success_outcomes": [
            {
                "text": "The stocky gray vixen they track down smells of milk, and though she's nearly double the weight of any of the patrol and all of it muscle, they meet her eyes squarely, and leap to attack. c_n does not tolerate sharing their territory with foxes, and they work together to drive her off.",
                "exp": 30,
                "weight": 20,
                "relationships": [
                    {
                        "cats_to": ["r_c", "patrol"],
                        "cats_from": ["patrol", "patrol"],
                        "mutual": false,
                        "values": ["respect", "trust"],
                        "amount": 5
                    }
                ]
            },
            {
                "text": "With so many cats working together in tight coordination, they're able to keep the gray vixen they find pinned and distracted as they wear her down. The fox eventually flees for her den, and the patrol follows to take care of the cubs she's raising.",
                "exp": 30,
                "weight": 5,
                "relationships": [
                    {
                        "cats_to": ["r_c", "patrol"],
                        "cats_from": ["patrol", "patrol"],
                        "mutual": false,
                        "values": ["respect", "trust"],
                        "amount": 5
                    }
                ]
            },
            {
                "text": "s_c displays incredible skill, driving the mother vixen out of the territory almost by themselves. Now neither the gray fox nor her cubs pose a threat to the Clan. It places s_c as one of c_n's most talented and skillful fighters, a gray fox is a dangerous competitor.",
                "exp": 30,
                "weight": 20,
                "stat_skill": ["FIGHTER,3"],
                "relationships": [
                    {
                        "cats_to": ["s_c", "patrol"],
                        "cats_from": ["patrol", "patrol"],
                        "mutual": false,
                        "values": ["respect", "trust"],
                        "amount": 5
                    }
                ]
            },
            {
                "text": "Bravely, s_c charges the gray fox, yowling threats. The vixen spooks and skitters up a tree, growling and barking in a squeaky tone, and s_c follows her up into the branches. As the rest of the patrol backs them up from the ground, s_c screams until the fox is cowering and afraid, then lets her flee.",
                "exp": 30,
                "weight": 20,
                "stat_trait": [
                    "adventurous",
                    "altruistic",
                    "ambitious",
                    "bloodthirsty",
                    "bold",
                    "confident",
                    "daring",
                    "fierce",
                    "responsible",
                    "righteous",
                    "troublesome",
                    "vengeful"
                ],
                "relationships": [
                    {
                        "cats_to": ["s_c", "patrol"],
                        "cats_from": ["patrol", "patrol"],
                        "mutual": false,
                        "values": ["respect", "trust"],
                        "amount": 5
                    }
                ]
            }
        ],
        "fail_outcomes": [
            {
                "text": "The patrol comes across a gray vixen at the end of the scent trail. She spots them too, measures herself up against them, then flees, scrambling into the trees in a move that completely surprises the cats. This round goes to the gray fox.",
                "exp": 0,
                "weight": 20,
                "relationships": [
                    {
                        "cats_to": ["r_c", "patrol"],
                        "cats_from": ["patrol", "patrol"],
                        "mutual": false,
                        "values": ["respect", "trust"],
                        "amount": -5
                    }
                ]
            },
            {
                "text": "s_c is determined to win, but their confidence is misplaced. They're a good fighter, but not a great one, and in a moment that embarrasses them deeply the gray vixen slips past them and flees further into the forest.",
                "exp": 0,
                "weight": 20,
                "stat_skill": ["FIGHTER,1"],
                "relationships": [
                    {
                        "cats_to": ["s_c"],
                        "cats_from": ["patrol", "patrol"],
                        "mutual": false,
                        "values": ["respect", "trust"],
                        "amount": -5
                    }
                ]
            },
            {
                "text": "The patrol finds a stocky gray vixen wandering their forest, and drives her out in a scene that mostly involves yowling and screaming and yapping at each other until she gives in. r_c gets a little battered, but everyone is mostly fine.",
                "exp": 0,
                "weight": 10,
                "injury": [
                    {
                        "cats": ["r_c"],
                        "injuries": ["minor_injury"],
                        "scars": ["RIGHTEAR"]
                    }
                ],
                "history_text": { "scar": "m_c carries a scar from a fox fight." },
                "relationships": [
                    {
                        "cats_to": ["r_c", "patrol"],
                        "cats_from": ["patrol", "patrol"],
                        "mutual": false,
                        "values": ["respect", "trust"],
                        "amount": -5
                    }
                ]
            },
            {
                "text": "s_c is determined to win, but their confidence is misplaced. They're a good fighter, but not a great one, and the stocky gray vixen is all muscle, barging past s_c and knocking them rump over paws as she flees from the patrol.",
                "exp": 0,
                "weight": 10,
                "stat_skill": ["FIGHTER,1"],
                "injury": [
                    {
                        "cats": ["s_c"],
                        "injuries": ["minor_injury"],
                        "scars": ["RIGHTEAR"]
                    }
                ],
                "history_text": { "scar": "m_c carries a scar from a fox fight." },
                "relationships": [
                    {
                        "cats_to": ["s_c"],
                        "cats_from": ["patrol"],
                        "mutual": false,
                        "values": ["respect", "trust"],
                        "amount": -5
                    }
                ]
            }
        ]
    },
    {
        "patrol_id": "fst_hunt_grayvixen3",
        "biome": ["forest"],
        "season": ["newleaf"],
        "types": [],
        "tags": [],
        "patrol_art": "hunt_general_intro",
        "min_cats": 1,
        "max_cats": 1,
        "min_max_status": {},
        "weight": 20,
        "intro_text": "Your patrol catches the scent of a fox - but is it red, or gray?",
        "decline_text": "Your patrol decides not to pursue the fox.",
        "chance_of_success": 40,
        "success_outcomes": [
            {
                "text": "The stocky gray vixen they track down smells of milk, and though she's near double r_c's weight and all of it muscle, they meet her eyes squarely, and leap to attack. c_n does not tolerate sharing their territory with foxes.",
                "exp": 50,
                "weight": 20,
                "relationships": [
                    {
                        "cats_to": ["patrol"],
                        "cats_from": ["clan"],
                        "mutual": false,
                        "values": ["respect", "trust"],
                        "amount": 5
                    }
                ]
            },
            {
                "text": "s_c displays incredible skill, driving the mother vixen and her brood out of the forest all by themselves. Now neither the gray fox nor her dependent cubs pose a threat to the Clan. They swell with pride, returning to camp knowing there's one less competitor poaching c_n's prey.",
                "exp": 50,
                "weight": 20,
                "stat_skill": ["FIGHTER,3"],
                "relationships": [
                    {
                        "cats_to": ["patrol"],
                        "cats_from": ["clan"],
                        "mutual": false,
                        "values": ["respect", "trust"],
                        "amount": 5
                    }
                ]
            },
            {
                "text": "They're nearly of equal height, with s_c's bold aggression making up for the weight that the gray vixen has on them, and the stand off is resolved when s_c charges the gray fox and she chooses flight over fight.",
                "exp": 50,
                "weight": 20,
                "stat_trait": [
                    "adventurous",
                    "altruistic",
                    "ambitious",
                    "bloodthirsty",
                    "bold",
                    "confident",
                    "daring",
                    "fierce",
                    "responsible",
                    "righteous",
                    "troublesome",
                    "vengeful"
                ],
                "relationships": [
                    {
                        "cats_to": ["patrol"],
                        "cats_from": ["clan"],
                        "mutual": false,
                        "values": ["respect", "trust"],
                        "amount": 5
                    }
                ]
            }
        ],
        "fail_outcomes": [
            {
                "text": "r_c comes across a gray vixen at the end of the scent trail. She spots them too, measures herself up against them, then flees, scrambling into the trees in a move that completely surprises r_c. This round goes to the gray fox.",
                "exp": 0,
                "weight": 20,
                "relationships": [
                    {
                        "cats_to": ["patrol"],
                        "cats_from": ["clan"],
                        "mutual": false,
                        "values": ["respect", "trust"],
                        "amount": -5
                    }
                ]
            },
            {
                "text": "s_c is determined to win, but their confidence is misplaced. They're a good fighter, but not a great one, and in a moment that embarrasses them deeply the gray vixen slips past them and flees further into the forest.",
                "exp": 0,
                "weight": 20,
                "stat_skill": ["FIGHTER,1"],
                "relationships": [
                    {
                        "cats_to": ["patrol"],
                        "cats_from": ["clan"],
                        "mutual": false,
                        "values": ["respect", "trust"],
                        "amount": -5
                    }
                ]
            },
            {
                "text": "r_c nearly managed to pin the gray vixen they found into a thorn ticket, but snapping jaws leave r_c dripping blood onto the leaf litter. Today this round goes to the gray fox.",
                "exp": 0,
                "weight": 10,
                "injury": [
                    {
                        "cats": ["r_c"],
                        "injuries": ["big_bite_injury"],
                        "scars": ["ONE"]
                    }
                ],
                "history_text": { "scar": "m_c carries a scar from a solo fight with a vixen." },
                "relationships": [
                    {
                        "cats_to": ["patrol"],
                        "cats_from": ["clan"],
                        "mutual": false,
                        "values": ["respect", "trust"],
                        "amount": -5
                    }
                ]
            },
            {
                "text": "s_c is determined to win, but their confidence is misplaced. They're a good fighter, but not a great one, and the stocky gray vixen is cunning, sinking her teeth into s_c to distract them as she flees.",
                "exp": 0,
                "weight": 10,
                "stat_skill": ["FIGHTER,1"],
                "injury": [
                    {
                        "cats": ["s_c"],
                        "injuries": ["big_bite_injury"],
                        "scars": ["ONE"]
                    }
                ],
                "history_text": { "scar": "m_c carries a scar from a solo fight with a vixen." },
                "relationships": [
                    {
                        "cats_to": ["patrol"],
                        "cats_from": ["clan"],
                        "mutual": false,
                        "values": ["respect", "trust"],
                        "amount": -5
                    }
                ]
            }
        ]
    },
    {
        "patrol_id": "fst_hunt_mouse1",
        "biome": ["forest"],
        "season": ["newleaf"],
        "types": ["hunting"],
        "tags": [],
        "patrol_art": "gen_hunt_mouse",
        "min_cats": 1,
        "max_cats": 1,
        "min_max_status": {
            "all apprentices": [-1, -1]
        },
        "weight": 20,
        "intro_text": "r_c catches scent of a mouse nearby. A perfect opportunity to pick up one of the first bounties newleaf brings to the forest.",
        "decline_text": "Your patrol ignores the mouse.",
        "chance_of_success": 60,
        "success_outcomes": [
            {
                "text": "r_c locates the mouse and begins to stalk. The mouse nibbles on a seed, unaware of the hunting cat. r_c waggles their haunches and leaps, pinning the mouse beneath a paw as they make the killing bite.",
                "exp": 10,
                "weight": 20,
                "prey": ["medium"]
            },
            {
                "text": "r_c pinpoints the location of the prey and begins creeping forward. They're almost within pouncing distance when the mouse suddenly bolts. With a lash of their tail, r_c leaps after the mouse, barely snagging it before it reaches a burrow. They purr in satisfaction as prey-blood hits their tongue.",
                "exp": 10,
                "weight": 5,
                "prey": ["medium"]
            },
            {
                "text": "s_c immediately drops into a practiced crouch, shimmying flawlessly along the ground and taking the perfectly plump mouse completely by surprise.",
                "exp": 10,
                "weight": 20,
                "stat_skill": ["HUNTER,1"],
                "prey": ["medium"]
            }
        ],
        "fail_outcomes": [
            {
                "text": "r_c narrowly misses the mouse.",
                "exp": 0,
                "weight": 20,
                "prey": ["very_small"]
            }
        ]
    },
    {
        "patrol_id": "fst_hunt_genappmouse1",
        "biome": ["forest"],
        "season": ["newleaf"],
        "types": ["hunting"],
        "tags": [],
        "patrol_art": "hunt_general_intro",
        "min_cats": 1,
        "max_cats": 1,
        "min_max_status": {
            "apprentice": [1, 6]
        },
        "weight": 20,
        "intro_text": "app1 catches scent of a mouse nearby. A perfect opportunity to pick up one of the first bounties newleaf brings to the forest.",
        "decline_text": "Your patrol ignores the mouse.",
        "chance_of_success": 40,
        "success_outcomes": [
            {
                "text": "r_c pounces on the mouse, with a squeak of surprise from both prey and apprentice.",
                "exp": 20,
                "weight": 20,
                "prey": ["medium"]
            },
            {
                "text": "app1 leaps onto the mouse, an easy kill! They're really getting the hang of hunting!",
                "exp": 20,
                "weight": 5,
                "prey": ["medium"]
            }
        ],
        "fail_outcomes": [
            {
                "text": "Your patrol narrowly misses the mouse.",
                "exp": 0,
                "weight": 20,
                "prey": ["very_small"]
            }
        ]
    },
    {
        "patrol_id": "gen_hunt_genmentormouse1",
        "biome": ["forest"],
        "season": ["newleaf"],
        "types": ["hunting"],
        "tags": [],
        "patrol_art": "hunt_general_intro",
        "min_cats": 2,
        "max_cats": 2,
        "min_max_status": {
            "apprentice": [1, 6],
            "normal adult": [1, 6]
        },
        "weight": 20,
        "intro_text": "app1 catches scent of a mouse nearby. p_l tells them it might be the perfect opportunity to pick up one of the first bounties newleaf brings to the forest, and whispers some stalking tips to app1.",
        "decline_text": "Your patrol ignores the mouse.",
        "chance_of_success": 60,
        "success_outcomes": [
            {
                "text": "app1 pounces on the mouse, with a squeak of surprise from both prey and apprentice. They look up, holding their fresh-kill, meeting p_l's eyes with a purr.",
                "exp": 20,
                "weight": 20,
                "prey": ["small"],
                "relationships": [
                    {
                        "cats_to": ["patrol"],
                        "cats_from": ["patrol"],
                        "mutual": false,
                        "values": ["comfort", "trust"],
                        "amount": 5
                    }
                ]
            },
            {
                "text": "app1 leaps onto the mouse, an easy kill! They're really getting the hang of hunting, p_l tells them, and as the pair head back home there's a happy bounce in app1's steps.",
                "exp": 20,
                "weight": 5,
                "prey": ["small"],
                "relationships": [
                    {
                        "cats_to": ["patrol"],
                        "cats_from": ["patrol"],
                        "mutual": false,
                        "values": ["comfort", "trust"],
                        "amount": 5
                    }
                ]
            }
        ],
        "fail_outcomes": [
            {
                "text": "app1 narrowly misses the mouse, their tail drooping sadly as it scurries off into the distance.",
                "exp": 0,
                "weight": 20,
                "relationships": [
                    {
                        "cats_to": ["patrol"],
                        "cats_from": ["patrol"],
                        "mutual": false,
                        "values": ["comfort", "trust"],
                        "amount": -5
                    }
                ],
                "prey": ["very_small"]
            }
        ]
    },
    {
        "patrol_id": "fst_hunt_mice_ohnotheyrehot1",
        "biome": ["forest"],
        "season": ["newleaf"],
        "types": ["hunting"],
        "tags": ["romantic"],
        "patrol_art": "hunt_general_intro",
        "min_cats": 3,
        "max_cats": 6,
        "min_max_status": {},
        "weight": 20,
        "intro_text": "As the patrol heads out into the forest to hunt, r_c seems to be absolutely unconcerned with their duties, instead ambling along as through the prey is going to waltz into their paws.",
        "decline_text": "The cats are called back to camp - there's something the deputy needs to discuss with them.",
        "chance_of_success": 10,
        "success_outcomes": [
            {
                "text": "r_c makes it look easy, and when the patrol is done mousing everyone else ends up carrying catches mostly brought down by them. They lead the way back to camp, sauntering with a distinctly smug sway of their hips.",
                "exp": 20,
                "weight": 20,
                "prey": ["medium"],
                "relationships": [
                    {
                        "cats_to": ["p_l"],
                        "cats_from": ["r_c"],
                        "mutual": true,
                        "values": ["romantic", "respect", "jealous", "dislike"],
                        "amount": 5
                    }
                ]
            },
            {
                "text": "Of course s_c is unconcerned, s_c knows their own skills well, and mice? not a challenge. After their fifth catch the rest of the patrol is forced to admit they might have a point about not needing to worry.",
                "exp": 20,
                "weight": 20,
                "stat_skill": ["HUNTER,1"],
                "can_have_stat": ["r_c"],
                "prey": ["medium"],
                "relationships": [
                    {
                        "cats_to": ["p_l"],
                        "cats_from": ["r_c"],
                        "mutual": true,
                        "values": ["romantic", "respect", "jealous", "dislike"],
                        "amount": 5
                    }
                ]
            },
            {
                "text": "As the patrol settles in, tracking mouse scent mostly, s_c wanders back, and as they put a paw down the ground squeaks. They lean down, jaws snapping, and meet the eyes of the rest of the patrol with an insolent smirk.",
                "exp": 20,
                "weight": 20,
                "stat_trait": [
                    "bold",
                    "charismatic",
                    "childish",
                    "confident",
                    "daring",
                    "fierce",
                    "shameless",
                    "troublesome"
                ],
                "can_have_stat": ["r_c"],
                "prey": ["medium"],
                "relationships": [
                    {
                        "cats_to": ["p_l"],
                        "cats_from": ["r_c"],
                        "mutual": true,
                        "values": ["romantic", "respect", "jealous", "dislike"],
                        "amount": 5
                    }
                ]
            }
        ],
        "fail_outcomes": [
            {
                "text": "r_c doesn't bring much home, impressing nobody.",
                "exp": 0,
                "weight": 20,
                "relationships": [
                    {
                        "cats_to": ["p_l"],
                        "cats_from": ["r_c"],
                        "mutual": true,
                        "values": ["romantic", "respect", "jealous", "dislike"],
                        "amount": -5
                    }
                ],
                "prey": ["very_small"]
            }
        ]
    },
    {
        "patrol_id": "fst_hunt_mice1",
        "biome": ["forest"],
        "season": ["newleaf"],
        "types": ["hunting"],
        "tags": [],
        "patrol_art": "hunt_general_intro",
        "min_cats": 3,
        "max_cats": 6,
        "min_max_status": {},
        "weight": 20,
        "intro_text": "As the patrol heads out into the forest to hunt, r_c suggests a good sheltered gully. It's a little far from camp, but the hunting around there is good, particularly for mice.",
        "decline_text": "The cats are called back to camp - there's something the deputy needs to discuss with them.",
        "chance_of_success": 10,
        "success_outcomes": [
            {
                "text": "As they arrive, the patrol startles two mice, and r_c manages to react quick enough with an inelegant pounce to kill one. It's a good omen for the rest of the morning's work, which proves to be a productive and satisfying hunt.",
                "exp": 20,
                "weight": 20,
                "prey": ["medium"],
                "relationships": [
                    {
                        "cats_to": ["r_c"],
                        "cats_from": ["patrol"],
                        "mutual": false,
                        "values": ["respect"],
                        "amount": 5
                    }
                ]
            },
            {
                "text": "Your cats sneak into the hunting grounds, ears rotating as different spots catch their interest. r_c's suggestion proves to be a fruitful hunting ground, one that c_n hasn't used for a while and whose creatures (as predicted, nearly all mice) have lost their edge of wariness. It's a good hunt.",
                "exp": 20,
                "weight": 5,
                "prey": ["large"],
                "relationships": [
                    {
                        "cats_to": ["r_c"],
                        "cats_from": ["patrol"],
                        "mutual": false,
                        "values": ["respect"],
                        "amount": 5
                    }
                ]
            },
            {
                "text": "These are the times that it really pays to have a hunter of s_c's caliber on the patrol - they really go above and beyond, impressing everyone and leaving a trail of terror among the local mice.",
                "exp": 20,
                "weight": 20,
                "stat_skill": ["HUNTER,1"],
                "prey": ["large"],
                "relationships": [
                    {
                        "cats_to": ["s_c"],
                        "cats_from": ["patrol"],
                        "mutual": false,
                        "values": ["respect"],
                        "amount": 5
                    }
                ]
            }
        ],
        "fail_outcomes": [
            {
                "text": "Ah. r_c's suggested hunting grounds don't work out, not that anyone blames them for it.",
                "exp": 0,
                "weight": 20,
                "relationships": [
                    {
                        "cats_to": ["r_c"],
                        "cats_from": ["patrol"],
                        "mutual": false,
                        "values": ["respect"],
                        "amount": -5
                    }
                ],
                "prey": ["very_small"]
            }
        ]
    },
    {
        "patrol_id": "fst_hunt_random_newleafsolowarrior1",
        "biome": ["forest"],
        "season": ["newleaf"],
        "types": ["hunting"],
        "tags": [],
        "patrol_art": "hunt_general_intro",
        "min_cats": 1,
        "max_cats": 1,
        "min_max_status": {
            "all apprentices": [-1, -1]
        },
        "weight": 20,
        "intro_text": "As r_c sets off to see what they can find for the fresh-kill pile, the newleaf sun feels weak, but the grass is sprouting and the trees of the forest are coated in mangy pelts of not-quite-unfurled leaf buds. Let's see what they can rustle up.",
        "decline_text": "While on their way to a likely hunting ground, r_c notices the pawprints of a large, clawed animal crossing their path. They'd better return to camp and report it instead.",
        "chance_of_success": 50,
        "success_outcomes": [
            {
                "text": "The forest is coming alive again after leaf-bare, but it's still recovering, and the f_tp_s r_c finds looks on the scrawny side. Still, together with a uncracked bird egg fallen from it's nest, that's a decent contribution to bring back to camp.",
                "exp": 15,
                "weight": 20,
                "prey": ["medium"]
            },
            {
                "text": "r_c is very proud of the pounce that nails them a f_tp_s, and tries to repeat the trick. On the one paw, it does work, netting them a f_tp_s for their prey haul, but that fantastic pounce also takes them into a dirty pile of melting snow under a bush. Blegh. They really thought they'd be done with snow by now.",
                "exp": 15,
                "weight": 5,
                "prey": ["medium"]
            },
            {
                "text": "Finally! It felt like the snows would never clear. s_c ignores the odd dirty slushy pile still trying to hold out in the most sheltered spots under evergreen trees, telling themselves those are probably mostly mud by now anyway, and cheerfully brings back to c_n camp a full haul of several f_tp_p and a plump f_tp_s.",
                "exp": 15,
                "weight": 20,
                "stat_skill": ["HUNTER,1"],
                "prey": ["large"]
            },
            {
                "text": "s_c pads carefully around the signs of the strengthening sun, avoiding what seems like an endless series of puddles and washed out trails to carefully make their way to a small meadow hemmed in by the trees. In the clearing in the forest, the sun has been left unimpeded to call grass from dormancy, and it makes for a productive hunting spot, with s_c bringing home a f_tp_s and two f_tp_p.",
                "exp": 15,
                "weight": 20,
                "stat_trait": ["calm", "careful", "nervous", "thoughtful"],
                "prey": ["large"]
            }
        ],
        "fail_outcomes": [
            {
                "text": "Maybe it was a bad idea hunting on an empty stomach - there's little cover from the forest right now, and r_c gets spotted every time they start a stalk.",
                "exp": 0,
                "weight": 20
            },
            {
                "text": "When they round a bend in the path, r_c hears a bird call. Jerking their head up, they lose their footing and skid down a slope more mud than grass. They're not that badly hurt, but r_c is tender enough after that fall to give up and go home.",
                "exp": 0,
                "weight": 10,
                "injury": [
                    {
                        "cats": ["r_c"],
                        "injuries": ["minor_injury"],
                        "scars": []
                    }
                ]
            },
            {
                "text": "s_c overconfidently tries to jump a muddy puddle, doesn't make it, and slides face first into a tree. Also there's snow within the puddle, not quite melted. Fantastic.",
                "exp": 0,
                "weight": 10,
                "stat_trait": ["bold", "daring"],
                "injury": [
                    {
                        "cats": ["s_c"],
                        "injuries": ["minor_injury"],
                        "scars": []
                    }
                ]
            }
        ]
    },
    {
        "patrol_id": "fst_hunt_random_newleafsoloapp1",
        "biome": ["forest"],
        "season": ["newleaf"],
        "types": ["hunting"],
        "tags": [],
        "patrol_art": "hunt_general_intro",
        "min_cats": 1,
        "max_cats": 1,
        "min_max_status": {
            "apprentice": [1, 6]
        },
        "weight": 20,
        "intro_text": "app1, hearing the rest of camp gossiping about the good hunting newleaf will bring, thinks it's worth a shot going out into the soggy forest by themselves. They want to prove that they've gotten better at stalking.",
        "decline_text": "...Maybe it'd be better to wait until their mentor is free to take them on a hunting patrol.",
        "chance_of_success": 40,
        "success_outcomes": [
            {
                "text": "There's no snow. That's so obvious that app1 feels embarrassed for thinking it, but - there's no snow. And it's so warm, app1 doesn't even mind all the mud the rest of the Clan is so upset about, at least it's not cold anymore. Stalking through a tangle of evergreen trees, app1 finds a good f_mp_s.",
                "exp": 25,
                "weight": 20,
                "prey": ["medium"]
            },
            {
                "text": "Perhaps they need to ask their mentor about working on their killing technique next - the f_tp_s they found by a rotting log sort of had half it's head caved in, and if they hadn't snagged the leg of the f_tp_s they found by a big oak tree, it would've gotten away. Still, app1 is proud to bring these back to the fresh-kill pile all by {PRONOUN/app1/self}.",
                "exp": 25,
                "weight": 5,
                "prey": ["medium"]
            },
            {
                "text": "app1 carefully skirts the seas of mud that've replaced the snowdrifts, not knowing which {PRONOUN/app1/subject} prefer. But it's difficult to be too upset by it, not when the sun is shining and the birds are out singing and app1 has a f_mp_s to bring home to the fresh-kill pile in front of the whole Clan.",
                "exp": 25,
                "weight": 20,
                "stat_trait": ["calm", "careful", "nervous", "thoughtful"],
                "prey": ["medium"]
            }
        ],
        "fail_outcomes": [
            {
                "text": "While rounds a bend in the path, app1 hears a bird call. Jerking {PRONOUN/app1/poss} head up, they lose {PRONOUN/app1/poss} footing and skid down a slope that's more mud than grass. {PRONOUN/app1/subject/CAP}{VERB/app1/'re/'s} not that badly hurt, but app1 is tender enough after that fall to give up and go home.",
                "exp": 0,
                "weight": 10,
                "injury": [
                    {
                        "cats": ["app1"],
                        "injuries": ["minor_injury"],
                        "scars": []
                    }
                ]
            },
            {
                "text": "app1 heads out confidently, sure that the bounties of newleaf will make this hunt easy. While pouncing for a bird, {PRONOUN/app1/subject} fall into a muddy puddle, landing awkwardly. To add insult to injury, the bird makes dirt on {PRONOUN/app1/poss} head. Great.",
                "exp": 0,
                "weight": 10,
                "stat_trait": ["bold", "daring"],
                "injury": [
                    {
                        "cats": ["s_c"],
                        "injuries": ["minor_injury"],
                        "scars": []
                    }
                ]
            }
        ]
    },
    {
        "patrol_id": "fst_hunt_eggs_newleaf1",
        "biome": ["forest"],
        "season": ["newleaf"],
        "types": ["hunting"],
        "tags": [],
        "patrol_art": "hunt_general_intro",
        "min_cats": 4,
        "max_cats": 4,
        "min_max_status": {
            "apprentice": [1, 6],
            "all apprentices": [2, 2]
        },
        "weight": 20,
        "intro_text": "Leading the way into the forest, p_l calls back to the two apprentices, telling them there's a treat in store for them - finally it's newleaf, which means it's time for the young cats to pick up on one of the quintessential c_n skills - nest raiding!",
        "decline_text": "The cats are called back to camp - there's something the deputy needs to discuss with them.",
        "chance_of_success": 60,
        "success_outcomes": [
            {
                "text": "As they walk, the warriors chat, passing on tips in what's as much gossip as a lesson. app1 and app2 are far too busy to speak, eyes fixed on the trees (app2 is stopped before {PRONOUN/app2/subject} can walk into a puddle, and gently reminded to watch {PRONOUN/app2/poss} paws a little more). Both apprentices are thrilled to be allowed the first shot, sneaking upwards deploying all their climbing skills as they carefully fish fragile eggs out of stick piles, trying not to drool over the shells.",
                "exp": 60,
                "weight": 20,
                "prey": ["medium"],
                "relationships": [
                    {
                        "cats_to": ["p_l", "patrol"],
                        "cats_from": ["patrol", "patrol"],
                        "mutual": false,
                        "values": ["platonic", "respect", "comfort"],
                        "amount": 5
                    }
                ]
            },
            {
                "text": "r_c spots a great hole in the trunk of an oak, and together the hunting patrol shimmer up into the branches, jokingly teasing when app1 accidentally breaks one of the eight big eggs inside. p_l tells the apprentices that with this many big eggs, the nest they're raiding is probably that of a bird of prey, always good to have less of in c_n's territory. They even bring back some oak leaves with them, though it's a real struggle holding them with the eggs!",
                "exp": 60,
                "weight": 5,
                "herbs": ["oak_leaves"],
                "prey": ["medium"],
                "relationships": [
                    {
                        "cats_to": ["p_l", "patrol"],
                        "cats_from": ["patrol", "patrol"],
                        "mutual": false,
                        "values": ["platonic", "respect", "comfort"],
                        "amount": 5
                    }
                ]
            },
            {
                "text": "s_c has a great eye for spotting nests, but {PRONOUN/s_c/subject} stay back, remembering the thrill (and also relative safety) of nest raiding as an apprentice. app1 and app2 get all the credit for their climbing skills, and s_c is more than content with the grateful look the other warrior throws their way.",
                "exp": 60,
                "weight": 20,
                "stat_skill": ["HUNTER,1"],
                "prey": ["large"],
                "relationships": [
                    {
                        "cats_to": ["p_l", "patrol"],
                        "cats_from": ["patrol", "patrol"],
                        "mutual": false,
                        "values": ["platonic", "respect", "comfort"],
                        "amount": 5
                    }
                ]
            },
            {
                "text": "It's a wonderful day, wandering through the sunshine kinda randomly around c_n's forest searching for the signs of bird nests and swarming up the trees for them. s_c is even able to show off a little, inching cautiously out onto the spindly branches of a willow to snag a hard to reach nest.",
                "exp": 60,
                "weight": 20,
                "stat_trait": ["careful", "bold", "daring", "adventurous", "playful"],
                "prey": ["large"],
                "relationships": [
                    {
                        "cats_to": ["p_l", "patrol"],
                        "cats_from": ["patrol", "patrol"],
                        "mutual": false,
                        "values": ["platonic", "respect", "comfort"],
                        "amount": 5
                    }
                ]
            }
        ],
        "fail_outcomes": [
            {
                "text": "The wind starts to pick up, and alarmed, p_l stops the nest raiding plans in their tracks. There's no reason to risk themselves on thin branches in bad weather - the nests will be stocked full of eggs or nestlings to make off with all newleaf, and p_l well remembers the tales the elders tell of foolish risks taken for stupidly small rewards.",
                "exp": 0,
                "weight": 20,
                "relationships": [
                    {
                        "cats_to": ["p_l", "patrol"],
                        "cats_from": ["patrol", "patrol"],
                        "mutual": false,
                        "values": ["platonic", "respect", "comfort"],
                        "amount": -5
                    }
                ]
            }
        ]
    },
    {
        "patrol_id": "fst_hunt_eggs_newleaf2",
        "biome": ["forest"],
        "season": ["newleaf"],
        "types": ["hunting"],
        "tags": [],
        "patrol_art": "hunt_general_intro",
        "min_cats": 6,
        "max_cats": 6,
        "min_max_status": {
            "apprentice": [1, 6],
            "all apprentices": [3, 3]
        },
        "weight": 20,
        "intro_text": "Leading the way into the forest, p_l calls back to the three apprentices, telling them there's a treat in store for them - finally it's newleaf, which means it's time for the young cats to pick up on one of the quintessential c_n skills - nest raiding!",
        "decline_text": "The cats are called back to camp - there's something the deputy needs to discuss with them.",
        "chance_of_success": 60,
        "success_outcomes": [
            {
                "text": "As they walk, the warriors chat, passing on tips in what's as much gossip as a lesson. All three apprentices are far too busy to speak, eyes fixed on the trees (app1 is stopped before {PRONOUN/app1/subject} can walk into a puddle, and gently reminded to watch {PRONOUN/app1/poss} paws a little more). The young cats are thrilled to be allowed the first shot, sneaking upwards deploying all their climbing skills as they carefully fish fragile eggs out of stick piles, trying not to drool over the shells.",
                "exp": 90,
                "weight": 20,
                "prey": ["medium"],
                "relationships": [
                    {
                        "cats_to": ["p_l", "patrol"],
                        "cats_from": ["patrol", "patrol"],
                        "mutual": false,
                        "values": ["platonic", "respect", "comfort"],
                        "amount": 5
                    }
                ]
            },
            {
                "text": "r_c spots a great hole in the trunk of an oak, and together the hunting patrol shimmer up into the branches, jokingly teasing when app1 accidentally breaks one of the eight big eggs inside. p_l tells the apprentices that with this many big eggs, the nest they're raiding is probably that of a bird of prey, always good to have less of in c_n's territory. They even bring back some oak leaves with them, though it's a real struggle holding them with the eggs!",
                "exp": 90,
                "weight": 5,
                "herbs": ["oak_leaves"],
                "prey": ["medium"],
                "relationships": [
                    {
                        "cats_to": ["p_l", "patrol"],
                        "cats_from": ["patrol", "patrol"],
                        "mutual": false,
                        "values": ["platonic", "respect", "comfort"],
                        "amount": 5
                    }
                ]
            },
            {
                "text": "s_c has a great eye for spotting nests, but {PRONOUN/s_c/subject} stay back, remembering the thrill (and also relative safety) of nest raiding as an apprentice. The young cats get all the credit for their climbing skills, and s_c is more than content with the grateful look one of the other warriors throws their way.",
                "exp": 90,
                "weight": 20,
                "stat_skill": ["HUNTER,1"],
                "prey": ["large"],
                "relationships": [
                    {
                        "cats_to": ["p_l", "patrol"],
                        "cats_from": ["patrol", "patrol"],
                        "mutual": false,
                        "values": ["platonic", "respect", "comfort"],
                        "amount": 5
                    }
                ]
            },
            {
                "text": "It's a wonderful day, wandering through the sunshine kinda randomly around c_n's forest searching for the signs of bird nests and swarming up the trees for them. s_c is even able to show off a little, inching cautiously out onto the spindly branches of a willow to snag a hard to reach nest.",
                "exp": 90,
                "weight": 20,
                "stat_trait": ["careful", "bold", "daring", "adventurous", "playful"],
                "prey": ["large"],
                "relationships": [
                    {
                        "cats_to": ["p_l", "patrol"],
                        "cats_from": ["patrol", "patrol"],
                        "mutual": false,
                        "values": ["platonic", "respect", "comfort"],
                        "amount": 5
                    }
                ]
            }
        ],
        "fail_outcomes": [
            {
                "text": "The wind starts to pick up, and alarmed, p_l stops the nest raiding plans in their tracks. There's no reason to risk themselves on thin branches in bad weather - the nests will be stocked full of eggs or nestlings to make off with all newleaf, and p_l well remembers the tales the elders tell of foolish risks taken for stupidly small rewards.",
                "exp": 0,
                "weight": 20,
                "relationships": [
                    {
                        "cats_to": ["p_l", "patrol"],
                        "cats_from": ["patrol", "patrol"],
                        "mutual": false,
                        "values": ["platonic", "respect", "comfort"],
                        "amount": -5
                    }
                ]
            }
        ]
    },
    {
        "patrol_id": "fst_hunt_eggs_newleaf3",
        "biome": ["forest"],
        "season": ["newleaf"],
        "types": ["hunting"],
        "tags": [],
        "patrol_art": "hunt_general_intro",
        "min_cats": 1,
        "max_cats": 1,
        "min_max_status": {
            "all apprentices": [-1, -1]
        },
        "weight": 20,
        "intro_text": "As r_c stretches, luxuriantly sharpening {PRONOUN/r_c/poss} claws on a tree root, {PRONOUN/r_c/subject} {VERB/r_c/spot/spots} a pair of birds furiously chattering to each other above them, puffing up their feathers and singing in territorial fury. {PRONOUN/r_c/subject/CAP} could go after the birds, of course - but if the fluffy mouthfuls are being protective,then there's something to protect, and it's the season for nest raiding.",
        "decline_text": "But r_c can't be bothered today, not with the newleaf sun so bright and warm. Another time, perhaps.",
        "chance_of_success": 50,
        "success_outcomes": [
            {
                "text": "It takes a little time to find a nest, but r_c manages it, and it's worth it for the hunt it offers - r_c would have to be concussed to fail to reach this nest, as the birds have done a terrible job choosing its location. The blackbird incubating its eggs can only flee to another branch and chatter angrily as r_c carefully removes the eggs one by one. All three will make a delicacy of a meal for someone back at camp.",
                "exp": 15,
                "weight": 20,
                "prey": ["medium"]
            },
            {
                "text": "The beech tree these sparrows have chosen to nest in is a popular choice, and as birds continue to fight with their neighbors, r_c slips into the tree to take advantage, emptying nest after nest through the ineffectual outraged squawking protests of their owners. These birds will lay again before the season is out, r_c will have to remember this tree.",
                "exp": 15,
                "weight": 5,
                "prey": ["large"]
            },
            {
                "text": "s_c hops confidently into the trees to hunt, taking {PRONOUN/s_c/poss} time picking out the nests among the branches. It's difficult not to drool all over the eggs {PRONOUN/s_c/subject} {VERB/s_c/steal/steals}, looking forward to the little feast of the well-loved delicacies {PRONOUN/s_c/subject}'ll be able to have with {PRONOUN/s_c/poss} Clanmates.",
                "exp": 15,
                "weight": 20,
                "stat_skill": ["HUNTER,1"],
                "prey": ["large"]
            }
        ],
        "fail_outcomes": [
            {
                "text": "Unfortunately, the squabbling birds have managed to construct their homes on branches thin and high enough that r_c can't justify the risk, not even for those delicious, perfect eggs.",
                "exp": 0,
                "weight": 20
            },
            {
                "text": "Full of mouth-watering desire for the full rich yolk of eggs, r_c risks venturing out onto a thin spindly branch. Too spindly, in fact, and though {PRONOUN/r_c/subject} {VERB/r_c/catch/catches} {PRONOUN/r_c/self} on a lower branch with a scrabbling struggle, {PRONOUN/r_c/subject}'ll be feeling that tonight when {PRONOUN/r_c/subject} {VERB/r_c/stretch/stretches} out in {PRONOUN/r_c/poss} nest. Ow.",
                "exp": 0,
                "weight": 10,
                "injury": [
                    {
                        "cats": ["r_c"],
                        "injuries": ["minor_injury"],
                        "scars": []
                    }
                ]
            }
        ]
    },
    {
        "patrol_id": "fst_hunt_eggs_newleaf4",
        "biome": ["forest"],
        "season": ["newleaf"],
        "types": ["hunting"],
        "tags": [],
        "patrol_art": "hunt_general_intro",
        "min_cats": 1,
        "max_cats": 1,
        "min_max_status": {
            "all apprentices": [-1, -1]
        },
        "weight": 20,
        "intro_text": "As r_c stretches, luxuriantly sharpening {PRONOUN/r_c/poss} claws on a tree root, {PRONOUN/r_c/subject} {VERB/r_c/spot/spots} a pair of birds furiously chattering to each other above them, puffing up their feathers and singing in territorial fury. {PRONOUN/r_c/subject/CAP} could go after the birds, of course - but if the fluffy mouthfuls are being protective,then there's something to protect, and it's the season for nest raiding.",
        "decline_text": "But r_c can't be bothered today, not with the newleaf sun so bright and warm. Another time, perhaps.",
        "chance_of_success": 50,
        "success_outcomes": [
            {
                "text": "It takes a little time to find a nest, but r_c manages it, and it's worth it for the hunt it offers - r_c would have to be concussed to fail to reach this nest, as the birds have done a terrible job choosing its location. The blackbird incubating its eggs can only flee to another branch and chatter angrily as r_c carefully removes the eggs one by one. All three will make a delicacy of a meal for someone back at camp.",
                "exp": 15,
                "weight": 20,
                "prey": ["medium"]
            },
            {
                "text": "The beech tree these sparrows have chosen to nest in is a popular choice, and as birds continue to fight with their neighbors, r_c slips into the tree to take advantage, emptying nest after nest through the ineffectual outraged squawking protests of their owners. These birds will lay again before the season is out, r_c will have to remember this tree.",
                "exp": 15,
                "weight": 5,
                "prey": ["large"]
            },
            {
                "text": "s_c hops confidently into the trees to hunt, taking {PRONOUN/s_c/poss} time picking out the nests among the branches. It's difficult not to drool all over the eggs {PRONOUN/s_c/subject} {VERB/s_c/steal/steals}, looking forward to the little feast of the well-loved delicacies {PRONOUN/s_c/subject}'ll be able to have with {PRONOUN/s_c/poss} Clanmates.",
                "exp": 15,
                "weight": 20,
                "stat_skill": ["HUNTER,1"],
                "prey": ["large"]
            }
        ],
        "fail_outcomes": [
            {
                "text": "Unfortunately, the squabbling birds have managed to construct their homes on branches thin and high enough that r_c can't justify the risk, not even for those delicious, perfect eggs.",
                "exp": 0,
                "weight": 20
            },
            {
                "text": "Full of mouth-watering desire for the full rich yolk of eggs, r_c risks venturing out onto a thin spindly branch. Too spindly, in fact. {PRONOUN/r_c/subject/CAP} {VERB/r_c/topple/topples} from the treetop, clawing desperately, fruitlessly for a hold on the branches {PRONOUN/r_c/subject} whip past, gaining speed as {PRONOUN/r_c/subject} wheel {PRONOUN/r_c/poss} body around until, horrifically, they see the ground approaching.",
                "exp": 0,
                "weight": 10,
                "dead_cats": ["r_c", "some_lives"],
                "history_text": {
                    "scar": "m_c will always carry the scars from falling from the treetops while nest raiding alone.",
                    "reg_death": "m_c died falling from the treetops, out on a solo nest raid.",
                    "lead_death": "falling from the treetops"
                }
            },
            {
                "text": "Full of mouth-watering desire for the full rich yolk of eggs, r_c risks venturing out onto a thin spindly branch. Too spindly, in fact. {PRONOUN/r_c/subject/CAP} {VERB/r_c/topple/topples} from the treetop, clawing desperately, fruitlessly for a hold on the branches {PRONOUN/r_c/subject} whip past, gaining speed as {PRONOUN/r_c/subject} wheel {PRONOUN/r_c/poss} body around until, horrifically, they see the ground approaching. The next thing r_c knows is waking in the medicine den, foggy and weak.",
                "exp": 0,
                "weight": 10,
                "injury": [
                    {
                        "cats": ["r_c"],
                        "injuries": ["blunt_force_injury"],
                        "scars": ["TWO"]
                    }
                ],
                "history_text": {
                    "scar": "m_c will always carry the scars from falling from the treetops while nest raiding alone.",
                    "reg_death": "m_c died falling from the treetops, out on a solo nest raid.",
                    "lead_death": "falling from the treetops"
                }
            }
        ]
    },
    {
        "patrol_id": "fst_hunt_eggs_newleaf5",
        "biome": ["forest"],
        "season": ["newleaf"],
        "types": ["hunting"],
        "tags": [],
        "patrol_art": "hunt_general_intro",
        "min_cats": 1,
        "max_cats": 1,
        "min_max_status": {
            "all apprentices": [-1, -1]
        },
        "weight": 20,
        "intro_text": "r_c wakes from a dream of rich yolk, tongue sticking out ready to lap from an eggshell. However, when they poke their head out of their den to go nest raiding, there's rain pouring down outside. But... they can still taste egg on their tongue...",
        "decline_text": "Nope, nope going out in this weather is a bad idea.",
        "chance_of_success": 25,
        "success_outcomes": [
            {
                "text": "The branches of the pine are slippery with rain, but the bark is rough and steady under r_c's paws. {PRONOUN/r_c/subject/CAP}{VERB/r_c/'re/'s} only able to pick up two eggs, with a third smashing in {PRONOUN/r_c/poss} jaws as {PRONOUN/r_c/subject} almost fall and recover {PRONOUN/r_c/poss} balance with {PRONOUN/r_c/poss} tail swinging wildly. Still, that's two more than the Clan started the day with.",
                "exp": 25,
                "weight": 20,
                "prey": ["small"]
            },
            {
                "text": "r_c finds a nest that the weather has blown out of the tree and takes it as a sign from StarClan. Thanking {PRONOUN/r_c/poss} ancestors for the food of the unbroken eggs within, {PRONOUN/r_c/subject} also {VERB/r_c/murmur/murmurs} thanks for the warning, and {VERB/r_c/return/returns} back to camp, pelt prickling with the thought that {PRONOUN/r_c/subject} might have just as easily been blown out of the treetops as this nest was.",
                "exp": 25,
                "weight": 5,
                "prey": ["medium"]
            },
            {
                "text": "Keeping {PRONOUN/s_c/poss} balance and nerve on branches slicked down with pouring rain requires all of s_c's skill and experience, and {PRONOUN/s_c/subject} {VERB/s_c/return/returns} to camp with eggs, yes, but also with a pelt fluffed out with stress and fright.",
                "exp": 25,
                "weight": 20,
                "stat_skill": ["HUNTER,1"],
                "prey": ["medium"]
            },
            {
                "text": "s_c wanders out into the territory to search, but the driving rain and the rustle of the wind through the branches is too much, too obvious a danger, and {PRONOUN/s_c/subject} {VERB/s_c/return/returns} back to camp empty-pawed.",
                "exp": 25,
                "weight": 20,
                "stat_trait": ["careful", "calm", "nervous", "responsible", "insecure"]
            }
        ],
        "fail_outcomes": [
            {
                "text": "r_c wanders out into the territory to search, but the driving rain and the rustle of the wind through the branches is too much, too obvious a danger, and {PRONOUN/r_c/subject} {VERB/r_c/return/returns} back to camp empty-pawed.",
                "exp": 0,
                "weight": 20
            },
            {
                "text": "The branch r_c pads out on is more than strong enough to bear {PRONOUN/r_c/poss} weight - but in the wind and rain, trembling and slippery, {PRONOUN/r_c/subject} {VERB/r_c/lose/loses} {PRONOUN/r_c/poss} grip. The last thing they see is the ground approaching.",
                "exp": 0,
                "weight": 10,
                "dead_cats": ["r_c", "some_lives"],
                "history_text": {
                    "scar": "m_c will always carry the scars from falling from the treetops while nest raiding alone.",
                    "reg_death": "m_c died falling from the treetops, out on a solo nest raid.",
                    "lead_death": "falling from the treetops"
                }
            },
            {
                "text": "The branch r_c pads out on is more than strong enough to bear {PRONOUN/r_c/poss} weight - but in the wind and rain, trembling and slippery, {PRONOUN/r_c/subject} {VERB/r_c/lose/loses} {PRONOUN/r_c/poss} grip. {PRONOUN/r_c/poss/CAP} next thought is foggy confusion, gazing up at the inside of the medicine cat den.",
                "exp": 0,
                "weight": 10,
                "injury": [
                    {
                        "cats": ["r_c"],
                        "injuries": ["minor_injury", "blunt_force_injury"],
                        "scars": ["TWO"]
                    }
                ],
                "history_text": {
                    "scar": "m_c will always carry the scars from falling from the treetops while nest raiding alone.",
                    "reg_death": "m_c died falling from the treetops, out on a solo nest raid.",
                    "lead_death": "falling from the treetops"
                }
            },
            {
                "text": "The weather is dangerous, but s_c is skilled enough to handle anything! {PRONOUN/s_c/subject/CAP} {VERB/s_c/find/finds} a huge opening in an oak tree and {VERB/s_c/scrabble/scrabbles} upwards, thinking of how good the treats inside will taste. But the mother owl inside defends her eggs, bursting towards s_c. s_c flinches backwards. That's the only mistake that's needed, the slippery trunk falling away beneath {PRONOUN/s_c/poss} claws as {PRONOUN/s_c/subject} {VERB/s_c/fall/falls} and {VERB/s_c/fall/falls} and...",
                "exp": 0,
                "weight": 10,
                "stat_trait": ["daring", "troublesome", "childish", "adventurous", "confident"],
                "dead_cats": ["s_c", "some_lives"],
                "history_text": {
                    "scar": "m_c will always carry the scars from falling from the treetops while nest raiding alone.",
                    "reg_death": "m_c died falling from the treetops, out on a solo nest raid.",
                    "lead_death": "falling from the treetops"
                }
            },
            {
                "text": "The weather is dangerous, but s_c is skilled enough to handle anything! {PRONOUN/s_c/subject/CAP} {VERB/s_c/find/finds} a huge opening in an oak tree and {VERB/s_c/scrabble/scrabbles} upwards, thinking of how good the treats inside will taste. But the mother owl inside defends her eggs, bursting towards s_c. s_c flinches backwards. That's the only mistake that's needed, the slippery trunk falling away beneath {PRONOUN/s_c/poss} claws as {PRONOUN/s_c/subject} {VERB/s_c/fall/falls} and {VERB/s_c/fall/falls}, falling into dreams of pain and foggy glimpses of the medicine cat den.",
                "exp": 0,
                "weight": 10,
                "stat_trait": ["daring", "troublesome", "childish", "adventurous", "confident"],
                "injury": [
                    {
                        "cats": ["s_c"],
                        "injuries": ["minor_injury", "blunt_force_injury"],
                        "scars": ["TWO"]
                    }
                ],
                "history_text": {
                    "scar": "m_c will always carry the scars from falling from the treetops while nest raiding alone.",
                    "reg_death": "m_c died falling from the treetops, out on a solo nest raid.",
                    "lead_death": "falling from the treetops"
                }
            }
        ]
    },
    {
        "patrol_id": "fst_hunt_eggs_newleaf6",
        "biome": ["forest"],
        "season": ["newleaf"],
        "types": ["hunting"],
        "tags": [],
        "patrol_art": "hunt_general_intro",
        "min_cats": 2,
        "max_cats": 2,
        "min_max_status": {
            "apprentice": [1, 6],
            "all apprentices": [1, 1]
        },
        "weight": 20,
        "intro_text": "Leading the way into the forest, p_l calls back to app1. There's a treat in store for them - finally it's newleaf, which means its time for the young cat to pick up on one of the quintessential c_n skills - nest raiding!",
        "decline_text": "The cats are called back to camp - there's something the deputy needs to discuss with them.",
        "chance_of_success": 60,
        "success_outcomes": [
            {
                "text": "As they walk, p_l passes on tips and tricks for nest raiding. app1 is far too busy to speak, eyes fixed on the trees. The apprentices is thrilled to be allowed the first shot, sneaking upwards deploying all {PRONOUN/app1/poss} climbing skills as {PRONOUN/app1/subject} carefully {VERB/app1/fish/fishes} fragile eggs out of stick piles, trying not to drool over the shells.",
                "exp": 30,
                "weight": 20,
                "prey": ["medium"],
                "relationships": [
                    {
                        "cats_to": ["p_l", "patrol"],
                        "cats_from": ["patrol", "patrol"],
                        "mutual": false,
                        "values": ["platonic", "respect", "comfort"],
                        "amount": 5
                    }
                ]
            },
            {
                "text": "p_l spots a great hole in the trunk of an oak, and together the hunting patrol shimmy up into the branches, p_l jokingly teasing when app1 accidentally breaks one of the eight big eggs inside. p_l tells the apprentice that with this many big eggs, the nest they're raiding is probably that of a bird of prey, always good to have less of in c_n's territory. They even bring back some oak leaves with them, though it's a real struggle holding them with the eggs!",
                "exp": 30,
                "weight": 5,
                "herbs": ["oak_leaves"],
                "prey": ["medium"],
                "relationships": [
                    {
                        "cats_to": ["p_l", "patrol"],
                        "cats_from": ["patrol", "patrol"],
                        "mutual": false,
                        "values": ["platonic", "respect", "comfort"],
                        "amount": 5
                    }
                ]
            },
            {
                "text": "s_c has a great eye for spotting nests, but {PRONOUN/s_c/subject} {VERB/s_c/stay/stays} back, remembering the thrill (and also relative safety) of nest raiding as an apprentice. app1 gets all the credit for {PRONOUN/app1/poss} climbing skills, and s_c is more than content to stay in the background and listen to the proud excited stories {PRONOUN/s_c/subject} {VERB/s_c/hear/hears} app1 telling {PRONOUN/app1/poss} friends back at camp.",
                "exp": 30,
                "weight": 20,
                "stat_skill": ["HUNTER,1"],
                "prey": ["large"],
                "relationships": [
                    {
                        "cats_to": ["p_l", "patrol"],
                        "cats_from": ["patrol", "patrol"],
                        "mutual": false,
                        "values": ["platonic", "respect", "comfort"],
                        "amount": 5
                    }
                ]
            },
            {
                "text": "It's a wonderful day, wandering through the sunshine kinda randomly around c_n's forest searching for the signs of bird nests and swarming up the trees for them. s_c is even able to show off a little, inching cautiously out onto the spindly branches of a willow to snag a hard to reach nest.",
                "exp": 30,
                "weight": 20,
                "stat_trait": ["careful", "bold", "daring", "adventurous", "playful"],
                "prey": ["large"],
                "relationships": [
                    {
                        "cats_to": ["p_l", "patrol"],
                        "cats_from": ["patrol", "patrol"],
                        "mutual": false,
                        "values": ["platonic", "respect", "comfort"],
                        "amount": 5
                    }
                ]
            }
        ],
        "fail_outcomes": [
            {
                "text": "The wind starts to pick up, and alarmed, p_l stops the nest raiding plans in their tracks. There's no reason to risk themselves on thin branches in bad weather - the nests will be stocked full of eggs or nestlings to make off with all newleaf, and p_l well remembers the tales the elders tell of foolish risks taken for stupidly small rewards.",
                "exp": 0,
                "weight": 20,
                "relationships": [
                    {
                        "cats_to": ["p_l", "patrol"],
                        "cats_from": ["patrol", "patrol"],
                        "mutual": false,
                        "values": ["platonic", "respect", "comfort"],
                        "amount": -5
                    }
                ]
            }
        ]
    },
    {
        "patrol_id": "fst_hunt_eggs_newleaf7",
        "biome": ["forest"],
        "season": ["newleaf"],
        "types": ["hunting"],
        "tags": [],
        "patrol_art": "hunt_general_intro",
        "min_cats": 1,
        "max_cats": 1,
        "min_max_status": {
            "apprentice": [1, 6]
        },
        "weight": 20,
        "intro_text": "app1 has ears, of course {PRONOUN/app1/subject}{VERB/app1/'ve/'s} heard the rest of c_n buzzing about the nest raiding season, and {PRONOUN/app1/subject} see no reason {PRONOUN/app1/subject} should be left out of it!",
        "decline_text": "As {PRONOUN/app1/subject}{VERB/app1/'re/'s} about to leave camp, one of the older cats starts telling a story about someone they knew who died, falling from the treetops while hunting for nests. Maybe app1 shouldn't go out alone...",
        "chance_of_success": 30,
        "success_outcomes": [
            {
                "text": "It's amazing that birds just leave these lying about! app1 finds a low hanging nest, shoos away the sparrow, and trots home with them, one by one adding them to the fresh-kill pile to the praise of the cats in camp at the time, fluffing out {PRONOUN/app1/poss} chest fur in pride.",
                "exp": 25,
                "weight": 20,
                "prey": ["medium"]
            },
            {
                "text": "Going out by {PRONOUN/app1/self} makes everything much harder, and instead of fishing eggs out, app1 accidentally knocks {PRONOUN/app1/poss} target nest out of the tree. But at least a couple of the eggs are unbroken, and that's better than nothing.",
                "exp": 25,
                "weight": 5,
                "prey": ["medium"]
            },
            {
                "text": "It doesn't take long to find a nest, positioned high in the crook between two thin branches of a hazelnut tree. But app1 isn't confident {PRONOUN/app1/subject} can safely make that climb. Instead, {PRONOUN/app1/subject} {VERB/app1/grab/grabs} a stick and {VERB/app1/jab/jabs} at the nest from further away, sending it plummeting out of the tree. Some of the eggs inside are smashed open, but there's still a couple left to bring home.",
                "exp": 25,
                "weight": 20,
                "stat_trait": [
                    "calm",
                    "careful",
                    "nervous",
                    "thoughtful",
                    "insecure",
                    "nervous",
                    "responsible",
                    "wise"
                ],
                "prey": ["medium"]
            }
        ],
        "fail_outcomes": [
            {
                "text": "Step one, find nests, has conclusively failed. At least {PRONOUN/app1/subject}{VERB/app1/'re/'s} alone though - app1 trips over a branch on the forest floor as {PRONOUN/app1/subject} walk with {PRONOUN/app1/poss} eyes pinned skyward, and {PRONOUN/app1/subject}{VERB/app1/'re/'s} grateful no one was here to see it.",
                "exp": 0,
                "weight": 20
            },
            {
                "text": "It doesn't take long to find a nest, positioned high in the crook between two thin branches of a hazelnut tree. But app1 is confident {PRONOUN/s_c/subject} can safely make that climb! {PRONOUN/s_c/subject/CAP}{VERB/s_c/'re/'s} rather less confident once up so high in the air, and eventually {PRONOUN/s_c/subject} {VERB/s_c/retreat/retreats}, shaking.",
                "exp": 0,
                "weight": 20,
                "stat_trait": ["bold", "daring", "adventurous", "confident"]
            },
            {
                "text": "Going out by {PRONOUN/app1/self} makes everything much harder, and instead of fishing eggs out, app1 accidentally knocks {PRONOUN/app1/poss} target nest and {PRONOUN/app1/self} out of the tree. {PRONOUN/app1/subject/CAP} {VERB/app1/hit/hits} the ground hard, hearing the crack of something breaking.",
                "exp": 0,
                "weight": 10,
                "injury": [
                    {
                        "cats": ["app1"],
                        "injuries": ["blunt_force_injury"],
                        "scars": ["TWO"]
                    }
                ],
                "history_text": {
                    "scar": "m_c will always carry the scars from falling from the treetops while nest raiding alone as an apprentice."
                }
            },
            {
                "text": "It doesn't take long to find a nest, positioned high in the crook between two thin branches of a hazelnut tree. But app1 is confident {PRONOUN/s_c/subject} can safely make that climb! {PRONOUN/s_c/subject/CAP}{VERB/s_c/'re/'s} rather less confident once up so high in the air, and {PRONOUN/s_c/poss} claws slip, sending {PRONOUN/app1/object} plummeting earthwards.",
                "exp": 0,
                "weight": 10,
                "stat_trait": ["bold", "daring", "adventurous", "confident"],
                "injury": [
                    {
                        "cats": ["s_c"],
                        "injuries": ["blunt_force_injury"],
                        "scars": ["TWO"]
                    }
                ],
                "history_text": {
                    "scar": "m_c will always carry the scars from falling from the treetops while nest raiding alone as an apprentice."
                }
            }
        ]
    },
    {
        "patrol_id": "fst_hunt_eggs_newleaf8",
        "biome": ["forest"],
        "season": ["newleaf"],
        "types": ["hunting"],
        "tags": [],
        "patrol_art": "hunt_general_intro",
        "min_cats": 1,
        "max_cats": 1,
        "min_max_status": {
            "apprentice": [1, 6]
        },
        "weight": 20,
        "intro_text": "app1 has ears, of course {PRONOUN/app1/subject}{VERB/app1/'ve/'s} heard the rest of c_n buzzing about the nest raiding season, and {PRONOUN/app1/subject} see no reason {PRONOUN/app1/subject} should be left out of it!",
        "decline_text": "As {PRONOUN/app1/subject}{VERB/app1/'re/'s} about to leave camp, one of the older cats starts telling a story about someone they knew who died, falling from the treetops while hunting for nests. Maybe app1 shouldn't go out alone...",
        "chance_of_success": 30,
        "success_outcomes": [
            {
                "text": "It's amazing that birds just leave these lying about! app1 finds a low hanging nest, shoos away the sparrow, and trots home with them, one by one adding them to the fresh-kill pile to the praise of the cats in camp at the time, fluffing out {PRONOUN/app1/poss} chest fur in pride.",
                "exp": 25,
                "weight": 20,
                "prey": ["medium"]
            },
            {
                "text": "Going out by {PRONOUN/app1/self} makes everything much harder, and instead of fishing eggs out, app1 accidentally knocks {PRONOUN/app1/poss} target nest out of the tree. But at least a couple of the eggs are unbroken, and that's better than nothing.",
                "exp": 25,
                "weight": 5,
                "prey": ["medium"]
            },
            {
                "text": "It doesn't take long to find a nest, positioned high in the crook between two thin branches of a hazelnut tree. But app1 isn't confident {PRONOUN/app1/subject} can safely make that climb. Instead, {PRONOUN/app1/subject} {VERB/app1/grab/grabs} a stick and {VERB/app1/jab/jabs} at the nest from further away, sending it plummeting out of the tree. Some of the eggs inside are smashed open, but there's still a couple left to bring home.",
                "exp": 25,
                "weight": 20,
                "stat_trait": [
                    "calm",
                    "careful",
                    "nervous",
                    "thoughtful",
                    "insecure",
                    "nervous",
                    "responsible",
                    "wise"
                ],
                "prey": ["medium"]
            }
        ],
        "fail_outcomes": [
            {
                "text": "Step one, find nests, has conclusively failed. At least {PRONOUN/app1/subject}{VERB/app1/'re/'s} alone though - app1 trips over a branch on the forest floor as {PRONOUN/app1/subject} walk with {PRONOUN/app1/poss} eyes pinned skyward, and {PRONOUN/app1/subject}{VERB/app1/'re/'s} grateful no one was here to see it.",
                "exp": 0,
                "weight": 20
            },
            {
                "text": "It doesn't take long to find a nest, positioned high in the crook between two thin branches of a hazelnut tree. But app1 is confident {PRONOUN/s_c/subject} can safely make that climb! {PRONOUN/s_c/subject/CAP}{VERB/s_c/'re/'s} rather less confident once up so high in the air, and eventually {PRONOUN/s_c/subject} {VERB/s_c/retreat/retreats}, shaking.",
                "exp": 0,
                "weight": 20,
                "stat_trait": ["bold", "daring", "adventurous", "confident"]
            },
            {
                "text": "Going out by {PRONOUN/app1/self} makes everything much harder, and instead of fishing eggs out, app1 accidentally knocks {PRONOUN/app1/poss} target nest and {PRONOUN/app1/self} out of the tree. {PRONOUN/app1/subject/CAP} {VERB/app1/wake/wakes} up in StarClan, confused and with the lingering sensation of falling.",
                "exp": 0,
                "weight": 10,
                "dead_cats": ["r_c"],
                "history_text": {
                    "scar": "m_c will always carry the scars from falling from the treetops while nest raiding alone as an apprentice.",
                    "reg_death": "m_c died as an apprentice after going out nest raiding alone."
                }
            },
            {
                "text": "Going out by {PRONOUN/app1/self} makes everything much harder, and instead of fishing eggs out, app1 accidentally knocks {PRONOUN/app1/poss} target nest and {PRONOUN/app1/self} out of the tree. {PRONOUN/app1/subject/CAP} {VERB/app1/hit/hits} the ground hard, hearing the crack of something breaking.",
                "exp": 0,
                "weight": 10,
                "injury": [
                    {
                        "cats": ["app1"],
                        "injuries": ["blunt_force_injury"],
                        "scars": ["TWO"]
                    }
                ],
                "history_text": {
                    "scar": "m_c will always carry the scars from falling from the treetops while nest raiding alone as an apprentice.",
                    "reg_death": "m_c died as an apprentice after going out nest raiding alone."
                }
            },
            {
                "text": "It doesn't take long to find a nest, positioned high in the crook between two thin branches of a hazelnut tree. But app1 is confident {PRONOUN/s_c/subject} can safely make that climb! {PRONOUN/s_c/subject/CAP}{VERB/s_c/'re/'s} rather less confident once up so high in the air, and {PRONOUN/s_c/poss} claws slip, sending {PRONOUN/app1/object} plummeting earthwards, where StarClan awaits.",
                "exp": 0,
                "weight": 10,
                "stat_trait": ["bold", "daring", "adventurous", "confident"],
                "dead_cats": ["s_c"],
                "history_text": {
                    "scar": "m_c will always carry the scars from falling from the treetops while nest raiding alone as an apprentice.",
                    "reg_death": "m_c died as an apprentice after going out nest raiding alone."
                }
            },
            {
                "text": "It doesn't take long to find a nest, positioned high in the crook between two thin branches of a hazelnut tree. But app1 is confident {PRONOUN/s_c/subject} can safely make that climb! {PRONOUN/s_c/subject/CAP}{VERB/s_c/'re/'s} rather less confident once up so high in the air, and {PRONOUN/s_c/poss} claws slip, sending {PRONOUN/app1/object} plummeting earthwards.",
                "exp": 0,
                "weight": 10,
                "stat_trait": ["bold", "daring", "adventurous", "confident"],
                "injury": [
                    {
                        "cats": ["s_c"],
                        "injuries": ["blunt_force_injury"],
                        "scars": ["TWO"]
                    }
                ],
                "history_text": {
                    "scar": "m_c will always carry the scars from falling from the treetops while nest raiding alone as an apprentice.",
                    "reg_death": "m_c died as an apprentice after going out nest raiding alone."
                }
            }
        ]
    },
    {
        "patrol_id": "fst_hunt_random_newleaf_siblings2applocked1",
        "biome": ["forest"],
        "season": ["newleaf"],
        "types": ["hunting"],
        "tags": [],
        "patrol_art": "hunt_general_intro",
        "min_cats": 2,
        "max_cats": 2,
        "min_max_status": {
            "apprentice": [1, 6],
            "all apprentices": [2, 2]
        },
        "weight": 40,
        "intro_text": "The two siblings head out together, declaring a friendly competition to stock the fresh-kill pile. Newleaf floods the forest with young animals, and <i>these</i> young animals want to eat <i>those</i> young animals!",
        "decline_text": "Their mentors hold them back with a gentle word - the warriors have other plans for the apprentices today.",
        "chance_of_success": 40,
        "relationship_constraint": ["siblings"],
        "success_outcomes": [
            {
                "text": "app1 misses a f_tp_s, and app2 startles a pair of f_tp_p. They don't let it get them down, instead capturing a plump rabbit with a beautiful team ambush! But when they bring it back to camp, app1 tries to take sole credit for the prey, and instead of familial talent, it's familial discord that's displayed, as the apprentices get into a massive argument in the middle of camp.",
                "exp": 20,
                "weight": 20,
                "prey": ["small"],
                "relationships": [
                    {
                        "cats_to": ["patrol"],
                        "cats_from": ["patrol"],
                        "mutual": false,
                        "values": ["jealous", "dislike"],
                        "amount": 10
                    }
                ]
            },
            {
                "text": "s_c catches a great f_mp_s, and two f_tp_p! But their sibling comes up empty pawed. s_c offers to let them claim the smaller prey as their own, but the insulting suggestion just causes a massive argument.",
                "exp": 20,
                "weight": 20,
                "stat_skill": ["HUNTER,0"],
                "prey": ["medium"],
                "relationships": [
                    {
                        "cats_to": ["patrol"],
                        "cats_from": ["patrol"],
                        "mutual": false,
                        "values": ["jealous", "dislike"],
                        "amount": 10
                    }
                ]
            }
        ],
        "fail_outcomes": [
            {
                "text": "The littermates end up dirty, exhausted, and without much more than a f_tp_s to show for it. Fox-dung! But at least out here, even if they didn't get much prey, they can complain about how stupidly hard hunting is to a sympathetic audience.",
                "exp": 0,
                "weight": 20,
                "relationships": [
                    {
                        "cats_to": ["patrol"],
                        "cats_from": ["patrol"],
                        "mutual": false,
                        "values": ["jealous", "dislike"],
                        "amount": -10
                    }
                ],
                "prey": ["very_small"]
            },
            {
                "text": "app1 takes a hard fall while chasing a f_tp_s along the forest floor, and the afternoon's hunt is called off as {PRONOUN/app1/poss} sibling helps {PRONOUN/app1/object} back to camp, chatting reassuringly about how hard their hunting lessons are.",
                "exp": 0,
                "weight": 10,
                "injury": [
                    {
                        "cats": ["app1"],
                        "injuries": ["minor_injury"],
                        "scars": []
                    }
                ],
                "relationships": [
                    {
                        "cats_to": ["patrol"],
                        "cats_from": ["patrol"],
                        "mutual": false,
                        "values": ["jealous", "dislike"],
                        "amount": -10
                    }
                ],
                "prey": ["very_small"]
            }
        ]
    },
    {
        "patrol_id": "fst_hunt_random_newleaf_siblings2applocked2",
        "biome": ["forest"],
        "season": ["newleaf"],
        "types": ["hunting"],
        "tags": [],
        "patrol_art": "hunt_general_intro",
        "min_cats": 2,
        "max_cats": 2,
        "min_max_status": {
            "apprentice": [1, 6],
            "all apprentices": [2, 2]
        },
        "weight": 40,
        "intro_text": "It's nice to get the chance to go out hunting with app2. app1 knows they're still in the apprentice den together, but their different mentors and focuses and skills - it's not the same as it was back in the nursery as littermates. And all the weird flowers will make a pretty cool hunting ground!",
        "decline_text": "Their mentors hold them back with a gentle word - the warriors have other plans for the apprentices today.",
        "chance_of_success": 40,
        "relationship_constraint": ["siblings"],
        "success_outcomes": [
            {
                "text": "Yeah, it's a relatively okay hunt, with a couple f_tp_p and a dirty f_tp_s. But what app1 is actually going to remember about today is that app2 thinks that {PRONOUN/app2/poss} mentor and app1's would make a cute couple!",
                "exp": 20,
                "weight": 20,
                "prey": ["small"],
                "relationships": [
                    {
                        "cats_to": ["patrol"],
                        "cats_from": ["patrol"],
                        "mutual": false,
                        "values": ["platonic", "respect"],
                        "amount": 5
                    }
                ]
            },
            {
                "text": "It turns out s_c has really been listening to {PRONOUN/s_c/poss} mentor's tips for hunting - and {PRONOUN/s_c/subject}{VERB/s_c/'re/'s} willing to pass it on!",
                "exp": 20,
                "weight": 20,
                "stat_skill": ["HUNTER,0"],
                "prey": ["medium"],
                "relationships": [
                    {
                        "cats_to": ["patrol"],
                        "cats_from": ["patrol"],
                        "mutual": false,
                        "values": ["platonic", "respect"],
                        "amount": 5
                    }
                ]
            }
        ],
        "fail_outcomes": [
            {
                "text": "Together they manage a grand haul of one f_tp_s, and not even a very big f_tp_s at that. They have a lot more to learn before they'll all be ready to take on the responsibility of providing for c_n.",
                "exp": 0,
                "weight": 20,
                "prey": ["very_small"]
            }
        ]
    },
    {
        "patrol_id": "fst_hunt_random_newleaf_siblings2applocked3",
        "biome": ["forest"],
        "season": ["newleaf"],
        "types": ["hunting"],
        "tags": [],
        "patrol_art": "hunt_general_intro",
        "min_cats": 2,
        "max_cats": 2,
        "min_max_status": {
            "apprentice": [1, 6],
            "all apprentices": [2, 2]
        },
        "weight": 40,
        "intro_text": "The clouds are out, but for once it's not raining. And just like the clouds, app1 and {PRONOUN/app1/poss} littermate are everywhere today, sticking their heads into every unexplored corner of the territory. All in the name of hunting, of course!",
        "decline_text": "Their mentors hold them back with a gentle word - the warriors have other plans for the apprentices today.",
        "chance_of_success": 40,
        "relationship_constraint": ["siblings"],
        "success_outcomes": [
            {
                "text": "app1 thinks app2's f_tp_s looks infinitly more delicous than {PRONOUN/app1/poss} own contributions of two f_tp_p, while app2 insists that {PRONOUN/app2/subject}'d much rather bring back f_tp_p.",
                "exp": 20,
                "weight": 20,
                "prey": ["small"],
                "relationships": [
                    {
                        "cats_to": ["patrol"],
                        "cats_from": ["patrol"],
                        "mutual": false,
                        "values": ["respect", "jealous"],
                        "amount": 5
                    }
                ]
            },
            {
                "text": "s_c spends half the patrol in the branches of the forest, both impressing and frustrating the sibling trying to keep up with {PRONOUN/s_c/object}.",
                "exp": 20,
                "weight": 20,
                "stat_skill": ["CLIMBER,0"],
                "prey": ["medium"],
                "relationships": [
                    {
                        "cats_to": ["patrol"],
                        "cats_from": ["patrol"],
                        "mutual": false,
                        "values": ["respect", "jealous"],
                        "amount": 5
                    }
                ]
            }
        ],
        "fail_outcomes": [
            {
                "text": "Well, they have a lot of fun exploring, even if it's not that productive of a hunting patrol.",
                "exp": 0,
                "weight": 20,
                "prey": ["very_small"]
            }
        ]
    },
    {
        "patrol_id": "fst_hunt_random_newleaf_siblings3applocked1",
        "biome": ["forest"],
        "season": ["newleaf"],
        "types": ["hunting"],
        "tags": [],
        "patrol_art": "hunt_general_intro",
        "min_cats": 3,
        "max_cats": 3,
        "min_max_status": {
            "apprentice": [1, 6],
            "all apprentices": [3, 3]
        },
        "weight": 40,
        "intro_text": "The three siblings head out together, declaring a friendly competition to stock the fresh-kill pile. Newleaf floods the forest with young animals, and <i>these</i> young animals want to eat <i>those</i> young animals!",
        "decline_text": "Their mentors hold them back with a gentle word - the warriors have other plans for the apprentices today.",
        "chance_of_success": 40,
        "relationship_constraint": ["siblings"],
        "success_outcomes": [
            {
                "text": "app1 misses a f_tp_s, and app2 and app3 startle a pair of f_tp_p. They don't let it get them down, instead capturing a plump rabbit with a beautiful team ambush! But when they bring it back to camp, app1 tries to take sole credit for the prey, and instead of familial talent, it's familial discord that's displayed, as the apprentices get into a massive argument in the middle of camp.",
                "exp": 30,
                "weight": 20,
                "prey": ["small"],
                "relationships": [
                    {
                        "cats_to": ["patrol"],
                        "cats_from": ["patrol"],
                        "mutual": false,
                        "values": ["jealous", "dislike"],
                        "amount": 5
                    }
                ]
            },
            {
                "text": "s_c catches a great f_mp_s, and two f_tp_p! But their siblings come up empty pawed. s_c offers to let them claim the smaller prey as their own, but the insulting suggestion just causes a massive argument.",
                "exp": 30,
                "weight": 20,
                "stat_skill": ["HUNTER,0"],
                "prey": ["medium"],
                "relationships": [
                    {
                        "cats_to": ["patrol"],
                        "cats_from": ["patrol"],
                        "mutual": false,
                        "values": ["jealous", "dislike"],
                        "amount": 5
                    }
                ]
            }
        ],
        "fail_outcomes": [
            {
                "text": "The littermates end up dirty, exhausted, and without much more than a f_tp_s to show for it. Fox-dung! But at least out here, even if they didn't get much prey, they can complain about how stupidly hard hunting is to a sympathetic audience.",
                "exp": 0,
                "weight": 20,
                "relationships": [
                    {
                        "cats_to": ["patrol"],
                        "cats_from": ["patrol"],
                        "mutual": false,
                        "values": ["jealous", "dislike"],
                        "amount": -5
                    }
                ],
                "prey": ["very_small"]
            },
            {
                "text": "app1 takes a hard fall while chasing a f_tp_s along the forest floor, and the afternoon's hunt is called off as {PRONOUN/app1/poss} siblings help {PRONOUN/app1/object} back to camp, chatting reassuringly about how hard their hunting lessons are.",
                "exp": 0,
                "weight": 10,
                "injury": [
                    {
                        "cats": ["app1"],
                        "injuries": ["minor_injury"],
                        "scars": []
                    }
                ],
                "relationships": [
                    {
                        "cats_to": ["patrol"],
                        "cats_from": ["patrol"],
                        "mutual": false,
                        "values": ["jealous", "dislike"],
                        "amount": -5
                    }
                ],
                "prey": ["very_small"]
            }
        ]
    },
    {
        "patrol_id": "fst_hunt_random_newleaf_siblings3applocked2",
        "biome": ["forest"],
        "season": ["newleaf"],
        "types": ["hunting"],
        "tags": [],
        "patrol_art": "hunt_general_intro",
        "min_cats": 3,
        "max_cats": 3,
        "min_max_status": {
            "apprentice": [1, 6],
            "all apprentices": [3, 3]
        },
        "weight": 40,
        "intro_text": "It's nice to get the chance to go out hunting together. app1 knows they're all still in the apprentice den together, but their different mentors and focuses and skills - it's not the same as it was back in the nursery with {PRONOUN/app1/poss} littermates. And all the weird flowers will make a pretty cool hunting ground!",
        "decline_text": "Their mentors hold them back with a gentle word - the warriors have other plans for the apprentices today.",
        "chance_of_success": 40,
        "relationship_constraint": ["siblings"],
        "success_outcomes": [
            {
                "text": "Yeah, it's a relatively okay hunt, with a couple f_tp_p and a dirty f_tp_s. But what app1 is actually going to remember about today is that app2 thinks that {PRONOUN/app2/poss} mentor and app3's would make a cute couple!",
                "exp": 30,
                "weight": 20,
                "prey": ["small"],
                "relationships": [
                    {
                        "cats_to": ["patrol"],
                        "cats_from": ["patrol"],
                        "mutual": false,
                        "values": ["platonic", "respect"],
                        "amount": 5
                    }
                ]
            },
            {
                "text": "It turns out s_c has really been listening to {PRONOUN/s_c/poss} mentor's tips for hunting - and {PRONOUN/s_c/subject}{VERB/s_c/'re/'s} willing to pass it on!",
                "exp": 30,
                "weight": 20,
                "stat_skill": ["HUNTER,0"],
                "prey": ["medium"],
                "relationships": [
                    {
                        "cats_to": ["patrol"],
                        "cats_from": ["patrol"],
                        "mutual": false,
                        "values": ["platonic", "respect"],
                        "amount": 5
                    }
                ]
            }
        ],
        "fail_outcomes": [
            {
                "text": "Together they manage a grand haul of one f_tp_s, and not even a very big f_tp_s at that. They have a lot more to learn before they'll all be ready to take on the responsibility of providing for c_n.",
                "exp": 0,
                "weight": 20,
                "prey": ["very_small"]
            }
        ]
    },
    {
        "patrol_id": "fst_hunt_random_newleaf_siblings3applocked3",
        "biome": ["forest"],
        "season": ["newleaf"],
        "types": ["hunting"],
        "tags": [],
        "patrol_art": "hunt_general_intro",
        "min_cats": 3,
        "max_cats": 3,
        "min_max_status": {
            "apprentice": [1, 6],
            "all apprentices": [3, 3]
        },
        "weight": 40,
        "intro_text": "The clouds are out, but for once it's not raining. And just like the clouds, app1 and {PRONOUN/app1/poss} littermates are everywhere today, sticking their heads into every unexplored corner of the territory. All in the name of hunting, of course!",
        "decline_text": "Their mentors hold them back with a gentle word - the warriors have other plans for the apprentices today.",
        "chance_of_success": 40,
        "relationship_constraint": ["siblings"],
        "success_outcomes": [
            {
                "text": "app1 thinks app2's f_tp_s looks infinitly more delicous than {PRONOUN/app1/poss} own contributions of two f_tp_p, while app3 insists that {PRONOUN/app3/subject}'d much rather bring back f_tp_p than the f_mp_s {PRONOUN/app3/subject} caught.",
                "exp": 30,
                "weight": 20,
                "prey": ["small"],
                "relationships": [
                    {
                        "cats_to": ["patrol"],
                        "cats_from": ["patrol"],
                        "mutual": false,
                        "values": ["respect", "jealous"],
                        "amount": 5
                    }
                ]
            },
            {
                "text": "s_c spends half the patrol in the branches of the forest, both impressing and frustrating the siblings trying to keep up with {PRONOUN/s_c/object}.",
                "exp": 30,
                "weight": 20,
                "stat_skill": ["CLIMBER,0"],
                "prey": ["medium"],
                "relationships": [
                    {
                        "cats_to": ["patrol"],
                        "cats_from": ["patrol"],
                        "mutual": false,
                        "values": ["respect", "jealous"],
                        "amount": 5
                    }
                ]
            }
        ],
        "fail_outcomes": [
            {
                "text": "Well, they have a lot of fun exploring, even if it's not that productive of a hunting patrol.",
                "exp": 0,
                "weight": 20,
                "prey": ["very_small"]
            }
        ]
    },
    {
        "patrol_id": "fst_hunt_random_newleaf_siblings4applocked1",
        "biome": ["forest"],
        "season": ["newleaf"],
        "types": ["hunting"],
        "tags": [],
        "patrol_art": "hunt_general_intro",
        "min_cats": 4,
        "max_cats": 4,
        "min_max_status": {
            "apprentice": [1, 6],
            "all apprentices": [4, 4]
        },
        "weight": 40,
        "intro_text": "The four siblings head out together, declaring a friendly competition to stock the fresh-kill pile. Newleaf floods the forest with young animals, and <i>these</i> young animals want to eat <i>those</i> young animals!",
        "decline_text": "Their mentors hold them back with a gentle word - the warriors have other plans for the apprentices today.",
        "chance_of_success": 40,
        "relationship_constraint": ["siblings"],
        "success_outcomes": [
            {
                "text": "app1 misses a f_tp_s, and app2 and app3 startle a pair of f_tp_p. They don't let it get them down, instead capturing a plump rabbit with a beautiful team ambush! But when they bring it back to camp, app1 tries to take sole credit for the prey, and instead of familial talent, it's familial discord that's displayed, as the apprentices get into a massive argument in the middle of camp.",
                "exp": 30,
                "weight": 20,
                "prey": ["small"],
                "relationships": [
                    {
                        "cats_to": ["patrol"],
                        "cats_from": ["patrol"],
                        "mutual": false,
                        "values": ["jealous", "dislike"],
                        "amount": 10
                    }
                ]
            },
            {
                "text": "s_c catches a great f_mp_s, and two f_tp_p! But their siblings come up empty pawed. s_c offers to let them claim the smaller prey as their own, but the insulting suggestion just causes a massive argument.",
                "exp": 30,
                "weight": 20,
                "stat_skill": ["HUNTER,0"],
                "prey": ["medium"],
                "relationships": [
                    {
                        "cats_to": ["patrol"],
                        "cats_from": ["patrol"],
                        "mutual": false,
                        "values": ["jealous", "dislike"],
                        "amount": 10
                    }
                ]
            }
        ],
        "fail_outcomes": [
            {
                "text": "The littermates end up dirty, exhausted, and without much more than a f_tp_s to show for it. Fox-dung! But at least out here, even if they didn't get much prey, they can complain about how stupidly hard hunting is to a sympathetic audience.",
                "exp": 0,
                "weight": 20,
                "relationships": [
                    {
                        "cats_to": ["patrol"],
                        "cats_from": ["patrol"],
                        "mutual": false,
                        "values": ["jealous", "dislike"],
                        "amount": -10
                    }
                ],
                "prey": ["very_small"]
            },
            {
                "text": "app1 takes a hard fall while chasing a f_tp_s along the forest floor, and the afternoon's hunt is called off as {PRONOUN/app1/poss} siblings help {PRONOUN/app1/object} back to camp, chatting reassuringly about how hard their hunting lessons are.",
                "exp": 0,
                "weight": 10,
                "injury": [
                    {
                        "cats": ["app1"],
                        "injuries": ["minor_injury"],
                        "scars": []
                    }
                ],
                "relationships": [
                    {
                        "cats_to": ["patrol"],
                        "cats_from": ["patrol"],
                        "mutual": false,
                        "values": ["jealous", "dislike"],
                        "amount": -10
                    }
                ],
                "prey": ["very_small"]
            }
        ]
    },
    {
        "patrol_id": "fst_hunt_random_newleaf_siblings4applocked2",
        "biome": ["forest"],
        "season": ["newleaf"],
        "types": ["hunting"],
        "tags": [],
        "patrol_art": "hunt_general_intro",
        "min_cats": 4,
        "max_cats": 4,
        "min_max_status": {
            "apprentice": [1, 6],
            "all apprentices": [4, 4]
        },
        "weight": 40,
        "intro_text": "It's nice to get the chance to go out hunting together. app1 knows they're all still in the apprentice den together, but their different mentors and focuses and skills - it's not the same as it was back in the nursery with {PRONOUN/app1/poss} littermates. And all the weird flowers will make a pretty cool hunting ground!",
        "decline_text": "Their mentors hold them back with a gentle word - the warriors have other plans for the apprentices today.",
        "chance_of_success": 40,
        "relationship_constraint": ["siblings"],
        "success_outcomes": [
            {
                "text": "Yeah, it's a relatively okay hunt, with a couple f_tp_p and a dirty f_tp_s. But what app1 is actually going to remember about today is that app2 thinks that {PRONOUN/app2/poss} mentor and app3's would make a cute couple!",
                "exp": 30,
                "weight": 20,
                "prey": ["small"],
                "relationships": [
                    {
                        "cats_to": ["patrol"],
                        "cats_from": ["patrol"],
                        "mutual": false,
                        "values": ["platonic", "respect"],
                        "amount": 5
                    }
                ]
            },
            {
                "text": "It turns out s_c has really been listening to {PRONOUN/s_c/poss} mentor's tips for hunting - and {PRONOUN/s_c/subject}{VERB/s_c/'re/'s} willing to pass it on!",
                "exp": 30,
                "weight": 20,
                "stat_skill": ["HUNTER,0"],
                "prey": ["medium"],
                "relationships": [
                    {
                        "cats_to": ["patrol"],
                        "cats_from": ["patrol"],
                        "mutual": false,
                        "values": ["platonic", "respect"],
                        "amount": 5
                    }
                ]
            }
        ],
        "fail_outcomes": [
            {
                "text": "Together they manage a grand haul of one f_tp_s, and not even a very big f_tp_s at that. They have a lot more to learn before they'll all be ready to take on the responsibility of providing for c_n.",
                "exp": 0,
                "weight": 20,
                "prey": ["very_small"]
            }
        ]
    },
    {
        "patrol_id": "fst_hunt_random_newleaf_siblings4applocked3",
        "biome": ["forest"],
        "season": ["newleaf"],
        "types": ["hunting"],
        "tags": [],
        "patrol_art": "hunt_general_intro",
        "min_cats": 4,
        "max_cats": 4,
        "min_max_status": {
            "apprentice": [1, 6],
            "all apprentices": [4, 4]
        },
        "weight": 40,
        "intro_text": "The clouds are out, but for once it's not raining. And just like the clouds, app1 and {PRONOUN/app1/poss} littermates are everywhere today, sticking their heads into every unexplored corner of the territory. All in the name of hunting, of course!",
        "decline_text": "Their mentors hold them back with a gentle word - the warriors have other plans for the apprentices today.",
        "chance_of_success": 40,
        "relationship_constraint": ["siblings"],
        "success_outcomes": [
            {
                "text": "app1 thinks app2's f_tp_s looks infinitly more delicous than {PRONOUN/app1/poss} own contributions of two f_tp_p, while app3 insists that {PRONOUN/app3/subject}'d much rather bring back f_tp_p than the f_mp_s {PRONOUN/app3/subject} caught.",
                "exp": 30,
                "weight": 20,
                "prey": ["small"],
                "relationships": [
                    {
                        "cats_to": ["patrol"],
                        "cats_from": ["patrol"],
                        "mutual": false,
                        "values": ["respect", "jealous"],
                        "amount": 5
                    }
                ]
            },
            {
                "text": "s_c spends half the patrol in the branches of the forest, both impressing and frustrating the siblings trying to keep up with {PRONOUN/s_c/object}.",
                "exp": 30,
                "weight": 20,
                "stat_skill": ["CLIMBER,0"],
                "prey": ["medium"],
                "relationships": [
                    {
                        "cats_to": ["patrol"],
                        "cats_from": ["patrol"],
                        "mutual": false,
                        "values": ["respect", "jealous"],
                        "amount": 5
                    }
                ]
            }
        ],
        "fail_outcomes": [
            {
                "text": "Well, they have a lot of fun exploring, even if it's not that productive of a hunting patrol.",
                "exp": 0,
                "weight": 20,
                "prey": ["very_small"]
            }
        ]
    },
    {
        "patrol_id": "fst_hunt_random_newleaf_siblings5applocked1",
        "biome": ["forest"],
        "season": ["newleaf"],
        "types": ["hunting"],
        "tags": [],
        "patrol_art": "hunt_general_intro",
        "min_cats": 5,
        "max_cats": 5,
        "min_max_status": {
            "apprentice": [1, 6],
            "all apprentices": [5, 5]
        },
        "weight": 40,
        "intro_text": "The five siblings head out together, declaring a friendly competition to stock the fresh-kill pile. Newleaf floods the forest with young animals, and <i>these</i> young animals want to eat <i>those</i> young animals!",
        "decline_text": "Their mentors hold them back with a gentle word - the warriors have other plans for the apprentices today.",
        "chance_of_success": 40,
        "relationship_constraint": ["siblings"],
        "success_outcomes": [
            {
                "text": "app1 misses a f_tp_s, and app2 and app3 startle a pair of f_tp_p. They don't let it get them down, instead capturing a plump rabbit with a beautiful team ambush! But when they bring it back to camp, app1 tries to take sole credit for the prey, and instead of familial talent, it's familial discord that's displayed, as the apprentices get into a massive argument in the middle of camp.",
                "exp": 30,
                "weight": 20,
                "prey": ["small"],
                "relationships": [
                    {
                        "cats_to": ["patrol"],
                        "cats_from": ["patrol"],
                        "mutual": false,
                        "values": ["jealous", "dislike"],
                        "amount": 10
                    }
                ]
            },
            {
                "text": "s_c catches a great f_mp_s, and two f_tp_p! But their siblings come up empty pawed. s_c offers to let them claim the smaller prey as their own, but the insulting suggestion just causes a massive argument.",
                "exp": 30,
                "weight": 20,
                "stat_skill": ["HUNTER,0"],
                "prey": ["medium"],
                "relationships": [
                    {
                        "cats_to": ["patrol"],
                        "cats_from": ["patrol"],
                        "mutual": false,
                        "values": ["jealous", "dislike"],
                        "amount": 10
                    }
                ]
            }
        ],
        "fail_outcomes": [
            {
                "text": "The littermates end up dirty, exhausted, and without much more than a f_tp_s to show for it. Fox-dung! But at least out here, even if they didn't get much prey, they can complain about how stupidly hard hunting is to a sympathetic audience.",
                "exp": 0,
                "weight": 20,
                "relationships": [
                    {
                        "cats_to": ["patrol"],
                        "cats_from": ["patrol"],
                        "mutual": false,
                        "values": ["jealous", "dislike"],
                        "amount": -10
                    }
                ],
                "prey": ["very_small"]
            },
            {
                "text": "app1 takes a hard fall while chasing a f_tp_s along the forest floor, and the afternoon's hunt is called off as {PRONOUN/app1/poss} siblings help {PRONOUN/app1/object} back to camp, chatting reassuringly about how hard their hunting lessons are.",
                "exp": 0,
                "weight": 10,
                "injury": [
                    {
                        "cats": ["app1"],
                        "injuries": ["minor_injury"],
                        "scars": []
                    }
                ],
                "relationships": [
                    {
                        "cats_to": ["patrol"],
                        "cats_from": ["patrol"],
                        "mutual": false,
                        "values": ["jealous", "dislike"],
                        "amount": -10
                    }
                ],
                "prey": ["very_small"]
            }
        ]
    },
    {
        "patrol_id": "fst_hunt_random_newleaf_siblings5applocked2",
        "biome": ["forest"],
        "season": ["newleaf"],
        "types": ["hunting"],
        "tags": [],
        "patrol_art": "hunt_general_intro",
        "min_cats": 5,
        "max_cats": 5,
        "min_max_status": {
            "apprentice": [1, 6],
            "all apprentices": [5, 5]
        },
        "weight": 40,
        "intro_text": "It's nice to get the chance to go out hunting together. app1 knows they're all still in the apprentice den together, but their different mentors and focuses and skills - it's not the same as it was back in the nursery with {PRONOUN/app1/poss} littermates. And all the weird flowers will make a pretty cool hunting ground!",
        "decline_text": "Their mentors hold them back with a gentle word - the warriors have other plans for the apprentices today.",
        "chance_of_success": 40,
        "relationship_constraint": ["siblings"],
        "success_outcomes": [
            {
                "text": "Yeah, it's a relatively okay hunt, with a couple f_tp_p and a dirty f_tp_s. But what app1 is actually going to remember about today is that app2 thinks that {PRONOUN/app2/poss} mentor and app3's would make a cute couple!",
                "exp": 30,
                "weight": 20,
                "prey": ["small"],
                "relationships": [
                    {
                        "cats_to": ["patrol"],
                        "cats_from": ["patrol"],
                        "mutual": false,
                        "values": ["platonic", "respect"],
                        "amount": 5
                    }
                ]
            },
            {
                "text": "It turns out s_c has really been listening to {PRONOUN/s_c/poss} mentor's tips for hunting - and {PRONOUN/s_c/subject}{VERB/s_c/'re/'s} willing to pass it on!",
                "exp": 30,
                "weight": 20,
                "stat_skill": ["HUNTER,0"],
                "prey": ["medium"],
                "relationships": [
                    {
                        "cats_to": ["patrol"],
                        "cats_from": ["patrol"],
                        "mutual": false,
                        "values": ["platonic", "respect"],
                        "amount": 5
                    }
                ]
            }
        ],
        "fail_outcomes": [
            {
                "text": "Together they manage a grand haul of one f_tp_s, and not even a very big f_tp_s at that. They have a lot more to learn before they'll all be ready to take on the responsibility of providing for c_n.",
                "exp": 0,
                "weight": 20,
                "prey": ["very_small"]
            }
        ]
    },
    {
        "patrol_id": "fst_hunt_random_newleaf_siblings5applocked3",
        "biome": ["forest"],
        "season": ["newleaf"],
        "types": ["hunting"],
        "tags": [],
        "patrol_art": "hunt_general_intro",
        "min_cats": 5,
        "max_cats": 5,
        "min_max_status": {
            "apprentice": [1, 6],
            "all apprentices": [5, 5]
        },
        "weight": 40,
        "intro_text": "The clouds are out, but for once it's not raining. And just like the clouds, app1 and {PRONOUN/app1/poss} littermates are everywhere today, sticking their heads into every unexplored corner of the territory. All in the name of hunting, of course!",
        "decline_text": "Their mentors hold them back with a gentle word - the warriors have other plans for the apprentices today.",
        "chance_of_success": 40,
        "relationship_constraint": ["siblings"],
        "success_outcomes": [
            {
                "text": "app1 thinks app2's f_tp_s looks infinitly more delicous than {PRONOUN/app1/poss} own contributions of two f_tp_p, while app3 insists that {PRONOUN/app3/subject}'d much rather bring back f_tp_p than the f_mp_s {PRONOUN/app3/subject} caught.",
                "exp": 30,
                "weight": 20,
                "prey": ["small"],
                "relationships": [
                    {
                        "cats_to": ["patrol"],
                        "cats_from": ["patrol"],
                        "mutual": false,
                        "values": ["respect", "jealous"],
                        "amount": 5
                    }
                ]
            },
            {
                "text": "s_c spends half the patrol in the branches of the forest, both impressing and frustrating the siblings trying to keep up with {PRONOUN/s_c/object}.",
                "exp": 30,
                "weight": 20,
                "stat_skill": ["CLIMBER,0"],
                "prey": ["medium"],
                "relationships": [
                    {
                        "cats_to": ["patrol"],
                        "cats_from": ["patrol"],
                        "mutual": false,
                        "values": ["respect", "jealous"],
                        "amount": 5
                    }
                ]
            }
        ],
        "fail_outcomes": [
            {
                "text": "Well, they have a lot of fun exploring, even if it's not that productive of a hunting patrol.",
                "exp": 0,
                "weight": 20,
                "prey": ["very_small"]
            }
        ]
    },
    {
        "patrol_id": "fst_hunt_random_newleaf_siblings6applocked1",
        "biome": ["forest"],
        "season": ["newleaf"],
        "types": ["hunting"],
        "tags": [],
        "patrol_art": "hunt_general_intro",
        "min_cats": 6,
        "max_cats": 6,
        "min_max_status": {
            "apprentice": [1, 6],
            "all apprentices": [6, 6]
        },
        "weight": 40,
        "intro_text": "The six siblings head out together, declaring a friendly competition to stock the fresh-kill pile. Newleaf floods the forest with young animals, and <i>these</i> young animals want to eat <i>those</i> young animals!",
        "decline_text": "Their mentors hold them back with a gentle word - the warriors have other plans for the apprentices today.",
        "chance_of_success": 40,
        "relationship_constraint": ["siblings"],
        "success_outcomes": [
            {
                "text": "app1 misses a f_tp_s, and app2 and app3 startle a pair of f_tp_p. They don't let it get them down, instead capturing a plump rabbit with a beautiful team ambush! But when they bring it back to camp, app1 tries to take sole credit for the prey, and instead of familial talent, it's familial discord that's displayed, as the apprentices get into a massive argument in the middle of camp.",
                "exp": 30,
                "weight": 20,
                "prey": ["small"],
                "relationships": [
                    {
                        "cats_to": ["patrol"],
                        "cats_from": ["patrol"],
                        "mutual": false,
                        "values": ["jealous", "dislike"],
                        "amount": 10
                    }
                ]
            },
            {
                "text": "s_c catches a great f_mp_s, and two f_tp_p! But their siblings come up empty pawed. s_c offers to let them claim the smaller prey as their own, but the insulting suggestion just causes a massive argument.",
                "exp": 30,
                "weight": 20,
                "stat_skill": ["HUNTER,0"],
                "prey": ["medium"],
                "relationships": [
                    {
                        "cats_to": ["patrol"],
                        "cats_from": ["patrol"],
                        "mutual": false,
                        "values": ["jealous", "dislike"],
                        "amount": 10
                    }
                ]
            }
        ],
        "fail_outcomes": [
            {
                "text": "The littermates end up dirty, exhausted, and without much more than a f_tp_s to show for it. Fox-dung! But at least out here, even if they didn't get much prey, they can complain about how stupidly hard hunting is to a sympathetic audience.",
                "exp": 0,
                "weight": 20,
                "relationships": [
                    {
                        "cats_to": ["patrol"],
                        "cats_from": ["patrol"],
                        "mutual": false,
                        "values": ["jealous", "dislike"],
                        "amount": -10
                    }
                ],
                "prey": ["very_small"]
            },
            {
                "text": "app1 takes a hard fall while chasing a f_tp_s along the forest floor, and the afternoon's hunt is called off as {PRONOUN/app1/poss} siblings help {PRONOUN/app1/object} back to camp, chatting reassuringly about how hard their hunting lessons are.",
                "exp": 0,
                "weight": 10,
                "injury": [
                    {
                        "cats": ["app1"],
                        "injuries": ["minor_injury"],
                        "scars": []
                    }
                ],
                "relationships": [
                    {
                        "cats_to": ["patrol"],
                        "cats_from": ["patrol"],
                        "mutual": false,
                        "values": ["jealous", "dislike"],
                        "amount": -10
                    }
                ],
                "prey": ["very_small"]
            }
        ]
    },
    {
        "patrol_id": "fst_hunt_random_newleaf_siblings6applocked2",
        "biome": ["forest"],
        "season": ["newleaf"],
        "types": ["hunting"],
        "tags": [],
        "patrol_art": "hunt_general_intro",
        "min_cats": 6,
        "max_cats": 6,
        "min_max_status": {
            "apprentice": [1, 6],
            "all apprentices": [6, 6]
        },
        "weight": 40,
        "intro_text": "It's nice to get the chance to go out hunting together. app1 knows they're all still in the apprentice den together, but their different mentors and focuses and skills - it's not the same as it was back in the nursery with {PRONOUN/app1/poss} littermates. And all the weird flowers will make a pretty cool hunting ground!",
        "decline_text": "Their mentors hold them back with a gentle word - the warriors have other plans for the apprentices today.",
        "chance_of_success": 40,
        "relationship_constraint": ["siblings"],
        "success_outcomes": [
            {
                "text": "Yeah, it's a relatively okay hunt, with a couple f_tp_p and a dirty f_tp_s. But what app1 is actually going to remember about today is that app2 thinks that {PRONOUN/app2/poss} mentor and app3's would make a cute couple!",
                "exp": 30,
                "weight": 20,
                "prey": ["small"],
                "relationships": [
                    {
                        "cats_to": ["patrol"],
                        "cats_from": ["patrol"],
                        "mutual": false,
                        "values": ["platonic", "respect"],
                        "amount": 5
                    }
                ]
            },
            {
                "text": "It turns out s_c has really been listening to {PRONOUN/s_c/poss} mentor's tips for hunting - and {PRONOUN/s_c/subject}{VERB/s_c/'re/'s} willing to pass it on!",
                "exp": 30,
                "weight": 20,
                "stat_skill": ["HUNTER,0"],
                "prey": ["medium"],
                "relationships": [
                    {
                        "cats_to": ["patrol"],
                        "cats_from": ["patrol"],
                        "mutual": false,
                        "values": ["platonic", "respect"],
                        "amount": 5
                    }
                ]
            }
        ],
        "fail_outcomes": [
            {
                "text": "Together they manage a grand haul of one f_tp_s, and not even a very big f_tp_s at that. They have a lot more to learn before they'll all be ready to take on the responsibility of providing for c_n.",
                "exp": 0,
                "weight": 20,
                "prey": ["very_small"]
            }
        ]
    },
    {
        "patrol_id": "fst_hunt_random_newleaf_siblings6applocked3",
        "biome": ["forest"],
        "season": ["newleaf"],
        "types": ["hunting"],
        "tags": [],
        "patrol_art": "hunt_general_intro",
        "min_cats": 6,
        "max_cats": 6,
        "min_max_status": {
            "apprentice": [1, 6],
            "all apprentices": [6, 6]
        },
        "weight": 40,
        "intro_text": "The clouds are out, but for once it's not raining. And just like the clouds, app1 and {PRONOUN/app1/poss} littermates are everywhere today, sticking their heads into every unexplored corner of the territory. All in the name of hunting, of course!",
        "decline_text": "Their mentors hold them back with a gentle word - the warriors have other plans for the apprentices today.",
        "chance_of_success": 40,
        "relationship_constraint": ["siblings"],
        "success_outcomes": [
            {
                "text": "app1 thinks app2's f_tp_s looks infinitly more delicous than {PRONOUN/app1/poss} own contributions of two f_tp_p, while app3 insists that {PRONOUN/app3/subject}'d much rather bring back f_tp_p than the f_mp_s {PRONOUN/app3/subject} caught.",
                "exp": 30,
                "weight": 20,
                "prey": ["small"],
                "relationships": [
                    {
                        "cats_to": ["patrol"],
                        "cats_from": ["patrol"],
                        "mutual": false,
                        "values": ["respect", "jealous"],
                        "amount": 5
                    }
                ]
            },
            {
                "text": "s_c spends half the patrol in the branches of the forest, both impressing and frustrating the siblings trying to keep up with {PRONOUN/s_c/object}.",
                "exp": 30,
                "weight": 20,
                "stat_skill": ["CLIMBER,0"],
                "prey": ["medium"],
                "relationships": [
                    {
                        "cats_to": ["patrol"],
                        "cats_from": ["patrol"],
                        "mutual": false,
                        "values": ["respect", "jealous"],
                        "amount": 5
                    }
                ]
            }
        ],
        "fail_outcomes": [
            {
                "text": "Well, they have a lot of fun exploring, even if it's not that productive of a hunting patrol.",
                "exp": 0,
                "weight": 20,
                "prey": ["very_small"]
            }
        ]
    },
    {
        "patrol_id": "fst_hunt_random_newleaf_siblings1warrior1applocked1",
        "biome": ["forest"],
        "season": ["newleaf"],
        "types": ["hunting"],
        "tags": [],
        "patrol_art": "hunt_general_intro",
        "min_cats": 2,
        "max_cats": 2,
        "min_max_status": {
            "apprentice": [1, 6],
            "all apprentices": [1, 1],
            "normal adult": [1, 6]
        },
        "weight": 40,
        "intro_text": "app1 suppresses a yawn, trying not to make a weird expression in front of p_l as {PRONOUN/app1/subject} do. p_l suggested this as sibling bonding time, but did they <i>really</i> have to get up at dawn? There's dew absolutely <i>everywhere</i>, including now in every crevice of app1.",
        "decline_text": "Actually, {PRONOUN/app1/subject}'d really rather be back in their nest.",
        "chance_of_success": 50,
        "relationship_constraint": ["siblings"],
        "success_outcomes": [
            {
                "text": "app1 collects two f_tp_p, and watches p_l take down a f_mp_s in a astonishing pounce. {PRONOUN/app1/subject/CAP}{VERB/app1/'re/'s} about to trot up to p_l to express admiration over the kill when p_l turns around and compliments app1's f_tp_p, making app1 grimace at what's got to be fake praise.",
                "exp": 20,
                "weight": 20,
                "prey": ["medium"],
                "relationships": [
                    {
                        "cats_to": ["p_l"],
                        "cats_from": ["patrol"],
                        "mutual": false,
                        "values": ["respect", "jealous"],
                        "amount": 5
                    }
                ]
            },
            {
                "text": "Watching s_c's displays of atheticism makes app1 feel small - surely {PRONOUN/app1/subject}'ll never be able to do that?",
                "exp": 20,
                "weight": 20,
                "stat_skill": ["CLIMBER,1", "HUNTER,1", "RUNNER,1", "SWIMMER,1"],
                "can_have_stat": ["adult"],
                "prey": ["medium"],
                "relationships": [
                    {
                        "cats_to": ["p_l"],
                        "cats_from": ["patrol"],
                        "mutual": false,
                        "values": ["respect", "jealous"],
                        "amount": 5
                    }
                ]
            }
        ],
        "fail_outcomes": [
            {
                "text": "app1 yawns {PRONOUN/app1/poss} way through the not overly successful hunting patrol.",
                "exp": 0,
                "weight": 20,
                "prey": ["very_small"]
            }
        ]
    },
    {
        "patrol_id": "fst_hunt_random_newleaf_siblings1warrior1applocked2",
        "biome": ["forest"],
        "season": ["newleaf"],
        "types": ["hunting"],
        "tags": [],
        "patrol_art": "hunt_general_intro",
        "min_cats": 2,
        "max_cats": 2,
        "min_max_status": {
            "apprentice": [1, 6],
            "all apprentices": [1, 1],
            "normal adult": [1, 6]
        },
        "weight": 40,
        "intro_text": "As they wander through the sprouting newleaf forest, app1 trying not to let the bright flowers distract them, p_l awkwardly asks app1 how {PRONOUN/app1/subject} think {PRONOUN/app1/poss} training is going.",
        "decline_text": "app1 carefully talks around the subject, telling p_l nothing of importance.",
        "chance_of_success": 50,
        "relationship_constraint": ["siblings"],
        "success_outcomes": [
            {
                "text": "Giving in and accepting that {PRONOUN/app1/subject}{VERB/app1/'re/'s} just going to look stupid in front of {PRONOUN/app1/poss} cool older sibling, app1 tells p_l about the trouble {PRONOUN/app1/subject}{VERB/app1/'ve/'s} been having with {PRONOUN/app1/poss} pounce. It's such a simple thing - {PRONOUN/app1/subject} should have it by now! But p_l is actually super helpful and reassuring about it, it's nice.",
                "exp": 20,
                "weight": 20,
                "prey": ["medium"],
                "relationships": [
                    {
                        "cats_to": ["patrol"],
                        "cats_from": ["patrol"],
                        "mutual": false,
                        "values": ["platonic", "respect"],
                        "amount": 5
                    }
                ]
            },
            {
                "text": "Because, you see, if app1 ever wanted help - s_c knows they're not littermates, but they're still siblings, s_c is totally here for {PRONOUN/app1/object} if app1 ever wants extra training. It's still an awkward offer. But it's nice.",
                "exp": 20,
                "weight": 20,
                "stat_skill": ["CLIMBER,1", "HUNTER,1", "RUNNER,1", "SWIMMER,1"],
                "can_have_stat": ["adult"],
                "prey": ["medium"],
                "relationships": [
                    {
                        "cats_to": ["patrol"],
                        "cats_from": ["patrol"],
                        "mutual": false,
                        "values": ["platonic", "respect"],
                        "amount": 5
                    }
                ]
            }
        ],
        "fail_outcomes": [
            {
                "text": "app1 doesn't want to talk about it. Like. At all. {PRONOUN/app1/subject/CAP} stalk off in a huff.",
                "exp": 0,
                "weight": 20,
                "relationships": [
                    {
                        "cats_to": ["patrol"],
                        "cats_from": ["patrol"],
                        "mutual": false,
                        "values": ["platonic", "respect"],
                        "amount": -5
                    }
                ],
                "prey": ["very_small"]
            }
        ]
    },
    {
        "patrol_id": "fst_hunt_random_newleaf_siblings1warrior1applocked3",
        "biome": ["forest"],
        "season": ["newleaf"],
        "types": ["hunting"],
        "tags": [],
        "patrol_art": "hunt_general_intro",
        "min_cats": 2,
        "max_cats": 2,
        "min_max_status": {
            "apprentice": [1, 6],
            "all apprentices": [1, 1],
            "normal adult": [1, 6]
        },
        "weight": 40,
        "intro_text": "app1 bounds out of camp, determined to show off to p_l!",
        "decline_text": "And both are immediately recalled - the camp needs new nesting materials, not more prey.",
        "chance_of_success": 50,
        "relationship_constraint": ["siblings"],
        "success_outcomes": [
            {
                "text": "Taking down a f_mp_s all by {PRONOUN/app1/self}, app1 feels twice {PRONOUN/app1/poss} actual size showing it to p_l.",
                "exp": 20,
                "weight": 20,
                "prey": ["medium"],
                "relationships": [
                    {
                        "cats_to": ["patrol"],
                        "cats_from": ["patrol"],
                        "mutual": false,
                        "values": ["platonic", "respect"],
                        "amount": 5
                    }
                ]
            },
            {
                "text": "s_c, so physically strong and impressive, shows app1 exactly how to pull off one of {PRONOUN/s_c/poss} moves, and app1 trots back to camp with a f_mp_s to prove it!",
                "exp": 20,
                "weight": 20,
                "stat_skill": ["CLIMBER,1", "HUNTER,1", "RUNNER,1", "SWIMMER,1"],
                "can_have_stat": ["adult"],
                "prey": ["medium"],
                "relationships": [
                    {
                        "cats_to": ["patrol"],
                        "cats_from": ["patrol"],
                        "mutual": false,
                        "values": ["platonic", "respect"],
                        "amount": 5
                    }
                ]
            }
        ],
        "fail_outcomes": [
            {
                "text": "app1 knows {PRONOUN/app1/poss} patrol is still bringing back a little prey for the fresh-kill pile, but... it's so disappointing. {PRONOUN/app1/subject/CAP} really wanted to prove how much {PRONOUN/app1/subject}{VERB/app1/'ve/'s} grown to p_l.",
                "exp": 0,
                "weight": 20,
                "relationships": [
                    {
                        "cats_to": ["patrol"],
                        "cats_from": ["patrol"],
                        "mutual": false,
                        "values": ["platonic", "respect"],
                        "amount": -5
                    }
                ],
                "prey": ["very_small"]
            }
        ]
    },
    {
        "patrol_id": "fst_hunt_random_newleaf_siblings2to5warrior1applocked1",
        "biome": ["forest"],
        "season": ["newleaf"],
        "types": ["hunting"],
        "tags": [],
        "patrol_art": "hunt_general_intro",
        "min_cats": 3,
        "max_cats": 6,
        "min_max_status": {
            "apprentice": [1, 6],
            "all apprentices": [1, 1],
            "normal adult": [1, 6]
        },
        "weight": 40,
        "intro_text": "app1 suppresses a yawn, trying not to make a weird expression in front of p_l as {PRONOUN/app1/subject} do. p_l suggested this as sibling bonding time, but did they <i>really</i> have to get up at dawn? There's dew absolutely <i>everywhere</i>, including now in every crevice of app1.",
        "decline_text": "Actually, {PRONOUN/app1/subject}'d really rather be back in their nest.",
        "chance_of_success": 50,
        "relationship_constraint": ["siblings"],
        "success_outcomes": [
            {
                "text": "app1 collects two f_tp_p, and watches p_l take down a f_mp_s in a astonishing pounce and the rest of {PRONOUN/app1/poss} older siblings bring down two f_mp_p. {PRONOUN/app1/subject}{VERB/app1/'re/'s} about to trot up to p_l to express admiration over the kill when p_l turns around and compliments app1's f_tp_p, making app1 grimace at what's got to be fake praise.",
                "exp": 30,
                "weight": 20,
                "prey": ["medium"],
                "relationships": [
                    {
                        "cats_to": ["patrol"],
                        "cats_from": ["patrol"],
                        "mutual": false,
                        "values": ["respect", "jealous"],
                        "amount": 5
                    }
                ]
            },
            {
                "text": "Watching s_c's displays of atheticism makes app1 feel small - surely {PRONOUN/app1/subject}'ll never be able to do that?",
                "exp": 30,
                "weight": 20,
                "stat_skill": ["CLIMBER,1", "HUNTER,1", "RUNNER,1", "SWIMMER,1"],
                "can_have_stat": ["adult"],
                "prey": ["medium"],
                "relationships": [
                    {
                        "cats_to": ["patrol"],
                        "cats_from": ["patrol"],
                        "mutual": false,
                        "values": ["respect", "jealous"],
                        "amount": 5
                    }
                ]
            }
        ],
        "fail_outcomes": [
            {
                "text": "app1 yawns {PRONOUN/app1/poss} way through the not overly successful hunting patrol.",
                "exp": 0,
                "weight": 20,
                "prey": ["very_small"]
            }
        ]
    },
    {
        "patrol_id": "fst_hunt_random_newleaf_siblings2to5warrior1applocked2",
        "biome": ["forest"],
        "season": ["newleaf"],
        "types": ["hunting"],
        "tags": [],
        "patrol_art": "hunt_general_intro",
        "min_cats": 3,
        "max_cats": 6,
        "min_max_status": {
            "apprentice": [1, 6],
            "all apprentices": [1, 1],
            "normal adult": [1, 6]
        },
        "weight": 40,
        "intro_text": "app1 bounds out of camp, determined to show off to {PRONOUN/app1/poss} older siblings!",
        "decline_text": "And everyone is immediately recalled - the camp needs new nesting materials, not more prey.",
        "chance_of_success": 50,
        "relationship_constraint": ["siblings"],
        "success_outcomes": [
            {
                "text": "Taking down a f_mp_s all by {PRONOUN/app1/self}, app1 feels twice {PRONOUN/app1/poss} actual size showing it to {PRONOUN/app1/poss} older, fully named warrior siblings.",
                "exp": 30,
                "weight": 20,
                "prey": ["medium"],
                "relationships": [
                    {
                        "cats_to": ["patrol"],
                        "cats_from": ["patrol"],
                        "mutual": false,
                        "values": ["platonic", "respect"],
                        "amount": 5
                    }
                ]
            },
            {
                "text": "s_c, so physically strong and impressive, shows app1 exactly how to pull off one of {PRONOUN/s_c/poss} moves, and app1 trots back to camp with a f_mp_s to prove it!",
                "exp": 30,
                "weight": 20,
                "stat_skill": ["CLIMBER,1", "HUNTER,1", "RUNNER,1", "SWIMMER,1"],
                "can_have_stat": ["adult"],
                "prey": ["medium"],
                "relationships": [
                    {
                        "cats_to": ["patrol"],
                        "cats_from": ["patrol"],
                        "mutual": false,
                        "values": ["platonic", "respect"],
                        "amount": 5
                    }
                ]
            }
        ],
        "fail_outcomes": [
            {
                "text": "app1 knows {PRONOUN/app1/poss} patrol is still bringing back a little prey for the fresh-kill pile, but... it's so disappointing. {PRONOUN/app1/subject/CAP} really wanted to prove how much {PRONOUN/app1/subject}{VERB/app1/'ve/'s} grown to their family.",
                "exp": 0,
                "weight": 20,
                "relationships": [
                    {
                        "cats_to": ["patrol"],
                        "cats_from": ["patrol"],
                        "mutual": false,
                        "values": ["platonic", "respect"],
                        "amount": -5
                    }
                ],
                "prey": ["very_small"]
            }
        ]
    },
    {
        "patrol_id": "fst_hunt_random_newleaf_siblings2warriorslocked1",
        "biome": ["forest"],
        "season": ["newleaf"],
        "types": ["hunting"],
        "tags": [],
        "patrol_art": "hunt_general_intro",
        "min_cats": 2,
        "max_cats": 2,
        "min_max_status": {
            "all apprentices": [-1, -1]
        },
        "weight": 40,
        "intro_text": "The flowers spreading through the forest almost make it harder to spot prey, distracting flashes of color everywhere as p_l pads on {PRONOUN/p_l/poss} hunting patrol with r_c.",
        "decline_text": "Actually, {PRONOUN/p_l/subject}'d rather try fishing for prey. {PRONOUN/p_l/subject/CAP} wave {PRONOUN/p_l/poss} sibling off with a flick of {PRONOUN/p_l/poss} tail and {VERB/p_l/settle/settles} down at the riverbank.",
        "chance_of_success": 50,
        "relationship_constraint": ["siblings"],
        "success_outcomes": [
            {
                "text": "A f_mp_s and two f_tp_p is nothing to sniff at, as a hunting success, but stars above being alone with r_c makes p_l feel like a kitten again. And not in the cute way either, in the chewing on tails, whiny, petty, immature way. Ugh.",
                "exp": 20,
                "weight": 20,
                "prey": ["medium"],
                "relationships": [
                    {
                        "cats_to": ["patrol"],
                        "cats_from": ["patrol"],
                        "mutual": false,
                        "values": ["dislike"],
                        "amount": 5
                    }
                ]
            },
            {
                "text": "The hunting patrol is perfectly successful and it matters not a wit to either of the warriors, because p_l makes a joke that {PRONOUN/p_l/subject} {VERB/p_l/think/thinks} is funny but that's always gotten on r_c's nerves and suddenly they're both acting like apprentices again, snippy, immature, and irritable.",
                "exp": 20,
                "weight": 5,
                "prey": ["medium"],
                "relationships": [
                    {
                        "cats_to": ["patrol"],
                        "cats_from": ["patrol"],
                        "mutual": false,
                        "values": ["dislike"],
                        "amount": 5
                    }
                ]
            },
            {
                "text": "s_c nets them two healthy f_mp_p to take back to camp, but it only irritates {PRONOUN/s_c/poss} sibling. r_c never even got the chance to to even try for a pounce, {VERB/r_c/are/is} {PRONOUN/r_c/subject} only there to carry around s_c's prey?",
                "exp": 20,
                "weight": 20,
                "stat_skill": ["CLIMBER,1", "HUNTER,1", "RUNNER,1", "SWIMMER,1"],
                "prey": ["medium"],
                "relationships": [
                    {
                        "cats_to": ["patrol"],
                        "cats_from": ["patrol"],
                        "mutual": false,
                        "values": ["dislike"],
                        "amount": 5
                    }
                ]
            }
        ],
        "fail_outcomes": [
            {
                "text": "It isn't a very successful hunt - they'll have to head out again for more soon.",
                "exp": 0,
                "weight": 20,
                "prey": ["very_small"]
            }
        ]
    },
    {
        "patrol_id": "fst_hunt_random_newleaf_siblings2warriorslocked2",
        "biome": ["forest"],
        "season": ["newleaf"],
        "types": ["hunting"],
        "tags": [],
        "patrol_art": "hunt_general_intro",
        "min_cats": 2,
        "max_cats": 2,
        "min_max_status": {
            "all apprentices": [-1, -1]
        },
        "weight": 40,
        "intro_text": "Sometimes, it's just nice to hang out with {PRONOUN/r_c/poss} sibling. Especially when the sun's out, the birdsong of the forest promising a good hunt.",
        "decline_text": "But sometimes, you get called back to camp instead. Ah well, another time!",
        "chance_of_success": 50,
        "relationship_constraint": ["siblings"],
        "success_outcomes": [
            {
                "text": "A scruffy f_mp_s, a bundle of f_tp_p, and a patrol spent retreading all their favorite in-jokes, it's a good day.",
                "exp": 20,
                "weight": 20,
                "prey": ["medium"],
                "relationships": [
                    {
                        "cats_to": ["patrol"],
                        "cats_from": ["patrol"],
                        "mutual": false,
                        "values": ["platonic", "comfort"],
                        "amount": 5
                    },
                    {
                        "cats_to": ["patrol"],
                        "cats_from": ["patrol"],
                        "mutual": false,
                        "values": ["dislike"],
                        "amount": -5
                    }
                ]
            },
            {
                "text": "There's just something nice about hanging out with another warrior who'll always be there for {PRONOUN/r_c/object}, regardless of their similarities and differences. And they also bring back a good sized f_mp_s with some f_tp_p on the side for the fresh-kill pile.",
                "exp": 20,
                "weight": 5,
                "prey": ["medium"],
                "relationships": [
                    {
                        "cats_to": ["patrol"],
                        "cats_from": ["patrol"],
                        "mutual": false,
                        "values": ["platonic", "comfort"],
                        "amount": 5
                    },
                    {
                        "cats_to": ["patrol"],
                        "cats_from": ["patrol"],
                        "mutual": false,
                        "values": ["dislike"],
                        "amount": -5
                    }
                ]
            },
            {
                "text": "r_c is proud of s_c, watching s_c dart among the treetops.",
                "exp": 20,
                "weight": 20,
                "stat_skill": ["CLIMBER,1", "HUNTER,1"],
                "prey": ["medium"],
                "relationships": [
                    {
                        "cats_to": ["patrol"],
                        "cats_from": ["patrol"],
                        "mutual": false,
                        "values": ["platonic", "comfort"],
                        "amount": 5
                    },
                    {
                        "cats_to": ["patrol"],
                        "cats_from": ["patrol"],
                        "mutual": false,
                        "values": ["dislike"],
                        "amount": -5
                    }
                ]
            }
        ],
        "fail_outcomes": [
            {
                "text": "They don't manage anything like the number of catches they were both expecting to get - a bit disappointing, even if they're not entirely empty-pawed.",
                "exp": 0,
                "weight": 20,
                "prey": ["very_small"]
            }
        ]
    },
    {
        "patrol_id": "fst_hunt_random_newleaf_siblings2warriorslocked3",
        "biome": ["forest"],
        "season": ["newleaf"],
        "types": ["hunting"],
        "tags": [],
        "patrol_art": "hunt_general_intro",
        "min_cats": 2,
        "max_cats": 2,
        "min_max_status": {
            "all apprentices": [-1, -1]
        },
        "weight": 40,
        "intro_text": "The buds on the trees promise new leaves soon, and r_c has been assigned a moderately tolerable hunting partner - {PRONOUN/r_c/poss} sibling!",
        "decline_text": "Cancel that - a border patrol needs backup.",
        "chance_of_success": 50,
        "relationship_constraint": ["siblings"],
        "success_outcomes": [
            {
                "text": "Watching r_c execute a fantastic leap to bring down a f_mp_s, p_l smiles. Does r_c remember the time {PRONOUN/r_c/subject} tried to do that as a kitten, and stood on {PRONOUN/r_c/poss} own tail? The siblings laugh about it as they move on to the next hunting ground.",
                "exp": 20,
                "weight": 20,
                "prey": ["medium"],
                "relationships": [
                    {
                        "cats_to": ["patrol"],
                        "cats_from": ["patrol"],
                        "mutual": false,
                        "values": ["platonic", "comfort"],
                        "amount": 5
                    }
                ]
            },
            {
                "text": "It's been a while since they've been on a patrol alone together, and after they catch a f_mp_s for the fresh-kill pile r_c spends a bit just chasing p_l around the forest, batting at each other in a moment of silliness.",
                "exp": 20,
                "weight": 5,
                "prey": ["medium"],
                "relationships": [
                    {
                        "cats_to": ["patrol"],
                        "cats_from": ["patrol"],
                        "mutual": false,
                        "values": ["platonic", "comfort"],
                        "amount": 5
                    }
                ]
            },
            {
                "text": "r_c jokes that {PRONOUN/r_c/subject} can't possibly be related to s_c - clearly s_c was born from squirrels, not cats, with the way {PRONOUN/s_c/subject} {VERB/s_c/leap/leaps} from branch to branch in the canopy.",
                "exp": 20,
                "weight": 20,
                "stat_skill": ["CLIMBER,1"],
                "prey": ["medium"],
                "relationships": [
                    {
                        "cats_to": ["patrol"],
                        "cats_from": ["patrol"],
                        "mutual": false,
                        "values": ["platonic", "comfort"],
                        "amount": 5
                    }
                ]
            }
        ],
        "fail_outcomes": [
            {
                "text": "Sometimes, the prey just doesn't run, and today is one of those times.",
                "exp": 0,
                "weight": 20,
                "prey": ["very_small"]
            },
            {
                "text": "r_c sees a squirrel {PRONOUN/r_c/subject}'d like for the fresh-kill pile, but the chase goes badly - {PRONOUN/r_c/subject} {VERB/r_c/throw/throws} out a front paw to stop {PRONOUN/r_c/poss} fall, claws digging into bark, and it works, but it wrenches {PRONOUN/r_c/poss} foreleg out of socket. Fleas and ticks!",
                "exp": 0,
                "weight": 10,
                "injury": [
                    {
                        "cats": ["r_c"],
                        "injuries": ["dislocated joint"],
                        "scars": []
                    }
                ],
                "prey": ["very_small"]
            }
        ]
    },
    {
        "patrol_id": "fst_hunt_random_newleaf_siblings2warriorslocked4",
        "biome": ["forest"],
        "season": ["newleaf"],
        "types": ["hunting"],
        "tags": [],
        "patrol_art": "hunt_general_intro",
        "min_cats": 2,
        "max_cats": 2,
        "min_max_status": {
            "all apprentices": [-1, -1]
        },
        "weight": 40,
        "intro_text": "The hunting patrol heads out early, before the rains can make good on their dark-clouded threat.",
        "decline_text": "They encounter a dawn patrol on their way back to camp and join up with them instead.",
        "chance_of_success": 50,
        "relationship_constraint": ["siblings"],
        "success_outcomes": [
            {
                "text": "p_l grabs a massive f_mp_s that {PRONOUN/p_l/subject} can barely carry, and r_c congratulates {PRONOUN/p_l/object}, secretly wondering if {PRONOUN/r_c/subject}'ll ever manage to surpass {PRONOUN/r_c/poss} sibling's achievements.",
                "exp": 20,
                "weight": 20,
                "prey": ["medium"],
                "relationships": [
                    {
                        "cats_to": ["p_l"],
                        "cats_from": ["patrol"],
                        "mutual": false,
                        "values": ["jealous"],
                        "amount": 10
                    }
                ]
            },
            {
                "text": "r_c always feels like {PRONOUN/r_c/subject}{VERB/r_c/'re/'s} padding in p_l's footsteps, especially today, watching {PRONOUN/p_l/object} haul back such a good catch of prey for the clan, a contribution that more than makes up for r_c's meagre offerings.",
                "exp": 20,
                "weight": 5,
                "prey": ["medium"],
                "relationships": [
                    {
                        "cats_to": ["p_l"],
                        "cats_from": ["patrol"],
                        "mutual": false,
                        "values": ["jealous"],
                        "amount": 10
                    }
                ]
            }
        ],
        "fail_outcomes": [
            {
                "text": "Sometimes, the prey just doesn't run, and today is one of those times.",
                "exp": 0,
                "weight": 20,
                "relationships": [
                    {
                        "cats_to": ["p_l"],
                        "cats_from": ["patrol"],
                        "mutual": false,
                        "values": ["jealous"],
                        "amount": -10
                    }
                ],
                "prey": ["very_small"]
            },
            {
                "text": "r_c comes down with a crippling headache, making {PRONOUN/r_c/object} stagger, dizzy and weak, as {PRONOUN/r_c/subject}{VERB/r_c/'re/'s} helped back to camp.",
                "exp": 0,
                "weight": 10,
                "injury": [
                    {
                        "cats": ["r_c"],
                        "injuries": ["severe headache"],
                        "scars": []
                    }
                ],
                "relationships": [
                    {
                        "cats_to": ["p_l"],
                        "cats_from": ["patrol"],
                        "mutual": false,
                        "values": ["jealous"],
                        "amount": -10
                    }
                ],
                "prey": ["very_small"]
            }
        ]
    },
    {
        "patrol_id": "fst_hunt_random_newleaf_siblings2warriorslocked5",
        "biome": ["forest"],
        "season": ["newleaf"],
        "types": ["hunting"],
        "tags": [],
        "patrol_art": "hunt_general_intro",
        "min_cats": 2,
        "max_cats": 2,
        "min_max_status": {
            "all apprentices": [-1, -1]
        },
        "weight": 40,
        "intro_text": "The siblings head out to one of the further hunting grounds of the forest, where an open clearing is one of the first parts of the territory to spring back to life after even the hardest leaf-bare.",
        "decline_text": "They decide to bask for a bit instead of making the long walk.",
        "chance_of_success": 50,
        "relationship_constraint": ["siblings"],
        "success_outcomes": [
            {
                "text": "Together, they collect an old f_mp_s and two f_mp_p. It should be a great patrol, returning with so much prey - but r_c is acting obnoxious and {PRONOUN/r_c/poss} sibling has little time or patience for it.",
                "exp": 20,
                "weight": 20,
                "prey": ["medium"],
                "relationships": [
                    {
                        "cats_to": ["r_c"],
                        "cats_from": ["patrol"],
                        "mutual": false,
                        "values": ["dislike"],
                        "amount": 10
                    }
                ]
            },
            {
                "text": "r_c makes a dumb comment that accidentally cuts deep. {PRONOUN/r_c/poss/CAP} sibling works with {PRONOUN/r_c/object} long enough to bring back a good haul of prey - but no longer.",
                "exp": 20,
                "weight": 5,
                "prey": ["medium"],
                "relationships": [
                    {
                        "cats_to": ["r_c"],
                        "cats_from": ["patrol"],
                        "mutual": false,
                        "values": ["dislike"],
                        "amount": 10
                    }
                ]
            }
        ],
        "fail_outcomes": [
            {
                "text": "Today is just not their day.",
                "exp": 0,
                "weight": 20,
                "prey": ["very_small"]
            },
            {
                "text": "The patrol tries to hunt, but r_c keeps stopping to duck behind bushes, until it's obvious that something is actually wrong. Eww.",
                "exp": 0,
                "weight": 10,
                "injury": [
                    {
                        "cats": ["r_c"],
                        "injuries": ["diarrhea"],
                        "scars": []
                    }
                ],
                "prey": ["very_small"]
            }
        ]
    },
    {
        "patrol_id": "fst_hunt_random_newleaf_siblings3to6warriorslocked1",
        "biome": ["forest"],
        "season": ["newleaf"],
        "types": ["hunting"],
        "tags": [],
        "patrol_art": "hunt_general_intro",
        "min_cats": 3,
        "max_cats": 6,
        "min_max_status": {
            "all apprentices": [-1, -1]
        },
        "weight": 40,
        "intro_text": "The flowers spreading through the forest almost make it harder to spot prey, distracting flashes of color everywhere as p_l pads on {PRONOUN/p_l/poss} hunting patrol with {PRONOUN/p_l/poss} siblings.",
        "decline_text": "Actually, {PRONOUN/p_l/subject}'d rather try fishing for prey. {PRONOUN/p_l/subject/CAP} wave {PRONOUN/p_l/poss} siblings off with a flick of {PRONOUN/p_l/poss} tail and {VERB/p_l/settle/settles} down at the riverbank.",
        "chance_of_success": 50,
        "relationship_constraint": ["siblings"],
        "success_outcomes": [
            {
                "text": "A f_mp_s, three f_tp_p, and a couple f_mp_p are nothing to sniff at, as a hunting success, but stars above being alone with {PRONOUN/p_l/poss} siblings makes p_l feel like a kitten again. And not in the cute way either, in the chewing on tails, whiny, petty, immature way. Ugh.",
                "exp": 20,
                "weight": 20,
                "prey": ["medium"],
                "relationships": [
                    {
                        "cats_to": ["patrol"],
                        "cats_from": ["patrol"],
                        "mutual": false,
                        "values": ["dislike"],
                        "amount": 5
                    }
                ]
            },
            {
                "text": "The hunting patrol is perfectly successful and it matters not a wit to any of the warriors, because p_l makes a joke that {PRONOUN/p_l/subject} {VERB/p_l/think/thinks} is funny but that's always gotten on r_c's nerves and suddenly everyone's acting like apprentices again, snippy, immature, and irritable.",
                "exp": 20,
                "weight": 5,
                "prey": ["medium"],
                "relationships": [
                    {
                        "cats_to": ["patrol"],
                        "cats_from": ["patrol"],
                        "mutual": false,
                        "values": ["dislike"],
                        "amount": 5
                    }
                ]
            },
            {
                "text": "s_c nets them four healthy f_mp_p to take back to camp, but it only irritates {PRONOUN/s_c/poss} siblings. r_c never even got the chance to to even try for a pounce, {VERB/r_c/are/is} {PRONOUN/r_c/subject} only there to carry around s_c's prey?",
                "exp": 20,
                "weight": 20,
                "stat_skill": ["CLIMBER,1", "HUNTER,1", "RUNNER,1", "SWIMMER,1"],
                "prey": ["medium"],
                "relationships": [
                    {
                        "cats_to": ["patrol"],
                        "cats_from": ["patrol"],
                        "mutual": false,
                        "values": ["dislike"],
                        "amount": 5
                    }
                ]
            }
        ],
        "fail_outcomes": [
            {
                "text": "It isn't a very successful hunt - they'll have to head out again for more soon.",
                "exp": 0,
                "weight": 20,
                "prey": ["very_small"]
            }
        ]
    },
    {
        "patrol_id": "fst_hunt_random_newleaf_siblings3to6warriorslocked2",
        "biome": ["forest"],
        "season": ["newleaf"],
        "types": ["hunting"],
        "tags": [],
        "patrol_art": "hunt_general_intro",
        "min_cats": 3,
        "max_cats": 6,
        "min_max_status": {
            "all apprentices": [-1, -1]
        },
        "weight": 40,
        "intro_text": "Sometimes, it's just nice to hang out with {PRONOUN/r_c/poss} siblings. Especially when the sun's out, the birdsong of the forest promising a good hunt.",
        "decline_text": "But sometimes, you get called back to camp instead. Ah well, another time!",
        "chance_of_success": 50,
        "relationship_constraint": ["siblings"],
        "success_outcomes": [
            {
                "text": "A scruffy f_mp_s, a bundle of f_tp_p, and a patrol spent retreading all their favorite in-jokes, it's a good day.",
                "exp": 20,
                "weight": 20,
                "prey": ["medium"],
                "relationships": [
                    {
                        "cats_to": ["patrol"],
                        "cats_from": ["patrol"],
                        "mutual": false,
                        "values": ["platonic", "comfort"],
                        "amount": 5
                    },
                    {
                        "cats_to": ["patrol"],
                        "cats_from": ["patrol"],
                        "mutual": false,
                        "values": ["dislike"],
                        "amount": -5
                    }
                ]
            },
            {
                "text": "There's just something nice about hanging out with other warriors who'll always be there for {PRONOUN/r_c/object}, regardless of their similarities and differences. And they also bring back a good sized f_mp_s with some f_tp_p on the side for the fresh-kill pile.",
                "exp": 20,
                "weight": 5,
                "prey": ["medium"],
                "relationships": [
                    {
                        "cats_to": ["patrol"],
                        "cats_from": ["patrol"],
                        "mutual": false,
                        "values": ["platonic", "comfort"],
                        "amount": 5
                    },
                    {
                        "cats_to": ["patrol"],
                        "cats_from": ["patrol"],
                        "mutual": false,
                        "values": ["dislike"],
                        "amount": -5
                    }
                ]
            },
            {
                "text": "The siblings are proud of s_c, watching s_c dart among the treetops.",
                "exp": 20,
                "weight": 20,
                "stat_skill": ["CLIMBER,1", "HUNTER,1"],
                "prey": ["medium"],
                "relationships": [
                    {
                        "cats_to": ["patrol"],
                        "cats_from": ["patrol"],
                        "mutual": false,
                        "values": ["platonic", "comfort"],
                        "amount": 5
                    },
                    {
                        "cats_to": ["patrol"],
                        "cats_from": ["patrol"],
                        "mutual": false,
                        "values": ["dislike"],
                        "amount": -5
                    }
                ]
            }
        ],
        "fail_outcomes": [
            {
                "text": "They don't manage anything like the number of catches they were all expecting to get - a bit disappointing, even if they're not entirely empty-pawed.",
                "exp": 0,
                "weight": 20,
                "prey": ["very_small"]
            }
        ]
    },
    {
        "patrol_id": "fst_hunt_random_newleaf_siblings3to6warriorslocked3",
        "biome": ["forest"],
        "season": ["newleaf"],
        "types": ["hunting"],
        "tags": [],
        "patrol_art": "hunt_general_intro",
        "min_cats": 3,
        "max_cats": 6,
        "min_max_status": {
            "all apprentices": [-1, -1]
        },
        "weight": 40,
        "intro_text": "The buds on the trees promise new leaves soon, and r_c has been assigned a moderately tolerable hunting patrol - {PRONOUN/r_c/poss} siblings!",
        "decline_text": "Cancel that - a border patrol needs backup.",
        "chance_of_success": 50,
        "relationship_constraint": ["siblings"],
        "success_outcomes": [
            {
                "text": "Watching r_c execute a fantastic leap to bring down a f_mp_s, p_l smiles. Does r_c remember the time {PRONOUN/r_c/subject} tried to do that as a kitten, and stood on {PRONOUN/r_c/poss} own tail? The siblings laugh about it together as they move on to the next hunting ground.",
                "exp": 20,
                "weight": 20,
                "prey": ["medium"],
                "relationships": [
                    {
                        "cats_to": ["patrol"],
                        "cats_from": ["patrol"],
                        "mutual": false,
                        "values": ["platonic", "comfort"],
                        "amount": 5
                    }
                ]
            },
            {
                "text": "It's been a while since they've been on a patrol alone together, and after they catch a couple f_tp_p and a f_mp_s for the fresh-kill pile r_c spends a bit just chasing their siblings around the forest, batting at each other in a moment of silliness.",
                "exp": 20,
                "weight": 5,
                "prey": ["medium"],
                "relationships": [
                    {
                        "cats_to": ["patrol"],
                        "cats_from": ["patrol"],
                        "mutual": false,
                        "values": ["platonic", "comfort"],
                        "amount": 5
                    }
                ]
            },
            {
                "text": "r_c jokes that {PRONOUN/r_c/subject} can't possibly be related to s_c - clearly s_c was born from squirrels, not cats, with the way {PRONOUN/s_c/subject} {VERB/s_c/leap/leaps} from branch to branch in the canopy.",
                "exp": 20,
                "weight": 20,
                "stat_skill": ["CLIMBER,1"],
                "prey": ["medium"],
                "relationships": [
                    {
                        "cats_to": ["patrol"],
                        "cats_from": ["patrol"],
                        "mutual": false,
                        "values": ["platonic", "comfort"],
                        "amount": 5
                    }
                ]
            }
        ],
        "fail_outcomes": [
            {
                "text": "Sometimes, the prey just doesn't run, and today is one of those times.",
                "exp": 0,
                "weight": 20,
                "prey": ["very_small"]
            },
            {
                "text": "r_c sees a squirrel {PRONOUN/r_c/subject}'d like for the fresh-kill pile, but the chase goes badly - {PRONOUN/r_c/subject} {VERB/r_c/throw/throws} out a front paw to stop {PRONOUN/r_c/poss} fall, claws digging into bark, and it works, but it wrenches {PRONOUN/r_c/poss} foreleg out of socket. Fleas and ticks!",
                "exp": 0,
                "weight": 10,
                "injury": [
                    {
                        "cats": ["r_c"],
                        "injuries": ["dislocated joint"],
                        "scars": []
                    }
                ],
                "prey": ["very_small"]
            }
        ]
    },
    {
        "patrol_id": "fst_hunt_random_newleaf_siblings3to6warriorslocked4",
        "biome": ["forest"],
        "season": ["newleaf"],
        "types": ["hunting"],
        "tags": [],
        "patrol_art": "hunt_general_intro",
        "min_cats": 3,
        "max_cats": 6,
        "min_max_status": {
            "all apprentices": [-1, -1]
        },
        "weight": 40,
        "intro_text": "The hunting patrol heads out early, before the rains can make good on their dark-clouded threat.",
        "decline_text": "They encounter a dawn patrol on their way back to camp and join up with them instead.",
        "chance_of_success": 50,
        "relationship_constraint": ["siblings"],
        "success_outcomes": [
            {
                "text": "p_l grabs a massive f_mp_s that {PRONOUN/p_l/subject} can barely carry, and r_c congratulates {PRONOUN/p_l/object}, secretly wondering if {PRONOUN/r_c/subject}'ll ever manage to surpass {PRONOUN/r_c/poss} sibling's achievements.",
                "exp": 20,
                "weight": 20,
                "prey": ["medium"],
                "relationships": [
                    {
                        "cats_to": ["p_l"],
                        "cats_from": ["patrol"],
                        "mutual": false,
                        "values": ["jealous"],
                        "amount": 10
                    }
                ]
            },
            {
                "text": "r_c always feels like {PRONOUN/r_c/subject}{VERB/r_c/'re/'s} padding in p_l's footsteps, especially today, watching {PRONOUN/p_l/object} haul back such a good catch of prey for the clan, a contribution that more than makes up for r_c's meagre offerings.",
                "exp": 20,
                "weight": 5,
                "prey": ["medium"],
                "relationships": [
                    {
                        "cats_to": ["p_l"],
                        "cats_from": ["patrol"],
                        "mutual": false,
                        "values": ["jealous"],
                        "amount": 10
                    }
                ]
            }
        ],
        "fail_outcomes": [
            {
                "text": "Sometimes, the prey just doesn't run, and today is one of those times.",
                "exp": 0,
                "weight": 20,
                "relationships": [
                    {
                        "cats_to": ["p_l"],
                        "cats_from": ["patrol"],
                        "mutual": false,
                        "values": ["jealous"],
                        "amount": -10
                    }
                ],
                "prey": ["very_small"]
            },
            {
                "text": "r_c comes down with a crippling headache, making {PRONOUN/r_c/object} stagger, dizzy and weak, as {PRONOUN/r_c/subject}{VERB/r_c/'re/'s} helped back to camp.",
                "exp": 0,
                "weight": 10,
                "injury": [
                    {
                        "cats": ["r_c"],
                        "injuries": ["severe headache"],
                        "scars": []
                    }
                ],
                "relationships": [
                    {
                        "cats_to": ["p_l"],
                        "cats_from": ["patrol"],
                        "mutual": false,
                        "values": ["jealous"],
                        "amount": -10
                    }
                ],
                "prey": ["very_small"]
            }
        ]
    },
    {
        "patrol_id": "fst_hunt_random_newleaf_siblings3to6warriorslocked5",
        "biome": ["forest"],
        "season": ["newleaf"],
        "types": ["hunting"],
        "tags": [],
        "patrol_art": "hunt_general_intro",
        "min_cats": 3,
        "max_cats": 6,
        "min_max_status": {
            "all apprentices": [-1, -1]
        },
        "weight": 40,
        "intro_text": "The siblings head out to one of the further hunting grounds of the forest, where an open clearing is one of the first parts of the territory to spring back to life after even the hardest leaf-bare.",
        "decline_text": "They decide to bask for a bit instead of making the long walk.",
        "chance_of_success": 50,
        "relationship_constraint": ["siblings"],
        "success_outcomes": [
            {
                "text": "Together, they collect an old f_mp_s and two f_mp_p. It should be a great patrol, returning with so much prey - but r_c is acting obnoxious and {PRONOUN/r_c/poss} siblings have little time or patience for it.",
                "exp": 20,
                "weight": 20,
                "prey": ["medium"],
                "relationships": [
                    {
                        "cats_to": ["r_c"],
                        "cats_from": ["patrol"],
                        "mutual": false,
                        "values": ["dislike"],
                        "amount": 10
                    }
                ]
            },
            {
                "text": "r_c makes a dumb comment that accidentally cuts deep. {PRONOUN/r_c/poss/CAP} siblings work with {PRONOUN/r_c/object} long enough to bring back a good haul of prey - but no longer.",
                "exp": 20,
                "weight": 5,
                "prey": ["medium"],
                "relationships": [
                    {
                        "cats_to": ["r_c"],
                        "cats_from": ["patrol"],
                        "mutual": false,
                        "values": ["dislike"],
                        "amount": 10
                    }
                ]
            }
        ],
        "fail_outcomes": [
            {
                "text": "Today is just not their day.",
                "exp": 0,
                "weight": 20,
                "prey": ["very_small"]
            },
            {
                "text": "The patrol tries to hunt, but r_c keeps stopping to duck behind bushes, until it's obvious that something is actually wrong. Eww.",
                "exp": 0,
                "weight": 10,
                "injury": [
                    {
                        "cats": ["r_c"],
                        "injuries": ["diarrhea"],
                        "scars": []
                    }
                ],
                "prey": ["very_small"]
            }
        ]
    },
    {
        "patrol_id": "fst_hunt_herb_warriornewleaf1",
        "biome": ["forest"],
        "season": ["newleaf"],
        "types": ["hunting"],
        "tags": [],
        "patrol_art": "hunt_general_intro",
        "min_cats": 3,
        "max_cats": 6,
        "min_max_status": {},
        "weight": 20,
        "intro_text": "p_l finds a patch of herbs that {PRONOUN/p_l/subject} believe c_n might need for their stores. {PRONOUN/p_l/subject/CAP} freely admit to {PRONOUN/p_l/poss} patrol {PRONOUN/p_l/subject} {VERB/p_l/aren't/isn't} a medicine cat, and ask {PRONOUN/p_l/poss} companions' advice. What do they know about this part of the forest's herbal properties, especially with the herb stores still recovering from leaf-bare?",
        "decline_text": "They decide to focus on hunting and leave the herb collecting to the medicine cats.",
        "chance_of_success": 50,
        "success_outcomes": [
            {
                "text": "It's not their normal task, but they're all smart enough to value supporting the Clan's medicine den. The patrol brings the herbs back to camp and they are put to good use.",
                "exp": 10,
                "weight": 20,
                "herbs": ["random_herbs"],
                "relationships": [
                    {
                        "cats_to": ["p_l"],
                        "cats_from": ["patrol"],
                        "mutual": false,
                        "values": ["respect"],
                        "amount": 5
                    }
                ]
            },
            {
                "text": "s_c carefully plucks some of the herbs and takes them back to the camp to be identified before the patrol goes to the trouble of collecting them, smartly decideding to get an informed opinion before committing the patrol.",
                "exp": 10,
                "weight": 20,
                "stat_skill": [
                    "CLEVER,0",
                    "INSIGHTFUL,0",
                    "SENSE,0",
                    "STORY,0",
                    "HEALER,0",
                    "LORE,0"
                ],
                "herbs": ["random_herbs"],
                "relationships": [
                    {
                        "cats_to": ["p_l"],
                        "cats_from": ["patrol"],
                        "mutual": false,
                        "values": ["respect"],
                        "amount": 5
                    }
                ]
            }
        ],
        "fail_outcomes": [
            {
                "text": "The patrol brings the herbs back to camp, only to find out that while the herbs promote good gut health, they're not a rare resource. Still, c_n will be eating an extra healthy dinner tonight with the herbs sprinkled into their freshkill.",
                "exp": 0,
                "weight": 20,
                "relationships": [
                    {
                        "cats_to": ["p_l"],
                        "cats_from": ["patrol"],
                        "mutual": false,
                        "values": ["respect"],
                        "amount": -5
                    }
                ]
            }
        ]
    }
]<|MERGE_RESOLUTION|>--- conflicted
+++ resolved
@@ -681,9 +681,6 @@
                 "text": "The patrol drives the rats back into the Twoleg nest, each cat guarding an escape route. p_l runs ahead, startling the rats into a scurry where s_c is ready to dispatch them. It's going to take a few trips to get all these rats home.",
                 "exp": 30,
                 "weight": 20,
-<<<<<<< HEAD
-                "stat_trait": ["daring", "adventurous", "bold", "troublesome", "bloodthirsty"],
-=======
                 "stat_trait": [
                     "daring",
                     "adventurous",
@@ -692,7 +689,6 @@
                     "bloodthirsty"
                 ],
                 "prey": ["huge"],
->>>>>>> ad920981
                 "relationships": [
                     {
                         "cats_to": ["r_c"],
