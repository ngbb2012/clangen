[
    {
        "patrol_id": "fst_hunt_porcupine1",
        "biome": ["forest"],
        "season": ["Any"],
        "types": ["hunting"],
        "tags": [],
        "patrol_art": "fst_hunt_porcupine",
        "min_cats": 3,
        "max_cats": 6,
        "min_max_status": {},
        "weight": 20,
        "intro_text": "r_c encounters a porcupine, bristling with quills.",
        "decline_text": "The patrol steers clear of the porcupine.",
        "chance_of_success": 10,
        "success_outcomes": [
            {
                "text": "The patrol examines the porcupine, eventually deciding that they shouldn't risk the potential injury it could cause.",
                "exp": 10,
                "weight": 20
            },
            {
                "text": "The porcupine rattles its quills viciously, the patrol heeds its warning and gives it space.",
                "exp": 10,
                "weight": 5
            },
            {
                "text": "s_c sets up an ambush, devising a clever plan to take the porcupine by surprise and attack it before it can whip its quills into anyone's pelt.  The Clan will be impressed by this hefty fresh-kill.",
                "exp": 10,
                "weight": 20,
                "stat_skill": ["HUNTER,2", "CLEVER,2"],
                "prey": ["huge"]
            },
            {
                "text": "s_c has the ingenious idea to follow the porcupine from a distance and collect dropped quills to bring back to camp. The quills could be woven into the Clan's defenses to strengthen them.",
                "exp": 10,
                "weight": 20,
                "stat_trait": ["calm", "careful", "strange", "thoughtful", "wise"]
            }
        ],
        "fail_outcomes": [
            {
                "text": "r_c leaps back just as the porcupine whips its tail towards {PRONOUN/r_c/object}! That was close! The patrol gives the porcupine a wide berth.",
                "exp": 0,
                "weight": 20
            },
            {
                "text": "s_c gets closer to the porcupine, intending to impress the rest of the patrol with {PRONOUN/s_c/poss} bravery. All the cats recoil as a horrible smell comes from the porcupine and they back off before it can charge at them.  The patrol returns to camp, the smelly evidence of their encounter still clinging to s_c's pelt.",
                "exp": 0,
                "weight": 20,
                "stat_trait": ["bold", "daring", "confident", "adventurous"]
            },
            {
                "text": "r_c doesn't react quickly enough to the porcupine's warning. It charges sideways at {PRONOUN/r_c/object}, its quills ready to impale! r_c is badly injured and dies a few days later from the wounds.",
                "exp": 0,
                "weight": 10,
                "dead_cats": ["r_c"],
                "history_text": {
                    "scar": "m_c was scarred by a porcupine while on patrol.",
                    "reg_death": "m_c was killed by an angry porcupine while on patrol.",
                    "lead_death": "killed by a porcupine"
                }
            },
            {
                "text": "The porcupine whips around, digging the quills of its tail into r_c! The patrol bolts away and returns to camp, r_c with a nose full of quills.",
                "exp": 0,
                "weight": 10,
                "injury": [
                    {
                        "cats": ["r_c"],
                        "injuries": ["quilled by a porcupine"],
                        "scars": ["QUILLSCRATCH"]
                    }
                ],
                "history_text": {
                    "scar": "m_c was scarred by a porcupine while on patrol.",
                    "reg_death": "m_c was killed by an angry porcupine while on patrol.",
                    "lead_death": "killed by a porcupine"
                }
            }
        ]
    },
    {
        "patrol_id": "fst_hunt_porcupine2",
        "biome": ["forest"],
        "season": ["Any"],
        "types": ["hunting"],
        "tags": [],
        "patrol_art": "fst_hunt_porcupine",
        "min_cats": 1,
        "max_cats": 2,
        "min_max_status": {},
        "weight": 20,
        "intro_text": "r_c encounters a porcupine, bristling with quills.",
        "decline_text": "The patrol steers clear of the porcupine, they don't have enough cats to confront this creature safely.",
        "chance_of_success": 10,
        "success_outcomes": [
            {
                "text": "The patrol examines the porcupine, eventually deciding that they shouldn't risk the potential injury it could cause.",
                "exp": 30,
                "weight": 20
            },
            {
                "text": "The porcupine rattles its quills viciously, the patrol heeds its warning and gives it space.",
                "exp": 30,
                "weight": 5
            },
            {
                "text": "s_c sets up an ambush, devising a clever plan to take the porcupine by surprise and attack it before it can whip its quills into anyone's pelt.  The Clan will be impressed by this hefty fresh-kill.",
                "exp": 30,
                "weight": 20,
                "stat_skill": ["HUNTER,3", "CLEVER,3"],
                "prey": ["huge"]
            },
            {
                "text": "s_c has the ingenious idea to follow the porcupine from a distance and collect dropped quills to bring back to camp.  The quills could be woven into the Clan's defenses to strengthen them.",
                "exp": 30,
                "weight": 20,
                "stat_trait": ["calm", "careful", "strange", "thoughtful", "wise"]
            }
        ],
        "fail_outcomes": [
            {
                "text": "r_c leaps back just as the porcupine whips its tail towards {PRONOUN/r_c/object}! That was close! They decide to give the porcupine a wide berth.",
                "exp": 0,
                "weight": 20
            },
            {
                "text": "r_c doesn't react quickly enough to the porcupine's warning. It charges sideways at {PRONOUN/r_c/object}, its quills ready to impale! r_c is badly injured and dies a few days later from the wounds.",
                "exp": 0,
                "weight": 10,
                "dead_cats": ["r_c"],
                "history_text": {
                    "scar": "m_c was scarred by a porcupine while on patrol.",
                    "reg_death": "m_c was killed by an angry porcupine while on patrol.",
                    "lead_death": "killed by a porcupine"
                }
            },
            {
                "text": "The porcupine whips around, digging the quills of its tail into r_c! r_c returns to camp with a nose full of quills and a wounded pride.",
                "exp": 0,
                "weight": 10,
                "injury": [
                    {
                        "cats": ["r_c"],
                        "injuries": ["quilled by a porcupine"],
                        "scars": ["QUILLSCRATCH"]
                    }
                ],
                "history_text": {
                    "scar": "m_c was scarred by a porcupine while on patrol.",
                    "reg_death": "m_c was killed by an angry porcupine while on patrol.",
                    "lead_death": "killed by a porcupine"
                }
            }
        ]
    },
    {
        "patrol_id": "fst_hunt_rabbitburrow1",
        "biome": ["forest"],
        "season": ["Any"],
        "types": ["hunting"],
        "tags": [],
        "patrol_art": "hunt_general_intro",
        "min_cats": 1,
        "max_cats": 6,
        "min_max_status": {},
        "weight": 20,
        "intro_text": "While hunting, r_c comes across a rabbit burrow.",
        "decline_text": "r_c decides to ignore the burrow.",
        "chance_of_success": 50,
        "success_outcomes": [
            {
                "text": "r_c catches the rabbit hiding in its burrow.",
                "exp": 10,
                "weight": 20,
                "prey": ["large"]
            }
        ],
        "fail_outcomes": [
            {
                "text": "The burrow is abandoned, with no prey to be found in there.",
                "exp": 0,
                "weight": 20
            }
        ]
    },
    {
        "patrol_id": "fst_hunt_twolegplace1",
        "biome": ["forest"],
        "season": ["Any"],
        "types": ["hunting"],
        "tags": [],
        "patrol_art": "fst_hunt_twolegplace",
        "min_cats": 1,
        "max_cats": 3,
        "min_max_status": {},
        "weight": 20,
        "intro_text": "The patrol approaches a Twoleg nest in the woods while hunting.",
        "decline_text": "The patrol decides to hunt elsewhere.",
        "chance_of_success": 40,
        "success_outcomes": [
            {
                "text": "The patrol has a successful hunt, avoiding any Twolegs.",
                "exp": 10,
                "weight": 20,
                "prey": ["medium"]
            },
            {
                "text": "The patrol finds some astonishingly fat chickens running around the Twoleg nest, and helps themselves to one.",
                "exp": 10,
                "weight": 5,
                "prey": ["large"]
            }
        ],
        "fail_outcomes": [
            {
                "text": "Twoleg kits scare the patrol away.",
                "exp": 0,
                "weight": 20,
                "prey": ["very_small"]
            }
        ],
        "antag_fail_outcomes": [
            {
                "text": "The Twoleg kits wandering around are unimpressed by the patrol and chase the cats for fun.",
                "exp": 0,
                "weight": 20
            }
        ],
        "antag_success_outcomes": [
            {
                "text": "A Twoleg kit approaches the patrol, and they send it away squawking with its blood on their claws.",
                "exp": 10,
                "weight": 20
            }
        ]
    },
    {
        "patrol_id": "fst_hunt_twolegplace2",
        "biome": ["forest"],
        "season": ["Any"],
        "types": ["hunting"],
        "tags": [],
        "patrol_art": "fst_hunt_twolegplace",
        "min_cats": 4,
        "max_cats": 6,
        "min_max_status": {},
        "weight": 20,
        "intro_text": "The patrol approaches a Twoleg nest in the woods while hunting.",
        "decline_text": "The patrol decides to hunt elsewhere.",
        "chance_of_success": 10,
        "success_outcomes": [
            {
                "text": "The patrol cats split up, using sentries to ensure that the Twolegs don't disturb their hunts.",
                "exp": 10,
                "weight": 20,
                "prey": ["medium"]
            },
            {
                "text": "The patrol finds some astonishingly fat chickens running around the Twoleg nest, and helps themselves to as many as they can carry.",
                "exp": 10,
                "weight": 5,
                "prey": ["large"]
            }
        ],
        "fail_outcomes": [
            {
                "text": "Twoleg kits stomp through the woods, scaring away prey and ruining the hunt.",
                "exp": 0,
                "weight": 20,
                "prey": ["very_small"]
            }
        ],
        "antag_fail_outcomes": [
            {
                "text": "The Twoleg kits wandering around are unimpressed by the patrol and chase the cats for fun.",
                "exp": 0,
                "weight": 20
            }
        ],
        "antag_success_outcomes": [
            {
                "text": "Finding a Twoleg kit wandering alone, the cats harass it until it flees squawking, its blood on their claws.",
                "exp": 10,
                "weight": 20
            }
        ]
    },
    {
        "patrol_id": "fst_hunt_squirrelchase1",
        "biome": ["forest"],
        "season": ["Any"],
        "types": ["hunting"],
        "tags": [],
        "patrol_art": "fst_hunt_squirrelchase",
        "min_cats": 1,
        "max_cats": 6,
        "min_max_status": {},
        "weight": 20,
        "intro_text": "The patrol notices a commotion and finds two squirrels chasing each other across the forest floor.",
        "decline_text": "The patrol decides there's probably easier prey to find elsewhere.",
        "chance_of_success": 50,
        "success_outcomes": [
            {
                "text": "The squirrels are so distracted that the patrol is able to quickly catch them both.",
                "exp": 10,
                "weight": 20,
                "prey": ["medium"]
            },
            {
                "text": "The patrol springs onto the squirrels without a second thought, easily dispatching them.",
                "exp": 10,
                "weight": 5,
                "prey": ["medium"]
            },
            {
                "text": "s_c is quick on the jump! Though the squirrels notice the cats and begin scampering away, s_c easily cuts them off and kills both squirrels.",
                "exp": 10,
                "weight": 20,
                "stat_skill": ["HUNTER,1"],
                "prey": ["large"]
            }
        ],
        "fail_outcomes": [
            {
                "text": "The squirrels are far too excited and quick - they slip right out from between the patrol's claws.",
                "exp": 0,
                "weight": 20,
                "prey": ["very_small"]
            },
            {
                "text": "s_c runs at the squirrels before anyone else can pounce, laughing at the prey's antics and playfully jumping into the middle of their game.  The squirrels scatter away at the disturbance and disappear into the canopy.",
                "exp": 0,
                "weight": 20,
                "stat_trait": ["troublesome", "childish", "playful"],
                "prey": ["very_small"]
            },
            {
                "text": "r_c tries to climb up after them but slips and falls, twisting {PRONOUN/r_c/poss} paw.",
                "exp": 0,
                "weight": 10,
                "injury": [
                    {
                        "cats": ["r_c"],
                        "injuries": ["sprain"],
                        "scars": ["TOETRAP"]
                    }
                ],
                "history_text": {
                    "scar": "m_c gained a scar after trying to chase some squirrels up a tree."
                },
                "prey": ["very_small"]
            }
        ]
    },
    {
        "patrol_id": "fst_hunt_burrow1",
        "biome": ["forest"],
        "season": ["Any"],
        "types": ["hunting"],
        "tags": [],
        "patrol_art": "gen_hunt_burrow",
        "min_cats": 2,
        "max_cats": 6,
        "min_max_status": {},
        "weight": 20,
        "intro_text": "The patrol finds a small burrow in the ground with a strange scent. They hesitate, unsure if this is worth checking.",
        "decline_text": "The patrol decides to avoid the burrow. There's no telling what could await inside.",
        "chance_of_success": 60,
        "success_outcomes": [
            {
                "text": "The patrol flushes a gopher out of the burrow! More fresh-kill!",
                "exp": 10,
                "weight": 20,
                "prey": ["medium"]
            },
            {
                "text": "Inside the burrow is a rabbit, curled up and alone. Perhaps a buck recently kicked from his birth warren? Whatever the case, this rabbit will feed the Clan now.",
                "exp": 10,
                "weight": 5,
                "prey": ["medium"]
            }
        ],
        "fail_outcomes": [
            {
                "text": "The burrow turns out to be empty, the smell nothing but stale air and a slight tang of sickness. Whatever used to live here is gone now. Checking the burrow was a waste of time.",
                "exp": 0,
                "weight": 20,
                "prey": ["very_small"]
            },
            {
                "text": "s_c sticks {PRONOUN/s_c/poss} nose into the hole only to come face to face with a skunk! The whole patrol is sprayed!",
                "exp": 0,
                "weight": 20,
                "stat_trait": ["bold", "ambitious", "childish", "impulsive"],
                "prey": ["very_small"]
            },
            {
                "text": "Oh no! The burrow was home to a wolverine, now angry at the disturbance. The patrol bolts away to escape its wrath, but r_c doesn't quite move fast enough and is caught in its claws until another cat turns back to help.",
                "exp": 0,
                "weight": 10,
                "injury": [
                    {
                        "cats": ["r_c"],
                        "injuries": ["big_bite_injury"],
                        "scars": ["ONE"]
                    }
                ],
                "history_text": {
                    "scar": "m_c was scarred after an unfortunate encounter with a wolverine."
                },
                "prey": ["very_small"]
            }
        ]
    },
    {
        "patrol_id": "fst_hunt_burrow2",
        "biome": ["forest"],
        "season": ["Any"],
        "types": ["hunting"],
        "tags": [],
        "patrol_art": "gen_hunt_burrow",
        "min_cats": 1,
        "max_cats": 1,
        "min_max_status": {},
        "weight": 20,
        "intro_text": "The patrol finds a small burrow in the ground with a strange scent. They hesitate, unsure if this is worth checking.",
        "decline_text": "The patrol decides to avoid the burrow. There's no telling what could await inside.",
        "chance_of_success": 40,
        "success_outcomes": [
            {
                "text": "r_c flushes a gopher out of the burrow! More fresh-kill!",
                "exp": 10,
                "weight": 20,
                "prey": ["medium"]
            },
            {
                "text": "Inside the burrow is a rabbit, curled up and alone. Perhaps a buck recently kicked from his birth warren? Whatever the case, this rabbit will feed the Clan now.",
                "exp": 10,
                "weight": 5,
                "prey": ["medium"]
            }
        ],
        "fail_outcomes": [
            {
                "text": "The burrow turns out to be empty, the smell nothing but stale air and a slight tang of sickness. Whatever used to live here is gone now. Checking the burrow was a waste of time.",
                "exp": 0,
                "weight": 20
            },
            {
                "text": "s_c sticks {PRONOUN/s_c/poss} nose into the hole only to come face to face with a skunk! The whole patrol is sprayed!",
                "exp": 0,
                "weight": 20,
                "stat_trait": ["bold", "ambitious", "childish", "impulsive"]
            },
            {
                "text": "Oh no! The burrow was home to a wolverine, now angry at the disturbance. r_c bolts away to escape its wrath, but doesn't quite move fast enough and is caught in its claws.  With no other cats around to help, r_c is quickly killed by the predator.",
                "exp": 0,
                "weight": 10,
                "dead_cats": ["r_c"],
                "history_text": {
                    "reg_death": "m_c was killed after an unfortunate experience with a wolverine.",
                    "lead_death": "killed by a wolverine"
                }
            }
        ]
    },
    {
        "patrol_id": "fst_hunt_howl1",
        "biome": ["forest"],
        "season": ["Any"],
        "types": ["hunting"],
        "tags": [],
        "patrol_art": "fst_hunt_howl",
        "min_cats": 4,
        "max_cats": 6,
        "min_max_status": {
            "leader": [-1, -1]
        },
        "weight": 20,
        "intro_text": "The patrol hears distant howling and wonders whether to investigate the noise.",
        "decline_text": "The patrol decides not to investigate the source of the noise.  Whatever is making it will not be friendly to them.",
        "chance_of_success": 10,
        "success_outcomes": [
            {
                "text": "The patrol tracks the noise and discovers a coyote scavenging off a carcass. This is a predator they cannot fight. The patrol decides to return to camp and report the intruder to the leader instead. Perhaps they can return later to take what the coyote leaves behind.",
                "exp": 30,
                "weight": 20
            },
            {
                "text": "The patrol tracks the noise and finds a mostly stripped carcass covered in the scent of coyote. They quickly scavenge what little is left and leave before the predator can return.",
                "exp": 30,
                "weight": 5,
                "prey": ["medium"]
            },
            {
                "text": "The patrol follows the noise to a coyote who quickly spots them in the brush. A fight ensues and thanks to the skills of s_c, the coyote eventually runs away, deeming the carcass they had been scavenging from to not be worth the hassle.  The patrol brings back what meat had still been left.",
                "exp": 30,
                "weight": 20,
                "stat_skill": ["FIGHTER,3"],
                "prey": ["large"]
            },
            {
                "text": "The noise leads them to a coyote, scavenging from a carcass. s_c instructs them to wait in the brush, downwind from the canine, until it leaves. Eventually the coyote eats its fill and disappears into the forest. When s_c deems it safe, the patrol takes their turn stripping the leftover meat from the bones.",
                "exp": 30,
                "weight": 20,
                "stat_trait": [
                    "careful",
                    "calm",
                    "patient",
                    "responsible",
                    "sneaky",
                    "thoughtful",
                    "wise"
                ],
                "prey": ["large"]
            }
        ],
        "fail_outcomes": [
            {
                "text": "The noise leads them to a coyote that's busy stripping the last of the meat from a carcass. The patrol waits till the coyote leaves, hoping to pick up any leftovers, but unfortunately the bones have been thoroughly cleaned.",
                "exp": 0,
                "weight": 20
            },
            {
                "text": "They track the noise to a coyote. Before the patrol can investigate further, s_c whimpers in terror at the sight of the beast and dashes away.  The patrol follows anxiously, not wanting to lose sight of their Clanmate while a coyote is about.",
                "exp": 0,
                "weight": 20,
                "stat_trait": ["nervous", "insecure"]
            },
            {
                "text": "The patrol finds a coyote at the source of the noise. It seems to be scavenging from an old carcass and upon seeing the cats, prove to be fiercely protective of its meal.  The patrol doesn't move fast enough and r_c is killed before they can run.",
                "exp": 0,
                "weight": 10,
                "dead_cats": ["r_c"],
                "history_text": {
                    "scar": "m_c was scarred by a coyote protecting its scavenged meal.",
                    "reg_death": "m_c was killed by a coyote protecting its scavenged meal.",
                    "lead_death": "killed by a coyote"
                }
            },
            {
                "text": "The sound leads them to a coyote, scavenging from a carcass. The coyote notices them before they can hide and lunges, making it clear that this food has been claimed.  r_c is momentarily caught in its jaws before the patrol retaliates and drives it off their Clanmate.",
                "exp": 0,
                "weight": 10,
                "injury": [
                    {
                        "cats": ["r_c"],
                        "injuries": ["big_bite_injury"],
                        "scars": ["NECKBITE"]
                    }
                ],
                "history_text": {
                    "scar": "m_c was scarred by a coyote protecting its scavenged meal.",
                    "reg_death": "m_c was killed by a coyote protecting its scavenged meal.",
                    "lead_death": "killed by a coyote"
                }
            }
        ]
    },
    {
        "patrol_id": "fst_hunt_howl2",
        "biome": ["forest"],
        "season": ["Any"],
        "types": ["hunting"],
        "tags": [],
        "patrol_art": "fst_hunt_howl",
        "min_cats": 2,
        "max_cats": 4,
        "min_max_status": {
            "leader": [-1, -1]
        },
        "weight": 20,
        "intro_text": "The patrol hears distant howling and wonders whether to investigate the noise.",
        "decline_text": "The patrol decides not to investigate the source of the noise. Whatever is making it will not be friendly to them.",
        "chance_of_success": 30,
        "success_outcomes": [
            {
                "text": "The patrol tracks the noise and discovers a coyote scavenging off a carcass. This is a predator they cannot fight. The patrol decides to return to camp and report the intruder to the leader instead. Perhaps they can return later to take what the coyote leaves behind.",
                "exp": 30,
                "weight": 20
            },
            {
                "text": "The patrol tracks the noise and finds a mostly stripped carcass covered in the scent of coyote. They quickly scavenge what little is left and leave before the predator can return.",
                "exp": 30,
                "weight": 5,
                "prey": ["medium"]
            },
            {
                "text": "The noise leads them to a coyote, scavenging from a carcass. s_c instructs them to wait in the brush, downwind from the canine, until it leaves. Eventually the coyote eats its fill and disappears into the forest. When s_c deems it safe, the patrol takes their turn stripping the leftover meat from the bones.",
                "exp": 30,
                "weight": 20,
                "stat_skill": ["CLEVER,2"],
                "prey": ["large"]
            },
            {
                "text": "The noise leads them to a coyote, scavenging from a carcass. s_c instructs them to wait in the brush, downwind from the canine, until it leaves. Eventually the coyote eats its fill and disappears into the forest. When s_c deems it safe, the patrol takes their turn stripping the leftover meat from the bones.",
                "exp": 30,
                "weight": 20,
                "stat_trait": [
                    "careful",
                    "calm",
                    "patient",
                    "responsible",
                    "sneaky",
                    "thoughtful",
                    "wise"
                ],
                "prey": ["large"]
            }
        ],
        "fail_outcomes": [
            {
                "text": "The noise leads them to a coyote that's busy stripping the last of the meat from a carcass. The patrol waits till the coyote leaves, hoping to pick up any leftovers, but unfortunately the bones have been thoroughly cleaned.",
                "exp": 0,
                "weight": 20
            },
            {
                "text": "They track the noise to a coyote. Before the patrol can investigate further, s_c whimpers in terror at the sight of the beast and dashes away.  The patrol follows anxiously, not wanting to lose sight of their Clanmate while a coyote is about.",
                "exp": 0,
                "weight": 20,
                "stat_trait": ["nervous", "insecure"]
            },
            {
                "text": "The patrol finds a coyote at the source of the noise. It seems to be scavenging from an old carcass and upon seeing the cats, prove to be fiercely protective of its meal.  The patrol doesn't move fast enough and r_c is killed before {PRONOUN/r_c/subject} can run.",
                "exp": 0,
                "weight": 10,
                "dead_cats": ["r_c"],
                "history_text": {
                    "scar": "m_c was scarred by a coyote protecting its scavenged meal.",
                    "reg_death": "m_c was killed by a coyote protecting its scavenged meal.",
                    "lead_death": "killed by a coyote"
                }
            },
            {
                "text": "The sound leads them to a coyote, scavenging from a carcass. The coyote notices them before they can hide and lunges, making it clear that this food has been claimed.  r_c is momentarily caught in its jaws before the patrol retaliates and drives it off their Clanmate.",
                "exp": 0,
                "weight": 10,
                "injury": [
                    {
                        "cats": ["r_c"],
                        "injuries": ["big_bite_injury"],
                        "scars": ["NECKBITE"]
                    }
                ],
                "history_text": {
                    "scar": "m_c was scarred by a coyote protecting its scavenged meal.",
                    "reg_death": "m_c was killed by a coyote protecting its scavenged meal.",
                    "lead_death": "killed by a coyote"
                }
            }
        ]
    },
    {
        "patrol_id": "fst_hunt_howl3",
        "biome": ["forest"],
        "season": ["Any"],
        "types": ["hunting"],
        "tags": [],
        "patrol_art": "fst_hunt_howl",
        "min_cats": 1,
        "max_cats": 1,
        "min_max_status": {
            "leader": [-1, -1]
        },
        "weight": 20,
        "intro_text": "r_c hears distant howling and wonders whether to investigate the noise.",
        "decline_text": "r_c decides not to investigate the source of the noise. Whatever is making it will not be friendly to {PRONOUN/r_c/object} and {PRONOUN/r_c/subject} {VERB/r_c/are/is} only one cat.",
        "chance_of_success": 10,
        "success_outcomes": [
            {
                "text": "r_c tracks the noise and discovers a coyote scavenging off a carcass. This is a predator {PRONOUN/r_c/poss} cannot fight. {PRONOUN/r_c/subject/CAP} {VERB/r_c/decide/decides} to return to camp and report the intruder to the leader, perhaps a patrol can return later to take what the coyote leaves behind.",
                "exp": 30,
                "weight": 20
            },
            {
                "text": "r_c tracks the noise and finds a mostly stripped carcass covered in the scent of coyote. {PRONOUN/r_c/subject/CAP} quickly {VERB/r_c/scavenge/scavenges} what little is left and {VERB/r_c/leave/leaves} before the predator can return.",
                "exp": 30,
                "weight": 5,
                "prey": ["medium"]
            },
            {
                "text": "The noise leads them to a coyote, scavenging from a carcass. s_c decides to wait in the brush, downwind from the canine, until it leaves. Eventually the coyote eats its fill and disappears into the forest. s_c waits a while longer, ensuring the coyote has truly left, and takes {PRONOUN/s_c/poss} turn stripping the leftover meat from the bones.",
                "exp": 30,
                "weight": 20,
                "stat_skill": ["CLEVER,2"],
                "prey": ["large"]
            },
            {
                "text": "The noise leads them to a coyote, scavenging from a carcass. s_c decides to wait in the brush, downwind from the canine, until it leaves. Eventually the coyote eats its fill and disappears into the forest. s_c waits a while longer, ensuring the coyote has truly left, and takes {PRONOUN/s_c/poss} turn stripping the leftover meat from the bones.",
                "exp": 30,
                "weight": 20,
                "stat_trait": [
                    "careful",
                    "calm",
                    "patient",
                    "responsible",
                    "sneaky",
                    "thoughtful",
                    "wise"
                ],
                "prey": ["large"]
            }
        ],
        "fail_outcomes": [
            {
                "text": "The noise leads {PRONOUN/r_c/object} to a coyote that's busy stripping the last of the meat from a carcass. {PRONOUN/r_c/subject/CAP} {VERB/r_c/wait/waits} till the coyote leaves, hoping to pick up any leftovers, but unfortunately the bones have been thoroughly cleaned.",
                "exp": 0,
                "weight": 20
            },
            {
                "text": "{PRONOUN/s_c/subject/CAP} track the noise to a coyote. s_c whimpers in terror at the sight of the beast and dashes away, running straight back to camp...",
                "exp": 0,
                "weight": 20,
                "stat_trait": ["nervous", "insecure"]
            },
            {
                "text": "r_c finds a coyote at the source of the noise. It seems to be scavenging from an old carcass and upon seeing the cat, prove to be fiercely protective of its meal. {PRONOUN/r_c/subject/CAP} {VERB/r_c/do/does}n't move fast enough and with no Clanmates to save {PRONOUN/r_c/object}, r_c is quickly killed.",
                "exp": 0,
                "weight": 10,
                "dead_cats": ["r_c"],
                "history_text": {
                    "reg_death": "m_c was killed by a coyote protecting its scavenged meal.",
                    "lead_death": "killed by a coyote"
                }
            }
        ]
    },
    {
        "patrol_id": "fst_hunt_howl4",
        "biome": ["forest"],
        "season": ["Any"],
        "types": ["hunting"],
        "tags": [],
        "patrol_art": "fst_hunt_howl",
        "min_cats": 5,
        "max_cats": 6,
        "min_max_status": {
            "leader": [-1, -1]
        },
        "weight": 20,
        "intro_text": "The patrol hears distant howling and wonders whether to investigate the noise.",
        "decline_text": "The patrol decides not to investigate the source of the noise.  Whatever is making it will not be friendly to them.",
        "chance_of_success": 10,
        "success_outcomes": [
            {
                "text": "The patrol tracks the noise and discovers a wolf eating from its kill. This is a predator they cannot fight and there may be more wolves nearby, so the patrol decides to return to camp and report the intruder to the leader. Perhaps they can return later to take what fresh-kill is left behind.",
                "exp": 30,
                "weight": 20
            },
            {
                "text": "The patrol tracks the noise and finds a mostly stripped carcass covered in the scent of wolves. They quickly scavenge what little is left and leave before the predators can return.",
                "exp": 30,
                "weight": 5,
                "prey": ["medium"]
            },
            {
                "text": "The noise leads them to a wolf, eating from its kill. s_c instructs them to wait in the brush, downwind from the canine, until it leaves. Eventually the wolf eats its fill and disappears into the forest. When s_c deems it safe, the patrol takes their turn stripping the leftover meat from the bones.",
                "exp": 30,
                "weight": 20,
                "stat_skill": ["CLEVER,2"],
                "prey": ["large"]
            },
            {
                "text": "The noise leads them to a wolf, eating from its kill. s_c instructs them to wait in the brush, downwind from the canine, until it leaves. Eventually the wolf eats its fill and disappears into the forest. When s_c deems it safe, the patrol takes their turn stripping the leftover meat from the bones.",
                "exp": 30,
                "weight": 20,
                "stat_trait": [
                    "careful",
                    "calm",
                    "patient",
                    "responsible",
                    "sneaky",
                    "thoughtful",
                    "wise"
                ],
                "prey": ["large"]
            }
        ],
        "fail_outcomes": [
            {
                "text": "The noise leads them to a wolf that's busy stripping the last of the meat from a carcass. The patrol waits till the wolf leaves, hoping to pick up any leftovers, but unfortunately the bones have been thoroughly cleaned.",
                "exp": 0,
                "weight": 20
            },
            {
                "text": "They track the noise to a wolf. Before the patrol can investigate further, s_c whimpers in terror at the sight of the beast and dashes away. The patrol follows anxiously, not wanting to lose sight of their Clanmate while a wolf is about.",
                "exp": 0,
                "weight": 20,
                "stat_trait": ["nervous", "insecure"]
            },
            {
                "text": "The patrol finds a wolf pack at the source of the noise. The wolves are tearing into a dead deer and upon seeing the cats, prove to be fiercely protective of their meal. The patrol doesn't move fast enough and r_c is killed before {PRONOUN/r_c/subject} can run.",
                "exp": 0,
                "weight": 10,
                "dead_cats": ["r_c"],
                "history_text": {
                    "scar": "m_c was scarred by a wolf protecting its scavenged meal.",
                    "reg_death": "m_c was killed by a wolf pack protecting its meal.",
                    "lead_death": "killed by a wolf pack"
                }
            },
            {
                "text": "The sound leads them to a wolf, scavenging from a carcass. The wolf notices them before they can hide and lunges, making it clear that this food has been claimed. r_c is momentarily caught in its jaws before the patrol retaliates and drives it off their Clanmate.",
                "exp": 0,
                "weight": 10,
                "injury": [
                    {
                        "cats": ["r_c"],
                        "injuries": ["big_bite_injury"],
                        "scars": ["NECKBITE"]
                    }
                ],
                "history_text": {
                    "scar": "m_c was scarred by a wolf protecting its scavenged meal.",
                    "reg_death": "m_c was killed by a wolf pack protecting its meal.",
                    "lead_death": "killed by a wolf pack"
                }
            }
        ]
    },
    {
        "patrol_id": "fst_hunt_howl5",
        "biome": ["forest"],
        "season": ["Any"],
        "types": ["hunting"],
        "tags": [],
        "patrol_art": "fst_hunt_howl",
        "min_cats": 2,
        "max_cats": 4,
        "min_max_status": {
            "leader": [-1, -1]
        },
        "weight": 20,
        "intro_text": "The patrol hears distant howling and wonders whether to investigate the noise.",
        "decline_text": "The patrol decides not to investigate the source of the noise. Whatever is making it will not be friendly to them.",
        "chance_of_success": 20,
        "success_outcomes": [
            {
                "text": "The patrol tracks the noise and discovers a wolf eating from its kill. This is a predator they cannot fight and there may be more wolves nearby. The patrol decides to return to camp and report the intruder to the leader. Perhaps they can return later to take what little fresh-kill is left behind.",
                "exp": 30,
                "weight": 20
            },
            {
                "text": "The patrol tracks the noise and finds a mostly stripped carcass covered in the scent of wolves. They quickly scavenge what little is left and leave before the predators can return.",
                "exp": 30,
                "weight": 5,
                "prey": ["medium"]
            },
            {
                "text": "The noise leads them to a wolf, scavenging from a carcass. s_c instructs them to wait in the brush, downwind from the canine, until it leaves. Eventually the wolf eats its fill and disappears into the forest. When s_c deems it safe, the patrol takes their turn stripping the leftover meat from the bones.",
                "exp": 30,
                "weight": 20,
                "stat_skill": ["CLEVER,2"],
                "prey": ["large"]
            },
            {
                "text": "The noise leads them to a wolf, scavenging from a carcass. s_c instructs them to wait in the brush, downwind from the canine, until it leaves. Eventually the wolf eats its fill and disappears into the forest. When s_c deems it safe, the patrol takes their turn stripping the leftover meat from the bones.",
                "exp": 30,
                "weight": 20,
                "stat_trait": [
                    "careful",
                    "calm",
                    "patient",
                    "responsible",
                    "sneaky",
                    "thoughtful",
                    "wise"
                ],
                "prey": ["large"]
            }
        ],
        "fail_outcomes": [
            {
                "text": "The noise leads them to a wolf that's busy stripping the last of the meat from a carcass. The patrol waits till the wolf leaves, hoping to pick up any leftovers, but unfortunately the bones have been thoroughly cleaned.",
                "exp": 0,
                "weight": 20
            },
            {
                "text": "They track the noise to a wolf. Before the patrol can investigate further, s_c whimpers in terror at the sight of the beast and dashes away.  The patrol follows anxiously, not wanting to lose sight of their Clanmate while a wolf is about.",
                "exp": 0,
                "weight": 20,
                "stat_trait": ["nervous", "insecure"]
            },
            {
                "text": "The patrol finds a wolf pack at the source of the noise. The wolves are busy eating from the carcass of a deer, and upon seeing the cats, prove to be fiercely protective of their meal.  The patrol doesn't move fast enough and r_c is killed before {PRONOUN/r_c/subject} can run.",
                "exp": 0,
                "weight": 10,
                "dead_cats": ["r_c"],
                "history_text": {
                    "reg_death": "m_c was killed by a wolf protecting its meal.",
                    "lead_death": "killed by a wolf"
                }
            }
        ]
    },
    {
        "patrol_id": "fst_hunt_howl6",
        "biome": ["forest"],
        "season": ["Any"],
        "types": ["hunting"],
        "tags": [],
        "patrol_art": "fst_hunt_howl",
        "min_cats": 1,
        "max_cats": 1,
        "min_max_status": {
            "leader": [-1, -1]
        },
        "weight": 20,
        "intro_text": "r_c hears distant howling and wonders whether to investigate the noise.",
        "decline_text": "r_c decides not to investigate the source of the noise.  Whatever is making it will not be friendly to {PRONOUN/r_c/object} and {PRONOUN/r_c/subject} {VERB/r_c/are/is} only one cat.",
        "chance_of_success": 10,
        "success_outcomes": [
            {
                "text": "r_c tracks the noise and discovers a wolf eating from its kill. This is a predator {PRONOUN/r_c/subject} cannot fight. The patrol decides to return to camp and report the intruder to the leader instead. Perhaps a patrol can return later to take what the wolf leaves behind.",
                "exp": 40,
                "weight": 20
            },
            {
                "text": "r_c tracks the noise and finds a mostly stripped carcass covered in the scent of wolf. {PRONOUN/r_c/subject/CAP} quickly {VERB/r_c/scavenge/scavenges} what little is left and {VERB/r_c/leave/leaves} before the predator can return.",
                "exp": 40,
                "weight": 5,
                "prey": ["medium"]
            },
            {
                "text": "The noise leads {PRONOUN/s_c/object} to a wolf, tearing into the carcass of a deer. s_c decides to wait in the brush, downwind from the canine, until it leaves. Eventually the wolf eats its fill and disappears into the forest. s_c waits a while longer, ensuring the wolf has truly left, and takes {PRONOUN/s_c/poss} turn stripping the leftover meat from the bones.",
                "exp": 40,
                "weight": 20,
                "stat_skill": ["CLEVER,2"],
                "prey": ["large"]
            },
            {
                "text": "The noise leads them to a wolf, tearing into the carcass of a deer. s_c decides to wait in the brush, downwind from the canine, until it leaves. Eventually the wolf eats its fill and disappears into the forest. s_c waits a while longer, ensuring the wolf has truly left, and takes {PRONOUN/s_c/poss} turn stripping the leftover meat from the bones.",
                "exp": 40,
                "weight": 20,
                "stat_trait": [
                    "careful",
                    "calm",
                    "patient",
                    "responsible",
                    "sneaky",
                    "thoughtful",
                    "wise"
                ],
                "prey": ["large"]
            }
        ],
        "fail_outcomes": [
            {
                "text": "The noise leads {PRONOUN/r_c/object} to a wolf that's busy stripping the last of the meat from a carcass. {PRONOUN/r_c/subject/CAP} {VERB/r_c/wait/waits} till the wolf leaves, hoping to pick up any leftovers, but unfortunately the bones have been thoroughly cleaned.",
                "exp": 0,
                "weight": 20
            },
            {
                "text": "{PRONOUN/s_c/subject/CAP} track the noise to a wolf. s_c whimpers in terror at the sight of the beast and dashes away, running straight back to camp...",
                "exp": 0,
                "weight": 20,
                "stat_trait": ["nervous", "insecure"]
            },
            {
                "text": "r_c finds a wolf pack at the source of the noise. The pack is tearing into a deer carcass and upon seeing the cat, prove to be fiercely protective of their meal. r_c doesn't move fast enough and with no Clanmates to save {PRONOUN/r_c/object}, is quickly killed.",
                "exp": 0,
                "weight": 10,
                "dead_cats": ["r_c"],
                "history_text": {
                    "reg_death": "m_c was killed by a wolf protecting its meal.",
                    "lead_death": "killed by a wolf"
                }
            }
        ]
    },
    {
        "patrol_id": "fst_hunt_strange1",
        "biome": ["forest"],
        "season": ["Any"],
        "types": ["hunting"],
        "tags": [],
        "patrol_art": "gen_hunt_strange",
        "min_cats": 2,
        "max_cats": 6,
        "min_max_status": {},
        "weight": 20,
        "intro_text": "The patrol looks around for something to disguise their scent while hunting.",
        "decline_text": "On second thought, maybe not.",
        "chance_of_success": 50,
        "success_outcomes": [
            {
                "text": "They can't think of anything that would work, but their hunt goes well regardless.",
                "exp": 20,
                "weight": 20,
                "prey": ["medium"]
            },
            {
                "text": "A stinky bush will do! The plan works and their hunt goes well.",
                "exp": 20,
                "weight": 5,
                "prey": ["medium"]
            },
            {
                "text": "s_c leads them to some deer droppings in the forest - it's not clean, but it's extremely effective, and the patrol hunts well.",
                "exp": 20,
                "weight": 20,
                "stat_skill": ["CLEVER,2"],
                "prey": ["large"]
            },
            {
                "text": "s_c tells the patrol to roll in a patch of garlic to disguise their scent, which works perfectly. It's a funny taste to wash off their pelts though.",
                "exp": 20,
                "weight": 20,
                "stat_trait": ["strange"],
                "prey": ["large"]
            }
        ],
        "fail_outcomes": [
            {
                "text": "The patrol finds nothing to disguise their scent, and no prey either.",
                "exp": 0,
                "weight": 20
            },
            {
                "text": "The patrol finds no prey; it seems like all the prey was scared off because of their stench!",
                "exp": 0,
                "weight": 20
            }
        ]
    },
    {
        "patrol_id": "fst_hunt_strange2",
        "biome": ["forest"],
        "season": ["Any"],
        "types": ["hunting"],
        "tags": [],
        "patrol_art": "gen_hunt_strange",
        "min_cats": 1,
        "max_cats": 1,
        "min_max_status": {},
        "weight": 20,
        "intro_text": "r_c looks around for something to disguise their scent while hunting.",
        "decline_text": "On second thought, maybe not.",
        "chance_of_success": 50,
        "success_outcomes": [
            {
                "text": "They can't think of anything that would work, but their hunt goes well regardless.",
                "exp": 20,
                "weight": 20,
                "prey": ["medium"]
            },
            {
                "text": "s_c finds some deer droppings in the forest - it's not clean, but it's extremely effective, and the hunt goes well.",
                "exp": 20,
                "weight": 20,
                "stat_skill": ["CLEVER,2"],
                "prey": ["medium"]
            },
            {
                "text": "s_c rolls in a patch of garlic to disguise their scent, which works perfectly. It's a funny taste to wash off their pelt though.",
                "exp": 20,
                "weight": 20,
                "stat_trait": ["strange"],
                "prey": ["large"]
            }
        ],
        "fail_outcomes": [
            {
                "text": "The patrol finds nothing to disguise their scent, and no prey either.",
                "exp": 0,
                "weight": 20
            },
            {
                "text": "r_c finds no prey; it seems like all the prey was scared off because of their stench!",
                "exp": 0,
                "weight": 20
            }
        ]
    },
    {
        "patrol_id": "fst_hunt_huntassessment1",
        "biome": ["forest"],
        "season": ["Any"],
        "types": ["hunting"],
        "tags": [],
        "patrol_art": "gen_hunt_huntassessment",
        "min_cats": 1,
        "max_cats": 1,
        "min_max_status": {
            "apprentice": [1, 6]
        },
        "weight": 20,
        "intro_text": "r_c's mentor assesses {PRONOUN/r_c/object} by sending {PRONOUN/r_c/object} on a solo hunt.",
        "decline_text": "r_c asks {PRONOUN/r_c/poss} mentor to do the assessment some other time.",
        "chance_of_success": 40,
        "success_outcomes": [
            {
                "text": "r_c manages a skillful catch, and brings it back to the camp to show everyone!",
                "exp": 20,
                "weight": 20,
                "prey": ["medium"]
            },
            {
                "text": "r_c focuses completely on {PRONOUN/r_c/poss} test, slipping into a clear-eyed, razor focused routine of catch and stash, catch and stash. Eventually {PRONOUN/r_c/subject}{VERB/r_c/'ve/'s} caught enough to need {PRONOUN/r_c/poss} mentor's help carrying it back to camp, and the feeling seeing {PRONOUN/r_c/poss} prey stock the fresh-kill pile - {PRONOUN/r_c/subject} {VERB/r_c/feel/feels} ready to burst with happiness!",
                "exp": 20,
                "weight": 5,
                "prey": ["large"]
            },
            {
                "text": "It's a terrible day for hunting, the prey running sparse and alert. But s_c takes {PRONOUN/s_c/poss} time and doesn't let the conditions discourage {PRONOUN/s_c/object}, until eventually the perfect opportunity falls into place and {PRONOUN/s_c/subject} {VERB/s_c/pull/pulls} off a perfect catch!",
                "exp": 20,
                "weight": 20,
                "stat_trait": [
                    "calm",
                    "careful",
                    "insecure",
                    "lonesome",
                    "loyal",
                    "nervous",
                    "sneaky",
                    "strange",
                    "patient",
                    "thoughtful",
                    "wise"
                ],
                "can_have_stat": ["app"],
                "prey": ["large"]
            }
        ],
        "fail_outcomes": [
            {
                "text": "Hunting is poor, and while r_c's mentor is disappointed, they don't expect r_c to be able to catch what isn't there.",
                "exp": 0,
                "weight": 20
            },
            {
                "text": "s_c is too hasty, bouncing after first one prey, then another, and it ends with {PRONOUN/s_c/object} empty pawed and exhausted. {PRONOUN/s_c/poss/CAP} mentor is disappointed - {PRONOUN/s_c/subject} clearly need more training.",
                "exp": 0,
                "weight": 20,
                "stat_trait": [
                    "adventurous",
                    "bold",
                    "charismatic",
                    "childish",
                    "confident",
                    "daring",
                    "playful",
                    "righteous"
                ],
                "can_have_stat": ["app"]
            },
            {
                "text": "While on the hunt, r_c tumbles right down a steep slope while {PRONOUN/r_c/poss} attention is elsewhere. Bruised and sore, r_c has to report to the medicine cat den when {PRONOUN/r_c/subject} {VERB/r_c/return/returns} to camp.",
                "exp": 0,
                "weight": 10,
                "injury": [
                    {
                        "cats": ["app1"],
                        "injuries": ["minor_injury"],
                        "scars": ["LEFTEAR"]
                    }
                ],
                "history_text": { "scar": "m_c got injured as an apprentice, exploring alone." }
            }
        ]
    },
    {
        "patrol_id": "fst_hunt_solo2",
        "biome": ["forest"],
        "season": ["Any"],
        "types": ["hunting"],
        "tags": [],
        "patrol_art": "hunt_general_intro",
        "min_cats": 1,
        "max_cats": 1,
        "min_max_status": {},
        "weight": 20,
        "intro_text": "r_c heads out into the forest alone, wanting to sink {PRONOUN/r_c/poss} teeth into some prey and have some time to {PRONOUN/r_c/self}.",
        "decline_text": "r_c turns back to camp, deciding that a group hunt would be more effective.",
        "chance_of_success": 40,
        "success_outcomes": [
            {
                "text": "r_c heads off to one of {PRONOUN/r_c/poss} favorite spots in the forest, a grove of spread-out trees with thick underbrush providing excellent ambush chances. And what do you know, {PRONOUN/r_c/subject} {VERB/r_c/are/is} bush! Or {PRONOUN/r_c/subject} {VERB/r_c/were/was} as far as that squirrel thought.",
                "exp": 20,
                "weight": 20,
                "prey": ["medium"]
            },
            {
                "text": "r_c finds a fat, dumb, slow rabbit, and {PRONOUN/r_c/subject} can barely drag the thing back to camp, but by the stars it's juicy when {PRONOUN/r_c/subject} {VERB/r_c/sit/sits} down to eat it with {PRONOUN/r_c/poss} Clanmates.",
                "exp": 20,
                "weight": 5,
                "prey": ["large"]
            },
            {
                "text": "s_c gets the chance to try out an idea {PRONOUN/s_c/subject}{VERB/s_c/'ve/'s} been sitting on for a while. There's a rabbit warren that {PRONOUN/s_c/subject}{VERB/s_c/'ve/'s} spotted that's particularly badly built, and {PRONOUN/s_c/subject} {VERB/s_c/manage/manages} to dig down into one of the dens, fishing baby rabbits out by the pawful.",
                "exp": 20,
                "weight": 20,
                "stat_skill": ["CLEVER,1"],
                "prey": ["large"]
            },
            {
                "text": "The prey is running terribly today. But s_c has patience, and wisely waits for the perfect opportunity instead of getting frustrated. {PRONOUN/s_c/subject/CAP} {VERB/s_c/come/comes} back to camp with a good contribution to the Clan's stores, having had a relaxing day sitting with {PRONOUN/s_c/poss} thoughts while waiting for the prey to come to {PRONOUN/r_c/object}.",
                "exp": 20,
                "weight": 20,
                "stat_trait": [
                    "calm",
                    "careful",
                    "insecure",
                    "lonesome",
                    "loyal",
                    "nervous",
                    "sneaky",
                    "strange",
                    "patient",
                    "thoughtful",
                    "wise"
                ],
                "prey": ["large"]
            }
        ],
        "fail_outcomes": [
            {
                "text": "You can't catch what isn't there, and the prey today is very much not there.",
                "exp": 0,
                "weight": 20
            },
            {
                "text": "s_c starts the day with endless energy, but as one hunt fails after another, it very quickly runs dry. {PRONOUN/s_c/subject/CAP} {VERB/s_c/come/comes} back to camp, empty-pawed and prickling with frustration.",
                "exp": 0,
                "weight": 20,
                "stat_trait": ["bold", "childish", "confident", "daring", "playful"]
            }
        ]
    },
    {
        "patrol_id": "fst_hunt_solo3",
        "biome": ["forest"],
        "season": ["Any"],
        "types": ["hunting"],
        "tags": [],
        "patrol_art": "hunt_general_intro",
        "min_cats": 1,
        "max_cats": 1,
        "min_max_status": {
            "deputy": [1, 6]
        },
        "weight": 20,
        "intro_text": "r_c heads out into the forest alone, wanting to sink {PRONOUN/r_c/poss} teeth into some prey and have some time to {PRONOUN/r_c/self}.",
        "decline_text": "r_c turns back to camp, deciding that a group hunt would be more effective.",
        "chance_of_success": 40,
        "success_outcomes": [
            {
                "text": "r_c heads off to one of {PRONOUN/r_c/poss} favorite spots in the forest, a grove of spread-out trees with thick underbrush providing excellent ambush chances. And what do you know, {PRONOUN/r_c/subject} {VERB/r_c/are/is} bush! Or {PRONOUN/r_c/subject} {VERB/r_c/were/was} as that squirrel thought. {PRONOUN/r_c/subject/CAP} {VERB/r_c/snicker/snickers} to {PRONOUN/r_c/self} as {PRONOUN/r_c/subject} {VERB/r_c/pad/pads} back to camp.",
                "exp": 20,
                "weight": 20,
                "prey": ["medium"]
            },
            {
                "text": "r_c finds a fat, dumb, slow rabbit, and {PRONOUN/r_c/subject} can barely drag the thing back to camp, but by the stars it's juicy when {PRONOUN/r_c/subject} {VERB/r_c/sit/sits} down to eat it with {PRONOUN/r_c/poss} Clanmates. Purring, {PRONOUN/r_c/subject} {VERB/r_c/take/takes} the opportunity for a small moment of peace, relaxing with {PRONOUN/r_c/poss} friends.",
                "exp": 20,
                "weight": 5,
                "prey": ["large"]
            },
            {
                "text": "s_c gets the chance to try out an idea {PRONOUN/s_c/subject}{VERB/s_c/'ve/'s} been sitting on for a while. There's a rabbit warren that {PRONOUN/s_c/subject}{VERB/s_c/'ve/'s} spotted that's particularly badly built, and {PRONOUN/s_c/subject} {VERB/s_c/manage/manages} to dig down into one of the dens, fishing a couple baby rabbits out. This is a good spot to remember if c_n hits hard times.",
                "exp": 20,
                "weight": 20,
                "stat_skill": ["CLEVER,1"],
                "prey": ["large"]
            },
            {
                "text": "The prey is running terribly today. But s_c has patience, and wisely waits for the perfect opportunity instead of getting frustrated. {PRONOUN/s_c/subject/CAP} {VERB/s_c/come/comes} back to camp with a good contribution to the Clan's stores, having had a relaxing day sitting with {PRONOUN/s_c/poss} thoughts while waiting for the prey to come to {PRONOUN/s_c/object}.",
                "exp": 20,
                "weight": 20,
                "stat_trait": [
                    "calm",
                    "careful",
                    "insecure",
                    "lonesome",
                    "loyal",
                    "nervous",
                    "sneaky",
                    "strange",
                    "patient",
                    "thoughtful",
                    "wise"
                ],
                "prey": ["large"]
            }
        ],
        "fail_outcomes": [
            {
                "text": "You can't catch what isn't there, and the prey today is very not there.",
                "exp": 0,
                "weight": 20
            },
            {
                "text": "s_c starts the day with endless energy, but as one hunt fails after another, it very quickly runs dry. {PRONOUN/s_c/subject/CAP} {VERB/s_c/give/gives} up and return to camp, to try and at least make progress on all the work piling up there.",
                "exp": 0,
                "weight": 20,
                "stat_trait": ["bold", "childish", "confident", "daring", "playful"]
            }
        ]
    },
    {
        "patrol_id": "fst_hunt_solo4",
        "biome": ["forest"],
        "season": ["Any"],
        "types": ["hunting"],
        "tags": [],
        "patrol_art": "hunt_general_intro",
        "min_cats": 1,
        "max_cats": 1,
        "min_max_status": {
            "leader": [1, 6]
        },
        "weight": 20,
        "intro_text": "r_c heads out into the forest alone, wanting to sink {PRONOUN/r_c/poss} teeth into some prey and have some time to {PRONOUN/r_c/self}.",
        "decline_text": "r_c turns back to camp, deciding that a group hunt would be more effective.",
        "chance_of_success": 40,
        "success_outcomes": [
            {
                "text": "r_c heads off to one of {PRONOUN/r_c/poss} favorite spots in the forest, a grove of spread-out trees with thick underbrush providing excellent ambush chances. And what do you know, {PRONOUN/r_c/subject} {VERB/r_c/are/is} bush! Or {PRONOUN/r_c/subject} {VERB/r_c/were/was} as that squirrel thought. {PRONOUN/r_c/subject/CAP} {VERB/r_c/snicker/snickers} to {PRONOUN/r_c/self} as {PRONOUN/r_c/subject} {VERB/r_c/pad/pads} back to camp.",
                "exp": 20,
                "weight": 20,
                "prey": ["medium"]
            },
            {
                "text": "r_c finds a fat, dumb, slow rabbit, and {PRONOUN/r_c/subject} can barely drag the thing back to camp, but by the stars it's juicy when {PRONOUN/r_c/subject} {VERB/r_c/sit/sits} down to eat it with {PRONOUN/r_c/poss} Clanmates. Purring, {PRONOUN/r_c/subject} {VERB/r_c/take/takes} the opportunity for a small moment of peace, relaxing with {PRONOUN/r_c/poss} friends.",
                "exp": 20,
                "weight": 5,
                "prey": ["large"]
            },
            {
                "text": "s_c gets the chance to try out an idea {PRONOUN/s_c/subject}{VERB/s_c/'ve/'s} been sitting on for a while. There's a rabbit warren that {PRONOUN/s_c/subject}{VERB/s_c/'ve/'s} spotted that's particularly badly built, and {PRONOUN/s_c/subject} {VERB/s_c/manage/manages} to dig down into one of the dens, fishing a couple baby rabbits out. This is a good spot to remember if c_n hits hard times.",
                "exp": 20,
                "weight": 20,
                "stat_skill": ["CLEVER,1"],
                "prey": ["large"]
            },
            {
                "text": "The prey is running terribly today. But s_c has patience, and wisely waits for the perfect opportunity instead of getting frustrated. {PRONOUN/s_c/subject/CAP} come back to camp with a good contribution to the Clan's stores, having had a relaxing day sitting with {PRONOUN/s_c/poss} thoughts while waiting for the prey to come to {PRONOUN/r_c/object}.",
                "exp": 20,
                "weight": 20,
                "stat_trait": [
                    "calm",
                    "careful",
                    "insecure",
                    "lonesome",
                    "loyal",
                    "nervous",
                    "sneaky",
                    "strange",
                    "patient",
                    "thoughtful",
                    "wise"
                ],
                "prey": ["large"]
            }
        ],
        "fail_outcomes": [
            {
                "text": "You can't catch what isn't there, and the prey today is very not there.",
                "exp": 0,
                "weight": 20
            },
            {
                "text": "s_c starts the day with endless energy, but as one hunt fails after another, it very quickly runs dry. {PRONOUN/s_c/subject/CAP} {VERB/s_c/give/gives} up and return to camp, to try and at least make progress on all the work piling up there.",
                "exp": 0,
                "weight": 20,
                "stat_trait": ["bold", "childish", "confident", "daring", "playful"]
            }
        ]
    },
    {
        "patrol_id": "fst_hunt_noise1",
        "biome": ["forest"],
        "season": ["Any"],
        "types": ["hunting"],
        "tags": [],
        "patrol_art": "hunt_general_intro",
        "min_cats": 5,
        "max_cats": 6,
        "min_max_status": {},
        "weight": 20,
        "intro_text": "As the patrol is checking the border lines, they hear an odd sound coming from a nearby bush.",
        "decline_text": "It's probably nothing. The patrol leaves the noise alone and continues on their way.",
        "chance_of_success": 20,
        "success_outcomes": [
            {
                "text": "r_c drops down into a hunting crouch, certain that a mouse must be the source of the noise. {PRONOUN/r_c/subject/CAP} find {PRONOUN/r_c/self} to be correct when {PRONOUN/r_c/subject} pounce into the bush and return to the patrol with the tasty morsel dangling from {PRONOUN/r_c/poss} mouth. One more for the fresh-kill pile!",
                "exp": 10,
                "weight": 20,
                "prey": ["medium"]
            },
            {
                "text": "p_l pads towards the bush to check on the noise when a rabbit suddenly bursts out! s_c is quick to react and manages to snag the rabbit before it can disappear.",
                "exp": 10,
                "weight": 20,
                "stat_skill": ["HUNTER,1"],
                "prey": ["large"]
            }
        ],
        "fail_outcomes": [
            {
                "text": "p_l pads closer to the bush, intent on finding the source of the noise, only to come face to face with a skunk!  The poor cat ends up stinking for days after the unfortunate incident.",
                "exp": 0,
                "weight": 20,
                "prey": ["very_small"]
            },
            {
                "text": "s_c doesn't even hesitate before splitting from the patrol to check on the source of the noise. {PRONOUN/s_c/subject/CAP} quickly {VERB/s_c/regret/regrets} {PRONOUN/s_c/poss} impulsivity, however, when an angry raccoon bursts from the bush! s_c gets quite the scare, but thankfully the raccoon only wanted to get away from {PRONOUN/s_c/object} and quickly runs off back into the undergrowth.",
                "exp": 0,
                "weight": 20,
                "stat_trait": ["daring", "bold", "ambitious"],
                "prey": ["very_small"]
            },
            {
                "text": "r_c takes the lead in checking the source of the noise and comes face to face with an angry fox! Though {PRONOUN/r_c/subject} {VERB/r_c/backpedal/backpedals} rapidly, the fox still manages to take a bite out of {PRONOUN/r_c/object} before the rest of the patrol can back {PRONOUN/r_c/object} up.",
                "exp": 0,
                "weight": 10,
                "injury": [
                    {
                        "cats": ["r_c"],
                        "injuries": ["big_bite_injury"],
                        "scars": ["NECKBITE"]
                    }
                ],
                "history_text": { "scar": "m_c gained a scar from a fox." },
                "prey": ["very_small"]
            }
        ]
    },
    {
        "patrol_id": "fst_hunt_noise2",
        "biome": ["forest"],
        "season": ["Any"],
        "types": ["hunting"],
        "tags": [],
        "patrol_art": "hunt_general_intro",
        "min_cats": 2,
        "max_cats": 4,
        "min_max_status": {},
        "weight": 20,
        "intro_text": "As the patrol is checking the border lines, they hear an odd sound coming from a nearby bush.",
        "decline_text": "It's probably nothing. The patrol leaves the noise alone and continues on their way.",
        "chance_of_success": 60,
        "success_outcomes": [
            {
                "text": "r_c drops down into a hunting crouch, certain that a mouse must be the source of the noise. {PRONOUN/r_c/subject/CAP} {VERB/r_c/find/finds} {PRONOUN/r_c/self} to be correct when {PRONOUN/r_c/subject} {VERB/r_c/pounce/pounces} into the bush and {VERB/r_c/return/returns} to the patrol with the tasty morsel dangling from {PRONOUN/r_c/poss} mouth.",
                "exp": 10,
                "weight": 20,
                "prey": ["small"]
            },
            {
                "text": "p_l pads towards the bush to check on the noise when a rabbit suddenly bursts out! s_c is quick to react and manages to snag the rabbit before it can disappear.",
                "exp": 10,
                "weight": 20,
                "stat_skill": ["HUNTER,1"],
                "prey": ["large"]
            }
        ],
        "fail_outcomes": [
            {
                "text": "p_l pads closer to the bush, intent on finding the source of the noise, only to come face to face with a skunk! The poor cat ends up stinking for days after the unfortunate incident.",
                "exp": 0,
                "weight": 20,
                "prey": ["very_small"]
            },
            {
                "text": "s_c doesn't even hesitate before splitting from the patrol to check on the source of the noise. {PRONOUN/s_c/subject/CAP} quickly {VERB/s_c/regret/regrets} {PRONOUN/s_c/poss} impulsivity, however, when an angry raccoon bursts from the bush! s_c gets quite the scare, but thankfully the raccoon only wanted to get away from {PRONOUN/s_c/object} and quickly runs off back into the undergrowth.",
                "exp": 0,
                "weight": 20,
                "stat_trait": ["daring", "bold", "ambitious"],
                "prey": ["very_small"]
            },
            {
                "text": "r_c takes the lead in checking the source of the noise and comes face to face with a snarling wolverine! r_c yowls for {PRONOUN/r_c/poss} patrol but the other cats aren't quick enough to stop the wolverine from killing r_c in one quick and deadly swipe.",
                "exp": 0,
                "weight": 10,
                "dead_cats": ["r_c"],
                "history_text": {
                    "scar": "m_c gained a scar from a fox.",
                    "reg_death": "m_c was killed by a wolverine.",
                    "lead_death": "killed by a wolverine"
                }
            },
            {
                "text": "r_c takes the lead in checking the source of the noise and comes face to face with an angry fox! Though {PRONOUN/r_c/subject} {VERB/r_c/backpedal/backpedals} rapidly, the fox still manages to take a bite out of {PRONOUN/r_c/object} before the rest of the patrol can back {PRONOUN/r_c/object} up.",
                "exp": 0,
                "weight": 10,
                "injury": [
                    {
                        "cats": ["r_c"],
                        "injuries": ["big_bite_injury"],
                        "scars": ["NECKBITE"]
                    }
                ],
                "history_text": {
                    "scar": "m_c gained a scar from a fox.",
                    "reg_death": "m_c was killed by a wolverine.",
                    "lead_death": "killed by a wolverine"
                }
            }
        ]
    },
    {
        "patrol_id": "fst_hunt_gonetnr1",
        "biome": ["forest"],
        "season": ["Any"],
        "types": ["hunting"],
        "tags": [],
        "patrol_art": "fst_hunt_gonetnr",
        "min_cats": 2,
        "max_cats": 3,
        "min_max_status": {},
        "weight": 20,
        "intro_text": "The patrol encounters a clearing where a lot of Twolegs linger.",
        "decline_text": "The patrol decides to hunt elsewhere.",
        "chance_of_success": 60,
        "success_outcomes": [
            {
                "text": "They continue hunting undetected.",
                "exp": 20,
                "weight": 20,
                "prey": ["medium"]
            },
            {
                "text": "Slyly, r_c uses the chance to get food, practicing {PRONOUN/r_c/poss} best kittypet impression until just the right moment, before darting forward and making off with a sandwich in {PRONOUN/r_c/poss} mouth.",
                "exp": 20,
                "weight": 5,
                "prey": ["medium"]
            },
            {
                "text": "s_c spots the Twolegs unloading metal boxes from their monsters, and abruptly tells the patrol to leave. Now.",
                "exp": 20,
                "weight": 20,
                "stat_skill": ["CLEVER,3"]
            },
            {
                "text": "A Twoleg spots s_c and crouches down, clicking softly. s_c hisses and flees.",
                "exp": 20,
                "weight": 20,
                "stat_trait": [
                    "ambitious",
                    "bloodthirsty",
                    "cold",
                    "fierce",
                    "shameless",
                    "strict",
                    "troublesome",
                    "vengeful"
                ]
            }
        ],
        "fail_outcomes": [
            {
                "text": "The patrol mostly ignores the Twolegs. As they hunt, they hear a yelp from r_c. {PRONOUN/r_c/subject}{VERB/r_c/'ve/'s} crawled into a metal Twolegs box, and there's nothing {PRONOUN/r_c/subject} or the rest of the patrol can do to get {PRONOUN/r_c/object} out - eventually the Twolegs notice, and r_c is taken by them.",
                "exp": 0,
                "weight": 10,
                "lost_cats": ["r_c"]
            },
            {
                "text": "A Twoleg spots s_c and crouches down, clicking softly. s_c pauses - are they hurt? Do they want to make friends? Before {PRONOUN/s_c/subject} can decide whether to step closer, there's a swoosh, and a net falls around {PRONOUN/r_c/object}. s_c fights desperately, but the Twolegs take {PRONOUN/r_c/object} away in the monster.",
                "exp": 0,
                "weight": 10,
                "stat_trait": [
                    "altruistic",
                    "compassionate",
                    "empathetic",
                    "faithful",
                    "loving",
                    "patient",
                    "responsible",
                    "thoughtful",
                    "wise"
                ],
                "lost_cats": ["s_c"]
            }
        ]
    },
    {
        "patrol_id": "fst_hunt_gonetnr2",
        "biome": ["forest"],
        "season": ["Any"],
        "types": ["hunting"],
        "tags": [],
        "patrol_art": "fst_hunt_gonetnr",
        "min_cats": 4,
        "max_cats": 6,
        "min_max_status": {},
        "weight": 20,
        "intro_text": "The patrol encounters a clearing where a lot of Twolegs linger.",
        "decline_text": "The patrol decides to hunt elsewhere.",
        "chance_of_success": 10,
        "success_outcomes": [
            {
                "text": "They continue hunting undetected, using the presence of the Twolegs startling the local wildlife to bring back a good haul.",
                "exp": 20,
                "weight": 20,
                "prey": ["medium"]
            },
            {
                "text": "Slyly, r_c uses the chance to get food, practicing {PRONOUN/r_c/poss} best kittypet impression until just the right moment, before darting forward and making off with a large lump of meat in {PRONOUN/r_c/poss} mouth.",
                "exp": 20,
                "weight": 5,
                "prey": ["large"]
            },
            {
                "text": "s_c spots the Twolegs unloading metal boxes from their monsters, and abruptly tells the patrol to leave. Now.",
                "exp": 20,
                "weight": 20,
                "stat_skill": ["CLEVER,3"]
            },
            {
                "text": "A Twoleg spots s_c and crouches down, clicking softly. s_c hisses and flees.",
                "exp": 20,
                "weight": 20,
                "stat_trait": [
                    "ambitious",
                    "bloodthirsty",
                    "cold",
                    "fierce",
                    "shameless",
                    "strict",
                    "troublesome",
                    "vengeful"
                ]
            }
        ],
        "fail_outcomes": [
            {
                "text": "The patrol mostly ignores the Twolegs. As they hunt, they hear a yelp from r_c. {PRONOUN/r_c/subject}{VERB/r_c/'ve/'s} crawled into a metal Twolegs box, and there's nothing {PRONOUN/r_c/subject} or the rest of the patrol can do to get {PRONOUN/r_c/object} out - eventually the Twolegs notice, and r_c is taken by them.",
                "exp": 0,
                "weight": 10,
                "lost_cats": ["r_c"]
            },
            {
                "text": "A Twoleg spots s_c and crouches down, clicking softly. s_c pauses - are they hurt? Do they want to make friends? Before {PRONOUN/s_c/subject} can decide whether to step closer, there's a swoosh, and a net falls around {PRONOUN/r_c/object}. s_c fights desperately, but the Twolegs take {PRONOUN/r_c/object} away in the monster.",
                "exp": 0,
                "weight": 10,
                "stat_trait": [
                    "altruistic",
                    "compassionate",
                    "empathetic",
                    "faithful",
                    "loving",
                    "patient",
                    "responsible",
                    "thoughtful",
                    "wise"
                ],
                "lost_cats": ["s_c"]
            }
        ]
    },
    {
        "patrol_id": "fst_hunt_gonetnr3",
        "biome": ["forest"],
        "season": ["Any"],
        "types": ["hunting"],
        "tags": [],
        "patrol_art": "fst_hunt_gonetnr",
        "min_cats": 4,
        "max_cats": 6,
        "min_max_status": {},
        "weight": 20,
        "intro_text": "The patrol encounters a clearing where a lot of Twolegs linger.",
        "decline_text": "The patrol decides to hunt elsewhere.",
        "chance_of_success": 10,
        "success_outcomes": [
            {
                "text": "They continue hunting undetected.",
                "exp": 20,
                "weight": 20,
                "prey": ["small"]
            },
            {
                "text": "Slyly, r_c uses the chance to get food, practicing {PRONOUN/r_c/poss} best kittypet impression until just the right moment, before darting forward and making off with a sandwich in {PRONOUN/r_c/poss} mouth.",
                "exp": 20,
                "weight": 5,
                "prey": ["small"]
            },
            {
                "text": "s_c spots the Twolegs unloading metal boxes from their monsters, and abruptly tells the patrol to leave. Now.",
                "exp": 20,
                "weight": 20,
                "stat_skill": ["CLEVER,3"]
            },
            {
                "text": "A Twoleg spots s_c and crouches down, clicking softly. s_c hisses and flees.",
                "exp": 20,
                "weight": 20,
                "stat_trait": [
                    "ambitious",
                    "bloodthirsty",
                    "cold",
                    "fierce",
                    "shameless",
                    "strict",
                    "troublesome",
                    "vengeful"
                ]
            }
        ],
        "fail_outcomes": [
            {
                "text": "The patrol mostly ignores the Twolegs. As they hunt, they hear a yelp from r_c. {PRONOUN/r_c/subject}{VERB/r_c/'ve/'s} crawled into a metal Twolegs box, and there's nothing {PRONOUN/r_c/subject} or the rest of the patrol can do to get {PRONOUN/r_c/object} out - eventually the Twolegs notice, and r_c is taken by them.",
                "exp": 0,
                "weight": 10,
                "lost_cats": ["r_c"]
            },
            {
                "text": "A Twoleg spots s_c and crouches down, clicking softly. s_c pauses - are they hurt? Do they want to make friends? Before {PRONOUN/s_c/subject} can decide whether to step closer, there's a swoosh, and a net falls around {PRONOUN/r_c/object}. s_c fights desperately, but the Twolegs take {PRONOUN/r_c/object} away in the monster.",
                "exp": 0,
                "weight": 10,
                "stat_trait": [
                    "altruistic",
                    "compassionate",
                    "empathetic",
                    "faithful",
                    "loving",
                    "patient",
                    "responsible",
                    "thoughtful",
                    "wise"
                ],
                "lost_cats": ["s_c"]
            }
        ]
    },
    {
        "patrol_id": "fst_hunt_gonetwolegden1",
        "biome": ["forest"],
        "season": ["Any"],
        "types": ["hunting"],
        "tags": [],
        "patrol_art": "hunt_general_intro",
        "min_cats": 1,
        "max_cats": 1,
        "min_max_status": {},
        "weight": 20,
        "intro_text": "r_c decides to hunt out near the Twoleg dens.",
        "decline_text": "On second thought, {PRONOUN/r_c/subject} {VERB/r_c/decide/decides} to reline {PRONOUN/r_c/poss} nest today instead.",
        "chance_of_success": 40,
        "success_outcomes": [
            {
                "text": "{PRONOUN/r_c/subject/CAP}{VERB/r_c/'re/'s} interrupted by Twolegs wandering through the woods a couple times, but it's a successful hunt.",
                "exp": 20,
                "weight": 20,
                "prey": ["medium"]
            },
            {
                "text": "A friendly Twoleg makes a 'psspsspss' noise, and pours kittypet food on the ground for r_c. {PRONOUN/r_c/subject/CAP}{VERB/r_c/'ve/'s} always wondered what it might taste like... dry, is the answer. Very odd.",
                "exp": 20,
                "weight": 5
            },
            {
                "text": "s_c gets distracted from hunting by strange Twoleg activity around one of their dens. They appear to be hauling all their many, many varieties of nest lining out and into a big monster. s_c takes the opportunity to grab a little soft thing, something that's almost shaped like prey. It'll be good for the nursery.",
                "exp": 20,
                "weight": 20,
                "stat_skill": ["CLEVER,1"],
                "prey": ["medium"]
            },
            {
                "text": "Calmly, s_c weaves around the Twoleg dens, picking out the mice from the tunnels and the birds off the strange metal hanging fruit. A successful, sneaky hunt.",
                "exp": 20,
                "weight": 20,
                "stat_trait": [
                    "calm",
                    "careful",
                    "insecure",
                    "lonesome",
                    "loyal",
                    "nervous",
                    "sneaky",
                    "strange"
                ],
                "prey": ["large"]
            }
        ],
        "fail_outcomes": [
            {
                "text": "The Twolegs here are friendly, and a little carelessly, s_c goes to hunt in their garden. But there's a new thing there, a box, suspicious and strange. Wisely, s_c avoids it, and returns to c_n territory.",
                "exp": 0,
                "weight": 20,
                "stat_trait": [
                    "altruistic",
                    "compassionate",
                    "empathetic",
                    "faithful",
                    "loving",
                    "patient",
                    "responsible",
                    "thoughtful",
                    "wise"
                ],
                "prey": ["small"]
            },
            {
                "text": "Carelessly, r_c is seen by Twolegs, and taken from c_n.",
                "exp": 0,
                "weight": 10,
                "lost_cats": ["r_c"]
            },
            {
                "text": "Carelessly, r_c is seen by Twolegs, and is taken hissing and spitting to be locked in a monster's den. Overnight, {PRONOUN/r_c/subject} {VERB/r_c/discover/discovers} that a broken window is just wide enough to push {PRONOUN/r_c/self} out to safety through, but the glass leaves {PRONOUN/r_c/object} bleeding as {PRONOUN/r_c/subject} {VERB/r_c/run/runs} back to c_n.",
                "exp": 0,
                "weight": 10,
                "injury": [
                    {
                        "cats": ["r_c"],
                        "injuries": ["torn pelt"],
                        "scars": []
                    }
                ]
            }
        ]
    },
    {
        "patrol_id": "fst_hunt_gonetwolegden2",
        "biome": ["forest"],
        "season": ["Any"],
        "types": ["hunting"],
        "tags": [],
        "patrol_art": "hunt_general_intro",
        "min_cats": 1,
        "max_cats": 1,
        "min_max_status": {
            "apprentice": [1, 6]
        },
        "weight": 20,
        "intro_text": "app1 decides to hunt out near the Twoleg dens.",
        "decline_text": "On second thought, {PRONOUN/app1/subject} {VERB/app1/decide/decides} to reline {PRONOUN/app1/poss} nest today instead.",
        "chance_of_success": 40,
        "success_outcomes": [
            {
                "text": "{PRONOUN/app1/subject/CAP}{VERB/app1/'re/'s} interrupted by Twolegs wandering through the woods a couple times, so {PRONOUN/app1/subject} {VERB/app1/miss/misses} a couple catches, but overall, it works out.",
                "exp": 20,
                "weight": 20,
                "prey": ["small"]
            },
            {
                "text": "A friendly Twolegs makes a 'psspsspss' noise, and pours kittypet food on the ground for app1. {PRONOUN/app1/subject/CAP}{VERB/app1/'ve/'s} always wondered what it might taste like... dry, is the answer. It's strangely appealing.",
                "exp": 20,
                "weight": 5,
                "prey": ["very_small"]
            },
            {
                "text": "Tail lashing excitedly, app1 hunts in the strange, forbidden land, ducking around corners and crawling over gardens with {PRONOUN/app1/poss} belly low to the ground. A successful, sneaky hunt.",
                "exp": 20,
                "weight": 20,
                "stat_trait": [
                    "calm",
                    "careful",
                    "insecure",
                    "lonesome",
                    "loyal",
                    "nervous",
                    "sneaky",
                    "strange"
                ],
                "can_have_stat": ["app"],
                "prey": ["medium"]
            }
        ],
        "fail_outcomes": [
            {
                "text": "A little carelessly, s_c jumps a fence to hunt in a den's garden. But there's a new thing there, a box, suspicious and strange. Wisely, s_c avoids it, and returns to c_n territory.",
                "exp": 0,
                "weight": 20,
                "stat_trait": [
                    "altruistic",
                    "compassionate",
                    "empathetic",
                    "faithful",
                    "loving",
                    "patient",
                    "responsible",
                    "thoughtful",
                    "wise"
                ],
                "can_have_stat": ["app"]
            },
            {
                "text": "Carelessly, app1 is seen by Twolegs, and taken from c_n.",
                "exp": 0,
                "weight": 10,
                "lost_cats": ["r_c"]
            }
        ]
    },
    {
        "patrol_id": "fst_hunt_twolegdencatdare1",
        "biome": ["forest"],
        "season": ["Any"],
        "types": ["hunting"],
        "tags": ["romantic"],
        "patrol_art": "gen_hunt_twolegdencatdare",
        "min_cats": 2,
        "max_cats": 2,
        "min_max_status": {
            "all apprentices": [-1, -1]
        },
        "weight": 20,
        "intro_text": "Boldly, eyes daring p_l to say no, r_c suggests hunting by the Twoleg dens.",
        "decline_text": "On second thought, they decide to reline their nests today instead.",
        "chance_of_success": 40,
        "success_outcomes": [
            {
                "text": "They're interrupted by Twolegs wandering through the woods a couple times, but it's a successful hunt.",
                "exp": 20,
                "weight": 20,
                "prey": ["small", "medium"],
                "relationships": [
                    {
                        "cats_to": ["p_l"],
                        "cats_from": ["r_c"],
                        "mutual": true,
                        "values": ["romantic", "platonic"],
                        "amount": 5
                    }
                ]
            },
            {
                "text": "A friendly Twolegs makes a 'psspsspss' noise, and pours kittypet food on the ground for r_c. They fetch p_l, and both cats investigate the food, loudly proclaiming how much better fresh-kill is, but both a little thrilled by the experience.",
                "exp": 20,
                "weight": 5,
                "prey": ["very_small"],
                "relationships": [
                    {
                        "cats_to": ["p_l"],
                        "cats_from": ["r_c"],
                        "mutual": true,
                        "values": ["romantic", "platonic"],
                        "amount": 5
                    }
                ]
            },
            {
                "text": "s_c shows r_c all around the outskirts of the Twoleg dens, showing off how much {PRONOUN/s_c/subject} {VERB/s_c/know/knows}about the strange animals and their weird behavior, and enjoying getting to feel clever.",
                "exp": 20,
                "weight": 20,
                "stat_skill": ["CLEVER,1"],
                "prey": ["small"],
                "relationships": [
                    {
                        "cats_to": ["p_l"],
                        "cats_from": ["r_c"],
                        "mutual": true,
                        "values": ["romantic", "platonic"],
                        "amount": 5
                    }
                ]
            },
            {
                "text": "It's a strange adventure, odd and weird and a little thrilling. s_c takes the lead, but both s_c and r_c are wide eyed and a little scared, in a fun way.",
                "exp": 20,
                "weight": 20,
                "stat_trait": [
                    "calm",
                    "careful",
                    "insecure",
                    "lonesome",
                    "loyal",
                    "nervous",
                    "sneaky",
                    "strange"
                ],
                "prey": ["small"],
                "relationships": [
                    {
                        "cats_to": ["p_l"],
                        "cats_from": ["r_c"],
                        "mutual": true,
                        "values": ["romantic", "platonic"],
                        "amount": 5
                    }
                ]
            }
        ],
        "fail_outcomes": [
            {
                "text": "Carelessly, r_c is seen by Twolegs, and is taken hissing and spitting to be locked in a monster's den. Overnight, {PRONOUN/r_c/subject} {VERB/r_c/hear/hears} p_l yowling from outside, and the two cats manage to craft an escape plan through a broken window. Shivering, r_c presses {PRONOUN/r_c/poss} pelt against p_l on the way back to c_n.",
                "exp": 0,
                "weight": 20,
                "relationships": [
                    {
                        "cats_to": ["p_l"],
                        "cats_from": ["r_c"],
                        "mutual": true,
                        "values": ["romantic", "platonic"],
                        "amount": -5
                    }
                ]
            },
            {
                "text": "The Twolegs here are friendly, and a little carelessly, s_c goes to hunt in their garden. But there's a new thing there, a box, suspicious and strange. Wisely, s_c avoids it, and returns to c_n territory.",
                "exp": 0,
                "weight": 20,
                "stat_trait": [
                    "altruistic",
                    "compassionate",
                    "empathetic",
                    "faithful",
                    "loving",
                    "patient",
                    "responsible",
                    "thoughtful",
                    "wise"
                ],
                "relationships": [
                    {
                        "cats_to": ["p_l"],
                        "cats_from": ["r_c"],
                        "mutual": true,
                        "values": ["romantic", "platonic"],
                        "amount": -5
                    }
                ],
                "prey": ["small"]
            },
            {
                "text": "Carelessly, r_c is seen by Twolegs, and taken from c_n.",
                "exp": 0,
                "weight": 10,
                "lost_cats": ["r_c"],
                "relationships": [
                    {
                        "cats_to": ["p_l"],
                        "cats_from": ["r_c"],
                        "mutual": true,
                        "values": ["romantic", "platonic"],
                        "amount": -5
                    }
                ]
            }
        ]
    },
    {
        "patrol_id": "fst_hunt_twolegdenappdare1",
        "biome": ["forest"],
        "season": ["Any"],
        "types": ["hunting"],
        "tags": ["rom_two_apps", "romantic"],
        "patrol_art": "gen_hunt_twolegdenappdare",
        "min_cats": 2,
        "max_cats": 2,
        "min_max_status": {
            "apprentice": [1, 6],
            "all apprentices": [2, 2]
        },
        "weight": 20,
        "intro_text": "Boldly, eyes daring app1 to say no, app2 suggests hunting by the Twoleg dens. Where apprentices are definitely not allowed.",
        "decline_text": "On second thought, they decide to reline their nests today instead.",
        "chance_of_success": 30,
        "success_outcomes": [
            {
                "text": "They're interrupted by Twolegs wandering through the woods a couple times, so they miss a couple catches, but overall, it works out.",
                "exp": 20,
                "weight": 20,
                "prey": ["small", "medium"],
                "relationships": [
                    {
                        "cats_to": ["app1"],
                        "cats_from": ["app2"],
                        "mutual": false,
                        "values": ["romantic", "platonic"],
                        "amount": 5
                    }
                ]
            },
            {
                "text": "A friendly Twolegs makes a 'psspsspss' noise, and pours kittypet food on the ground for app2. They fetch app1, and both apprentices loudly proclaim how much better fresh-kill is, but both are also wide eyed and thrilled by the experience.",
                "exp": 20,
                "weight": 5,
                "prey": ["very_small"],
                "relationships": [
                    {
                        "cats_to": ["app1"],
                        "cats_from": ["app2"],
                        "mutual": false,
                        "values": ["romantic", "platonic"],
                        "amount": 5
                    }
                ]
            },
            {
                "text": "Tail lashing excitedly, app1 hunts in the strange, forbidden land, ducking around corners and crawling over gardens with {PRONOUN/app1/poss} belly low to the ground. app2 tries to be even sneakier, and so app1 ups {PRONOUN/app1/poss} game, until they're both probably the most obvious pair of cats in the neighborhood.",
                "exp": 20,
                "weight": 20,
                "stat_trait": [
                    "calm",
                    "careful",
                    "insecure",
                    "lonesome",
                    "loyal",
                    "nervous",
                    "sneaky",
                    "strange"
                ],
                "can_have_stat": ["app"],
                "prey": ["small"],
                "relationships": [
                    {
                        "cats_to": ["app1"],
                        "cats_from": ["app2"],
                        "mutual": false,
                        "values": ["romantic", "platonic"],
                        "amount": 5
                    }
                ]
            }
        ],
        "fail_outcomes": [
            {
                "text": "Carelessly, app2 is seen by Twolegs, and is taken hissing and spitting to be locked in a monster's den. Overnight, {PRONOUN/app2/subject} {VERB/app2/hear/hears} app1 yowling from outside, and the two cats manage to craft an escape plan through a broken window. Shivering, app2 presses {PRONOUN/app2/poss} pelt against app1 as they pad home.",
                "exp": 0,
                "weight": 20,
                "relationships": [
                    {
                        "cats_to": ["app1"],
                        "cats_from": ["app2"],
                        "mutual": false,
                        "values": ["romantic", "platonic"],
                        "amount": -5
                    }
                ]
            },
            {
                "text": "A little carelessly, s_c jumps a fence to hunt in a den's garden. But there's a new thing there, a box, suspicious and strange. Wisely, s_c avoids it, and returns to c_n territory.",
                "exp": 0,
                "weight": 20,
                "stat_trait": [
                    "altruistic",
                    "compassionate",
                    "empathetic",
                    "faithful",
                    "loving",
                    "patient",
                    "responsible",
                    "thoughtful",
                    "wise"
                ],
                "can_have_stat": ["app"],
                "relationships": [
                    {
                        "cats_to": ["app1"],
                        "cats_from": ["app2"],
                        "mutual": false,
                        "values": ["romantic", "platonic"],
                        "amount": -5
                    }
                ]
            },
            {
                "text": "Carelessly, app1 is seen by Twolegs, and taken from c_n.",
                "exp": 0,
                "weight": 10,
                "lost_cats": ["r_c"],
                "relationships": [
                    {
                        "cats_to": ["app1"],
                        "cats_from": ["app2"],
                        "mutual": false,
                        "values": ["romantic", "platonic"],
                        "amount": -5
                    }
                ]
            }
        ]
    },
    {
        "patrol_id": "fst_hunt_gonetwolegtrap1",
        "biome": ["forest"],
        "season": ["Any"],
        "types": ["hunting"],
        "tags": [],
        "patrol_art": "fst_hunt_gonetwolegtrap",
        "min_cats": 1,
        "max_cats": 1,
        "min_max_status": {},
        "weight": 20,
        "intro_text": "The smell of food lures r_c into what looks like a tunnel between some bushes.",
        "decline_text": "Turning {PRONOUN/r_c/poss} nose up at the temptation, {PRONOUN/r_c/subject} {VERB/r_c/continue/continues} on {PRONOUN/r_c/poss} way.",
        "chance_of_success": 40,
        "success_outcomes": [
            {
                "text": "Darting through quickly, {PRONOUN/r_c/subject} {VERB/r_c/see/sees} that the lovely smell is Twoleg mush, and keep running.",
                "exp": 20,
                "weight": 20
            },
            {
                "text": "The lovely smell leads to Twoleg mush. Puzzled, r_c checks around {PRONOUN/r_c/object}, only for {PRONOUN/r_c/poss} fur to stand on end as {PRONOUN/r_c/subject} {VERB/r_c/realize/realizes} {PRONOUN/r_c/subject}{VERB/r_c/'re/'s} standing in a metal tunnel, cloaked in rust and camouflage. It's to {PRONOUN/r_c/poss} great fortune that this trap seems to be broken, but whatever Twoleg restocked the bait might still be around. {PRONOUN/r_c/subject/CAP} {VERB/r_c/leave/leaves} quickly.",
                "exp": 20,
                "weight": 5
            },
            {
                "text": "Something about this situation sets all of s_c's instincts off. {PRONOUN/r_c/subject/CAP} {VERB/r_c/investigate/investigates} carefully, and strip the cover of the bushes away from a Twoleg trap underneath.",
                "exp": 20,
                "weight": 20,
                "stat_skill": ["CLEVER,1"]
            },
            {
                "text": "Something isn't right. Nervously pawing at the bushes, s_c thinks that the smell is too good to be true. {PRONOUN/r_c/subject/CAP} {VERB/r_c/leave/leaves} it, deciding to return to camp and report it to the deputy instead.",
                "exp": 20,
                "weight": 20,
                "stat_trait": [
                    "calm",
                    "careful",
                    "insecure",
                    "lonesome",
                    "loyal",
                    "nervous",
                    "sneaky",
                    "strange"
                ]
            }
        ],
        "fail_outcomes": [
            {
                "text": "Easily swayed by the delicious smell, s_c wanders recklessly into the sheltered space, only to smack into a metal wall. Inside the trap, a young fox starts up a distressed wail, and s_c feels sympathy for it {PRONOUN/r_c/subject} never expected to feel for a fox, as well as the heart stopping realization that it could easily have been {PRONOUN/r_c/object}.",
                "exp": 0,
                "weight": 20,
                "stat_trait": ["adventurous", "bold", "confident", "daring", "playful"]
            }
        ]
    },
    {
        "patrol_id": "fst_hunt_gonetwolegtrap2",
        "biome": ["forest"],
        "season": ["Any"],
        "types": ["hunting"],
        "tags": [],
        "patrol_art": "fst_hunt_gonetwolegtrap",
        "min_cats": 2,
        "max_cats": 6,
        "min_max_status": {},
        "weight": 20,
        "intro_text": "The smell of food lures r_c into what looks like a tunnel between some bushes.",
        "decline_text": "Turning {PRONOUN/r_c/poss} nose up at the temptation, the patrol continues on their way.",
        "chance_of_success": 40,
        "success_outcomes": [
            {
                "text": "Darting through quickly, r_c sees that the lovely smell is Twoleg mush, and keeps running.",
                "exp": 20,
                "weight": 20
            },
            {
                "text": "The lovely smell leads to Twoleg mush. Puzzled, r_c checks around {PRONOUN/r_c/object}, only for {PRONOUN/r_c/poss} fur to stand on end as {PRONOUN/r_c/subject} {VERB/r_c/realize/realizes} {PRONOUN/r_c/subject}{VERB/r_c/'re/'s} standing in a metal tunnel, cloaked in rust and camouflage. It's to {PRONOUN/r_c/poss} great fortune that this trap seems to be broken, but whatever Twoleg restocked the bait might still be around. {PRONOUN/r_c/subject/CAP} {VERB/r_c/leave/leaves} quickly.",
                "exp": 20,
                "weight": 5
            },
            {
                "text": "Something about this situation sets all of s_c's instincts off. {PRONOUN/r_c/subject/CAP} {VERB/r_c/investigate/investigates} carefully, and the patrol helps {PRONOUN/r_c/object} strip the cover of the bushes away from a Twoleg trap underneath.",
                "exp": 20,
                "weight": 20,
                "stat_skill": ["CLEVER,1"]
            },
            {
                "text": "Something isn't right. Nervously pawing at the bushes, s_c thinks that the smell is too good to be true. {PRONOUN/r_c/subject/CAP} {VERB/r_c/leave/leaves} it, convincing the patrol to return to camp and report it to the deputy instead.",
                "exp": 20,
                "weight": 20,
                "stat_trait": [
                    "calm",
                    "careful",
                    "insecure",
                    "lonesome",
                    "loyal",
                    "nervous",
                    "sneaky",
                    "strange"
                ]
            }
        ],
        "fail_outcomes": [
            {
                "text": "Easily swayed by the delicious smell, s_c wanders recklessly into the sheltered space, only to smack into a metal wall. Inside the trap, a young fox starts up a distressed wail, and s_c feels sympathy for it {PRONOUN/r_c/subject} never expected to feel for a fox, as well as the heart stopping realization that it could easily have been {PRONOUN/r_c/object}.",
                "exp": 0,
                "weight": 20,
                "stat_trait": ["adventurous", "bold", "confident", "daring", "playful"]
            },
            {
                "text": "r_c is caught in a trap hidden in the bushes! There's nothing the patrol is able to do to help {PRONOUN/r_c/object}, and r_c is taken by Twolegs shortly after.",
                "exp": 0,
                "weight": 10,
                "lost_cats": ["r_c"]
            }
        ]
    },
    {
        "patrol_id": "fst_hunt_thunderpath1",
        "biome": ["forest"],
        "season": ["Any"],
        "types": ["hunting"],
        "tags": ["retirement"],
        "patrol_art": "gen_hunt_thunderpath",
        "min_cats": 1,
        "max_cats": 6,
        "min_max_status": {},
        "weight": 20,
        "intro_text": "The patrol comes across a Thunderpath running through the forest.",
        "decline_text": "They decide it is better not to cross.",
        "chance_of_success": 40,
        "success_outcomes": [
            {
                "text": "The patrol crosses the Thunderpath and can hunt on the other side.",
                "exp": 10,
                "weight": 20,
                "prey": ["large"]
            },
            {
                "text": "The patrol finds a pipe running under the Thunderpath and uses it to cross. They end up with slightly damp paws, but a successful haul of prey.",
                "exp": 10,
                "weight": 5,
                "prey": ["large"]
            },
            {
                "text": "The patrol stops on the edge of the Thunderpath, and s_c organizes a thorough search that finds a flattened squirrel. It's a reminder of the danger of the Thunderpath, and a good source of scavenged meat.",
                "exp": 10,
                "weight": 20,
                "stat_skill": ["CLEVER,1"],
                "prey": ["large"]
            },
            {
                "text": "s_c is patient enough to wait until the Thunderpath is completely clear, then trots across calmly to hunt on the other side.",
                "exp": 10,
                "weight": 20,
                "stat_trait": [
                    "calm",
                    "careful",
                    "insecure",
                    "nervous",
                    "sneaky",
                    "strange",
                    "patient",
                    "responsible",
                    "thoughtful",
                    "wise"
                ],
                "prey": ["large"]
            }
        ],
        "fail_outcomes": [
            {
                "text": "r_c hears a monster thundering towards them, but it screeches to a halt just in time. That was close! Maybe it's best to go back to camp.",
                "exp": 0,
                "weight": 20
            },
            {
                "text": "r_c is hit by a monster while crossing and dies instantly.",
                "exp": 0,
                "weight": 10,
                "dead_cats": ["r_c"],
                "history_text": {
                    "scar": "m_c was heavily injured by a monster, and carries the scars from it.",
                    "reg_death": "m_c was hit by a monster and killed.",
                    "lead_death": "{VERB/m_c/were/was} hit by a monster"
                }
            },
            {
                "text": "r_c is hit by a monster and seems quite injured, but miraculously still alive.",
                "exp": 0,
                "weight": 10,
                "injury": [
                    {
                        "cats": ["r_c"],
                        "injuries": ["blunt_force_injury"],
                        "scars": ["MANLEG"]
                    }
                ],
                "history_text": {
                    "scar": "m_c was heavily injured by a monster, and carries the scars from it.",
                    "reg_death": "m_c was hit by a monster and killed.",
                    "lead_death": "{VERB/m_c/were/was} hit by a monster"
                }
            }
        ]
    },
    {
        "patrol_id": "fst_hunt_thunderpath2",
        "biome": ["forest"],
        "season": ["Any"],
        "types": ["hunting"],
        "tags": ["retirement", "cruel_season"],
        "patrol_art": "gen_hunt_thunderpath",
        "min_cats": 1,
        "max_cats": 6,
        "min_max_status": {},
        "weight": 20,
        "intro_text": "The patrol comes across a Thunderpath running through the forest.",
        "decline_text": "They decide it is better not to cross.",
        "chance_of_success": 30,
        "success_outcomes": [
            {
                "text": "The patrol crosses the Thunderpath and can hunt on the other side.",
                "exp": 10,
                "weight": 20,
                "prey": ["large"]
            },
            {
                "text": "The patrol finds a pipe running under the Thunderpath and uses it to cross. They end up with slightly damp paws, but a successful haul of prey.",
                "exp": 10,
                "weight": 5,
                "prey": ["large"]
            },
            {
                "text": "The patrol stops on the edge of the Thunderpath, and s_c organizes a thorough search that finds a flattened squirrel. It's a reminder of the danger of the Thunderpath, and a good source of scavenged meat.",
                "exp": 10,
                "weight": 20,
                "stat_skill": ["CLEVER,1"],
                "prey": ["large"]
            },
            {
                "text": "s_c is patient enough to wait until the Thunderpath is completely clear, then trots across calmly to hunt on the other side.",
                "exp": 10,
                "weight": 20,
                "stat_trait": [
                    "calm",
                    "careful",
                    "insecure",
                    "nervous",
                    "sneaky",
                    "strange",
                    "patient",
                    "responsible",
                    "thoughtful",
                    "wise"
                ],
                "prey": ["large"]
            }
        ],
        "fail_outcomes": [
            {
                "text": "r_c hears a monster thundering towards them, but it screeches to a halt just in time. That was close! Maybe it's best to go back to camp.",
                "exp": 0,
                "weight": 20
            },
            {
                "text": "r_c is crossing the Thunderpath and hears a monster thundering towards {PRONOUN/r_c/object}. {PRONOUN/r_c/subject/CAP} {VERB/r_c/freeze/freezes}, and the monster swerves to hit {PRONOUN/r_c/object} deliberately, killing {PRONOUN/r_c/object} instantly.",
                "exp": 0,
                "weight": 10,
                "dead_cats": ["r_c"],
                "history_text": {
                    "scar": "m_c was heavily injured by a monster, and carries the scars from it.",
                    "reg_death": "m_c was hit by a monster and killed.",
                    "lead_death": "{VERB/m_c/were/was} hit by a monster"
                }
            },
            {
                "text": "r_c is hit by a monster and seems quite injured, but miraculously still alive.",
                "exp": 0,
                "weight": 10,
                "injury": [
                    {
                        "cats": ["r_c"],
                        "injuries": ["blunt_force_injury"],
                        "scars": ["MANTAIL"]
                    }
                ],
                "history_text": {
                    "scar": "m_c was heavily injured by a monster, and carries the scars from it.",
                    "reg_death": "m_c was hit by a monster and killed.",
                    "lead_death": "{VERB/m_c/were/was} hit by a monster"
                }
            }
        ]
    },
    {
        "patrol_id": "fst_hunt_thunderpath3",
        "biome": ["forest"],
        "season": ["Any"],
        "types": ["hunting"],
        "tags": ["retirement"],
        "patrol_art": "gen_hunt_thunderpath",
        "min_cats": 5,
        "max_cats": 6,
        "min_max_status": {},
        "weight": 20,
        "intro_text": "The patrol comes across a Thunderpath running through the forest.",
        "decline_text": "They decide it is better not to cross.",
        "chance_of_success": 10,
        "success_outcomes": [
            {
                "text": "The patrol crosses the Thunderpath and can hunt on the other side.",
                "exp": 10,
                "weight": 20,
                "prey": ["medium"]
            },
            {
                "text": "The patrol finds a pipe running under the Thunderpath and uses it to cross. They end up with slightly damp paws, but a successful haul of lots of prey.",
                "exp": 10,
                "weight": 5,
                "prey": ["large"]
            },
            {
                "text": "The patrol stops on the edge of the Thunderpath, and s_c organizes a thorough search that finds several flattened pieces of roadkill. It's a reminder of the danger of the Thunderpath, and a good source of scavenged meat.",
                "exp": 10,
                "weight": 20,
                "stat_skill": ["CLEVER,1"],
                "prey": ["large"]
            },
            {
                "text": "s_c is patient enough to wait until the Thunderpath is completely clear, then trots across calmly with the patrol to hunt on the other side.",
                "exp": 10,
                "weight": 20,
                "stat_trait": [
                    "calm",
                    "careful",
                    "insecure",
                    "nervous",
                    "sneaky",
                    "strange",
                    "patient",
                    "responsible",
                    "thoughtful",
                    "wise"
                ],
                "prey": ["large"]
            }
        ],
        "fail_outcomes": [
            {
                "text": "As the group crosses the Thunderpath, a speeding monster appears out of nowhere. The cats run panicked in all directions, and several of them get hit and die.",
                "exp": 0,
                "weight": 10,
                "dead_cats": ["multi"],
                "history_text": {
                    "scar": "m_c was heavily injured by a monster, and carries the scars from it.",
                    "reg_death": "This cat was hit by a monster and killed.",
                    "lead_death": "{VERB/m_c/were/was} hit by a monster"
                }
            },
            {
                "text": "r_c is hit by a monster and seems quite injured, but miraculously still alive.",
                "exp": 0,
                "weight": 10,
                "injury": [
                    {
                        "cats": ["r_c"],
                        "injuries": ["blunt_force_injury"],
                        "scars": ["MANLEG"]
                    }
                ],
                "history_text": {
                    "scar": "m_c was heavily injured by a monster, and carries the scars from it.",
                    "reg_death": "This cat was hit by a monster and killed.",
                    "lead_death": "{VERB/m_c/were/was} hit by a monster"
                }
            }
        ]
    },
    {
        "patrol_id": "fst_hunt_thunderpath4",
        "biome": ["forest"],
        "season": ["Any"],
        "types": ["hunting"],
        "tags": ["retirement", "cruel_season"],
        "patrol_art": "gen_hunt_thunderpath",
        "min_cats": 5,
        "max_cats": 6,
        "min_max_status": {},
        "weight": 20,
        "intro_text": "The patrol comes across a Thunderpath running through the forest.",
        "decline_text": "They decide it is better not to cross.",
        "chance_of_success": 10,
        "success_outcomes": [
            {
                "text": "The patrol crosses the Thunderpath and can hunt on the other side.",
                "exp": 10,
                "weight": 20,
                "prey": ["large"]
            },
            {
                "text": "The patrol finds a pipe running under the Thunderpath and uses it to cross. They end up with slightly damp paws, but a successful haul of lots of prey.",
                "exp": 10,
                "weight": 5,
                "prey": ["large"]
            },
            {
                "text": "The patrol stops on the edge of the Thunderpath, and s_c organizes a thorough search that finds a flattened squirrel. It's a reminder of the danger of the Thunderpath, and a good source of scavenged meat.",
                "exp": 10,
                "weight": 20,
                "stat_skill": ["CLEVER,1"],
                "prey": ["large"]
            },
            {
                "text": "s_c is patient enough to wait until the Thunderpath is completely clear, then trots across calmly with the patrol to hunt on the other side.",
                "exp": 10,
                "weight": 20,
                "stat_trait": [
                    "calm",
                    "careful",
                    "insecure",
                    "nervous",
                    "sneaky",
                    "strange",
                    "patient",
                    "responsible",
                    "thoughtful",
                    "wise"
                ],
                "prey": ["large"]
            }
        ],
        "fail_outcomes": [
            {
                "text": "r_c hears a monster thundering towards {PRONOUN/r_c/object}, but it screeches to a halt just in time. That was close! Maybe it's best to go back to camp.",
                "exp": 0,
                "weight": 20
            },
            {
                "text": "r_c is crossing the Thunderpath and hears a monster thundering towards {PRONOUN/r_c/object}. {PRONOUN/r_c/subject/CAP} {VERB/r_c/freeze/freezes}, and the monster swerves to hit {PRONOUN/r_c/object} deliberately, killing {PRONOUN/r_c/object} instantly.",
                "exp": 0,
                "weight": 10,
                "dead_cats": ["multi"],
                "history_text": {
                    "scar": "m_c was heavily injured by a monster, and carries the scars from it.",
                    "reg_death": "m_c was hit by a monster and killed.",
                    "lead_death": "{VERB/m_c/were/was} hit by a monster"
                }
            },
            {
                "text": "r_c is hit by a monster and seems quite injured, but miraculously still alive.",
                "exp": 0,
                "weight": 10,
                "injury": [
                    {
                        "cats": ["r_c"],
                        "injuries": ["blunt_force_injury"],
                        "scars": ["MANTAIL"]
                    }
                ],
                "history_text": {
                    "scar": "m_c was heavily injured by a monster, and carries the scars from it.",
                    "reg_death": "m_c was hit by a monster and killed.",
                    "lead_death": "{VERB/m_c/were/was} hit by a monster"
                }
            }
        ]
    },
    {
        "patrol_id": "fst_hunt_fun1",
        "biome": ["forest"],
        "season": ["Any"],
        "types": ["hunting"],
        "tags": [],
        "patrol_art": "fst_hunt_fun1",
        "min_cats": 1,
        "max_cats": 1,
        "min_max_status": {},
        "weight": 20,
        "intro_text": "As r_c tears through the forest, stretching {PRONOUN/r_c/poss} legs on a run, {PRONOUN/r_c/subject} {VERB/r_c/spot/spots} movement out of the corner of {PRONOUN/r_c/poss} eye.",
        "decline_text": "{PRONOUN/r_c/subject/CAP} {VERB/r_c/keep/keeps} going, not wanting to slow down.",
        "chance_of_success": 50,
        "success_outcomes": [
            {
                "text": "With a huge leap, {PRONOUN/r_c/subject} {VERB/r_c/dart/darts} sideways and {VERB/r_c/pull/pulls} a blackbird out of the air. What a great catch!",
                "exp": 10,
                "weight": 20,
                "prey": ["medium"]
            },
            {
                "text": "Laughing, {PRONOUN/r_c/subject} {VERB/r_c/bounce/bounces} gleefully off a tree trunk, redirecting {PRONOUN/r_c/poss} momentum to slam into a very surprised mouse.",
                "exp": 10,
                "weight": 5,
                "prey": ["medium"]
            },
            {
                "text": "Nothing's going to escape {PRONOUN/r_c/poss} claws! r_c skids to a halt and then leaps into action, claw just barely catching in the tail of the squirrel {PRONOUN/r_c/subject} saw and bringing it down. {PRONOUN/r_c/subject/CAP} {VERB/r_c/purr/purrs} with satisfaction and {VERB/r_c/trot/trots} back to camp with {PRONOUN/r_c/poss} prize.",
                "exp": 10,
                "weight": 20,
                "stat_skill": ["HUNTER,1"],
                "prey": ["medium"]
            }
        ],
        "fail_outcomes": [
            {
                "text": "r_c skids to a halt and tries to sprint after it, but the bird {PRONOUN/r_c/subject} saw escapes {PRONOUN/r_c/poss} paws. {PRONOUN/r_c/subject/CAP} {VERB/r_c/chatter/chatters} angrily at it, and it tries to poop on {PRONOUN/r_c/object}. Such is life.",
                "exp": 0,
                "weight": 20,
                "prey": ["very_small"]
            }
        ]
    },
    {
        "patrol_id": "fst_hunt_fun2",
        "biome": ["forest"],
        "season": ["Any"],
        "types": ["hunting"],
        "tags": [],
        "patrol_art": "fst_hunt_fun2",
        "min_cats": 1,
        "max_cats": 1,
        "min_max_status": {
            "apprentice": [1, 6]
        },
        "weight": 20,
        "intro_text": "As app1 tears through the forest, stretching {PRONOUN/app1/poss} legs on a run, {PRONOUN/app1/subject} {VERB/app1/spot/spots} movement out of the corner of {PRONOUN/app1/poss} eye.",
        "chance_of_success": 50,
        "success_outcomes": [
            {
                "text": "With a huge leap, {PRONOUN/app1/subject} {VERB/app1/dart/darts} sideways and {VERB/app1/pull/pulls} the tail feathers off a blackbird taking flight. A missed catch, but new nest lining?",
                "exp": 10,
                "weight": 20,
                "prey": ["medium"]
            },
            {
                "text": "Laughing, {PRONOUN/app1/subject} {VERB/app1/bounce/bounces} gleefully off a tree trunk. It redirects {PRONOUN/app1/poss} momentum far better than {PRONOUN/app1/subject} {VERB/app1/were/was} expecting, and it's difficult to say who's more surprised - the mouse, or the apprentice slamming into it! Not a very clean catch, but one {PRONOUN/app1/subject}{VERB/app1/'re/'s} proud of anyway.",
                "exp": 10,
                "weight": 5,
                "prey": ["medium"]
            }
        ],
        "fail_outcomes": [
            {
                "text": "app1 darts to the side, but wherever made the flash of movement is long gone. How frustrating!",
                "exp": 0,
                "weight": 20,
                "prey": ["very_small"]
            }
        ]
    },
    {
        "patrol_id": "fst_hunt_fun3",
        "biome": ["forest"],
        "season": ["Any"],
        "types": ["hunting"],
        "tags": ["romantic"],
        "patrol_art": "fst_hunt_fun3",
        "min_cats": 2,
        "max_cats": 2,
        "min_max_status": {
            "all apprentices": [-1, -1]
        },
        "weight": 20,
        "intro_text": "As r_c tears through the forest with p_l, stretching {PRONOUN/r_c/poss} legs on a run, {PRONOUN/r_c/subject} {VERB/r_c/spot/spots} movement out of the corner of {PRONOUN/r_c/poss} eye.",
        "decline_text": "They keep going, not wanting to slow down.",
        "chance_of_success": 50,
        "success_outcomes": [
            {
                "text": "With a huge leap, r_c darts sideways and pulls a blackbird out of the air. p_l trots over to congratulate {PRONOUN/r_c/object} on the fantastic catch, purring.",
                "exp": 10,
                "weight": 20,
                "prey": ["medium"],
                "relationships": [
                    {
                        "cats_to": ["p_l"],
                        "cats_from": ["r_c"],
                        "mutual": false,
                        "values": ["romantic", "platonic", "respect"],
                        "amount": 5
                    }
                ]
            },
            {
                "text": "Laughing, {PRONOUN/r_c/subject} {VERB/r_c/bounce/bounces} gleefully off a tree trunk, redirecting {PRONOUN/r_c/poss} momentum to slam into a very surprised mouse. p_l skids to a halt, gasping over {PRONOUN/r_c/poss} beautiful catch with {PRONOUN/p_l/poss} eyes shining.",
                "exp": 10,
                "weight": 5,
                "prey": ["medium"],
                "relationships": [
                    {
                        "cats_to": ["p_l"],
                        "cats_from": ["r_c"],
                        "mutual": false,
                        "values": ["romantic", "platonic", "respect"],
                        "amount": 5
                    }
                ]
            },
            {
                "text": "Nothing's going to escape {PRONOUN/s_c/poss} claws! s_c skids to a halt and then leaps into action, claw just barely catching in the tail of the squirrel {PRONOUN/s_c/subject} saw and bringing it down. {PRONOUN/s_c/subject/CAP} {VERB/s_c/purr/purrs} with satisfaction and {VERB/s_c/pad/pads} back to r_c, sharing in the excitement of the hunt with them.",
                "exp": 10,
                "weight": 20,
                "stat_skill": ["HUNTER,1"],
                "can_have_stat": ["p_l"],
                "prey": ["medium"],
                "relationships": [
                    {
                        "cats_to": ["p_l"],
                        "cats_from": ["r_c"],
                        "mutual": false,
                        "values": ["romantic", "platonic", "respect"],
                        "amount": 5
                    }
                ]
            }
        ],
        "fail_outcomes": [
            {
                "text": "r_c skids to a halt and tries to sprint after it, but the bird {PRONOUN/r_c/subject} saw escapes {PRONOUN/r_c/poss} paws. {PRONOUN/r_c/subject/CAP} {VERB/r_c/chatter/chatters} angrily at it, and it tries to poop on {PRONOUN/r_c/object}. Such is life. p_l snickers at {PRONOUN/r_c/object} a bit too, but it's all in good fun.",
                "exp": 0,
                "weight": 20,
                "relationships": [
                    {
                        "cats_to": ["p_l"],
                        "cats_from": ["r_c"],
                        "mutual": false,
                        "values": ["romantic", "platonic", "respect"],
                        "amount": -5
                    }
                ],
                "prey": ["very_small"]
            }
        ]
    },
    {
        "patrol_id": "fst_hunt_fun4",
        "biome": ["forest"],
        "season": ["Any"],
        "types": ["hunting"],
        "tags": ["romantic"],
        "patrol_art": "fst_hunt_fun4",
        "min_cats": 2,
        "max_cats": 2,
        "min_max_status": {
            "apprentice": [1, 6],
            "all apprentices": [2, 2]
        },
        "weight": 20,
        "intro_text": "As app1 tears through the forest with app2, stretching {PRONOUN/app1/poss} legs on a run, {PRONOUN/app1/subject} {VERB/app1/spot/spots} movement out of the corner of {PRONOUN/app1/poss} eye.",
        "decline_text": "They keep going, not wanting to slow down.",
        "chance_of_success": 50,
        "success_outcomes": [
            {
                "text": "With a huge leap, app1 darts sideways and pulls the tail feathers off a blackbird taking flight. A missed catch, but new nest lining? {PRONOUN/app1/subject/CAP} {VERB/app1/toss/tosses} some of the feathers at app2, and the two apprentices end up scuffling like kits.",
                "exp": 10,
                "weight": 20,
                "prey": ["medium"],
                "relationships": [
                    {
                        "cats_to": ["p_l"],
                        "cats_from": ["r_c"],
                        "mutual": false,
                        "values": ["romantic", "platonic", "respect"],
                        "amount": 5
                    }
                ]
            },
            {
                "text": "Laughing, app1 bounces gleefully off a tree trunk. It redirects {PRONOUN/app1/poss} momentum far better than {PRONOUN/app1/subject} {VERB/app1/were/was} expecting, and it's difficult to say who's more surprised - the mouse, or the apprentice slamming into it! Not a very clean catch, but the look on app2's face, so shocked and impressed, makes {PRONOUN/app1/object} blush.",
                "exp": 10,
                "weight": 5,
                "prey": ["medium"],
                "relationships": [
                    {
                        "cats_to": ["p_l"],
                        "cats_from": ["r_c"],
                        "mutual": false,
                        "values": ["romantic", "platonic", "respect"],
                        "amount": 5
                    }
                ]
            }
        ],
        "fail_outcomes": [
            {
                "text": "app1 skids to a halt and tries to sprint after it, but the bird {PRONOUN/app1/subject} saw escapes {PRONOUN/app1/poss} paws. {PRONOUN/app1/subject} {VERB/app1/chatter/chatters} angrily at it, and it tries to poop on {PRONOUN/app1/object}. Such is life. app2 snickers at {PRONOUN/app1/object} too, but in a lighthearted way, and soon both apprentices are giggling about it as they continue their run.",
                "exp": 0,
                "weight": 20,
                "relationships": [
                    {
                        "cats_to": ["p_l"],
                        "cats_from": ["r_c"],
                        "mutual": false,
                        "values": ["romantic", "platonic", "respect"],
                        "amount": -5
                    }
                ],
                "prey": ["very_small"]
            }
        ]
    },
    {
        "patrol_id": "fst_hunt_lillizard1",
        "biome": ["forest"],
        "season": ["Any"],
        "types": ["hunting"],
        "tags": [],
        "patrol_art": "gen_hunt_lillizard",
        "min_cats": 2,
        "max_cats": 3,
        "min_max_status": {},
        "weight": 20,
        "intro_text": "Something skitters across the leaf litter, catching the patrol's eyes. A little lizard!",
        "decline_text": "Startled by the lizard, the patrol watches it scurry away.",
        "chance_of_success": 60,
        "success_outcomes": [
            {
                "text": "r_c pounces on the little creature and carries the nice mouthful home.",
                "exp": 15,
                "weight": 20,
                "prey": ["small"],
                "relationships": [
                    {
                        "cats_to": ["patrol"],
                        "cats_from": ["patrol"],
                        "mutual": false,
                        "values": ["platonic", "comfort"],
                        "amount": 5
                    }
                ]
            },
            {
                "text": "The lizard drops its tail, and r_c dives for it, while p_l pounces for the lizard. Surely this counts for two catches? Neither of them cares much, and it's a happy afternoon hunting together.",
                "exp": 15,
                "weight": 5,
                "prey": ["small"],
                "relationships": [
                    {
                        "cats_to": ["patrol"],
                        "cats_from": ["patrol"],
                        "mutual": false,
                        "values": ["platonic", "comfort"],
                        "amount": 5
                    }
                ]
            },
            {
                "text": "s_c is basically on top of the skittering lizard, and ends up doing a ridiculous hop to come down on it with claws extended. r_c compliments {PRONOUN/s_c/object} on the catch with a laugh in {PRONOUN/r_c/poss} meow, and s_c has to agree with {PRONOUN/s_c/object}, purring with laughter.",
                "exp": 15,
                "weight": 20,
                "stat_skill": ["HUNTER,1"],
                "prey": ["small"],
                "relationships": [
                    {
                        "cats_to": ["patrol"],
                        "cats_from": ["patrol"],
                        "mutual": false,
                        "values": ["platonic", "comfort"],
                        "amount": 5
                    }
                ]
            }
        ],
        "fail_outcomes": [
            {
                "text": "The patrol is unable to catch the small reptile quick enough and the little lizard lives another day.",
                "exp": 0,
                "weight": 20,
                "relationships": [
                    {
                        "cats_to": ["patrol"],
                        "cats_from": ["patrol"],
                        "mutual": false,
                        "values": ["platonic", "comfort"],
                        "amount": -5
                    }
                ],
                "prey": ["very_small"]
            },
            {
                "text": "r_c and p_l go for the prey at the same time, bonking their heads together. Not a bad collision, and both of them are mature enough to let it go, but neither is pleased to have missed an easy catch.",
                "exp": 0,
                "weight": 20,
                "relationships": [
                    {
                        "cats_to": ["patrol"],
                        "cats_from": ["patrol"],
                        "mutual": false,
                        "values": ["platonic", "comfort"],
                        "amount": -5
                    }
                ],
                "prey": ["very_small"]
            }
        ]
    },
    {
        "patrol_id": "fst_hunt_lillizard2",
        "biome": ["forest"],
        "season": ["Any"],
        "types": ["hunting"],
        "tags": ["rom_two_apps", "romantic"],
        "patrol_art": "gen_hunt_lillizard",
        "min_cats": 2,
        "max_cats": 3,
        "min_max_status": {
            "apprentice": [1, 6],
            "all apprentices": [2, 2]
        },
        "weight": 20,
        "intro_text": "Something skitters across the leaf litter, catching the patrol's eyes. A little lizard!",
        "decline_text": "Startled by the lizard, the patrol watches it scurry away.",
        "chance_of_success": 60,
        "success_outcomes": [
            {
                "text": "app1 pounces on the little creature and misses, but {PRONOUN/app1/subject} {VERB/app1/don't/doesn't} seem overly concerned, stopping nearly every step to chat to app2, who's just as keen to talk.",
                "exp": 15,
                "weight": 20,
                "prey": ["small"],
                "relationships": [
                    {
                        "cats_to": ["app1"],
                        "cats_from": ["app2"],
                        "mutual": false,
                        "values": ["romantic", "platonic", "comfort"],
                        "amount": 5
                    }
                ]
            },
            {
                "text": "app1 and app2 go for the prey at the same time, bonking their heads together. It makes both of them laugh while apologizing, and they don't leave each other's side for the rest of the patrol, apologies turning to chatting turning to whispered conversations.",
                "exp": 15,
                "weight": 5,
                "prey": ["small"],
                "relationships": [
                    {
                        "cats_to": ["app1"],
                        "cats_from": ["app2"],
                        "mutual": false,
                        "values": ["romantic", "platonic", "comfort"],
                        "amount": 5
                    }
                ]
            }
        ],
        "fail_outcomes": [
            {
                "text": "The patrol is unable to catch the small reptile quick enough and the little lizard lives another day.",
                "exp": 0,
                "weight": 20,
                "relationships": [
                    {
                        "cats_to": ["app1"],
                        "cats_from": ["app2"],
                        "mutual": false,
                        "values": ["romantic", "platonic", "comfort"],
                        "amount": -5
                    }
                ],
                "prey": ["very_small"]
            }
        ]
    },
    {
        "patrol_id": "fst_hunt_vole1",
        "biome": ["forest"],
        "season": ["Any"],
        "types": ["hunting"],
        "tags": [],
        "patrol_art": "fst_hunt_vole",
        "min_cats": 1,
        "max_cats": 3,
        "min_max_status": {},
        "weight": 20,
        "intro_text": "The patrol comes across a vole nibbling at a seed.",
        "decline_text": "The patrol decides to look for other prey.",
        "chance_of_success": 50,
        "success_outcomes": [
            {
                "text": "r_c drops into a crouch and lightly stalks towards the vole. {PRONOUN/r_c/subject/CAP} {VERB/r_c/pause/pauses}, waggling {PRONOUN/r_c/poss} haunches before pouncing. {PRONOUN/r_c/subject/CAP} {VERB/r_c/catch/catches} the vole easily and {VERB/r_c/deliver/delivers} a killing bite to the back of its head.",
                "exp": 10,
                "weight": 20,
                "prey": ["medium"]
            },
            {
                "text": "r_c drops into a crouch and begins stalking forward. When {PRONOUN/r_c/subject} {VERB/r_c/get/gets} close, the vole suddenly stops chewing and r_c takes the opportunity to pounce. {PRONOUN/r_c/subject/CAP} {VERB/r_c/kill/kills} the prey quickly and {VERB/r_c/lick/licks} the blood from {PRONOUN/r_c/poss} lips with satisfaction.",
                "exp": 10,
                "weight": 5,
                "prey": ["medium"]
            },
            {
                "text": "s_c drops into a crouch and has to consciously stop {PRONOUN/s_c/poss} tail from swaying in excitement as {PRONOUN/s_c/subject} {VERB/s_c/stalk/stalks} the prey. Once {PRONOUN/s_c/subject} {VERB/s_c/think/thinks} {PRONOUN/s_c/subject}{VERB/s_c/'re/'s} close enough, {PRONOUN/s_c/subject} {VERB/s_c/give/gives} {PRONOUN/s_c/poss} haunches a little wiggle and {VERB/s_c/leap/leaps}. {PRONOUN/s_c/subject/CAP} {VERB/s_c/catch/catches} the vole squarely between {PRONOUN/s_c/poss} paws and {VERB/s_c/kill/kills} it quickly.",
                "exp": 10,
                "weight": 20,
                "stat_skill": ["HUNTER,2"],
                "prey": ["medium"]
            }
        ],
        "fail_outcomes": [
            {
<<<<<<< HEAD
                "text": "r_c drops into a crouch and begins to stalk forward. {PRONOUN/r_c/subject/CAP}{VERB/r_c/'re/'s} preparing to pounce when {PRONOUN/r_c/poss} paw lightly brushes a twig and the vole immediately takes off. {PRONOUN/r_c/subject/CAP} {VERB/r_c/give/gives} chase, but the critter disappears into a burrow. Mouse-dung!",
=======
                "text": "r_c drops into a crouch and begins to stalk forward. {PRONOUN/s_c/subject/CAP}{VERB/r_c/'re/'s} preparing to pounce when {PRONOUN/r_c/poss} paw lightly brushes a twig and the vole immediately takes off. {PRONOUN/r_c/subject/CAP} {VERB/r_c/give/gives} chase, but the critter disappears into a burrow. Mouse-dung!",
>>>>>>> 2f5e3120
                "exp": 0,
                "weight": 20,
                "prey": ["very_small"]
            }
        ]
    },
    {
        "patrol_id": "fst_hunt_flatwoods1",
        "biome": ["forest"],
        "season": ["Any"],
        "types": ["hunting"],
        "tags": ["halloween"],
        "patrol_art": "flatwoods_INTRO",
        "min_cats": 2,
        "max_cats": 6,
        "min_max_status": {
            "apprentice": [2, 6],
            "healer cats": [-1, -1],
            "normal adult": [-1, -1]
        },
        "weight": 20,
        "chance_of_success": 50,
        "relationship_constraint": [],
        "pl_skill_constraint": [],
        "intro_text": "Padding through the forest at night on a dare, the apprentices gasp as light streaks across the sky. A StarClan cat has fallen!",
        "decline_text": "Before the apprentices can pursue the fallen StarClan cat, the worst of all possibilities happens - a warrior discovers them, sending them back to camp with a loud scolding.",
        "success_outcomes": [
            {
                "text": "Scrambling up the hill, app1 shoves app2 up a slightly too big step, both of them panting eagerly as they run. The mist swirls around them, stinking strangely as they search for the StarClan cat, until app2 bumps into a huge, tall pillar, one that blinks down with slow, glowing red eyes.",
                "exp": 0,
                "weight": 20
            }
        ],
        "fail_outcomes": [
            {
                "text": "app2 gets stuck on a big stone step as the apprentices try to scramble uphill - and by the time they climb up, only the dissipating, strangely scented mist says that anything magical passed through here at all.",
                "exp": 0,
                "weight": 20
            }
        ]
    },
    {
        "patrol_id": "fst_hunt_doverdemon",
        "biome": ["forest"],
        "season": ["Any"],
        "types": ["hunting"],
        "tags": ["halloween"],
        "patrol_art": "doverdemon_INTRO",
        "min_cats": 1,
        "max_cats": 1,
        "min_max_status": {},
        "weight": 20,
        "intro_text": "As r_c is out alone, {PRONOUN/r_c/subject} {VERB/r_c/spot/spots} something out of the corner of {PRONOUN/r_c/poss} eye; spindly, long, and partially hidden by the undergrowth of the forest.",
        "decline_text": "{PRONOUN/r_c/subject/CAP} {VERB/r_c/hurry/hurries} back to camp, a little freaked out.",
        "chance_of_success": 40,
        "success_outcomes": [
            {
                "text": "It leaps up onto a fallen log - whatever it is, bulbous head, long, spindly limbs, pale, hairless skin like a skink. r_c hisses, and it echoes in a whisper, skittering off into the woods.",
                "exp": 20,
                "weight": 20
            }
        ],
        "fail_outcomes": [
            {
                "text": "r_c doesn't want to talk about it when {PRONOUN/r_c/subject} {VERB/r_c/come/comes} back to camp. {PRONOUN/r_c/subject/CAP} {VERB/r_c/don't/doesn't} want to talk about anything..",
                "exp": 0,
                "weight": 20,
                "injury": [
                    {
                        "cats": ["r_c"],
                        "injuries": ["shock"]
                    }
                ],
                "history_text": {
                    "reg_death": "m_c died of shock after {PRONOUN/m_c/poss} encounter with the Dover Demon.",
                    "lead_death": "died of shock from an encounter with the Dover Demon"
                }
            }
        ]
    },
    {
        "patrol_id": "fst_hunt_mouse2",
        "biome": ["forest"],
        "season": ["Any"],
        "types": ["hunting"],
        "tags": [],
        "patrol_art": "gen_hunt_mouse",
        "min_cats": 1,
        "max_cats": 3,
        "min_max_status": {
            "apprentice": [-1, -1]
        },
        "weight": 5,
        "intro_text": "The patrol catches scent of a mouse nearby.",
        "decline_text": "The patrol ignores the mouse.",
        "chance_of_success": 50,
        "success_outcomes": [
            {
                "text": "r_c locates the mouse and begins to stalk. The mouse nibbles on a seed, unaware of the hunting cat. r_c waggles {PRONOUN/r_c/poss} haunches and leaps, pinning the mouse beneath a paw as {PRONOUN/r_c/subject} {VERB/r_c/make/makes} the killing bite.",
                "exp": 10,
                "weight": 20,
                "prey": ["small"]
            },
            {
                "text": "r_c pinpoints the location of the prey and begins creeping forward. {PRONOUN/r_c/subject/CAP}{VERB/r_c/'re/'s} almost within pouncing distance when the mouse suddenly bolts. With a lash of {PRONOUN/r_c/poss} tail, r_c leaps after the mouse, barely snagging it before it reaches a burrow. {PRONOUN/r_c/subject/CAP} {VERB/r_c/purr/purrs} in satisfaction as prey-blood hits {PRONOUN/r_c/poss} tongue.",
                "exp": 10,
                "weight": 5,
                "prey": ["small"]
            }
        ],
        "fail_outcomes": [
            {
                "text": "The patrol narrowly misses the mouse.",
                "exp": 0,
                "weight": 20,
                "prey": ["very_small"]
            }
        ]
    },
    {
        "patrol_id": "fst_hunt_mouse_warriorapp1",
        "biome": ["forest"],
        "season": ["Any"],
        "types": ["hunting"],
        "tags": [],
        "patrol_art": "gen_hunt_mouse",
        "min_cats": 1,
        "max_cats": 3,
        "min_max_status": {
            "apprentice": [1, 6],
            "normal adult": [1, 6]
        },
        "weight": 5,
        "intro_text": "The patrol comes across a mouse.",
        "decline_text": "The patrol ignores the mouse.",
        "chance_of_success": 50,
        "success_outcomes": [
            {
                "text": "r_c pounces on the mouse, with a squeak of surprise from both prey and apprentice.",
                "exp": 10,
                "weight": 20,
                "prey": ["small"]
            },
            {
                "text": "app1 leaps onto the mouse, an easy kill! {PRONOUN/app1/subject/CAP}{VERB/app1/'re/'s} really getting the hang of hunting!",
                "exp": 10,
                "weight": 5,
                "prey": ["small"]
            }
        ],
        "fail_outcomes": [
            {
                "text": "The patrol narrowly misses the mouse.",
                "exp": 0,
                "weight": 20,
                "prey": ["very_small"]
            }
        ]
    },
    {
        "patrol_id": "fst_hunt_rat1",
        "biome": ["forest"],
        "season": ["Any"],
        "types": ["hunting"],
        "tags": [],
        "patrol_art": "gen_hunt_rat",
        "min_cats": 2,
        "max_cats": 6,
        "min_max_status": {},
        "weight": 5,
        "intro_text": "The patrol comes across a large rat.",
        "decline_text": "The patrol ignores the rat.",
        "chance_of_success": 50,
        "success_outcomes": [
            {
                "text": "The patrol catches the rat! More fresh-kill!",
                "exp": 20,
                "weight": 20,
                "prey": ["medium"]
            },
            {
                "text": "The rat rears up and hisses at r_c, but while it's distracted, p_l takes it out with a quick strike.",
                "exp": 20,
                "weight": 5,
                "prey": ["medium"]
            },
            {
                "text": "The rat is huge and quick, but s_c is quicker, bringing it down just before it scurries out of reach. Everyone gathers around {PRONOUN/s_c/object} in congratulations of the skillful kill.",
                "exp": 20,
                "weight": 20,
                "stat_skill": ["HUNTER,2"],
                "prey": ["large"]
            }
        ],
        "fail_outcomes": [
            {
                "text": "The patrol misses the rat, and their confidence is shaken.",
                "exp": 0,
                "weight": 20
            }
        ]
    },
    {
        "patrol_id": "fst_hunt_bird1",
        "biome": ["forest"],
        "season": ["Any"],
        "types": ["hunting"],
        "tags": [],
        "patrol_art": "gen_hunt_bird",
        "min_cats": 1,
        "max_cats": 3,
        "min_max_status": {},
        "weight": 5,
        "intro_text": "The patrol comes across a bird that's occupied scratching at the ground for insects.",
        "decline_text": "The patrol ignores the bird.",
        "chance_of_success": 50,
        "success_outcomes": [
            {
                "text": "The patrol catches the bird before it flies away!",
                "exp": 15,
                "weight": 20,
                "prey": ["small"]
            },
            {
                "text": "r_c creeps towards the bird, setting {PRONOUN/r_c/poss} paws down gently. The bird notices the cat sneaking towards it and attempts to take off. r_c bounds forward and smacks the bird to the ground with an outstretched paw. Outstanding!",
                "exp": 15,
                "weight": 5,
                "prey": ["small"]
            }
        ],
        "fail_outcomes": [
            {
                "text": "The patrol narrowly misses the bird.",
                "exp": 0,
                "weight": 20,
                "prey": ["very_small"]
            }
        ]
    },
    {
        "patrol_id": "fst_hunt_squirrel1",
        "biome": ["forest"],
        "season": ["Any"],
        "types": ["hunting"],
        "tags": [],
        "patrol_art": "gen_hunt_squirrel",
        "min_cats": 1,
        "max_cats": 3,
        "min_max_status": {},
        "weight": 5,
        "intro_text": "The patrol comes across a squirrel. It's engrossed in nibbling at a morsel beneath a tree.",
        "decline_text": "The patrol ignores the squirrel.",
        "chance_of_success": 50,
        "success_outcomes": [
            {
                "text": "Stealthily, r_c stalks forward. The squirrel has no idea what's coming as the cat pounces on it and breaks its neck. r_c sends a silent thanks to StarClan for this prey.",
                "exp": 10,
                "weight": 20,
                "prey": ["medium"]
            },
            {
                "text": "r_c rapidly pads towards the squirrel, {PRONOUN/r_c/poss} tailtip twitching in excitement. The squirrel is alerted to their presence with a bird's alarm call, but r_c launches {PRONOUN/r_c/self} forward and cuts off its escape with a bite to the back of the head.",
                "exp": 10,
                "weight": 5,
                "prey": ["medium"]
            }
        ],
        "fail_outcomes": [
            {
                "text": "The patrol narrowly misses the squirrel as it's alerted by a bird's alarm call.",
                "exp": 0,
                "weight": 20,
                "prey": ["very_small"]
            }
        ]
    },
    {
        "patrol_id": "fst_hunt_fish1",
        "biome": ["forest"],
        "season": ["Any"],
        "types": ["hunting"],
        "tags": [],
        "patrol_art": "gen_hunt_fish",
        "min_cats": 1,
        "max_cats": 3,
        "min_max_status": {},
        "weight": 5,
        "intro_text": "The patrol glimpses the shadow of a fish as they pad past a stream.",
        "decline_text": "The patrol ignores the fish.",
        "chance_of_success": 50,
        "success_outcomes": [
            {
                "text": "r_c very carefully walks to the water's edge and waits for {PRONOUN/r_c/poss} chance. When the fish is near, {PRONOUN/r_c/subject} {VERB/r_c/hook/hooks} it out of the water with {PRONOUN/r_c/poss} claws. More fresh-kill!",
                "exp": 10,
                "weight": 20,
                "prey": ["medium"]
            },
            {
                "text": "r_c pads closer to the water's edge, careful to keep {PRONOUN/r_c/poss} shadow away from the water. The fish doesn't seem to notice {PRONOUN/r_c/object} and darts too close. r_c's paw flashes into the water and the fish flops onto the bank. {PRONOUN/r_c/subject/CAP} {VERB/r_c/kill/kills} it and happily {VERB/r_c/carry/carries} it back to camp.",
                "exp": 10,
                "weight": 5,
                "prey": ["medium"]
            }
        ],
        "fail_outcomes": [
            {
                "text": "The patrol moves too suddenly. The flickering shadow causes the fish to quickly vanish into murkier water.",
                "exp": 0,
                "weight": 20,
                "prey": ["very_small"]
            }
        ]
    },
    {
        "patrol_id": "fst_hunt_rabbit2",
        "biome": ["forest"],
        "season": ["Any"],
        "types": ["hunting"],
        "tags": [],
        "patrol_art": "gen_hunt_rabbit",
        "min_cats": 2,
        "max_cats": 4,
        "min_max_status": {},
        "weight": 5,
        "intro_text": "A rabbit bursts out from cover, startled by the patrol.",
        "decline_text": "They watch it go, just as startled.",
        "chance_of_success": 40,
        "success_outcomes": [
            {
                "text": "The patrol rallies almost instantly, and manages to corner and catch the rabbit!",
                "exp": 10,
                "weight": 20,
                "prey": ["large"],
                "relationships": [
                    {
                        "cats_to": ["patrol"],
                        "cats_from": ["patrol"],
                        "mutual": false,
                        "values": ["trust"],
                        "amount": 5
                    }
                ]
            },
            {
                "text": "s_c reacts quickly, tearing off after the rabbit and slamming a paw on its head to bring it down.",
                "exp": 10,
                "weight": 20,
                "stat_skill": ["HUNTER,2"],
                "prey": ["large"],
                "relationships": [
                    {
                        "cats_to": ["patrol"],
                        "cats_from": ["patrol"],
                        "mutual": false,
                        "values": ["trust"],
                        "amount": 5
                    },
                    {
                        "cats_to": ["s_c"],
                        "cats_from": ["patrol"],
                        "mutual": false,
                        "values": ["respect"],
                        "amount": 5
                    }
                ]
            },
            {
                "text": "Claws tearing into the ground, s_c bounds after the rabbit, reaching full sprint before the rest of the patrol has worked out what's going on. {PRONOUN/s_c/subject/CAP} {VERB/s_c/collide/collides} with the fleeing prey, bringing it down in a dramatic tangle of kicking legs.",
                "exp": 10,
                "weight": 20,
                "stat_skill": ["RUNNER,1"],
                "prey": ["large"],
                "relationships": [
                    {
                        "cats_to": ["patrol"],
                        "cats_from": ["patrol"],
                        "mutual": false,
                        "values": ["trust"],
                        "amount": 5
                    },
                    {
                        "cats_to": ["s_c"],
                        "cats_from": ["patrol"],
                        "mutual": false,
                        "values": ["respect"],
                        "amount": 5
                    }
                ]
            }
        ],
        "fail_outcomes": [
            {
                "text": "The patrol jumps after it, but the rabbit has too great of a head start.",
                "exp": 0,
                "weight": 20,
                "relationships": [
                    {
                        "cats_to": ["patrol"],
                        "cats_from": ["patrol"],
                        "mutual": false,
                        "values": ["trust"],
                        "amount": -2
                    }
                ],
                "prey": ["very_small"]
            },
            {
                "text": "s_c is quicker than anyone else, tearing after the rabbit, but in {PRONOUN/s_c/poss} haste {PRONOUN/s_c/subject} {VERB/s_c/put/puts} a paw wrong and {VERB/s_c/stop/stops} as a sharp twinge of pain shoots up {PRONOUN/s_c/poss} leg.",
                "exp": 0,
                "weight": 20,
                "stat_skill": ["RUNNER,1"],
                "injury": [
                    {
                        "cats": ["s_c"],
                        "injuries": ["sprain"],
                        "scars": []
                    }
                ],
                "relationships": [
                    {
                        "cats_to": ["patrol"],
                        "cats_from": ["patrol"],
                        "mutual": false,
                        "values": ["trust"],
                        "amount": -2
                    }
                ],
                "prey": ["very_small"]
            }
        ]
    },
    {
        "patrol_id": "fst_hunt_rabbit3",
        "biome": ["forest"],
        "season": ["Any"],
        "types": ["hunting"],
        "tags": [],
        "patrol_art": "gen_hunt_rabbit",
        "min_cats": 1,
        "max_cats": 1,
        "min_max_status": {},
        "weight": 5,
        "intro_text": "A rabbit bursts out from cover, startled by r_c.",
        "decline_text": "{PRONOUN/r_c/subject/CAP} {VERB/r_c/watch/watches} it go, just as startled.",
        "chance_of_success": 40,
        "success_outcomes": [
            {
                "text": "r_c manages to corner and catch the rabbit!",
                "exp": 10,
                "weight": 20,
                "prey": ["huge"]
            },
            {
                "text": "s_c reacts quickly, tearing off after the rabbit and slamming a paw on its head to bring it down.",
                "exp": 20,
                "weight": 20,
                "stat_skill": ["HUNTER,2"],
                "prey": ["huge"]
            },
            {
                "text": "<b>BAM</b>. s_c slams into the rabbit in a tumbling collision of teeth and claws.",
                "exp": 20,
                "weight": 20,
                "stat_skill": ["RUNNER,1"],
                "prey": ["huge"]
            }
        ],
        "fail_outcomes": [
            {
                "text": "r_c jumps after it, but the rabbit has too great of a head start.",
                "exp": 0,
                "weight": 20,
                "prey": ["very_small"]
            },
            {
                "text": "s_c reacts quickly, tearing after the rabbit, but in {PRONOUN/s_c/poss} haste {PRONOUN/s_c/subject} {VERB/s_c/put/puts} a paw wrong and {VERB/s_c/stop/stops} as a sharp twinge of pain shoots up {PRONOUN/s_c/poss} leg.",
                "exp": 0,
                "weight": 20,
                "stat_skill": ["RUNNER,1"],
                "injury": [
                    {
                        "cats": ["s_c"],
                        "injuries": ["sprain"],
                        "scars": []
                    }
                ],
                "prey": ["very_small"]
            }
        ]
    },
    {
        "patrol_id": "fst_hunt_strangerabbit1",
        "biome": ["forest"],
        "season": ["Any"],
        "types": ["hunting"],
        "tags": [],
        "patrol_art": "gen_hunt_strangerabbit",
        "min_cats": 2,
        "max_cats": 6,
        "min_max_status": {},
        "weight": 5,
        "intro_text": "r_c spots a rabbit up ahead, but it seems to be acting strange. The patrol can see its tremors from a few fox-lengths away.",
        "decline_text": "r_c avoids catching the rabbit and looks for other prey.",
        "chance_of_success": 30,
        "success_outcomes": [
            {
                "text": "r_c catches the rabbit and it is eaten as normal.",
                "exp": 10,
                "weight": 20,
                "prey": ["large"]
            },
            {
                "text": "r_c catches the rabbit, but when {PRONOUN/r_c/subject} {VERB/r_c/report/reports} about the strange incident at camp, the dead rabbit is taken far away and buried.",
                "exp": 20,
                "weight": 5
            },
            {
                "text": "s_c stops the patrol from catching the rabbit and takes the opportunity to teach them about illnesses that can pass from prey to cat.",
                "exp": 30,
                "weight": 20,
                "stat_skill": ["CLEVER,1"],
                "relationships": [
                    {
                        "cats_to": ["s_c"],
                        "cats_from": ["patrol"],
                        "mutual": false,
                        "values": ["respect", "trust"],
                        "amount": 5
                    },
                    {
                        "cats_to": ["s_c"],
                        "cats_from": ["patrol"],
                        "mutual": false,
                        "values": ["jealous"],
                        "amount": -5
                    }
                ]
            }
        ],
        "fail_outcomes": [
            {
                "text": "r_c leaps for the rabbit but it still manages to slip away, despite its obvious illness.",
                "exp": 0,
                "weight": 20
            },
            {
                "text": "r_c catches the rabbit, but later {PRONOUN/r_c/subject} and the cats who eat it become violently ill.",
                "exp": 0,
                "weight": 10,
                "relationships": [
                    {
                        "cats_to": ["r_c"],
                        "cats_from": ["patrol"],
                        "mutual": false,
                        "values": ["respect", "trust"],
                        "amount": -5
                    },
                    {
                        "cats_to": ["r_c"],
                        "cats_from": ["clan"],
                        "mutual": false,
                        "values": ["trust", "respect"],
                        "amount": -5
                    }
                ],
                "injury": [
                    {
                        "cats": ["r_c", "some_clan"],
                        "injuries": ["poisoned"],
                        "scars": []
                    }
                ],
                "history_text": {
                    "reg_death": "This cat died after eating tainted prey.",
                    "lead_death": "after eating tainted prey"
                }
            }
        ]
    },
    {
        "patrol_id": "fst_hunt_twolegdogsdeer1",
        "biome": ["forest"],
        "season": ["newleaf"],
        "types": ["hunting"],
        "tags": [],
        "patrol_art": "hunt_general_intro",
        "min_cats": 3,
        "max_cats": 6,
        "min_max_status": {
            "normal adult": [1, 6]
        },
        "weight": 5,
        "intro_text": "The patrol hears a lot of barking and commotion.",
        "decline_text": "p_l makes the decision to go to another part of the territory to hunt. {PRONOUN/p_l/subject/CAP} {VERB/p_l/want/wants} no part of this ruckus.",
        "chance_of_success": 25,
        "success_outcomes": [
            {
                "text": "The patrol silently creeps towards the noise. They discover several dogs gnawing on a deer carcass with their Twolegs shouting at them in apparent anger. The Twolegs grab the dogs and drag them away, their whines softly disappearing in the distance. p_l can't help but feel thankful for the dogs; c_n will eat well for several days to come.",
                "exp": 10,
                "weight": 20,
                "prey": ["large"],
                "relationships": [
                    {
                        "cats_to": ["patrol"],
                        "cats_from": ["clan"],
                        "mutual": false,
                        "values": ["respect", "trust"],
                        "amount": 5
                    },
                    {
                        "cats_to": ["patrol"],
                        "cats_from": ["clan"],
                        "mutual": false,
                        "values": ["dislike"],
                        "amount": -5
                    }
                ]
            },
            {
                "text": "p_l and the patrol pause and snicker when they see some Twolegs attempting to catch several dogs gnawing on a deer carcass. As the Twolegs catch the dogs and leave, the patrol begins snacking on the carcass. A soft bleating noise nearby notifies them of the presence of the deer's still nursing fawn. They return to c_n with the fawn's carcass, proud and tall.",
                "exp": 10,
                "weight": 5,
                "prey": ["large"],
                "relationships": [
                    {
                        "cats_to": ["patrol"],
                        "cats_from": ["clan"],
                        "mutual": false,
                        "values": ["respect", "trust"],
                        "amount": 5
                    },
                    {
                        "cats_to": ["patrol"],
                        "cats_from": ["clan"],
                        "mutual": false,
                        "values": ["dislike"],
                        "amount": -5
                    }
                ]
            }
        ],
        "fail_outcomes": [
            {
                "text": "Following the noises, they see dogs eating a deer and Twolegs trying to catch them. Soon, the beasts are caught and the patrol goes to check out the deer. Suddenly, the sound of barking reaches their ears and as the dogs come back into view, the patrol scatters! p_l has to spend the whole day gathering the patrol rather than hunting.",
                "exp": 0,
                "weight": 20,
                "relationships": [
                    {
                        "cats_to": ["patrol"],
                        "cats_from": ["clan"],
                        "mutual": false,
                        "values": ["respect", "trust"],
                        "amount": -5
                    },
                    {
                        "cats_to": ["patrol"],
                        "cats_from": ["clan"],
                        "mutual": false,
                        "values": ["dislike"],
                        "amount": 5
                    }
                ]
            }
        ]
    }
]<|MERGE_RESOLUTION|>--- conflicted
+++ resolved
@@ -3067,11 +3067,7 @@
         ],
         "fail_outcomes": [
             {
-<<<<<<< HEAD
                 "text": "r_c drops into a crouch and begins to stalk forward. {PRONOUN/r_c/subject/CAP}{VERB/r_c/'re/'s} preparing to pounce when {PRONOUN/r_c/poss} paw lightly brushes a twig and the vole immediately takes off. {PRONOUN/r_c/subject/CAP} {VERB/r_c/give/gives} chase, but the critter disappears into a burrow. Mouse-dung!",
-=======
-                "text": "r_c drops into a crouch and begins to stalk forward. {PRONOUN/s_c/subject/CAP}{VERB/r_c/'re/'s} preparing to pounce when {PRONOUN/r_c/poss} paw lightly brushes a twig and the vole immediately takes off. {PRONOUN/r_c/subject/CAP} {VERB/r_c/give/gives} chase, but the critter disappears into a burrow. Mouse-dung!",
->>>>>>> 2f5e3120
                 "exp": 0,
                 "weight": 20,
                 "prey": ["very_small"]
