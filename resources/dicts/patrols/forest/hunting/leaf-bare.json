[
    {
        "patrol_id": "fst_hunt_leaf-bare_snowstorm1",
        "biome": ["forest"],
        "season": ["leaf-bare"],
        "types": ["hunting"],
        "tags": [],
        "patrol_art": "hunt_general_intro",
        "min_cats": 2,
        "max_cats": 6,
        "min_max_status": {},
        "weight": 20,
        "intro_text": "It starts snowing soon after the patrol sets out, trying to bring back something, anything, for the fresh-kill pile.",
        "decline_text": "They decide to turn back and wait until the snow dies down.",
        "chance_of_success": 50,
        "success_outcomes": [
            {
                "text": "Despite the snow, the patrol manages to hunt successfully, finding mice underneath the leaf litter. Only a couple, but in this season, that's more than enough to count as a success, and as p_l leads them home there's a sense of security and competence driving them onwards.",
                "exp": 10,
                "weight": 20,
                "prey": ["small"],
                "relationships": [
                    {
                        "cats_to": ["r_c", "p_l"],
                        "cats_from": ["patrol", "patrol"],
                        "mutual": false,
                        "values": ["comfort", "trust"],
                        "amount": 5
                    }
                ]
            },
            {
                "text": "Everyone looks admiringly at s_c by the end of the afternoon. Every cat carries something home, but nearly all of it was caught by s_c.",
                "exp": 10,
                "weight": 20,
                "stat_skill": ["HUNTER,2"],
                "prey": ["small"],
                "relationships": [
                    {
                        "cats_to": ["s_c", "p_l"],
                        "cats_from": ["patrol", "patrol"],
                        "mutual": false,
                        "values": ["comfort", "trust"],
                        "amount": 5
                    }
                ]
            },
            {
                "text": "s_c really keeps the patrol on task and motivated through the sharp cold of the leaf-bare morning, not through authority or commands, but with a gentle voice and compassionate understanding that encourages every cat to do their best for c_n.",
                "exp": 10,
                "weight": 20,
                "stat_trait": ["altruistic", "compassionate", "empathetic", "faithful", "loving"],
                "prey": ["medium"],
                "relationships": [
                    {
                        "cats_to": ["s_c", "p_l"],
                        "cats_from": ["patrol", "patrol"],
                        "mutual": false,
                        "values": ["comfort", "trust"],
                        "amount": 5
                    }
                ]
            }
        ],
        "fail_outcomes": [
            {
                "text": "The prey must be hiding; the patrol catches nothing. As a snowstorm descends and visibility drops, the patrol clumps together under a bush, their pelts and tails and legs all tightly wrapped into one indistinguishable kitty cat ball.",
                "exp": 0,
                "weight": 20,
                "relationships": [
                    {
                        "cats_to": ["r_c", "p_l"],
                        "cats_from": ["patrol", "patrol"],
                        "mutual": false,
                        "values": ["comfort", "trust"],
                        "amount": -5
                    }
                ]
            },
            {
                "text": "The prey must be hiding; the patrol catches nothing. As a snowstorm descends and visibility drops, the patrol clumps together under a bush, their pelts and tails and legs all tightly wrapped into one indistinguishable kitty cat ball. Still, when they return to camp r_c is cold and chilled.",
                "exp": 0,
                "weight": 10,
                "injury": [
                    {
                        "cats": ["r_c"],
                        "injuries": ["cold_injury"],
                        "scars": []
                    }
                ],
                "history_text": {
                    "scar": "m_c caught a chill while hunting in leaf-bare.",
                    "reg_death": "m_c froze to death after hunting in a storm.",
                    "lead_death": "froze to death"
                },
                "relationships": [
                    {
                        "cats_to": ["r_c", "p_l"],
                        "cats_from": ["patrol", "patrol"],
                        "mutual": false,
                        "values": ["comfort", "trust"],
                        "amount": -5
                    }
                ]
            }
        ]
    },
    {
        "patrol_id": "fst_hunt_leaf-bare_snowstorm2",
        "biome": ["forest"],
        "season": ["leaf-bare"],
        "types": ["hunting"],
        "tags": [],
        "patrol_art": "hunt_general_intro",
        "min_cats": 1,
        "max_cats": 1,
        "min_max_status": {},
        "weight": 20,
        "intro_text": "It starts snowing soon after r_c sets out, trying to bring back something, anything, for the fresh-kill pile.",
        "decline_text": "{PRONOUN/r_c/subject/CAP} {VERB/r_c/decide/decides} to turn back and wait until the snow dies down.",
        "chance_of_success": 40,
        "success_outcomes": [
            {
                "text": "Despite the snow, r_c manages to hunt successfully, finding a mouse underneath the leaf litter. Only one, but in this season, that's more than enough to count as a success.",
                "exp": 10,
                "weight": 20,
                "prey": ["small"]
            },
            {
                "text": "s_c really shows {PRONOUN/r_c/poss} talent, bringing a clutch of mice back to camp for the fresh-kill pile.",
                "exp": 10,
                "weight": 20,
                "stat_skill": ["HUNTER,2"],
                "prey": ["medium"]
            }
        ],
        "fail_outcomes": [
            {
                "text": "The prey must be hiding; r_c catches nothing. As a snowstorm descends and visibility drops, {PRONOUN/r_c/subject} {VERB/r_c/hide/hides} under a bush, shivering and tightly tucked up against the cold. When {PRONOUN/r_c/subject} {VERB/r_c/return/returns} to camp r_c is cold and chilled, {PRONOUN/r_c/poss} paws and tail prickling with the danger of frostbite.",
                "exp": 0,
                "weight": 10,
                "injury": [
                    {
                        "cats": ["r_c"],
                        "injuries": ["cold_injury"],
                        "scars": []
                    }
                ],
                "history_text": {
                    "scar": "m_c caught a chill while hunting in leaf-bare.",
                    "reg_death": "m_c froze to death after hunting in a storm.",
                    "lead_death": "froze to death"
                }
            }
        ]
    },
    {
        "patrol_id": "fst_hunt_leaf-bare_snowstorm3",
        "biome": ["forest"],
        "season": ["leaf-bare"],
        "types": ["hunting"],
        "tags": ["romantic"],
        "patrol_art": "hunt_general_intro",
        "min_cats": 2,
        "max_cats": 6,
        "min_max_status": {
            "all apprentices": [-1, -1]
        },
        "weight": 20,
        "intro_text": "It starts snowing soon after the patrol sets out, trying to bring back something, anything, for the fresh-kill pile.",
        "decline_text": "They decide to turn back and wait until the snow dies down.",
        "chance_of_success": 50,
        "success_outcomes": [
            {
                "text": "A storm descends, sudden and violent, putting an end to any other thoughts but survival. The cats retreat under some evergreen underbrush and cuddle together, sharing what little warmth they have. Each cat takes a turn on the most exposed side of the huddle, selflessly risking themselves.",
                "exp": 10,
                "weight": 20,
                "prey": ["small"],
                "relationships": [
                    {
                        "cats_to": ["p_l"],
                        "cats_from": ["r_c"],
                        "mutual": false,
                        "values": ["romantic", "comfort", "trust"],
                        "amount": 5
                    }
                ]
            },
            {
                "text": "A storm descends, sudden and violent, putting an end to any other thoughts but survival. s_c keeps everyone's spirits up as the patrol hides inside a hollow log, until everyone is talking, shaky and unhappy, but keeping each other's spirits up.",
                "exp": 10,
                "weight": 20,
                "stat_skill": ["SPEAKER,2"],
                "prey": ["small"],
                "relationships": [
                    {
                        "cats_to": ["p_l"],
                        "cats_from": ["r_c"],
                        "mutual": false,
                        "values": ["romantic", "comfort", "trust"],
                        "amount": 5
                    }
                ]
            },
            {
                "text": "A storm descends, sudden and violent, putting an end to any other thoughts but survival. As the cats hide under the low hanging branches of a pine, s_c keeps an eye out for everyone. It's a long couple of hours, but with gentle understanding and compassion the cats make it through safely, closer than ever afterwards.",
                "exp": 10,
                "weight": 20,
                "stat_trait": ["altruistic", "compassionate", "empathetic", "faithful", "loving"],
                "prey": ["small"],
                "relationships": [
                    {
                        "cats_to": ["p_l"],
                        "cats_from": ["r_c"],
                        "mutual": false,
                        "values": ["romantic", "comfort", "trust"],
                        "amount": 5
                    }
                ]
            }
        ],
        "fail_outcomes": [
            {
                "text": "A storm descends, sudden and violent, putting an end to any other thoughts but survival. As the cats huddle together, desperately trying to conserve warmth, no one notices that r_c has stopped responding. At some point in the storm, {PRONOUN/r_c/poss} life slips away, and {PRONOUN/r_c/poss} distraught Clanmates are left to carry {PRONOUN/r_c/poss} body home.",
                "exp": 0,
                "weight": 10,
                "dead_cats": ["r_c"],
                "history_text": {
                    "reg_death": "m_c froze to death while hunting in a storm.",
                    "lead_death": "froze to death while hunting"
                },
                "relationships": [
                    {
                        "cats_to": ["p_l"],
                        "cats_from": ["r_c"],
                        "mutual": false,
                        "values": ["romantic", "comfort", "trust"],
                        "amount": -5
                    }
                ]
            },
            {
                "text": "A storm descends, sudden and violent, putting an end to any other thoughts but survival. When the snowstorm leaves, finally, the cats trudge back home, but r_c hasn't escaped unscathed, {PRONOUN/r_c/poss} body chilled and refusing to warm up properly.",
                "exp": 0,
                "weight": 10,
                "injury": [
                    {
                        "cats": ["r_c"],
                        "injuries": ["cold_injury"],
                        "scars": []
                    }
                ],
                "history_text": {
                    "scar": "m_c caught a chill while hunting in leaf-bare.",
                    "reg_death": "m_c froze to death while hunting in a storm.",
                    "lead_death": "froze to death while hunting"
                },
                "relationships": [
                    {
                        "cats_to": ["p_l"],
                        "cats_from": ["r_c"],
                        "mutual": false,
                        "values": ["romantic", "comfort", "trust"],
                        "amount": -5
                    }
                ]
            }
        ]
    },
    {
        "patrol_id": "fst_hunt_fox_leaf-barescavenge1",
        "biome": ["forest"],
        "season": ["leaf-bare"],
        "types": ["hunting"],
        "tags": [],
        "patrol_art": "hunt_general_intro",
        "min_cats": 2,
        "max_cats": 3,
        "min_max_status": {},
        "weight": 20,
        "intro_text": "The patrol catches the scent of a fox - but is it red, or gray? Tracking it, they find their red enemy feeding on a deer carcass, either a small doe or one of last newleaf's fawns. It's impossible to say whether the fox killed it or found it.",
        "decline_text": "The patrol decides not to quarrel with the fox and to find prey elsewhere.",
        "chance_of_success": 30,
        "success_outcomes": [
            {
                "text": "The cats are smaller, but they outnumber the fox, if only by a little, and it's a prize they're willing to fight for. With a prayer to StarClan they throw themselves into battle, and the fox, already half full of venison and unwilling to lose blood over it, is driven off from the kill.",
                "exp": 20,
                "weight": 20,
                "prey": ["large"],
                "relationships": [
                    {
                        "cats_to": ["patrol", "patrol"],
                        "cats_from": ["clan", "patrol"],
                        "mutual": false,
                        "values": ["respect"],
                        "amount": 5
                    }
                ]
            },
            {
                "text": "s_c shows {PRONOUN/s_c/poss} strength, leading the fight against the fox. By working together and keeping it distracted, the cats harry and harass the fox until it gives up and runs.",
                "exp": 20,
                "weight": 20,
                "stat_skill": ["FIGHTER,1"],
                "prey": ["large"],
                "relationships": [
                    {
                        "cats_to": ["patrol", "patrol"],
                        "cats_from": ["clan", "patrol"],
                        "mutual": false,
                        "values": ["respect"],
                        "amount": 5
                    }
                ]
            },
            {
                "text": "The patrol launches into battle, but with so few cats it's exhausting trying to keep the fox and its snapping jaws on the defensive. In an act of daring bravery, s_c darts low to the ground, gets under the jaws, and sinks {PRONOUN/s_c/poss} teeth into the fox's throat. It's only one bite, but the fox has had enough and flees.",
                "exp": 20,
                "weight": 20,
                "stat_trait": [
                    "adventurous",
                    "altruistic",
                    "ambitious",
                    "confident",
                    "daring",
                    "fierce",
                    "responsible",
                    "righteous"
                ],
                "prey": ["large"],
                "relationships": [
                    {
                        "cats_to": ["patrol", "patrol"],
                        "cats_from": ["clan", "patrol"],
                        "mutual": false,
                        "values": ["respect"],
                        "amount": 5
                    }
                ]
            }
        ],
        "fail_outcomes": [
            {
                "text": "The patrol fails to drive away the fox, which keeps possession of the food. However, there were no injuries.",
                "exp": 0,
                "weight": 20,
                "relationships": [
                    {
                        "cats_to": ["patrol", "patrol"],
                        "cats_from": ["clan", "patrol"],
                        "mutual": false,
                        "values": ["respect"],
                        "amount": -5
                    }
                ],
                "prey": ["very_small"]
            },
            {
                "text": "The patrol launches into battle, but r_c is caught with a nasty bite, and the cats give up on challenging for the food in favor of quickly helping r_c back to the medicine cat den.",
                "exp": 0,
                "weight": 10,
                "injury": [
                    {
                        "cats": ["r_c"],
                        "injuries": ["bite-wound"],
                        "scars": []
                    }
                ],
                "history_text": {
                    "scar": "m_c carries a scar from a fox fight.",
                    "reg_death": "m_c fell in a battle with a fox.",
                    "lead_death": "died while fighting a fox"
                },
                "relationships": [
                    {
                        "cats_to": ["patrol", "patrol"],
                        "cats_from": ["clan", "patrol"],
                        "mutual": false,
                        "values": ["respect"],
                        "amount": -5
                    }
                ],
                "prey": ["very_small"]
            },
            {
                "text": "s_c means well, but {PRONOUN/s_c/subject}{VERB/s_c/'re/'s} overconfident in {PRONOUN/s_c/poss} attack and the fox manages to sink their teeth into {PRONOUN/s_c/object}. The patrol is forced to retreat, forming a defensive ring around the hurt s_c.",
                "exp": 0,
                "weight": 10,
                "stat_trait": ["troublesome", "vengeful", "bloodthirsty", "bold"],
                "injury": [
                    {
                        "cats": ["s_c"],
                        "injuries": ["bite-wound"],
                        "scars": []
                    }
                ],
                "history_text": {
                    "scar": "m_c carries a scar from a fox fight.",
                    "reg_death": "m_c fell in a battle with a fox.",
                    "lead_death": "died while fighting a fox"
                },
                "relationships": [
                    {
                        "cats_to": ["patrol", "patrol"],
                        "cats_from": ["clan", "patrol"],
                        "mutual": false,
                        "values": ["respect"],
                        "amount": -5
                    }
                ],
                "prey": ["very_small"]
            }
        ]
    },
    {
        "patrol_id": "fst_hunt_fox_leaf-barescavenge2",
        "biome": ["forest"],
        "season": ["leaf-bare"],
        "types": ["hunting"],
        "tags": [],
        "patrol_art": "hunt_general_intro",
        "min_cats": 4,
        "max_cats": 6,
        "min_max_status": {},
        "weight": 20,
        "intro_text": "The patrol catches the scent of a fox - but is it red, or gray? Tracking it, they find their red enemy feeding on a deer carcass, either a small doe or one of last newleaf's fawns. It's impossible to say whether the fox killed it or found it.",
        "decline_text": "The patrol decides not to quarrel with the fox and to find prey elsewhere.",
        "chance_of_success": 60,
        "success_outcomes": [
            {
                "text": "The cats are smaller but heavily outnumber the fox, and it's a prize they're willing to fight for. With a prayer to StarClan they throw themselves into battle, and the fox, already half full of venison and unwilling to lose blood over it, is driven off from the kill.",
                "exp": 20,
                "weight": 20,
                "prey": ["large"],
                "relationships": [
                    {
                        "cats_to": ["patrol", "patrol"],
                        "cats_from": ["clan", "patrol"],
                        "mutual": false,
                        "values": ["respect"],
                        "amount": 5
                    }
                ]
            },
            {
                "text": "s_c shows {PRONOUN/s_c/poss} strength, leading the fight against the fox. By working together and keeping it distracted, the cats harry and harass the fox until s_c lands a crucial blow, snapping a tendon in one of the fox's hind legs. The fox runs, but there's no way it'll live long with such a crippling injury.",
                "exp": 20,
                "weight": 20,
                "stat_skill": ["FIGHTER,1"],
                "prey": ["large"],
                "relationships": [
                    {
                        "cats_to": ["patrol", "patrol"],
                        "cats_from": ["clan", "patrol"],
                        "mutual": false,
                        "values": ["respect"],
                        "amount": 5
                    }
                ]
            },
            {
                "text": "The patrol launches into battle, keeping the fox on the defensive with teamwork. In an act of daring bravery, s_c darts low to the ground, gets under the jaws, and sinks {PRONOUN/s_c/poss} teeth into the fox's throat. Holding on grimly, s_c's daring move gives the rest of the patrol the opportunity needed to bring the fox down for good.",
                "exp": 20,
                "weight": 20,
                "stat_trait": [
                    "adventurous",
                    "altruistic",
                    "ambitious",
                    "confident",
                    "daring",
                    "fierce",
                    "responsible",
                    "righteous"
                ],
                "prey": ["large"],
                "relationships": [
                    {
                        "cats_to": ["patrol", "patrol"],
                        "cats_from": ["clan", "patrol"],
                        "mutual": false,
                        "values": ["respect"],
                        "amount": 5
                    }
                ]
            }
        ],
        "fail_outcomes": [
            {
                "text": "The patrol fails to drive away the fox, which keeps possession of the food. However, with so many cats to protect each other, there were no injuries.",
                "exp": 0,
                "weight": 20,
                "relationships": [
                    {
                        "cats_to": ["patrol", "patrol"],
                        "cats_from": ["clan", "patrol"],
                        "mutual": false,
                        "values": ["respect"],
                        "amount": -5
                    }
                ],
                "prey": ["very_small"]
            },
            {
                "text": "The patrol launches into battle, but r_c is caught with a nasty bite, and the cats give up on challenging for the food in favor of quickly helping r_c back to the medicine cat den.",
                "exp": 0,
                "weight": 10,
                "injury": [
                    {
                        "cats": ["r_c"],
                        "injuries": ["bite-wound"],
                        "scars": []
                    }
                ],
                "history_text": {
                    "scar": "m_c carries a scar from a fox fight.",
                    "reg_death": "m_c fell in a battle with a fox.",
                    "lead_death": "died while fighting a fox"
                },
                "relationships": [
                    {
                        "cats_to": ["patrol", "patrol"],
                        "cats_from": ["clan", "patrol"],
                        "mutual": false,
                        "values": ["respect"],
                        "amount": -5
                    }
                ],
                "prey": ["very_small"]
            },
            {
                "text": "s_c means well, but {PRONOUN/s_c/subject}{VERB/s_c/'re/'s} overconfident in {PRONOUN/s_c/poss} attack and the fox manages to sink their teeth into {PRONOUN/s_c/object}. The patrol is forced to retreat, forming a defensive ring around the hurt s_c.",
                "exp": 0,
                "weight": 10,
                "stat_trait": ["troublesome", "vengeful", "bloodthirsty", "bold"],
                "injury": [
                    {
                        "cats": ["s_c"],
                        "injuries": ["bite-wound"],
                        "scars": []
                    }
                ],
                "history_text": {
                    "scar": "m_c carries a scar from a fox fight.",
                    "reg_death": "m_c fell in a battle with a fox.",
                    "lead_death": "died while fighting a fox"
                },
                "relationships": [
                    {
                        "cats_to": ["patrol", "patrol"],
                        "cats_from": ["clan", "patrol"],
                        "mutual": false,
                        "values": ["respect"],
                        "amount": -5
                    }
                ],
                "prey": ["very_small"]
            }
        ]
    },
    {
        "patrol_id": "fst_hunt_fox_leaf-barescavenge3",
        "biome": ["forest"],
        "season": ["leaf-bare"],
        "types": ["hunting"],
        "tags": [],
        "patrol_art": "hunt_general_intro",
        "min_cats": 1,
        "max_cats": 1,
        "min_max_status": {},
        "weight": 20,
        "intro_text": "r_c catches the scent of a fox - but is it red, or gray? Tracking it, {PRONOUN/r_c/subject} find {PRONOUN/r_c/poss} red enemy feeding on a deer carcass, either a small doe or one of last newleaf's fawns. It's impossible to say whether the fox killed it or found it.",
        "decline_text": "r_c decides not to quarrel with the fox and to find prey elsewhere.",
        "chance_of_success": 10,
        "success_outcomes": [
            {
                "text": "r_c may be smaller, alone, and half its weight, but the fox has a prize {PRONOUN/r_c/subject}{VERB/r_c/'re/'s} willing to fight for. With a prayer to StarClan, {PRONOUN/r_c/subject} {VERB/r_c/throw/throws} {PRONOUN/r_c/self} into battle. The fox, already stuffed full of venison and unwilling to lose blood over it, leaves the kill with a grumble.",
                "exp": 30,
                "weight": 20,
                "prey": ["large"],
                "relationships": [
                    {
                        "cats_to": ["patrol"],
                        "cats_from": ["clan"],
                        "mutual": false,
                        "values": ["respect"],
                        "amount": 5
                    }
                ]
            },
            {
                "text": "s_c uses every trick in {PRONOUN/s_c/poss} talented fighting skillset to attack the fox with no one to watch {PRONOUN/s_c/poss} flank, until the perfect opportunity opens up and {PRONOUN/s_c/subject} {VERB/s_c/pounce/pounces} onto the fox's back, digging in {PRONOUN/s_c/poss} claws. It's a wild ride through the forest until the fox bucks {PRONOUN/s_c/object} off, but it wins {PRONOUN/s_c/object} the fawn carcass.",
                "exp": 30,
                "weight": 20,
                "stat_skill": ["FIGHTER,2"],
                "prey": ["large"],
                "relationships": [
                    {
                        "cats_to": ["patrol"],
                        "cats_from": ["clan"],
                        "mutual": false,
                        "values": ["respect"],
                        "amount": 5
                    }
                ]
            },
            {
                "text": "In an act of daring bravery, s_c darts low to the ground, gets under the jaws, and sinks {PRONOUN/s_c/poss} teeth into the fox's throat. But then {PRONOUN/s_c/subject}{VERB/s_c/'re/'s} stuck, unwilling to let go and risk being bitten. {PRONOUN/s_c/subject/CAP}{VERB/s_c/'re/'s} dragged through the forest, over rocks and through bushes, until the fox finally collapses and the battered s_c goes back to proudly claim the fawn.",
                "exp": 30,
                "weight": 20,
                "stat_trait": [
                    "adventurous",
                    "altruistic",
                    "ambitious",
                    "confident",
                    "daring",
                    "fierce",
                    "responsible",
                    "righteous"
                ],
                "prey": ["large"],
                "relationships": [
                    {
                        "cats_to": ["patrol"],
                        "cats_from": ["clan"],
                        "mutual": false,
                        "values": ["respect"],
                        "amount": 5
                    }
                ]
            }
        ],
        "fail_outcomes": [
            {
                "text": "r_c fails to drive away the fox, which keeps possession of the food. However, there were no injuries.",
                "exp": 0,
                "weight": 20,
                "relationships": [
                    {
                        "cats_to": ["patrol"],
                        "cats_from": ["clan"],
                        "mutual": false,
                        "values": ["respect"],
                        "amount": -5
                    }
                ]
            },
            {
                "text": "Fiercely, r_c throws {PRONOUN/r_c/self} at the fox, determined to win the fawn prize. But the fox values it just as dearly, and manages to get a good grip on r_c, shaking {PRONOUN/r_c/object} to pieces and killing {PRONOUN/r_c/object}.",
                "exp": 0,
                "weight": 10,
                "dead_cats": ["r_c"],
                "history_text": {
                    "reg_death": "m_c fell in a solo battle with a fox.",
                    "lead_death": "died while fighting a fox"
                },
                "relationships": [
                    {
                        "cats_to": ["patrol"],
                        "cats_from": ["clan"],
                        "mutual": false,
                        "values": ["respect"],
                        "amount": -5
                    }
                ]
            },
            {
                "text": "r_c launches into battle, but is caught with a nasty bite, and retreats to limp back home. The fox doesn't follow, happy enough to eat the fawn instead of the foolish cat.",
                "exp": 0,
                "weight": 10,
                "injury": [
                    {
                        "cats": ["r_c"],
                        "injuries": ["bite-wound"],
                        "scars": []
                    }
                ],
                "history_text": {
                    "scar": "m_c carries a scar from a solo fox fight.",
                    "reg_death": "m_c fell in a solo battle with a fox.",
                    "lead_death": "died while fighting a fox"
                },
                "relationships": [
                    {
                        "cats_to": ["patrol"],
                        "cats_from": ["clan"],
                        "mutual": false,
                        "values": ["respect"],
                        "amount": -5
                    }
                ]
            },
            {
                "text": "s_c is overconfident in {PRONOUN/s_c/poss} attack, and the fox manages to sink their teeth into {PRONOUN/s_c/object}. {PRONOUN/s_c/subject/CAP} {VERB/s_c/retreat/retreats}, bleeding and in pain, and the fox settles back down to its meal.",
                "exp": 0,
                "weight": 10,
                "stat_trait": ["troublesome", "vengeful", "bloodthirsty", "bold"],
                "injury": [
                    {
                        "cats": ["s_c"],
                        "injuries": ["bite-wound"],
                        "scars": []
                    }
                ],
                "history_text": {
                    "scar": "m_c carries a scar from a solo fox fight.",
                    "reg_death": "m_c fell in a solo battle with a fox.",
                    "lead_death": "died while fighting a fox"
                },
                "relationships": [
                    {
                        "cats_to": ["patrol"],
                        "cats_from": ["clan"],
                        "mutual": false,
                        "values": ["respect"],
                        "amount": -5
                    }
                ]
            }
        ]
    },
    {
        "patrol_id": "fst_hunt_foxgray_leaf-barescavenge1",
        "biome": ["forest"],
        "season": ["leaf-bare"],
        "types": ["hunting"],
        "tags": [],
        "patrol_art": "hunt_general_intro",
        "min_cats": 2,
        "max_cats": 3,
        "min_max_status": {},
        "weight": 20,
        "intro_text": "The patrol catches the scent of a fox - but is it red, or gray? Tracking it, they find a stocky gray fox feeding on a deer carcass, either a small doe or one of last newleaf's fawns. A gray fox could never take on prey this size, it must have found the carcass, and now c_n has too.",
        "decline_text": "The patrol decides not to quarrel with the fox and to find prey elsewhere.",
        "chance_of_success": 50,
        "success_outcomes": [
            {
                "text": "The cats are only just smaller and outnumber the fox, if only by a little, and it's a prize they're willing to fight for. With a prayer to StarClan they throw themselves into battle, and the fox, already half full of venison and unwilling to lose blood over it, is driven off from the kill.",
                "exp": 20,
                "weight": 20,
                "prey": ["large"],
                "relationships": [
                    {
                        "cats_to": ["patrol", "patrol"],
                        "cats_from": ["clan", "patrol"],
                        "mutual": false,
                        "values": ["respect"],
                        "amount": 5
                    }
                ]
            },
            {
                "text": "s_c shows {PRONOUN/s_c/poss} strength, leading the fight against the fox. By working together and keeping it distracted, the cats harry and harass the fox until it gives up and runs.",
                "exp": 20,
                "weight": 20,
                "stat_skill": ["FIGHTER,1"],
                "prey": ["large"],
                "relationships": [
                    {
                        "cats_to": ["patrol", "patrol"],
                        "cats_from": ["clan", "patrol"],
                        "mutual": false,
                        "values": ["respect"],
                        "amount": 5
                    }
                ]
            },
            {
                "text": "The patrol launches into battle, but with so few cats it's exhausting trying to keep the fox and its snapping jaws on the defensive. In an act of daring bravery, s_c darts low to the ground, gets under the jaws, and sinks {PRONOUN/s_c/poss} teeth into the fox's throat. It's only one bite, but the fox has had enough and flees.",
                "exp": 20,
                "weight": 20,
                "stat_trait": [
                    "adventurous",
                    "altruistic",
                    "ambitious",
                    "confident",
                    "daring",
                    "fierce",
                    "responsible",
                    "righteous"
                ],
                "prey": ["large"],
                "relationships": [
                    {
                        "cats_to": ["patrol", "patrol"],
                        "cats_from": ["clan", "patrol"],
                        "mutual": false,
                        "values": ["respect"],
                        "amount": 5
                    }
                ]
            }
        ],
        "fail_outcomes": [
            {
                "text": "The patrol fails to drive away the fox, which keeps possession of the food. However, there were no injuries.",
                "exp": 0,
                "weight": 20,
                "relationships": [
                    {
                        "cats_to": ["patrol", "patrol"],
                        "cats_from": ["clan", "patrol"],
                        "mutual": false,
                        "values": ["respect"],
                        "amount": -5
                    }
                ],
                "prey": ["very_small"]
            },
            {
                "text": "s_c makes a stupid mistake, too intent on winning the fight to respect {PRONOUN/s_c/poss} enemy's teeth, and it's only being yanked back by the tail that saves {PRONOUN/s_c/object} from injury. The patrol gives up, and settles down to wait a safe distance away until the fox leaves of its own accord.",
                "exp": 0,
                "weight": 20,
                "stat_trait": ["troublesome", "vengeful", "bloodthirsty", "bold"],
                "relationships": [
                    {
                        "cats_to": ["patrol", "patrol"],
                        "cats_from": ["clan", "patrol"],
                        "mutual": false,
                        "values": ["respect"],
                        "amount": -5
                    }
                ],
                "prey": ["very_small"]
            },
            {
                "text": "s_c means well, but {PRONOUN/s_c/subject}{VERB/s_c/'re/'s} overconfident in {PRONOUN/s_c/poss} attack and the fox manages to sink their teeth into {PRONOUN/s_c/object}. The patrol is forced to retreat, forming a defensive ring around the hurt s_c.",
                "exp": 0,
                "weight": 10,
                "stat_trait": ["troublesome", "vengeful", "bloodthirsty", "bold"],
                "injury": [
                    {
                        "cats": ["s_c"],
                        "injuries": ["bite-wound"],
                        "scars": []
                    }
                ],
                "history_text": {
                    "scar": "m_c carries a scar from a fox fight.",
                    "reg_death": "m_c fell in a battle with a fox.",
                    "lead_death": "died while fighting a fox"
                },
                "relationships": [
                    {
                        "cats_to": ["patrol", "patrol"],
                        "cats_from": ["clan", "patrol"],
                        "mutual": false,
                        "values": ["respect"],
                        "amount": -5
                    }
                ],
                "prey": ["very_small"]
            }
        ]
    },
    {
        "patrol_id": "fst_hunt_foxgray_leaf-barescavenge2",
        "biome": ["forest"],
        "season": ["leaf-bare"],
        "types": ["hunting"],
        "tags": [],
        "patrol_art": "hunt_general_intro",
        "min_cats": 4,
        "max_cats": 6,
        "min_max_status": {},
        "weight": 20,
        "intro_text": "The patrol catches the scent of a fox - but is it red, or gray? Tracking it, they find a stocky gray fox feeding on a deer carcass, either a small doe or one of last newleaf's fawns. A gray fox could never take on prey this size, it must have found the carcass, and now c_n has too.",
        "decline_text": "The patrol decides not to quarrel with the fox and to find prey elsewhere.",
        "chance_of_success": 70,
        "success_outcomes": [
            {
                "text": "The cats are only just smaller and heavily outnumber the fox, and it's a prize they're willing to fight for. With a prayer to StarClan they throw themselves into battle, and the fox, already half full of venison and unwilling to lose blood over it, is driven off from the kill.",
                "exp": 20,
                "weight": 20,
                "prey": ["large"],
                "relationships": [
                    {
                        "cats_to": ["patrol", "patrol"],
                        "cats_from": ["clan", "patrol"],
                        "mutual": false,
                        "values": ["respect"],
                        "amount": 5
                    }
                ]
            },
            {
                "text": "s_c shows {PRONOUN/s_c/poss} strength, leading the fight against the fox. By working together and keeping it distracted, the cats harry and harass the fox until s_c lands a crucial blow, snapping a tendon in one of the fox's hind legs. The fox runs, but there's no way it'll live long with such a crippling injury.",
                "exp": 20,
                "weight": 20,
                "stat_skill": ["FIGHTER,1"],
                "prey": ["large"],
                "relationships": [
                    {
                        "cats_to": ["patrol", "patrol"],
                        "cats_from": ["clan", "patrol"],
                        "mutual": false,
                        "values": ["respect"],
                        "amount": 5
                    }
                ]
            },
            {
                "text": "The patrol launches into battle, keeping the fox on the defensive with teamwork. In an act of daring bravery, s_c darts low to the ground, gets under the jaws, and sinks {PRONOUN/s_c/poss} teeth into the fox's throat. Holding on grimly, s_c's daring move gives the rest of the patrol the opportunity needed to bring the fox down for good.",
                "exp": 20,
                "weight": 20,
                "stat_trait": [
                    "adventurous",
                    "altruistic",
                    "ambitious",
                    "confident",
                    "daring",
                    "fierce",
                    "responsible",
                    "righteous"
                ],
                "prey": ["large"],
                "relationships": [
                    {
                        "cats_to": ["patrol", "patrol"],
                        "cats_from": ["clan", "patrol"],
                        "mutual": false,
                        "values": ["respect"],
                        "amount": 5
                    }
                ]
            }
        ],
        "fail_outcomes": [
            {
                "text": "The patrol fails to drive away the fox, which keeps possession of the food. However, with so many cats to protect each other, there were no injuries.",
                "exp": 0,
                "weight": 20,
                "relationships": [
                    {
                        "cats_to": ["patrol", "patrol"],
                        "cats_from": ["clan", "patrol"],
                        "mutual": false,
                        "values": ["respect"],
                        "amount": -5
                    }
                ],
                "prey": ["very_small"]
            },
            {
                "text": "s_c makes a stupid mistake, too intent on winning the fight to respect {PRONOUN/s_c/poss} enemy's teeth, and it's only being yanked back by the tail that saves {PRONOUN/s_c/object} from injury. The patrol gives up, and settles down to wait a safe distance away until the fox leaves of its own accord.",
                "exp": 0,
                "weight": 20,
                "stat_trait": ["troublesome", "vengeful", "bloodthirsty", "bold"],
                "relationships": [
                    {
                        "cats_to": ["patrol", "patrol"],
                        "cats_from": ["clan", "patrol"],
                        "mutual": false,
                        "values": ["respect"],
                        "amount": -5
                    }
                ],
                "prey": ["very_small"]
            }
        ]
    },
    {
        "patrol_id": "fst_hunt_foxgray_leaf-barescavenge3",
        "biome": ["forest"],
        "season": ["leaf-bare"],
        "types": ["hunting"],
        "tags": [],
        "patrol_art": "hunt_general_intro",
        "min_cats": 1,
        "max_cats": 1,
        "min_max_status": {},
        "weight": 20,
        "intro_text": "r_c catches the scent of a fox - but is it red, or gray? Tracking it, {PRONOUN/r_c/subject} find a stocky gray fox feeding on a deer carcass, either a small doe or one of last newleaf's fawns. A gray fox could never take on prey this size, it must have found the carcass, and now c_n has too.",
        "decline_text": "r_c decides not to quarrel with the fox and to find prey elsewhere.",
        "chance_of_success": 30,
        "success_outcomes": [
            {
                "text": "r_c may be smaller, alone, and half its weight, but the fox has a prize {PRONOUN/r_c/subject}{VERB/r_c/'re/'s} willing to fight for. With a prayer to StarClan, {PRONOUN/r_c/subject} {VERB/r_c/throw/throws} {PRONOUN/r_c/self} into battle. The fox, already stuffed full of venison and unwilling to lose blood over it, leaves the kill with a grumble.",
                "exp": 30,
                "weight": 20,
                "prey": ["large"],
                "relationships": [
                    {
                        "cats_to": ["patrol"],
                        "cats_from": ["clan"],
                        "mutual": false,
                        "values": ["respect"],
                        "amount": 5
                    }
                ]
            },
            {
                "text": "s_c uses every trick in {PRONOUN/s_c/poss} talented fighting skillset to attack the fox with no one to watch {PRONOUN/s_c/poss} flank, until the perfect opportunity opens up and {PRONOUN/s_c/subject} {VERB/s_c/pounce/pounces} onto the fox's back, digging in {PRONOUN/s_c/poss} claws. It's a wild ride through the forest until the fox bucks {PRONOUN/s_c/object} off, but it wins {PRONOUN/s_c/object} the fawn carcass.",
                "exp": 30,
                "weight": 20,
                "stat_skill": ["FIGHTER,2"],
                "prey": ["large"],
                "relationships": [
                    {
                        "cats_to": ["patrol"],
                        "cats_from": ["clan"],
                        "mutual": false,
                        "values": ["respect"],
                        "amount": 5
                    }
                ]
            },
            {
                "text": "In an act of daring bravery, s_c darts low to the ground, gets under the jaws, and sinks {PRONOUN/s_c/poss} teeth into the fox's throat. But then {PRONOUN/s_c/subject}{VERB/s_c/'re/'s} stuck, unwilling to let go and risk being bitten. {PRONOUN/s_c/subject/CAP}{VERB/s_c/'re/'s} dragged through the forest, over rocks and through bushes, until the fox finally collapses and the battered s_c goes back to proudly claim the fawn.",
                "exp": 30,
                "weight": 20,
                "stat_trait": [
                    "adventurous",
                    "altruistic",
                    "ambitious",
                    "confident",
                    "daring",
                    "fierce",
                    "responsible",
                    "righteous"
                ],
                "prey": ["large"],
                "relationships": [
                    {
                        "cats_to": ["patrol"],
                        "cats_from": ["clan"],
                        "mutual": false,
                        "values": ["respect"],
                        "amount": 5
                    }
                ]
            }
        ],
        "fail_outcomes": [
            {
                "text": "r_c fails to drive away the gray fox, which keeps possession of the food. However, there were no injuries.",
                "exp": 0,
                "weight": 20,
                "relationships": [
                    {
                        "cats_to": ["patrol"],
                        "cats_from": ["clan"],
                        "mutual": false,
                        "values": ["respect"],
                        "amount": -5
                    }
                ],
                "prey": ["very_small"]
            },
            {
                "text": "s_c makes a stupid mistake, too intent on winning the fight to respect {PRONOUN/s_c/poss} enemy's teeth, and it's tripping over {PRONOUN/s_c/poss} own feet that saves {PRONOUN/s_c/object}. {PRONOUN/s_c/subject/CAP} {VERB/s_c/give/gives} up, and {VERB/s_c/settle/settles} down to wait a safe distance away until the fox leaves of its own accord.",
                "exp": 0,
                "weight": 20,
                "stat_trait": ["troublesome", "vengeful", "bloodthirsty", "bold"],
                "relationships": [
                    {
                        "cats_to": ["patrol"],
                        "cats_from": ["clan"],
                        "mutual": false,
                        "values": ["respect"],
                        "amount": -5
                    }
                ],
                "prey": ["very_small"]
            },
            {
                "text": "r_c launches into battle, but is caught with a nasty bite, and retreats to limp back home. The gray fox doesn't follow, happy enough to eat the fawn instead of the foolish cat.",
                "exp": 0,
                "weight": 10,
                "injury": [
                    {
                        "cats": ["r_c"],
                        "injuries": ["bite-wound"],
                        "scars": []
                    }
                ],
                "history_text": {
                    "scar": "m_c carries a scar from a solo fox fight.",
                    "reg_death": "m_c fell in a solo battle with a fox.",
                    "lead_death": "died while fighting a fox"
                },
                "relationships": [
                    {
                        "cats_to": ["patrol"],
                        "cats_from": ["clan"],
                        "mutual": false,
                        "values": ["respect"],
                        "amount": -5
                    }
                ],
                "prey": ["very_small"]
            },
            {
                "text": "s_c is overconfident in {PRONOUN/s_c/poss} attack, and the fox manages to sink their teeth into {PRONOUN/s_c/object}. {PRONOUN/s_c/subject/CAP} {VERB/s_c/retreat/retreats}, bleeding and in pain, and the gray fox settles back down to its meal.",
                "exp": 0,
                "weight": 10,
                "stat_trait": ["troublesome", "vengeful", "bloodthirsty", "bold"],
                "injury": [
                    {
                        "cats": ["s_c"],
                        "injuries": ["bite-wound"],
                        "scars": []
                    }
                ],
                "history_text": {
                    "scar": "m_c carries a scar from a solo fox fight.",
                    "reg_death": "m_c fell in a solo battle with a fox.",
                    "lead_death": "died while fighting a fox"
                },
                "relationships": [
                    {
                        "cats_to": ["patrol"],
                        "cats_from": ["clan"],
                        "mutual": false,
                        "values": ["respect"],
                        "amount": -5
                    }
                ],
                "prey": ["very_small"]
            }
        ]
    },
    {
        "patrol_id": "fst_hunt_leaf-bare_solomouse1",
        "biome": ["forest"],
        "season": ["leaf-bare"],
        "types": ["hunting"],
        "tags": [],
        "patrol_art": "hunt_general_intro",
        "min_cats": 1,
        "max_cats": 1,
        "min_max_status": {
            "all apprentices": [-1, -1]
        },
        "weight": 20,
        "intro_text": "r_c catches scent of a mouse nearby, one that would be greatly appreciated for the fresh-kill pile.",
        "decline_text": "The patrol ignores the mouse.",
        "chance_of_success": 30,
        "success_outcomes": [
            {
                "text": "r_c locates the mouse and begins to stalk. The mouse nibbles on a seed, unaware of the hunting cat. r_c waggles {PRONOUN/r_c/poss} haunches and leaps, pinning the mouse beneath a paw as {PRONOUN/r_c/subject} {VERB/r_c/make/makes} the killing bite.",
                "exp": 10,
                "weight": 20,
                "prey": ["medium"]
            },
            {
                "text": "r_c pinpoints the location of the prey and begins creeping forward. {PRONOUN/r_c/subject/CAP}{VERB/r_c/'re/'s} almost within pouncing distance when the mouse suddenly bolts. With a lash of {PRONOUN/r_c/poss} tail, r_c leaps after the mouse, barely snagging it before it reaches a burrow. {PRONOUN/r_c/subject/CAP} {VERB/r_c/purr/purrs} in satisfaction as prey-blood hits {PRONOUN/r_c/poss} tongue.",
                "exp": 10,
                "weight": 5,
                "prey": ["medium"]
            },
            {
                "text": "s_c immediately drops into a practiced crouch, shimmying flawlessly along the ground and taking the perfectly plump mouse completely by surprise.",
                "exp": 10,
                "weight": 20,
                "stat_skill": ["HUNTER,1"],
                "prey": ["medium"]
            }
        ],
        "fail_outcomes": [
            {
                "text": "r_c narrowly misses the mouse.",
                "exp": 0,
                "weight": 20,
                "prey": ["very_small"]
            }
        ]
    },
    {
        "patrol_id": "fst_hunt_leaf-bare_soloappmouse1",
        "biome": ["forest"],
        "season": ["leaf-bare"],
        "types": ["hunting"],
        "tags": [],
        "patrol_art": "hunt_general_intro",
        "min_cats": 1,
        "max_cats": 1,
        "min_max_status": {
            "apprentice": [1, 6]
        },
        "weight": 20,
        "intro_text": "app1 catches scent of a mouse nearby. But {PRONOUN/app1/subject}{VERB/app1/'re/'s} by {PRONOUN/app1/self}, and the chill of leaf-bare has stripped the forest of its green cloak; Can {PRONOUN/app1/subject} manage the catch?",
        "decline_text": "The patrol ignores the mouse.",
        "chance_of_success": 10,
        "success_outcomes": [
            {
                "text": "r_c pounces on the mouse, with a squeak of surprise from both prey and apprentice.",
                "exp": 40,
                "weight": 20,
                "prey": ["medium"]
            },
            {
                "text": "app1 leaps onto the mouse, an easy kill! {PRONOUN/app1/subject}{VERB/app1/'re/'s} really getting the hang of hunting!",
                "exp": 40,
                "weight": 5,
                "prey": ["medium"]
            }
        ],
        "fail_outcomes": [
            {
                "text": "The patrol narrowly misses the mouse.",
                "exp": 0,
                "weight": 20,
                "prey": ["very_small"]
            }
        ]
    },
    {
        "patrol_id": "gen_hunt_leaf-bare_mentormouse1",
        "biome": ["forest"],
        "season": ["leaf-bare"],
        "types": ["hunting"],
        "tags": [],
        "patrol_art": "hunt_general_intro",
        "min_cats": 2,
        "max_cats": 2,
        "min_max_status": {
            "apprentice": [1, 6],
            "normal adult": [1, 6]
        },
        "weight": 20,
        "intro_text": "app1 catches scent of a mouse nearby. p_l congratulates {PRONOUN/app1/object}, and tries to prepare app1 for the stalk as best {PRONOUN/p_l/subject} can - if app1 can catch this mouse, this is the season where it will be most valuable for the Clan.",
        "decline_text": "The patrol ignores the mouse.",
        "chance_of_success": 40,
        "success_outcomes": [
            {
                "text": "app1 pounces on the mouse, with a squeak of surprise from both prey and apprentice. {PRONOUN/app1/subject/CAP} {VERB/app1/look/looks} up, holding {PRONOUN/app1/poss} fresh-kill, meeting p_l's eyes with a purr.",
                "exp": 30,
                "weight": 20,
                "prey": ["small"],
                "relationships": [
                    {
                        "cats_to": ["patrol"],
                        "cats_from": ["patrol"],
                        "mutual": false,
                        "values": ["comfort", "trust"],
                        "amount": 5
                    }
                ]
            },
            {
                "text": "app1 leaps onto the mouse, an easy kill! {PRONOUN/app1/subject/CAP}{VERB/app1/'re/'s} really getting the hang of hunting, p_l tells {PRONOUN/app1/object}, and as the pair head back home there's a happy bounce in app1's steps.",
                "exp": 30,
                "weight": 5,
                "prey": ["small"],
                "relationships": [
                    {
                        "cats_to": ["patrol"],
                        "cats_from": ["patrol"],
                        "mutual": false,
                        "values": ["comfort", "trust"],
                        "amount": 5
                    }
                ]
            }
        ],
        "fail_outcomes": [
            {
                "text": "app1 narrowly misses the mouse, {PRONOUN/app1/poss} tail drooping sadly as it scurries off into the distance.",
                "exp": 0,
                "weight": 20,
                "relationships": [
                    {
                        "cats_to": ["patrol"],
                        "cats_from": ["patrol"],
                        "mutual": false,
                        "values": ["comfort", "trust"],
                        "amount": -5
                    }
                ],
                "prey": ["very_small"]
            }
        ]
    },
    {
        "patrol_id": "fst_hunt_leaf-bare_mice_ohnotheyrehot1",
        "biome": ["forest"],
        "season": ["leaf-bare"],
        "types": ["hunting"],
        "tags": ["romantic"],
        "patrol_art": "hunt_general_intro",
        "min_cats": 3,
        "max_cats": 6,
        "min_max_status": {},
        "weight": 20,
        "intro_text": "As the patrol heads out into the forest to hunt, r_c seems to be absolutely unconcerned with {PRONOUN/r_c/poss} duties, instead ambling along as through the prey is going to waltz into {PRONOUN/r_c/poss} paws.",
        "decline_text": "The cats are called back to camp - there's something the deputy needs to discuss with them.",
        "chance_of_success": 20,
        "success_outcomes": [
            {
                "text": "r_c makes it look easy, and when the patrol is done mousing everyone else ends up carrying catches mostly brought down by {PRONOUN/r_c/object}. {PRONOUN/r_c/subject/CAP} {VERB/r_c/lead/leads} the way back to camp, sauntering with a distinctly smug sway of {PRONOUN/r_c/poss} hips.",
                "exp": 20,
                "weight": 20,
                "prey": ["medium"],
                "relationships": [
                    {
                        "cats_to": ["p_l"],
                        "cats_from": ["r_c"],
                        "mutual": true,
                        "values": ["romantic", "respect", "jealous", "dislike"],
                        "amount": 5
                    }
                ]
            },
            {
                "text": "Of course s_c is unconcerned, s_c knows {PRONOUN/s_c/poss} own skills well, and mice? Not a challenge. After {PRONOUN/s_c/poss} fifth catch the rest of the patrol is forced to admit {PRONOUN/s_c/subject} might have a point about not needing to worry.",
                "exp": 20,
                "weight": 20,
                "stat_skill": ["HUNTER,1"],
                "prey": ["medium"],
                "relationships": [
                    {
                        "cats_to": ["p_l"],
                        "cats_from": ["r_c"],
                        "mutual": true,
                        "values": ["romantic", "respect", "jealous", "dislike"],
                        "amount": 5
                    }
                ]
            },
            {
                "text": "As the patrol settles in, tracking mouse scent mostly, s_c wanders back, and as {PRONOUN/s_c/subject} {VERB/s_c/put/puts} a paw down the ground squeaks. {PRONOUN/s_c/subject/CAP} {VERB/s_c/lean/leans} down, jaws snapping, and {VERB/s_c/meet/meets} the eyes of the rest of the patrol with an insolent smirk.",
                "exp": 20,
                "weight": 20,
                "stat_trait": [
                    "bold",
                    "charismatic",
                    "childish",
                    "confident",
                    "daring",
                    "fierce",
                    "shameless",
                    "troublesome"
                ],
                "prey": ["medium"],
                "relationships": [
                    {
                        "cats_to": ["p_l"],
                        "cats_from": ["r_c"],
                        "mutual": true,
                        "values": ["romantic", "respect", "jealous", "dislike"],
                        "amount": 5
                    }
                ]
            }
        ],
        "fail_outcomes": [
            {
                "text": "r_c doesn't bring much home, impressing nobody.",
                "exp": 0,
                "weight": 20,
                "relationships": [
                    {
                        "cats_to": ["p_l"],
                        "cats_from": ["r_c"],
                        "mutual": true,
                        "values": ["romantic", "respect", "jealous", "dislike"],
                        "amount": -5
                    }
                ],
                "prey": ["very_small"]
            }
        ]
    },
    {
        "patrol_id": "fst_hunt_leaf-bare_groupmice1",
        "biome": ["forest"],
        "season": ["leaf-bare"],
        "types": ["hunting"],
        "tags": [],
        "patrol_art": "hunt_general_intro",
        "min_cats": 3,
        "max_cats": 6,
        "min_max_status": {},
        "weight": 20,
        "intro_text": "As the patrol heads out into the forest to hunt, r_c suggests a good, sheltered gully. It's a little far from camp, and the walk will be chilly, but the hunting around there is good, particularly for mice.",
        "decline_text": "The cats are called back to camp - there's something the deputy needs to discuss with them.",
        "chance_of_success": 40,
        "success_outcomes": [
            {
                "text": "As they arrive, the patrol startles two mice, and r_c manages to react quick enough with an inelegant pounce to kill one. It's a good omen for the rest of the morning's work, which proves to be a productive and satisfying hunt.",
                "exp": 20,
                "weight": 20,
                "prey": ["medium"],
                "relationships": [
                    {
                        "cats_to": ["r_c"],
                        "cats_from": ["patrol"],
                        "mutual": false,
                        "values": ["respect"],
                        "amount": 5
                    }
                ]
            },
            {
                "text": "The cats sneak into the hunting grounds, ears rotating as different spots catch their interest. r_c's suggestion proves to be a fruitful hunting ground, one that c_n hasn't used for a while and whose creatures (as predicted, nearly all mice) have lost their edge of wariness. It's a good hunt.",
                "exp": 20,
                "weight": 5,
                "prey": ["large"],
                "relationships": [
                    {
                        "cats_to": ["r_c"],
                        "cats_from": ["patrol"],
                        "mutual": false,
                        "values": ["respect"],
                        "amount": 5
                    }
                ]
            },
            {
                "text": "These are the times that it really pays to have a hunter of s_c's caliber on the patrol - {PRONOUN/s_c/subject} really {VERB/s_c/go/goes} above and beyond, impressing everyone and leaving a trail of terror among the local mice.",
                "exp": 20,
                "weight": 20,
                "stat_skill": ["HUNTER,1"],
                "prey": ["large"],
                "relationships": [
                    {
                        "cats_to": ["s_c"],
                        "cats_from": ["patrol"],
                        "mutual": false,
                        "values": ["respect"],
                        "amount": 5
                    }
                ]
            }
        ],
        "fail_outcomes": [
            {
                "text": "Ah. r_c's suggested hunting grounds don't work out, not that anyone blames {PRONOUN/s_c/object} for it.",
                "exp": 0,
                "weight": 20,
                "relationships": [
                    {
                        "cats_to": ["r_c"],
                        "cats_from": ["patrol"],
                        "mutual": false,
                        "values": ["respect"],
                        "amount": -5
                    }
                ],
                "prey": ["very_small"]
            }
        ]
    },
    {
        "patrol_id": "fst_hunt_leaf-bare_solosquirrel1",
        "biome": ["forest"],
        "season": ["leaf-bare"],
        "types": ["hunting"],
        "tags": [],
        "patrol_art": "hunt_general_intro",
        "min_cats": 1,
        "max_cats": 1,
        "min_max_status": {
            "all apprentices": [-1, -1]
        },
        "weight": 20,
        "intro_text": "r_c tastes the air and perks up - there's a squirrel nearby, scrounging for nuts near the base of a tree!",
        "decline_text": "After a moment's deliberation, r_c decides to move on.",
        "chance_of_success": 30,
        "success_outcomes": [
            {
                "text": "The wind suddenly shifts, and the squirrel jerks its head up in alarm. r_c thinks fast, bolting to cut off its escape before delivering the killing blow.",
                "exp": 10,
                "weight": 20,
                "prey": ["medium"]
            },
            {
                "text": "Though it tries to escape, r_c is faster and smarter - {PRONOUN/s_c/subject} {VERB/s_c/slam/slams} a paw down on the squirrel's tail before it can go very far, and {VERB/s_c/kill/kills} it with ease.",
                "exp": 10,
                "weight": 5,
                "prey": ["medium"]
            },
            {
                "text": "r_c silently slinks through the underbrush, going undetected until {PRONOUN/r_c/subject}{VERB/r_c/'ve/'s} pounced - and by then it's far too late for the squirrel to do anything about it.",
                "exp": 10,
                "weight": 20,
                "stat_skill": ["HUNTER,1"],
                "prey": ["medium"]
            }
        ],
        "fail_outcomes": [
            {
                "text": "r_c breaks a twig as {PRONOUN/r_c/subject} {VERB/r_c/ready/readies} {PRONOUN/r_c/self} to pounce, and the resulting crack alerts the squirrel. It doesn't even spare {PRONOUN/r_c/object} a glance as it scurries up the tree and out of sight.",
                "exp": 0,
                "weight": 20,
                "prey": ["very_small"]
            }
        ]
    },
    {
        "patrol_id": "fst_hunt_leaf-bare_soloappsquirrel1",
        "biome": ["forest"],
        "season": ["leaf-bare"],
        "types": ["hunting"],
        "tags": [],
        "patrol_art": "hunt_general_intro",
        "min_cats": 1,
        "max_cats": 1,
        "min_max_status": {
            "apprentice": [1, 6]
        },
        "weight": 20,
        "intro_text": "app1 scents a squirrel on the air! Leaf-bare will make this a difficult hunt, and apprehension prickles down {PRONOUN/app1/poss} spine as {PRONOUN/app1/subject} {VERB/app1/weigh/weighs} {PRONOUN/app1/poss} options.",
        "decline_text": "They decide to move on and ignore the squirrel for now.",
        "chance_of_success": 10,
        "success_outcomes": [
            {
                "text": "app1 slides into a hunting pose, trying not to focus too hard on making it perfect. {PRONOUN/app1/subject}{VERB/app1/'re/'s} right not to - {PRONOUN/app1/poss} catch is flawless, and {PRONOUN/app1/subject} {VERB/app1/return/returns} home with {PRONOUN/app1/poss} chest puffed out in pride.",
                "exp": 40,
                "weight": 20,
                "prey": ["medium"]
            },
            {
                "text": "Though {PRONOUN/app1/subject} {VERB/app1/'re/'s} a little sloppy, and the squirrel quickly spots {PRONOUN/app1/object}, app1 manages to secure the catch in the end!",
                "exp": 40,
                "weight": 5,
                "prey": ["medium"]
            }
        ],
        "fail_outcomes": [
            {
                "text": "Poor app1 focuses too hard on making sure {PRONOUN/app1/poss} hunting crouch is correct - by the time {PRONOUN/app1/subject} {VERB/app1/feel/feels} ready, the squirrel is long gone.",
                "exp": 0,
                "weight": 20,
                "prey": ["very_small"]
            }
        ]
    },
    {
        "patrol_id": "fst_hunt_leaf-bare_mentorsquirrel1",
        "biome": ["forest"],
        "season": ["leaf-bare"],
        "types": ["hunting"],
        "tags": [],
        "patrol_art": "hunt_general_intro",
        "min_cats": 2,
        "max_cats": 2,
        "min_max_status": {
            "apprentice": [1, 6],
            "normal adult": [1, 6]
        },
        "weight": 20,
        "intro_text": "p_l instructs app1 to scent the air, and nods in approval when app1 says {PRONOUN/app1/subject} {VERB/app1/smell/smells} squirrel. Though {PRONOUN/p_l/subject} {VERB/p_l/do/does}n't want app1 to feel pressured, p_l makes sure {PRONOUN/app1/subject} {VERB/app1/know/knows} how valuable a leaf-bare squirrel would be to {PRONOUN/app1/poss} Clanmates before asking what {PRONOUN/app1/subject} {VERB/app1/want/wants} to do.",
        "decline_text": "app1 looks apprehensive, and quietly says they want to look for something easier.",
        "chance_of_success": 40,
        "success_outcomes": [
            {
                "text": "app1 slides into a hunting pose, trying not to focus too hard on making it perfect. {PRONOUN/app1/subject} {VERB/app1/'re/'s} right not to - {PRONOUN/app1/poss} catch is flawless, and {PRONOUN/app1/subject} {VERB/app1/puff/puffs} {PRONOUN/app1/poss} chest out in pride as p_l praises {PRONOUN/app1/object}.",
                "exp": 30,
                "weight": 20,
                "prey": ["medium"],
                "relationships": [
                    {
                        "cats_to": ["patrol"],
                        "cats_from": ["patrol"],
                        "mutual": false,
                        "values": ["comfort", "trust"],
                        "amount": 5
                    }
                ]
            },
            {
                "text": "Though {PRONOUN/app1/subject} {VERB/app1/'re/'s} a little sloppy, and the squirrel quickly spots {PRONOUN/app1/object}, app1 manages to secure the catch in the end! p_l looks pleased, and gives {PRONOUN/app1/object} tips to improve {PRONOUN/app1/poss} technique next time.",
                "exp": 30,
                "weight": 5,
                "prey": ["medium"],
                "relationships": [
                    {
                        "cats_to": ["patrol"],
                        "cats_from": ["patrol"],
                        "mutual": false,
                        "values": ["comfort", "trust"],
                        "amount": 5
                    }
                ]
            }
        ],
        "fail_outcomes": [
            {
                "text": "A too-high tail brushing against the bushes is all that's needed to scare the squirrel away, and app1 watches in disappointment as it scampers away.",
                "exp": 0,
                "weight": 20,
                "relationships": [
                    {
                        "cats_to": ["patrol"],
                        "cats_from": ["patrol"],
                        "mutual": false,
                        "values": ["comfort", "trust"],
                        "amount": -5
                    }
                ],
                "prey": ["very_small"]
            }
        ]
    },
    {
        "patrol_id": "fst_hunt_leaf-bare_squirrel_treetoptumble1",
        "biome": ["forest"],
        "season": ["leaf-bare"],
        "types": ["hunting"],
        "tags": [],
        "patrol_art": "fst_hunt_leaf-bare_squirrel_treetoptumble",
        "min_cats": 3,
        "max_cats": 6,
        "min_max_status": {
            "deputy": [1, 6],
            "leader": [-1, -1]
        },
        "weight": 20,
        "intro_text": "As the patrol walks through the forest, a loud chittering from above interrupts them. One cat looks up just in time to get a shower of twigs and dead leaves to the face, while another exclaims aloud as they spot squirrels darting through the branches above.",
        "decline_text": "Though they snort in amusement, the patrol decides to move on to easier prey, rather than waste their energy amongst the trees.",
        "chance_of_success": 40,
        "success_outcomes": [
            {
                "text": "Before anyone can even speak, there's a loud crack from above. The cats scatter as a branch crashes down, bringing the squirrels down with it! The patrol thinks fast, and pounce on the squirrels before they can escape. They head home with their bounty, each cat feeling quite pleased with themself.",
                "exp": 40,
                "weight": 20,
                "prey": ["medium"],
                "relationships": [
                    {
                        "cats_to": ["patrol"],
                        "cats_from": ["patrol"],
                        "mutual": false,
                        "values": ["platonic", "respect", "trust"],
                        "amount": 5
                    }
                ]
            },
            {
                "text": "A mischievous look in their eye, the deputy challenges their Clanmates - whoever catches one of the squirrels gets to skip dawn patrol for a whole moon. They're all eager to shimmy up the trees at that, and before long someone calls out in triumph, proudly showing off the squirrel swinging from their jaws.",
                "exp": 40,
                "weight": 5,
                "prey": ["medium"],
                "relationships": [
                    {
                        "cats_to": ["patrol"],
                        "cats_from": ["patrol"],
                        "mutual": false,
                        "values": ["platonic", "respect", "trust"],
                        "amount": 5
                    }
                ]
            },
            {
                "text": "With a glint in {PRONOUN/s_c/poss} eye, s_c is up in the trees before anyone can say anything. There's rustling, a short pause, then squirrel carcasses begin falling to the ground, one by one. s_c descends when {PRONOUN/s_c/subject} {VERB/s_c/'ve/'s} finished with one last squirrel, curling {PRONOUN/s_c/poss} tail in pride at the looks on {PRONOUN/s_c/poss} Clanmates faces.",
                "exp": 40,
                "weight": 20,
                "stat_skill": ["HUNTER,1"],
                "prey": ["medium"],
                "relationships": [
                    {
                        "cats_to": ["patrol"],
                        "cats_from": ["patrol"],
                        "mutual": false,
                        "values": ["platonic", "respect", "trust"],
                        "amount": 5
                    }
                ]
            }
        ],
        "fail_outcomes": [
            {
                "text": "Though they try to climb the trees in pursuit, the squirrels are much more suited to running along the branches, and they easily leave the patrol floundering as they disappear into the distance.",
                "exp": 0,
                "weight": 20,
                "relationships": [
                    {
                        "cats_to": ["patrol"],
                        "cats_from": ["patrol"],
                        "mutual": false,
                        "values": ["platonic", "respect", "trust"],
                        "amount": -5
                    }
                ],
                "prey": ["very_small"]
            },
            {
                "text": "The patrol fans out, some cats climbing, some staying on the ground. The hunt comes to an abrupt end, however, when r_c yowls in fear as {PRONOUN/r_c/subject} {VERB/r_c/plummet/plummets} from the branches and {VERB/r_c/land/lands} heavily on the ground. {PRONOUN/r_c/poss/CAP} Clanmates help {PRONOUN/r_c/object} home and settle {PRONOUN/r_c/object} into the medicine cat's den, guilt and regret prickling at them for pursuing such a foolhardy hunt.",
                "exp": 0,
                "weight": 10,
                "injury": [
                    {
                        "cats": ["r_c"],
                        "injuries": ["broken bone"],
                        "scars": []
                    }
                ],
                "history_text": {
                    "scar": "This cat was scarred after falling from a tree.",
                    "reg_death": "m_c died after falling from a tree while hunting."
                },
                "relationships": [
                    {
                        "cats_to": ["patrol"],
                        "cats_from": ["patrol"],
                        "mutual": false,
                        "values": ["platonic", "respect", "trust"],
                        "amount": -5
                    }
                ],
                "prey": ["very_small"]
            }
        ]
    },
    {
        "patrol_id": "fst_hunt_leaf-bare_groupsquirrel1",
        "biome": ["forest"],
        "season": ["leaf-bare"],
        "types": ["hunting"],
        "tags": [],
        "patrol_art": "hunt_general_intro",
        "min_cats": 3,
        "max_cats": 6,
        "min_max_status": {},
        "weight": 20,
        "intro_text": "As the patrol walks through the woods, r_c explains an idea {PRONOUN/r_c/subject} had for squirrel hunting. It sounds a little strange, but perhaps it could work?",
        "decline_text": "The patrol decides they'd rather not spend time on something that might not work when they could be doing something they know <i>does</i>, especially in leaf-bare where every hunt counts.",
        "chance_of_success": 40,
        "success_outcomes": [
            {
                "text": "r_c suggests baiting the squirrels with food and picking them off when they come out to eat. It's pretty tedious, and they end up having to move a few times, but it does work, and the patrol heads home with a decent amount of prey.",
                "exp": 20,
                "weight": 20,
                "prey": ["medium"],
                "relationships": [
                    {
                        "cats_to": ["r_c"],
                        "cats_from": ["patrol"],
                        "mutual": false,
                        "values": ["respect"],
                        "amount": 5
                    }
                ]
            },
            {
                "text": "r_c suggests baiting the squirrels with food and picking them off when they come out to eat. Waiting is the most difficult part; the squirrels don't seem to expect the trap, and they come home laden with prey.",
                "exp": 20,
                "weight": 5,
                "prey": ["large"],
                "relationships": [
                    {
                        "cats_to": ["r_c"],
                        "cats_from": ["patrol"],
                        "mutual": false,
                        "values": ["respect"],
                        "amount": 5
                    }
                ]
            },
            {
                "text": "r_c suggests baiting the squirrels with food and picking them off when they come out to eat. All the patrol has to do is set the trap - with s_c on the patrol, they rarely have to lift a paw, and each cat carries multiple squirrels home.",
                "exp": 20,
                "weight": 20,
                "stat_skill": ["HUNTER,1"],
                "prey": ["large"],
                "relationships": [
                    {
                        "cats_to": ["s_c"],
                        "cats_from": ["patrol"],
                        "mutual": false,
                        "values": ["respect"],
                        "amount": 5
                    }
                ]
            }
        ],
        "fail_outcomes": [
            {
                "text": "r_c suggests finding squirrels sheltered in trees, climbing above them, and shaking the branches to scare them down. Unfortunately for them, the idea is a little too far out there, and while they do manage a few small catches, the patrol comes home freezing cold with little to show for it.",
                "exp": 0,
                "weight": 10,
                "injury": [
                    {
                        "cats": ["patrol"],
                        "injuries": ["shivering"],
                        "scars": []
                    }
                ],
                "history_text": {
                    "reg_death": "This cat froze to death.",
                    "lead_death": "froze to death"
                },
                "relationships": [
                    {
                        "cats_to": ["r_c"],
                        "cats_from": ["patrol"],
                        "mutual": false,
                        "values": ["respect"],
                        "amount": -5
                    }
                ],
                "prey": ["very_small"]
            }
        ]
    },
    {
        "patrol_id": "fst_hunt_leaf-bare_vanish1",
        "biome": ["forest"],
        "season": ["leaf-bare"],
        "types": ["hunting"],
        "tags": ["disrespect", "distrust"],
        "patrol_art": "hunt_general_intro",
        "min_cats": 2,
        "max_cats": 6,
        "min_max_status": {
            "all apprentices": [-1, -1]
        },
        "weight": 20,
        "intro_text": "Snow falling around the patrol hushes the world around and between them into a white-tinted haze, and p_l grows increasingly on edge. There's something wrong. Where is r_c?",
        "decline_text": "r_c eventually catches up.",
        "chance_of_success": 40,
        "success_outcomes": [
            {
                "text": "The patrol backtracks. r_c is found, huddled under a bush - {PRONOUN/r_c/subject} lost the path, and sight of {PRONOUN/r_c/poss} patrol, but sensibly remained put. It's one more obstacle in a miserable day of hunting. They return with prey, but it's exhausting and barely worth the effort.",
                "exp": 20,
                "weight": 20,
                "prey": ["small"]
            },
            {
                "text": "p_l nearly jumps out of {PRONOUN/p_l/poss} pelt when r_c materializes next to {PRONOUN/p_l/object}. Where in StarClan {VERB/r_c/have/has} {PRONOUN/r_c/subject} been?! But no, r_c has found a copse of trees so thick and overgrown that their branches have protected the leaf litter beneath them from the snowfall. If they can find prey anywhere, it'll be there.",
                "exp": 20,
                "weight": 5,
                "prey": ["medium"]
            },
            {
                "text": "p_l, leading the search for s_c, spots tracks headed away from the path. Confused, {PRONOUN/p_l/subject} {VERB/p_l/hesitate/hesitates}, only for s_c to pop out of a bush - there's a rabbit here, frosty and cold but edible. Well worth investigating, and a good (albeit chilly) addition to the fresh-kill pile.",
                "exp": 20,
                "weight": 20,
                "stat_trait": [
                    "adventurous",
                    "bold",
                    "charismatic",
                    "childish",
                    "confident",
                    "daring",
                    "playful",
                    "righteous"
                ],
                "can_have_stat": ["r_c"],
                "prey": ["medium"]
            }
        ],
        "fail_outcomes": [
            {
                "text": "p_l is silently furious at r_c when {PRONOUN/p_l/subject} {VERB/p_l/find/finds} {PRONOUN/r_c/object}. A snowstorm is no time to go haring off by {PRONOUN/r_c/self}, and it's destroyed the patrol's hunting chances.",
                "exp": 0,
                "weight": 20,
                "prey": ["very_small"]
            },
            {
                "text": "This is bad. When {PRONOUN/p_l/subject} {VERB/p_l/find/finds} r_c, there's barely any warmth left in {PRONOUN/r_c/poss} pelt, and p_l can't wake {PRONOUN/r_c/object}. {PRONOUN/p_l/subject/CAP} {VERB/p_l/'re/'s} left with an impossible decision - leave r_c there in the snow, or risk everyone else. p_l chooses r_c, and the warmth of {PRONOUN/r_c/poss} Clanmates curling around {PRONOUN/r_c/object} saves r_c's life, though none of the patrol can escape the consequences of the cold.",
                "exp": 0,
                "weight": 10,
                "injury": [
                    {
                        "cats": ["patrol"],
                        "injuries": ["cold_injury"],
                        "scars": []
                    }
                ],
                "history_text": {
                    "scar": "m_c caught a chill while hunting in leaf-bare.",
                    "reg_death": "m_c froze to death after hunting in leaf-bare.",
                    "lead_death": "froze to death while hunting"
                },
                "prey": ["very_small"]
            }
        ]
    },
    {
        "patrol_id": "fst_hunt_leaf-bare_solorat1",
        "biome": ["forest"],
        "season": ["leaf-bare"],
        "types": ["hunting"],
        "tags": [],
        "patrol_art": "hunt_general_intro",
        "min_cats": 1,
        "max_cats": 1,
        "min_max_status": {
            "all apprentices": [-1, -1]
        },
        "weight": 20,
        "intro_text": "p_l scouts out the frozen trees, spying a skeletal rat underneath a low branch.",
        "decline_text": "p_l is determined <i>not</i> to become an icicle's next victim, and decides to hunt elsewhere.",
        "chance_of_success": 40,
        "success_outcomes": [
            {
                "text": "p_l carefully stalks towards the rat, using the bush's branches as cover. Though the rat looks up at the sound of a snapping twig, it's too late to escape.",
                "exp": 20,
                "weight": 20,
                "prey": ["medium"]
            }
        ],
        "fail_outcomes": [
            {
                "text": "p_l attempts to hunt the rat down, but a falling icicle from the branches causes it to flee. p_l carefully heads away from the scene, lest they be impaled.",
                "exp": 0,
                "weight": 20,
                "prey": ["very_small"]
            }
        ]
    },
    {
        "patrol_id": "fst_hunt_leaf-bare_soloapprat1",
        "biome": ["forest"],
        "season": ["leaf-bare"],
        "types": ["hunting"],
        "tags": [],
        "patrol_art": "hunt_general_intro",
        "min_cats": 1,
        "max_cats": 1,
        "min_max_status": {
            "apprentice": [1, 6]
        },
        "weight": 20,
        "intro_text": "app1 leaps onto a frozen log, listening to the silence surrounding {PRONOUN/app1/object}. {PRONOUN/app1/subject/CAP} caught the scent of a rat near this log, but will it really be that easy?",
        "decline_text": "app1 knows that rats are dangerous, especially with {PRONOUN/app1/object} being on {PRONOUN/app1/poss} own, and decides to hunt for safer prey elsewhere.",
        "chance_of_success": 40,
        "success_outcomes": [
            {
                "text": "app1 summons all the courage {PRONOUN/app1/subject} can muster, and dives into a hole in the log. The rat is taken by surprise as the apprentice bites down on its neck, and {PRONOUN/app1/subject} {VERB/app1/drag/drags} it all the way back to camp with {PRONOUN/app1/poss} head held high!",
                "exp": 20,
                "weight": 20,
                "prey": ["medium"]
            }
        ],
        "fail_outcomes": [
            {
                "text": "app1 attempts to dive into a hole in the log, but gets stuck! The rat escapes the log with its life, and app1 has to wait with wounded pride until a patrol passes by to pull {PRONOUN/app1/object} out.",
                "exp": 0,
                "weight": 20,
                "prey": ["very_small"]
            }
        ]
    },
    {
        "patrol_id": "fst_hunt_leaf-bare_mentorrat1",
        "biome": ["forest"],
        "season": ["leaf-bare"],
        "types": ["hunting"],
        "tags": [],
        "patrol_art": "hunt_general_intro",
        "min_cats": 2,
        "max_cats": 2,
        "min_max_status": {
            "apprentice": [1, 6],
            "normal adult": [1, 6]
        },
        "weight": 20,
        "intro_text": "p_l and app1 stand near the frozen stream, watching two rats fighting for the last bit of seed strewn along the edge.",
        "decline_text": "Rats fighting over food can easily turn into rats fighting cats for a more filling meal. They wisely decide to hunt something else.",
        "chance_of_success": 40,
        "success_outcomes": [
            {
                "text": "p_l and app1 dash out at the climax of the fight, taking down the two rats with a triumphant yowl!",
                "exp": 20,
                "weight": 20,
                "prey": ["medium"]
            }
        ],
        "fail_outcomes": [
            {
                "text": "app1 and p_l attempt to chase the rats, but the snowbanks are much deeper than they appear! The rats run away as the two dug themselves out of the snow, shivering and hungry.",
                "exp": 0,
                "weight": 20,
                "prey": ["very_small"]
            }
        ]
    },
    {
        "patrol_id": "fst_hunt_leaf-bare_ratswarm1",
        "biome": ["forest"],
        "season": ["leaf-bare"],
        "types": ["hunting"],
        "tags": [],
        "patrol_art": "hunt_general_intro",
        "min_cats": 3,
        "max_cats": 6,
        "min_max_status": {},
        "weight": 20,
        "intro_text": "p_l leads the patrol towards the abandoned Twoleg nest, listening to r_c's plan. Rats were seen hiding inside to protect themselves from the snow and frost. Perhaps it would be a perfect hunting spot?",
        "decline_text": "The other cats disagree with such a risk, and resume their normal hunting patrol.",
        "chance_of_success": 40,
        "success_outcomes": [
            {
                "text": "r_c leads the patrol towards the nest, pushing past the rotting wood blocking the entrance. The patrol gets to work rounding up and piling up the rats, and by nightfall they have so much it takes two trips to bring them back! r_c is congratulated for {PRONOUN/r_c/poss} ingenious plan.",
                "exp": 30,
                "weight": 20,
                "prey": ["medium"],
                "relationships": [
                    {
                        "cats_to": ["r_c"],
                        "cats_from": ["patrol"],
                        "mutual": false,
                        "values": ["respect"],
                        "amount": 5
                    }
                ]
            },
            {
                "text": "r_c leads the patrol towards the nest, and they quickly get to work hunting down the rats cornered near the smooth stones. It's a tough fight, with rats attempting to flee or attack the patrol, but in the end the patrol manages to get a hefty pile of prey for c_n.",
                "exp": 30,
                "weight": 5,
                "prey": ["large"],
                "relationships": [
                    {
                        "cats_to": ["r_c"],
                        "cats_from": ["patrol"],
                        "mutual": false,
                        "values": ["respect"],
                        "amount": 5
                    }
                ]
            }
        ],
        "fail_outcomes": [
            {
                "text": "r_c leads the cats to the abandoned Twoleg nest, but as the cats search and search, all they can find are abandoned rat nests. r_c is scolded for wasting the patrol's valuable time.",
                "exp": 0,
                "weight": 20,
                "relationships": [
                    {
                        "cats_to": ["r_c"],
                        "cats_from": ["patrol"],
                        "mutual": false,
                        "values": ["respect"],
                        "amount": -5
                    }
                ],
                "prey": ["very_small"]
            },
            {
                "text": "r_c leads the cats to the abandoned Twoleg nest, but the rats seemed to be livelier than they thought. A harsh battle forces the patrol to retreat, r_c being the most harshly wounded.",
                "exp": 0,
                "weight": 10,
                "injury": [
                    {
                        "cats": ["r_c"],
                        "injuries": ["rat_bite"],
                        "scars": []
                    }
                ],
                "history_text": {
                    "scar": "m_c carries a scar from fighting a swarm of rats.",
                    "reg_death": "m_c died after fighting a swarm of rats.",
                    "lead_death": "fought a swarm of rats"
                },
                "relationships": [
                    {
                        "cats_to": ["r_c"],
                        "cats_from": ["patrol"],
                        "mutual": false,
                        "values": ["respect"],
                        "amount": -5
                    }
                ],
                "prey": ["very_small"]
            }
        ]
    },
    {
        "patrol_id": "fst_hunt_leaf-bare_ratking1",
        "biome": ["forest"],
        "season": ["leaf-bare"],
        "types": ["hunting"],
        "tags": [],
        "patrol_art": "hunt_general_intro",
        "min_cats": 4,
        "max_cats": 6,
        "min_max_status": {},
        "weight": 20,
        "intro_text": "A legend has been sighted. Recently, warriors have reported sighting a strange mass of rats stuck together by their tails, larger and more dangerous than anything the Clan has seen. Will p_l's patrol look for this legendary monster?",
        "decline_text": "No. Such a thing can't exist, right? It has to be an elder's imagination. p_l decides to take {PRONOUN/p_l/poss} patrol elsewhere to hunt.",
        "chance_of_success": 20,
        "success_outcomes": [
            {
                "text": "The Rat King's lair is heavily defended by smaller rats. While the patrol doesn't find any sign of the rat king, they manage to defeat and bring back a feast of small rats.",
                "exp": 30,
                "weight": 20,
                "prey": ["medium"]
            },
            {
                "text": "The rats defending the Rat King's lair are more numerous than they thought. The patrol catches whatever rats they can, but p_l swears that {PRONOUN/p_l/subject} saw it - multiple eyes glowing in the dark, watching them.",
                "exp": 30,
                "weight": 5,
                "prey": ["large"]
            },
            {
                "text": "The waves of rats overwhelm the rest of the patrol, but s_c can see the Rat King writhing within its nest. {PRONOUN/s_c/subject/CAP} {VERB/s_c/bolt/bolts} away from the others, trusting {PRONOUN/s_c/poss} claws to take on the legend. It dies with a horrible shriek, as the rest of the patrol watch in awe.",
                "exp": 30,
                "weight": 20,
                "stat_skill": ["HUNTER,3"],
                "prey": ["large"]
            }
        ],
        "fail_outcomes": [
            {
                "text": "There are more rats defending the Rat King's lair than they thought. Fighting off waves of them, the patrol retreats back to the Clan with empty paws.",
                "exp": 0,
                "weight": 20,
                "prey": ["very_small"]
            },
            {
                "text": "The Rat King and their minions overwhelm the patrol, biting into fur and limbs. p_l orders a retreat, and {PRONOUN/p_l/subject} {VERB/p_l/hope/hopes} the Clan can heal so many wounded.",
                "exp": 0,
                "weight": 10,
                "injury": [
                    {
                        "cats": ["patrol"],
                        "injuries": ["rat_bite"],
                        "scars": []
                    }
                ],
                "history_text": {
                    "scar": "m_c carries a scar from fighting a Rat King.",
                    "reg_death": "m_c died from {PRONOUN/m_c/poss} wounds after battling a Rat King.",
                    "lead_death": "fought a Rat King"
                },
                "prey": ["very_small"]
            },
            {
                "text": "s_c knows {PRONOUN/s_c/subject} {VERB/s_c/are/is} one of the Clan's greatest hunters. {PRONOUN/s_c/subject/CAP} {VERB/s_c/spot/spots} the Rat King and charge into its lair. But the King proves too great a foe for a single cat, and it sends s_c back with wounds to tell {PRONOUN/s_c/poss} tale.",
                "exp": 0,
                "weight": 10,
                "stat_skill": ["HUNTER,2"],
                "injury": [
                    {
                        "cats": ["patrol"],
                        "injuries": ["rat_bite"],
                        "scars": []
                    }
                ],
                "history_text": {
                    "scar": "m_c carries a scar from fighting a Rat King.",
                    "reg_death": "m_c died from {PRONOUN/m_c/poss} wounds after battling a Rat King.",
                    "lead_death": "fought a Rat King"
                },
                "prey": ["very_small"]
            }
        ]
    },
    {
        "patrol_id": "fst_hunt_leaf-bare_ratking2",
        "biome": ["forest"],
        "season": ["leaf-bare"],
        "types": ["hunting"],
        "tags": [],
        "patrol_art": "hunt_general_intro",
        "min_cats": 4,
        "max_cats": 6,
        "min_max_status": {},
        "weight": 20,
        "intro_text": "A legend has been sighted. Recently, warriors have reported sighting a strange mass of rats stuck together by their tails, larger and more dangerous than anything the Clan has seen. Will p_l's patrol look for this legendary monster?",
        "decline_text": "No. Such a thing can't exist, right? It has to be an elder's imagination. p_l decides to take {PRONOUN/p_l/poss} patrol elsewhere to hunt.",
        "chance_of_success": 20,
        "success_outcomes": [
            {
                "text": "The Rat King's lair is heavily defended by smaller rats. While the patrol doesn't find any sign of the Rat King, they manage to defeat and bring back a feast of small rats.",
                "exp": 30,
                "weight": 20,
                "prey": ["medium"]
            },
            {
                "text": "The rats defending the Rat King's lair are more numerous than they thought. The patrol catches whatever rats they can, but p_l swears that {PRONOUN/p_l/subject} saw it - multiple eyes glowing in the dark, watching {PRONOUN/p_l/object}.",
                "exp": 30,
                "weight": 5,
                "prey": ["large"]
            },
            {
                "text": "The waves of rats overwhelm the rest of the patrol, but s_c can see the Rat King writhing within its nest. {PRONOUN/s_c/subject/CAP} {VERB/s_c/bolt/bolts} away from the others, trusting {PRONOUN/s_c/poss} claws to take on the legend. It dies with a horrible shriek, as the rest of the patrol watch in awe.",
                "exp": 30,
                "weight": 20,
                "stat_skill": ["HUNTER,3"],
                "prey": ["large"]
            }
        ],
        "fail_outcomes": [
            {
                "text": "There are more rats defending the Rat King's lair than they thought. Fighting off waves of them, the patrol retreats back to the Clan with empty paws.",
                "exp": 0,
                "weight": 20
            },
            {
                "text": "The Rat King's defenses are too powerful, and as wave upon wave of rats poured down onto the patrol, most of them manage to escape... but not everyone makes it out.",
                "exp": 0,
                "weight": 10,
                "dead_cats": ["multi", "some_lives"],
                "history_text": {
                    "reg_death": "m_c died from {PRONOUN/m_c/poss} wounds after battling a Rat King.",
                    "lead_death": "fought a Rat King"
                }
            },
            {
                "text": "s_c knows {PRONOUN/s_c/subject} {VERB/s_c/are/is} one of the Clan's greatest hunters. {PRONOUN/s_c/subject/CAP} {VERB/s_c/spot/spots} the Rat King and {VERB/s_c/charge/charges} into its lair. But the King proves too great a foe for a single cat, and it kills the would-be kingslayer.",
                "exp": 0,
                "weight": 10,
                "stat_skill": ["HUNTER,2"],
                "dead_cats": ["s_c"],
                "history_text": {
                    "reg_death": "m_c died from {PRONOUN/m_c/poss} wounds after battling a Rat King.",
                    "lead_death": "fought a Rat King"
                }
            }
        ]
    },
    {
        "patrol_id": "fst_hunt_leaf-bare_solobird1",
        "biome": ["forest"],
        "season": ["leaf-bare"],
        "types": ["hunting"],
        "tags": [],
        "patrol_art": "hunt_general_intro",
        "min_cats": 1,
        "max_cats": 1,
        "min_max_status": {},
        "weight": 20,
        "intro_text": "While hunting through the snow-covered forest, a flash of scarlet catches p_l's eye. {PRONOUN/p_l/subject} {VERB/p_l/freeze/freezes}, tail-tip twitching, and scent the air for prey.",
        "decline_text": "A cardinal would be paltry prey; the Clan needs more filling meals. p_l leaves it be, knowing {PRONOUN/p_l/subject} would expend too much precious energy trying to hunt the bird anyway.",
        "chance_of_success": 65,
        "success_outcomes": [
            {
                "text": "p_l drops into a hunting crouch, watching the oblivious cardinal as it perches on a low and barren shrub branch. With a wriggle of {PRONOUN/p_l/poss} hind legs, p_l leaps, snagging the cardinal in {PRONOUN/p_l/poss} front paws and killing it with a quick bite to the neck.",
                "exp": 15,
                "weight": 20,
                "prey": ["small"]
            },
            {
                "text": "p_l watches the cardinal, waiting for the right moment to strike, when it suddenly flits off of the low-hanging branch it was perched on. Without thinking, p_l leaps into the air and grabs the cardinal mid-flight with {PRONOUN/p_l/poss} front paws. {PRONOUN/p_l/subject} {VERB/p_l/pin/pins} it down and {VERB/p_l/kill/kills} it with a quick bite to the neck.",
                "exp": 15,
                "weight": 5,
                "prey": ["small"]
            }
        ],
        "fail_outcomes": [
            {
                "text": "p_l drops into a hunting crouch, watching the cardinal peck at some invisible bit of food. Suddenly, it flies off, and despite p_l's superb reflexes, {PRONOUN/p_l/subject} {VERB/p_l/miss/misses} the cardinal and {VERB/p_l/fall/falls} muzzle-first into the snow. Mouse-dung!",
                "exp": 0,
                "weight": 20,
                "prey": ["very_small"]
            }
        ]
    },
    {
        "patrol_id": "fst_hunt_leaf-bare_solobird2",
        "biome": ["forest"],
        "season": ["leaf-bare"],
        "types": ["hunting"],
        "tags": [],
        "patrol_art": "hunt_general_intro",
        "min_cats": 1,
        "max_cats": 1,
        "min_max_status": {
            "apprentice": [1, 6]
        },
        "weight": 20,
        "intro_text": "Snow crunches beneath app1's paws as {PRONOUN/app1/subject} {VERB/app1/walk/walks} through the still, cold forest. The scent of bird catches {PRONOUN/app1/poss} attention, and {PRONOUN/app1/subject} {VERB/app1/freeze/freezes} mid-step.",
        "decline_text": "app1 decides not to pursue the bird. {PRONOUN/app1/subject/CAP} {VERB/app1/have/has} never hunted one alone before, and the loud crunching of the snow would surely make {PRONOUN/app1/poss} hunt more difficult than necessary.",
        "chance_of_success": 55,
        "success_outcomes": [
            {
                "text": "app1 carefully measures {PRONOUN/app1/poss} pawsteps as {PRONOUN/app1/subject} {VERB/app1/drop/drops} into a hunting crouch behind a barren shrub and {VERB/app1/approach/approaches} the robin that is pecking at the icy ground before {PRONOUN/app1/object}. With a waggle of {PRONOUN/app1/poss} haunches, {PRONOUN/app1/subject} {VERB/app1/pounce/pounces} and {VERB/app1/kill/kills} the bird with a purr of pride.",
                "exp": 15,
                "weight": 20,
                "prey": ["small"]
            },
            {
                "text": "app1 falls into a hunting crouch and stealthily approaches an unwary robin pecking at the snow. Suddenly, a noise from above startles the bird into flight, and app1 pounces on instinct, snagging it clean out of the air. What a catch!",
                "exp": 15,
                "weight": 5,
                "prey": ["small"]
            }
        ],
        "fail_outcomes": [
            {
                "text": "app1 should have paid more attention to {PRONOUN/app1/poss} hunting lessons. {PRONOUN/app1/subject/CAP} {VERB/app1/try/tries} to be quiet, but the snow beneath {PRONOUN/app1/poss} paws is loud, and despite {PRONOUN/app1/poss} best efforts the bird flies away too quickly for {PRONOUN/app1/object} to catch. Oh, well.",
                "exp": 0,
                "weight": 20,
                "prey": ["very_small"]
            }
        ]
    },
    {
        "patrol_id": "fst_hunt_leaf-bare_warapp",
        "biome": ["forest"],
        "season": ["leaf-bare"],
        "types": ["hunting"],
        "tags": [],
        "patrol_art": "hunt_general_intro",
        "min_cats": 2,
        "max_cats": 2,
        "min_max_status": {
            "apprentice": [1, 6]
        },
        "weight": 20,
        "intro_text": "p_l leads app1 through the snow-covered forest, showing {PRONOUN/app1/object} how to distribute {PRONOUN/app1/poss} weight across {PRONOUN/app1/poss} paws to avoid sinking and to move silently. Suddenly, p_l flicks {PRONOUN/p_l/poss} tail: {PRONOUN/p_l/subject} {VERB/p_l/have/has} spotted a bird up ahead.",
        "decline_text": "app1 shakes {PRONOUN/app1/poss} head when p_l asks if {PRONOUN/app1/subject}'d like to try {PRONOUN/app1/poss} paws at hunting a bird. {PRONOUN/app1/subject/CAP} {VERB/app1/'re/'s} just getting used to navigating in the snow quietly; surely catching a bird will be too difficult at the moment.",
        "chance_of_success": 55,
        "success_outcomes": [
            {
                "text": "p_l silently demonstrates the right way to crouch and stalk in this unfamiliar wintry world. app1 mimics {PRONOUN/p_l/object} faithfully, and springs at the starling from two fox-lengths away. It doesn't know what hits it, and in a heartbeat, it is dangling from app1's jaws. p_l gives a purr of approval.",
                "exp": 15,
                "weight": 20,
                "prey": ["small"],
                "relationships": [
                    {
                        "cats_to": ["patrol"],
                        "cats_from": ["patrol"],
                        "mutual": false,
                        "values": ["platonic", "respect"],
                        "amount": 5
                    }
                ]
            },
            {
                "text": "p_l tries to demonstrate the right way to crouch and stalk in the snow, but app1, eager to prove {PRONOUN/app1/self}, charges forward, bringing a flurry of snow with {PRONOUN/app1/object}. The starling in front of {PRONOUN/app1/object} freezes in terror as app1 bowls into it and emerges as the victor. p_l has never seen a hunting technique quite like that before, but hey, if it works, it works.",
                "exp": 15,
                "weight": 5,
                "prey": ["small"],
                "relationships": [
                    {
                        "cats_to": ["patrol"],
                        "cats_from": ["patrol"],
                        "mutual": false,
                        "values": ["platonic", "respect"],
                        "amount": 5
                    }
                ]
            }
        ],
        "fail_outcomes": [
            {
                "text": "p_l tries to demonstrate the right way to crouch and stalk in the snow, but app1, not wanting to listen, charges forward in a flurry of snow and paws and leaps...onto nothing. The starling has flown away, and app1 is now covered in snow and colder than ever. Embarrassed, {PRONOUN/app1/subject} {VERB/app1/slink/slinks} back to camp with p_l, who stifles a laugh.",
                "exp": 0,
                "weight": 20,
                "relationships": [
                    {
                        "cats_to": ["patrol"],
                        "cats_from": ["patrol"],
                        "mutual": false,
                        "values": ["platonic", "respect"],
                        "amount": -5
                    }
                ],
                "prey": ["very_small"]
            }
        ]
    },
    {
        "patrol_id": "fst_hunt_leaf-bare_oddbird",
        "biome": ["forest"],
        "season": ["leaf-bare"],
        "types": ["hunting"],
        "tags": [],
        "patrol_art": "hunt_general_intro",
        "min_cats": 1,
        "max_cats": 1,
        "min_max_status": {},
        "weight": 20,
        "intro_text": "The weather is sunny, yet cold, as r_c sets out on {PRONOUN/r_c/poss} hunting patrol, but as the day goes on, a snowstorm blows in. {PRONOUN/r_c/subject/CAP} {VERB/r_c/'re/'s} lost and shivering, but as {PRONOUN/r_c/subject} {VERB/r_c/strain/strains} through the sound of the wind, {PRONOUN/r_c/subject} can hear a birdcall leading {PRONOUN/r_c/object} on through the trees.",
        "decline_text": "It's probably a trick of the wind. r_c ignores {PRONOUN/r_c/poss} growling belly and tries to retrace {PRONOUN/r_c/poss} pawsteps through the worsening snow. By the grace of StarClan, {PRONOUN/r_c/subject} {VERB/r_c/manage/manages} to find {PRONOUN/r_c/poss} way back to camp before nightfall.",
        "chance_of_success": 35,
        "success_outcomes": [
            {
                "text": "r_c presses on through the blinding snow, letting {PRONOUN/r_c/poss} ears guide {PRONOUN/r_c/object}. A faint scent arrives at {PRONOUN/r_c/poss} nose before long - grouse! The storm obscures r_c as {PRONOUN/r_c/subject} {VERB/r_c/drop/drops} into a hunting crouch and {VERB/r_c/spring/springs} on the unwary bird, hidden as it is under a layer of snow. The blizzard passes before nightfall, and r_c makes {PRONOUN/r_c/poss} way home, catch in tow.",
                "exp": 25,
                "weight": 20,
                "prey": ["medium"]
            },
            {
                "text": "r_c lets {PRONOUN/r_c/poss} ears lead {PRONOUN/r_c/object} through the blinding snow, until the scent of grouse arrives faintly on the wind. r_c approaches a shallow mound of snow and pounces on the unwary bird, using {PRONOUN/r_c/poss} last bit of strength to dispatch it. Taking notes from the grouse, r_c nestles into the snow and waits out the storm under a layer of warmth before heading home.",
                "exp": 25,
                "weight": 5,
                "prey": ["medium"]
            }
        ],
        "fail_outcomes": [
            {
                "text": "r_c follows the birdcall through the trees, but before long, {PRONOUN/r_c/subject} can't make out the sounds of the prey from the whistling wind. Distraught and turned around, r_c has no choice but to try and burrow into the snow and pray to StarClan. Unfortunately, {PRONOUN/r_c/poss} prayers go unanswered, and {PRONOUN/r_c/poss} Clanmates find {PRONOUN/r_c/poss} frozen, snow-covered body the next day.",
                "exp": 0,
                "weight": 10,
                "dead_cats": ["r_c"],
                "history_text": {
                    "reg_death": "m_c froze to death.",
                    "lead_death": "froze to death"
                }
            },
            {
                "text": "r_c follows the birdcall through the trees, but before long, {PRONOUN/r_c/subject} can't make out the sounds of the prey from the whistling wind. Distraught and turned around, r_c has no choice but to try and burrow into the snow and pray to StarClan until the storm passes. When the storm breaks by nightfall, the sound of {PRONOUN/r_c/poss} Clanmates' voices rouses {PRONOUN/r_c/object} from sleep, and {PRONOUN/r_c/subject}{VERB/r_c/'re/'s} helped home, empty-pawed and frostbitten.",
                "exp": 0,
                "weight": 10,
                "injury": [
                    {
                        "cats": ["r_c"],
                        "injuries": ["frostbite"],
                        "scars": ["FROSTTAIL", "FROSTMITT"]
                    }
                ],
                "history_text": {
                    "scar": "m_c was scarred after a brush with frostbite, gotten while hunting in leaf-bare.",
                    "reg_death": "m_c died of frostbite.",
                    "lead_death": "died to frostbite"
                }
            }
        ]
    },
    {
        "patrol_id": "fst_hunt_leaf-bare_groupbird",
        "biome": ["forest"],
        "season": ["leaf-bare"],
        "types": ["hunting"],
        "tags": [],
        "patrol_art": "hunt_general_intro",
        "min_cats": 4,
        "max_cats": 6,
        "min_max_status": {},
        "weight": 20,
        "intro_text": "As p_l leads the patrol through the snow-covered forest, the sound of birdcall gives them pause. Up ahead is an entire flock of songbirds pecking at a patch of exposed ground!",
        "decline_text": "Although the temptation of so many birds in one spot is certainly strong, p_l decides against trying to coordinate the patrol to catch them all at once, opting to search for different prey today.",
        "chance_of_success": 65,
        "success_outcomes": [
            {
                "text": "With a flick of {PRONOUN/r_c/poss} tail, p_l directs {PRONOUN/p_l/poss} Clanmates into a silent ring of hunters surrounding the oblivious birds. When the time is right, the cats spring in unison, catching half of the flock.",
                "exp": 15,
                "weight": 20,
                "prey": ["small"],
                "relationships": [
                    {
                        "cats_to": ["patrol", "p_l"],
                        "cats_from": ["clan", "patrol"],
                        "mutual": false,
                        "values": ["respect"],
                        "amount": 5
                    }
                ]
            },
            {
                "text": "p_l drops into a silent hunting crouch, and {PRONOUN/p_l/poss} Clanmates follow suit. They move into position like water around the oblivious songbirds, and when the time is right, a flick of p_l's ears tells the others to pounce. The patrol catches half of the flock!",
                "exp": 15,
                "weight": 5,
                "prey": ["small"],
                "relationships": [
                    {
                        "cats_to": ["patrol", "p_l"],
                        "cats_from": ["clan", "patrol"],
                        "mutual": false,
                        "values": ["respect"],
                        "amount": 5
                    }
                ]
            }
        ],
        "fail_outcomes": [
            {
                "text": "p_l tries to organize {PRONOUN/p_l/poss} Clanmates into a silent ring of hunters around the unsuspecting birds, but {PRONOUN/p_l/poss} efforts are in vain. The cats are disorganized and confused, and the birds fly away before the patrol can stop bickering with each other about how best to catch the flock.",
                "exp": 0,
                "weight": 20,
                "relationships": [
                    {
                        "cats_to": ["patrol", "p_l"],
                        "cats_from": ["clan", "patrol"],
                        "mutual": false,
                        "values": ["respect"],
                        "amount": -5
                    }
                ]
            },
            {
                "text": "p_l tries to organize {PRONOUN/p_l/poss} Clanmates into a silent ring of hunters around the unsuspecting birds, and it works...until r_c misses {PRONOUN/r_c/poss} cue to pounce, and the flock flies away before anyone else can catch them.",
                "exp": 0,
                "weight": 20,
                "relationships": [
                    {
                        "cats_to": ["patrol", "p_l"],
                        "cats_from": ["clan", "patrol"],
                        "mutual": false,
                        "values": ["respect"],
                        "amount": -5
                    }
                ]
            }
        ]
    },
    {
        "patrol_id": "fst_hunt_leaf-bare_lillizard_leafbare1",
        "biome": ["forest"],
        "season": ["leaf-bare"],
        "types": ["hunting"],
        "tags": [],
        "patrol_art": "hunt_general_intro",
        "min_cats": 2,
        "max_cats": 3,
        "min_max_status": {},
        "weight": 20,
        "intro_text": "As {PRONOUN/r_c/subject} {VERB/r_c/give/gives} up on digging out an escaped mouse from its snowy tunnels, r_c <i>swears</i> {PRONOUN/r_c/subject} can smell something.",
        "decline_text": "Nevermind..? Must have been the wind, blowing stale scent back at {PRONOUN/r_c/object}.",
        "chance_of_success": 60,
        "success_outcomes": [
            {
                "text": "Any prey is worth pursuing in leaf-bare, and with the lost mouse, the patrol <i>really</i> doesn't want to go home empty-pawed. They follow r_c's mystery scent, ripping open a half-rotten log at the end of it. Inside, the brumating lizard won't wake for anything, not even a predator, and they're able to bring their slightly odd prize home without trouble.",
                "exp": 15,
                "weight": 20,
                "prey": ["medium"],
                "relationships": [
                    {
                        "cats_to": ["patrol"],
                        "cats_from": ["patrol"],
                        "mutual": false,
                        "values": ["platonic", "comfort"],
                        "amount": 5
                    }
                ]
            },
            {
                "text": "It's very weird how the lizards won't wake, not even with cats ripping apart their burrow, but no one is going to argue with more prey for the fresh-kill pile.",
                "exp": 15,
                "weight": 5,
                "prey": ["medium"],
                "relationships": [
                    {
                        "cats_to": ["patrol"],
                        "cats_from": ["patrol"],
                        "mutual": false,
                        "values": ["platonic", "comfort"],
                        "amount": 5
                    }
                ]
            },
            {
                "text": "s_c manages to figure it out - a brumating lizard! If they hadn't all had their faces in the snow already, they'd never have found it, what with it giving off such little scent.",
                "exp": 15,
                "weight": 20,
                "stat_skill": ["HUNTER,1"],
                "prey": ["medium"],
                "relationships": [
                    {
                        "cats_to": ["patrol"],
                        "cats_from": ["patrol"],
                        "mutual": false,
                        "values": ["platonic", "comfort"],
                        "amount": 5
                    }
                ]
            }
        ],
        "fail_outcomes": [
            {
                "text": "The patrol is unable to fish out whatever is giving off that prey-scent - maybe it's just the scent left by the mouse?",
                "exp": 0,
                "weight": 20,
                "relationships": [
                    {
                        "cats_to": ["patrol"],
                        "cats_from": ["patrol"],
                        "mutual": false,
                        "values": ["platonic", "comfort"],
                        "amount": -5
                    }
                ],
                "prey": ["very_small"]
            }
        ]
    },
    {
        "patrol_id": "fst_hunt_random_leafbaresolowarrior1",
        "biome": ["forest"],
        "season": ["leaf-bare"],
        "types": ["hunting"],
        "tags": [],
        "patrol_art": "hunt_general_intro",
        "min_cats": 1,
        "max_cats": 1,
        "min_max_status": {
            "all apprentices": [-1, -1]
        },
        "weight": 20,
        "intro_text": "The gentle speckles of snow falling from the sky don't dissuade r_c. {PRONOUN/r_c/subject/CAP} {VERB/r_c/know/knows} the canopy of the forest will shelter {PRONOUN/r_c/object} while they hunt.",
        "decline_text": "...But if the snow gets worse, it'd be a different story - maybe it's better to wait until the weather clears, after all.",
        "chance_of_success": 30,
        "success_outcomes": [
            {
                "text": "With the benefits of a full fresh-kill pile dancing in {PRONOUN/r_c/poss} mind, r_c is determined to bring back whatever {PRONOUN/r_c/subject} can. Thankfully, the snowfall is light and inconsistent, and {PRONOUN/r_c/poss} is rewarded by a f_tp_s and several f_tp_p - though one of the f_tp_p was found frozen, not killed by r_c. Still, it's not crowfood, and it's all edible.",
                "exp": 25,
                "weight": 20,
                "prey": ["medium"]
            },
            {
                "text": "r_c takes a risk, hunting amongst the trees that have lost their leaves, rather than the still-lush evergreens. {PRONOUN/r_c/poss/CAP} judgement pays off, netting them a f_mp_s. {PRONOUN/r_c/subject/CAP}'ll have to discuss it with the others back at camp, maybe c_n has been overhunting the evergreen woods..?",
                "exp": 25,
                "weight": 5,
                "prey": ["medium"]
            },
            {
                "text": "The f_mp_p {PRONOUN/s_c/subject} net will be sorely appreciated back at camp, though the combination of fresh snow powder and more compacted stuff makes it difficult for s_c to keep {PRONOUN/s_c/poss} footing. Still, slipping over while carrying prey is <i>far</i> better than slipping over while pouncing on it!",
                "exp": 25,
                "weight": 20,
                "stat_skill": ["HUNTER,1"],
                "prey": ["large"]
            },
            {
                "text": "s_c doesn't like the look of the weather - not that {PRONOUN/s_c/subject} can actually see the clouds. {PRONOUN/s_c/subject/CAP} {VERB/s_c/wait/waits} in camp instead - and, as night sets, {PRONOUN/s_c/subject} {VERB/s_c/sniff/sniffs} out a f_tp_s and a clutch of f_tp_p that froze to death in the storm. Frozen meat is still meat, after all.",
                "exp": 25,
                "weight": 20,
                "stat_trait": ["calm", "careful", "nervous", "thoughtful"],
                "prey": ["large"]
            }
        ],
        "fail_outcomes": [
            {
                "text": "The skies darken and the snow thickens, and r_c retreats back to camp instead of risking the cold.",
                "exp": 0,
                "weight": 20
            },
            {
                "text": "The skies darken and the snow thickens, but r_c is too far away from camp to turn back now. {PRONOUN/r_c/subject/CAP} {VERB/r_c/end/ends} up huddled under a bush, cold and stiff as {PRONOUN/r_c/subject} {VERB/r_c/wait/waits} out the storm from {PRONOUN/r_c/poss} uncomfortable shelter.",
                "exp": 0,
                "weight": 10,
                "injury": [
                    {
                        "cats": ["r_c"],
                        "injuries": ["minor_injury", "cold_injury"],
                        "scars": ["FROSTTAIL"]
                    }
                ],
                "history_text": {
                    "scar": "m_c was scarred after a brush with frostbite, gotten while hunting in leaf-bare.",
                    "reg_death": "m_c died of frostbite.",
                    "lead_death": "died to frostbite"
                }
            },
            {
                "text": "Perhaps wandering so far when it was already snowing was a little... foolhardy. Just a little, s_c reflects, shivering in a half-rotten log as the thick snowstorm rages around {PRONOUN/s_c/object}.",
                "exp": 0,
                "weight": 10,
                "stat_trait": ["bold", "daring"],
                "injury": [
                    {
                        "cats": ["s_c"],
                        "injuries": ["minor_injury", "cold_injury"],
                        "scars": ["FROSTTAIL"]
                    }
                ],
                "history_text": {
                    "scar": "m_c was scarred after a brush with frostbite, gotten while hunting in leaf-bare.",
                    "reg_death": "m_c died of frostbite.",
                    "lead_death": "died to frostbite"
                }
            }
        ]
    },
    {
        "patrol_id": "fst_hunt_leafbaresnowstorm1",
        "biome": ["forest"],
        "season": ["leaf-bare"],
        "types": ["hunting"],
        "tags": [],
        "patrol_art": "gen_hunt_leafbaresnowstorm",
        "min_cats": 2,
        "max_cats": 6,
        "min_max_status": {},
        "weight": 20,
        "intro_text": "It starts snowing soon after the patrol sets out, trying to bring back something, anything, for the fresh-kill pile.",
        "decline_text": "They decide to turn back and wait until the snow dies down.",
        "chance_of_success": 30,
        "success_outcomes": [
            {
                "text": "Despite the snow, the patrol manages to hunt successfully, finding mice underneath the leaf litter. Only a couple, but in this season, that's more than enough to count as a success, and as p_l leads them home there's a sense of security and competence driving them onwards.",
                "exp": 10,
                "weight": 20,
                "prey": ["small"],
                "relationships": [
                    {
                        "cats_to": ["r_c", "p_l"],
                        "cats_from": ["patrol", "patrol"],
                        "mutual": false,
                        "values": ["comfort", "trust"],
                        "amount": 5
                    }
                ]
            },
            {
                "text": "Everyone looks admiringly at s_c by the end of the afternoon. Every cat carries something home, but nearly all of it was caught by s_c.",
                "exp": 10,
                "weight": 20,
                "stat_skill": ["HUNTER,2"],
                "prey": ["small"],
                "relationships": [
                    {
                        "cats_to": ["s_c", "p_l"],
                        "cats_from": ["patrol", "patrol"],
                        "mutual": false,
                        "values": ["comfort", "trust"],
                        "amount": 5
                    }
                ]
            },
            {
                "text": "s_c really keeps the patrol on task and motivated through the sharp cold of the leaf-bare morning, not through authority or commands, but with a gentle voice and compassionate understanding that encourages every cat to do their best for c_n.",
                "exp": 10,
                "weight": 20,
                "stat_trait": ["altruistic", "compassionate", "empathetic", "faithful", "loving"],
                "prey": ["medium"],
                "relationships": [
                    {
                        "cats_to": ["s_c", "p_l"],
                        "cats_from": ["patrol", "patrol"],
                        "mutual": false,
                        "values": ["comfort", "trust"],
                        "amount": 5
                    }
                ]
            }
        ],
        "fail_outcomes": [
            {
                "text": "The prey must be hiding; the patrol catches nothing. As a snowstorm descends and visibility drops, the patrol clumps together under a bush, their pelts and tails and legs all tightly wrapped into one indistinguishable kitty cat ball.",
                "exp": 0,
                "weight": 20,
                "relationships": [
                    {
                        "cats_to": ["r_c", "p_l"],
                        "cats_from": ["patrol", "patrol"],
                        "mutual": false,
                        "values": ["comfort", "trust"],
                        "amount": -5
                    }
                ]
            },
            {
                "text": "The prey must be hiding; the patrol catches nothing. As a snowstorm descends and visibility drops, the patrol clumps together under a bush, their pelts and tails and legs all tightly wrapped into one indistinguishable kitty cat ball. Still, when they return to camp r_c is cold and chilled.",
                "exp": 0,
                "weight": 10,
                "injury": [
                    {
                        "cats": ["r_c"],
                        "injuries": ["cold_injury"],
                        "scars": []
                    }
                ],
                "history_text": {
                    "scar": "m_c caught a chill while hunting in leaf-bare.",
                    "reg_death": "This cat froze to death after hunting in a storm.",
                    "lead_death": "froze to death"
                },
                "relationships": [
                    {
                        "cats_to": ["r_c", "p_l"],
                        "cats_from": ["patrol", "patrol"],
                        "mutual": false,
                        "values": ["comfort", "trust"],
                        "amount": -5
                    }
                ]
            }
        ]
    },
    {
        "patrol_id": "fst_hunt_random_leafbaresoloapp1",
        "biome": ["forest"],
        "season": ["leaf-bare"],
        "types": ["hunting"],
        "tags": [],
        "patrol_art": "hunt_general_intro",
        "min_cats": 1,
        "max_cats": 1,
        "min_max_status": {
            "apprentice": [1, 6]
        },
        "weight": 20,
        "intro_text": "Surely it's not snowing too much to go hunt - app1 wants fresh prey, not the half-frozen stuff on the fresh-kill pile.",
        "decline_text": "...Maybe it'd be better to wait until {PRONOUN/app1/poss} mentor is free to take {PRONOUN/app1/object} on a hunting patrol.",
        "chance_of_success": 30,
        "success_outcomes": [
            {
                "text": "The prey sure seem to agree that the weather is no barrier to feeding, and app1 proudly brings back three f_tp_p for the Clan, and hopefully for {PRONOUN/app1/poss} own dinner.",
                "exp": 35,
                "weight": 20,
                "prey": ["medium"]
            },
            {
                "text": "Alright, snow is awful to chase in - but it's awful to be chased in too, and the fluffy stuff is as much an obstacle for the f_mp_s app1 finds as it is for {PRONOUN/app1/object}. It's a tough hunt, but a successful one.",
                "exp": 35,
                "weight": 5,
                "prey": ["medium"]
            },
            {
                "text": "As keen as {PRONOUN/app1/subject} {VERB/app1/are/is} for dinner, app1 isn't reckless. Instead, {PRONOUN/app1/subject} {VERB/app1/go/goes} to hunt in a sheltered spot where the pine trees have shielded the ground and the wind can't blow snow. It's a good plain, netting {PRONOUN/app1/object} a thin f_mp_s for {PRONOUN/app1/poss} work.",
                "exp": 35,
                "weight": 20,
                "stat_trait": ["calm", "careful", "nervous", "thoughtful"],
                "prey": ["medium"]
            }
        ],
        "fail_outcomes": [
            {
                "text": "As the storm builds around {PRONOUN/app1/object}, by the time app1 tries to head for home, it's too late. {PRONOUN/app1/subject/CAP} can't see the path in the heavy snow - {PRONOUN/app1/subject} can't see the trees, or the ground, or anything. All is white.",
                "exp": 0,
                "weight": 10,
                "dead_cats": ["r_c"],
                "history_text": {
                    "reg_death": "m_c froze to death, caught in a snowstorm while hunting by themselves."
                }
            },
            {
                "text": "As the storm builds around {PRONOUN/app1/object}, by the time app1 tries to head for home, it's too late. app1 finds a little hollow out of the wind, possibly the only thing that saves {PRONOUN/app1/object}.",
                "exp": 0,
                "weight": 10,
                "injury": [
                    {
                        "cats": ["app1"],
                        "injuries": ["minor_injury", "cold_injury"],
                        "scars": ["FROSTTAIL"]
                    }
                ],
                "history_text": {
                    "scar": "m_c was scarred after a brush with frostbite, gotten while hunting in leaf-bare as an apprentice.",
                    "reg_death": "m_c froze to death, caught in a snowstorm while hunting by themselves."
                }
            },
            {
                "text": "{PRONOUN/app1/poss/CAP} mentor will find {PRONOUN/app1/object}, out in the far corner of the territory, frozen and still.",
                "exp": 0,
                "weight": 10,
                "stat_trait": ["bold", "daring"],
                "dead_cats": ["s_c"],
                "history_text": {
                    "reg_death": "m_c froze to death, caught in a snowstorm while hunting by {PRONOUN/app1/self}."
                }
            },
            {
                "text": "{PRONOUN/app1/poss/CAP} mentor will find {PRONOUN/app1/object}, out in the far corner of the territory, frozen and barely breathing.",
                "exp": 0,
                "weight": 10,
                "stat_trait": ["bold", "daring"],
                "injury": [
                    {
                        "cats": ["s_c"],
                        "injuries": ["minor_injury", "cold_injury"],
                        "scars": ["FROSTTAIL"]
                    }
                ],
                "history_text": {
                    "scar": "m_c was scarred after a brush with frostbite, gotten while hunting in leaf-bare as an apprentice.",
                    "reg_death": "m_c froze to death, caught in a snowstorm while hunting by {PRONOUN/app1/self}."
                }
            }
        ]
    },
    {
        "patrol_id": "fst_hunt_leafbaresnowstorm3",
        "biome": ["forest"],
        "season": ["leaf-bare"],
        "types": ["hunting"],
        "tags": ["romantic"],
        "patrol_art": "gen_hunt_leafbaresnowstorm",
        "min_cats": 2,
        "max_cats": 6,
        "min_max_status": {
            "all apprentices": [-1, -1]
        },
        "weight": 20,
        "intro_text": "It starts snowing soon after the patrol sets out, trying to bring back something, anything, for the fresh-kill pile.",
        "decline_text": "They decide to turn back and wait until the snow dies down.",
        "chance_of_success": 30,
        "success_outcomes": [
            {
                "text": "A storm descends, sudden and violent, putting an end to any other thoughts but survival. The cats retreat under some evergreen underbrush and cuddle together, sharing what little warmth they have. Each cat takes a turn on the most exposed side of the huddle, selflessly risking themselves.",
                "exp": 10,
                "weight": 20,
                "prey": ["small"],
                "relationships": [
                    {
                        "cats_to": ["p_l"],
                        "cats_from": ["r_c"],
                        "mutual": false,
                        "values": ["romantic", "comfort", "trust"],
                        "amount": 5
                    }
                ]
            },
            {
                "text": "A storm descends, sudden and violent, putting an end to any other thoughts but survival. s_c keeps everyone's spirits up as the patrol hides inside a hollow log, until everyone is talking, shaky and unhappy, but keeping each other's spirits up.",
                "exp": 10,
                "weight": 20,
                "stat_skill": ["SPEAKER,2"],
                "prey": ["small"],
                "relationships": [
                    {
                        "cats_to": ["p_l"],
                        "cats_from": ["r_c"],
                        "mutual": false,
                        "values": ["romantic", "comfort", "trust"],
                        "amount": 5
                    }
                ]
            },
            {
                "text": "A storm descends, sudden and violent, putting an end to any other thoughts but survival. As the cats hide under the low hanging branches of a pine, s_c keeps an eye out for everyone. It's a long couple of hours, but with gentle understanding and compassion the cats make it through safely, closer than ever afterwards.",
                "exp": 10,
                "weight": 20,
                "stat_trait": ["altruistic", "compassionate", "empathetic", "faithful", "loving"],
                "prey": ["small"],
                "relationships": [
                    {
                        "cats_to": ["p_l"],
                        "cats_from": ["r_c"],
                        "mutual": false,
                        "values": ["romantic", "comfort", "trust"],
                        "amount": 5
                    }
                ]
            }
        ],
        "fail_outcomes": [
            {
                "text": "A storm descends, sudden and violent, putting an end to any other thoughts but survival. As the cats huddle together, desperately trying to conserve warmth, no one notices that r_c has stopped responding. At some point in the storm, {PRONOUN/r_c/poss} life slips away, and {PRONOUN/r_c/poss} distraught Clanmates are left to carry {PRONOUN/r_c/poss} body home.",
                "exp": 0,
                "weight": 10,
                "dead_cats": ["r_c"],
                "history_text": {
                    "reg_death": "m_c froze to death while hunting in a storm.",
                    "lead_death": "froze to death while hunting"
                },
                "relationships": [
                    {
                        "cats_to": ["p_l"],
                        "cats_from": ["r_c"],
                        "mutual": false,
                        "values": ["romantic", "comfort", "trust"],
                        "amount": -5
                    }
                ]
            },
            {
                "text": "A storm descends, sudden and violent, putting an end to any other thoughts but survival. When the snowstorm leaves, finally, the cats trudge back home, but r_c hasn't escaped unscathed, {PRONOUN/r_c/poss} body chilled and refusing to warm up properly.",
                "exp": 0,
                "weight": 10,
                "injury": [
                    {
                        "cats": ["r_c"],
                        "injuries": ["cold_injury"],
                        "scars": []
                    }
                ],
                "history_text": {
                    "scar": "m_c caught a chill while hunting in leaf-bare.",
                    "reg_death": "m_c froze to death while hunting in a storm.",
                    "lead_death": "froze to death while hunting"
                },
                "relationships": [
                    {
                        "cats_to": ["p_l"],
                        "cats_from": ["r_c"],
                        "mutual": false,
                        "values": ["romantic", "comfort", "trust"],
                        "amount": -5
                    }
                ]
            }
        ]
    },
    {
        "patrol_id": "fst_hunt_fox_leaf-barescavenge1",
        "biome": ["forest"],
        "season": ["leaf-bare"],
        "types": ["hunting"],
        "tags": [],
        "patrol_art": "hunt_general_intro",
        "min_cats": 2,
        "max_cats": 3,
        "min_max_status": {},
        "weight": 20,
        "intro_text": "The patrol catches the scent of a fox - but is it red, or gray? Tracking it, they find their red enemy feeding on a deer carcass, either a small doe or one of last newleaf's fawns. It's impossible to say whether the fox killed it or found it.",
        "decline_text": "The patrol decides not to quarrel with the fox and to find prey elsewhere.",
        "chance_of_success": 30,
        "success_outcomes": [
            {
                "text": "The cats are smaller, but they outnumber the fox, if only by a little, and it's a prize they're willing to fight for. With a prayer to StarClan they throw themselves into battle, and the fox, already half full of venison and unwilling to lose blood over it, is driven off from the kill.",
                "exp": 20,
                "weight": 20,
                "prey": ["medium"],
                "relationships": [
                    {
                        "cats_to": ["patrol", "patrol"],
                        "cats_from": ["clan", "patrol"],
                        "mutual": false,
                        "values": ["respect"],
                        "amount": 5
                    }
                ]
            },
            {
                "text": "s_c shows {PRONOUN/s_c/poss} strength, leading the fight against the fox. By working together and keeping it distracted, the cats harry and harass the fox until it gives up and runs.",
                "exp": 20,
                "weight": 20,
                "stat_skill": ["FIGHTER,1"],
                "prey": ["medium"],
                "relationships": [
                    {
                        "cats_to": ["patrol", "patrol"],
                        "cats_from": ["clan", "patrol"],
                        "mutual": false,
                        "values": ["respect"],
                        "amount": 5
                    }
                ]
            },
            {
                "text": "The patrol launches into battle, but with so few cats it's exhausting trying to keep the fox and its snapping jaws on the defensive. In an act of daring bravery, s_c darts low to the ground, gets under the jaws, and sinks {PRONOUN/s_c/poss} teeth into the fox's throat. It's only one bite, but the fox has had enough and flees.",
                "exp": 20,
                "weight": 20,
                "stat_trait": [
                    "adventurous",
                    "altruistic",
                    "ambitious",
                    "confident",
                    "daring",
                    "fierce",
                    "responsible",
                    "righteous"
                ],
                "prey": ["large"],
                "relationships": [
                    {
                        "cats_to": ["patrol", "patrol"],
                        "cats_from": ["clan", "patrol"],
                        "mutual": false,
                        "values": ["respect"],
                        "amount": 5
                    }
                ]
            }
        ],
        "fail_outcomes": [
            {
                "text": "The patrol fails to drive away the fox, which keeps possession of the food. However, there were no injuries.",
                "exp": 0,
                "weight": 20,
                "relationships": [
                    {
                        "cats_to": ["patrol", "patrol"],
                        "cats_from": ["clan", "patrol"],
                        "mutual": false,
                        "values": ["respect"],
                        "amount": -5
                    }
                ],
                "prey": ["very_small"]
            },
            {
                "text": "The patrol launches into battle, but r_c is caught with a nasty bite, and the cats give up on challenging for the food in favor of quickly helping r_c back to the medicine cat den.",
                "exp": 0,
                "weight": 10,
                "injury": [
                    {
                        "cats": ["r_c"],
                        "injuries": ["bite-wound"],
                        "scars": ["NECKBITE"]
                    }
                ],
                "history_text": {
                    "scar": "m_c carries a scar from a fox fight.",
                    "reg_death": "m_c fell in a battle with a fox.",
                    "lead_death": "died while fighting a fox"
                },
                "relationships": [
                    {
                        "cats_to": ["patrol", "patrol"],
                        "cats_from": ["clan", "patrol"],
                        "mutual": false,
                        "values": ["respect"],
                        "amount": -5
                    }
                ],
                "prey": ["very_small"]
            },
            {
                "text": "s_c means well, but {PRONOUN/s_c/subject}{VERB/s_c/'re/'s} overconfident in {PRONOUN/s_c/poss} attack and the fox manages to sink their teeth into {PRONOUN/s_c/object}. The patrol is forced to retreat, forming a defensive ring around the hurt s_c.",
                "exp": 0,
                "weight": 10,
                "stat_trait": ["troublesome", "vengeful", "bloodthirsty", "bold"],
                "injury": [
                    {
                        "cats": ["s_c"],
                        "injuries": ["bite-wound"],
                        "scars": ["NECKBITE"]
                    }
                ],
                "history_text": {
                    "scar": "m_c carries a scar from a fox fight.",
                    "reg_death": "m_c fell in a battle with a fox.",
                    "lead_death": "died while fighting a fox"
                },
                "relationships": [
                    {
                        "cats_to": ["patrol", "patrol"],
                        "cats_from": ["clan", "patrol"],
                        "mutual": false,
                        "values": ["respect"],
                        "amount": -5
                    }
                ],
                "prey": ["very_small"]
            }
        ]
    },
    {
        "patrol_id": "fst_hunt_fox_leaf-barescavenge2",
        "biome": ["forest"],
        "season": ["leaf-bare"],
        "types": ["hunting"],
        "tags": [],
        "patrol_art": "hunt_general_intro",
        "min_cats": 4,
        "max_cats": 6,
        "min_max_status": {},
        "weight": 20,
        "intro_text": "The patrol catches the scent of a fox - but is it red, or gray? Tracking it, they find their red enemy feeding on a deer carcass, either a small doe or one of last newleaf's fawns. It's impossible to say whether the fox killed it or found it.",
        "decline_text": "The patrol decides not to quarrel with the fox and to find prey elsewhere.",
        "chance_of_success": 10,
        "success_outcomes": [
            {
                "text": "The cats are smaller but heavily outnumber the fox, and it's a prize they're willing to fight for. With a prayer to StarClan they throw themselves into battle, and the fox, already half full of venison and unwilling to lose blood over it, is driven off from the kill.",
                "exp": 20,
                "weight": 20,
                "prey": ["medium"],
                "relationships": [
                    {
                        "cats_to": ["patrol", "patrol"],
                        "cats_from": ["clan", "patrol"],
                        "mutual": false,
                        "values": ["respect"],
                        "amount": 5
                    }
                ]
            },
            {
                "text": "s_c shows {PRONOUN/s_c/poss} strength, leading the fight against the fox. By working together and keeping it distracted, the cats harry and harass the fox until s_c lands a crucial blow, snapping a tendon in one of the fox's hindlegs. The fox runs, but there's no way it'll live long with such a crippling injury.",
                "exp": 20,
                "weight": 20,
                "stat_skill": ["FIGHTER,1"],
                "prey": ["medium"],
                "relationships": [
                    {
                        "cats_to": ["patrol", "patrol"],
                        "cats_from": ["clan", "patrol"],
                        "mutual": false,
                        "values": ["respect"],
                        "amount": 5
                    }
                ]
            },
            {
                "text": "The patrol launches into battle, keeping the fox on the defensive with teamwork. In an act of daring bravery, s_c darts low to the ground, gets under the jaws, and sinks {PRONOUN/s_c/poss} teeth into the fox's throat. Holding on grimly, s_c's daring move gives the rest of the patrol the opportunity needed to bring the fox down for good.",
                "exp": 20,
                "weight": 20,
                "stat_trait": [
                    "adventurous",
                    "altruistic",
                    "ambitious",
                    "confident",
                    "daring",
                    "fierce",
                    "responsible",
                    "righteous"
                ],
                "prey": ["large"],
                "relationships": [
                    {
                        "cats_to": ["patrol", "patrol"],
                        "cats_from": ["clan", "patrol"],
                        "mutual": false,
                        "values": ["respect"],
                        "amount": 5
                    }
                ]
            }
        ],
        "fail_outcomes": [
            {
                "text": "The patrol fails to drive away the fox, which keeps possession of the food. However, with so many cats to protect each other, there were no injuries.",
                "exp": 0,
                "weight": 20,
                "relationships": [
                    {
                        "cats_to": ["patrol", "patrol"],
                        "cats_from": ["clan", "patrol"],
                        "mutual": false,
                        "values": ["respect"],
                        "amount": -5
                    }
                ],
                "prey": ["very_small"]
            },
            {
                "text": "The patrol launches into battle, but r_c is caught with a nasty bite, and the cats give up on challenging for the food in favor of quickly helping r_c back to the medicine cat den.",
                "exp": 0,
                "weight": 10,
                "injury": [
                    {
                        "cats": ["r_c"],
                        "injuries": ["bite-wound"],
                        "scars": ["NECKBITE"]
                    }
                ],
                "history_text": {
                    "scar": "m_c carries a scar from a fox fight.",
                    "reg_death": "m_c fell in a battle with a fox.",
                    "lead_death": "died while fighting a fox"
                },
                "relationships": [
                    {
                        "cats_to": ["patrol", "patrol"],
                        "cats_from": ["clan", "patrol"],
                        "mutual": false,
                        "values": ["respect"],
                        "amount": -5
                    }
                ],
                "prey": ["very_small"]
            },
            {
                "text": "s_c means well, but {PRONOUN/s_c/subject}{VERB/s_c/'re/'s} overconfident in {PRONOUN/s_c/poss} attack and the fox manages to sink their teeth into {PRONOUN/s_c/object}. The patrol is forced to retreat, forming a defensive ring around the hurt s_c.",
                "exp": 0,
                "weight": 10,
                "stat_trait": ["troublesome", "vengeful", "bloodthirsty", "bold"],
                "injury": [
                    {
                        "cats": ["s_c"],
                        "injuries": ["bite-wound"],
                        "scars": ["NECKBITE"]
                    }
                ],
                "history_text": {
                    "scar": "m_c carries a scar from a fox fight.",
                    "reg_death": "m_c fell in a battle with a fox.",
                    "lead_death": "died while fighting a fox"
                },
                "relationships": [
                    {
                        "cats_to": ["patrol", "patrol"],
                        "cats_from": ["clan", "patrol"],
                        "mutual": false,
                        "values": ["respect"],
                        "amount": -5
                    }
                ],
                "prey": ["very_small"]
            }
        ]
    },
    {
        "patrol_id": "fst_hunt_fox_leaf-barescavenge3",
        "biome": ["forest"],
        "season": ["leaf-bare"],
        "types": ["hunting"],
        "tags": [],
        "patrol_art": "hunt_general_intro",
        "min_cats": 1,
        "max_cats": 1,
        "min_max_status": {},
        "weight": 20,
        "intro_text": "r_c catches the scent of a fox - but is it red, or gray? Tracking it, {PRONOUN/r_c/subject} find {PRONOUN/r_c/poss} red enemy feeding on a deer carcass, either a small doe or one of last newleaf's fawns. It's impossible to say whether the fox killed it or found it.",
        "decline_text": "r_c decides not to quarrel with the fox and to find prey elsewhere.",
        "chance_of_success": 10,
        "success_outcomes": [
            {
                "text": "r_c may be smaller, alone, and half its weight, but the fox has a prize {PRONOUN/r_c/subject}{VERB/r_c/'re/'s} willing to fight for. With a prayer to StarClan, {PRONOUN/r_c/subject} {VERB/r_c/throw/throws} {PRONOUN/r_c/self} into battle. The fox, already stuffed full of venison and unwilling to lose blood over it, leaves the kill with a grumble.",
                "exp": 30,
                "weight": 20,
                "prey": ["medium"],
                "relationships": [
                    {
                        "cats_to": ["patrol"],
                        "cats_from": ["clan"],
                        "mutual": false,
                        "values": ["respect"],
                        "amount": 5
                    }
                ]
            },
            {
                "text": "s_c uses every trick in {PRONOUN/s_c/poss} talented fighting skillset to attack the fox with no one to watch {PRONOUN/s_c/poss} flank, until the perfect opportunity opens up and {PRONOUN/s_c/subject} {VERB/s_c/pounce/pounces} onto the fox's back, digging in {PRONOUN/s_c/poss} claws. It's a wild ride through the forest until the fox bucks {PRONOUN/s_c/object} off, but it wins {PRONOUN/s_c/object} the fawn carcass.",
                "exp": 30,
                "weight": 20,
                "stat_skill": ["FIGHTER,2"],
                "prey": ["medium"],
                "relationships": [
                    {
                        "cats_to": ["patrol"],
                        "cats_from": ["clan"],
                        "mutual": false,
                        "values": ["respect"],
                        "amount": 5
                    }
                ]
            },
            {
                "text": "In an act of daring bravery, s_c darts low to the ground, gets under the jaws, and sinks {PRONOUN/s_c/poss} teeth into the fox's throat. But then {PRONOUN/s_c/subject}{VERB/s_c/'re/'s} stuck, unwilling to let go and risk being bitten. {PRONOUN/s_c/subject/CAP}{VERB/s_c/'re/'s} dragged through the forest, over rocks and through bushes, until the fox finally collapses and the battered s_c goes back to proudly claim the fawn.",
                "exp": 30,
                "weight": 20,
                "stat_trait": [
                    "adventurous",
                    "altruistic",
                    "ambitious",
                    "confident",
                    "daring",
                    "fierce",
                    "responsible",
                    "righteous"
                ],
                "prey": ["large"],
                "relationships": [
                    {
                        "cats_to": ["patrol"],
                        "cats_from": ["clan"],
                        "mutual": false,
                        "values": ["respect"],
                        "amount": 5
                    }
                ]
            }
        ],
        "fail_outcomes": [
            {
                "text": "The patrol fails to drive away the fox, which keeps possession of the food. However, there were no injuries.",
                "exp": 0,
                "weight": 20,
                "relationships": [
                    {
                        "cats_to": ["patrol"],
                        "cats_from": ["clan"],
                        "mutual": false,
                        "values": ["respect"],
                        "amount": -5
                    }
                ],
                "prey": ["very_small"]
            },
            {
                "text": "Fiercely, r_c throws {PRONOUN/r_c/self} at the fox, determined to win the fawn prize. But the fox values it just as dearly, and manages to get a good grip on r_c, shaking {PRONOUN/r_c/object} to pieces and killing {PRONOUN/r_c/object}.",
                "exp": 0,
                "weight": 10,
                "dead_cats": ["r_c"],
                "history_text": {
                    "reg_death": "m_c fell in a solo battle with a fox.",
                    "lead_death": "died while fighting a fox"
                },
                "relationships": [
                    {
                        "cats_to": ["patrol"],
                        "cats_from": ["clan"],
                        "mutual": false,
                        "values": ["respect"],
                        "amount": -5
                    }
                ],
                "prey": ["very_small"]
            },
            {
                "text": "r_c launches into battle, but is caught with a nasty bite, and retreats to limp back home. The fox doesn't follow, happy enough to eat the fawn instead of the foolish cat.",
                "exp": 0,
                "weight": 10,
                "injury": [
                    {
                        "cats": ["r_c"],
                        "injuries": ["bite-wound"],
                        "scars": ["NECKBITE"]
                    }
                ],
                "history_text": {
                    "scar": "m_c carries a scar from a solo fox fight.",
                    "reg_death": "m_c fell in a solo battle with a fox.",
                    "lead_death": "died while fighting a fox"
                },
                "relationships": [
                    {
                        "cats_to": ["patrol"],
                        "cats_from": ["clan"],
                        "mutual": false,
                        "values": ["respect"],
                        "amount": -5
                    }
                ]
            },
            {
                "text": "s_c is overconfident in {PRONOUN/s_c/poss} attack, and the fox manages to sink their teeth into {PRONOUN/s_c/object}. {PRONOUN/s_c/subject/CAP} {VERB/s_c/retreat/retreats}, bleeding and in pain, and the fox settles back down to its meal.",
                "exp": 0,
                "weight": 10,
                "stat_trait": ["troublesome", "vengeful", "bloodthirsty", "bold"],
                "injury": [
                    {
                        "cats": ["s_c"],
                        "injuries": ["bite-wound"],
                        "scars": ["NECKBITE"]
                    }
                ],
                "history_text": {
                    "scar": "m_c carries a scar from a solo fox fight.",
                    "reg_death": "m_c fell in a solo battle with a fox.",
                    "lead_death": "died while fighting a fox"
                },
                "relationships": [
                    {
                        "cats_to": ["patrol"],
                        "cats_from": ["clan"],
                        "mutual": false,
                        "values": ["respect"],
                        "amount": -5
                    }
                ]
            }
        ]
    },
    {
        "patrol_id": "fst_hunt_foxgray_leaf-barescavenge1",
        "biome": ["forest"],
        "season": ["leaf-bare"],
        "types": ["hunting"],
        "tags": [],
        "patrol_art": "hunt_general_intro",
        "min_cats": 2,
        "max_cats": 3,
        "min_max_status": {},
        "weight": 20,
        "intro_text": "The patrol catches the scent of a fox - but is it red, or gray? Tracking it, they find a stocky gray fox feeding on a deer carcass, either a small doe or one of last newleaf's fawns. A gray fox could never take on prey this size, it must have found the carcass, and now c_n has too.",
        "decline_text": "The patrol decides not to quarrel with the fox and to find prey elsewhere.",
        "chance_of_success": 30,
        "success_outcomes": [
            {
                "text": "The cats are only just smaller and outnumber the fox, if only by a little, and it's a prize they're willing to fight for. With a prayer to StarClan they throw themselves into battle, and the fox, already half full of venison and unwilling to lose blood over it, is driven off from the kill.",
                "exp": 20,
                "weight": 20,
                "prey": ["medium"],
                "relationships": [
                    {
                        "cats_to": ["patrol", "patrol"],
                        "cats_from": ["clan", "patrol"],
                        "mutual": false,
                        "values": ["respect"],
                        "amount": 5
                    }
                ]
            },
            {
                "text": "s_c shows {PRONOUN/s_c/poss} strength, leading the fight against the fox. By working together and keeping it distracted, the cats harry and harass the fox until it gives up and runs.",
                "exp": 20,
                "weight": 20,
                "stat_skill": ["FIGHTER,1"],
                "prey": ["medium"],
                "relationships": [
                    {
                        "cats_to": ["patrol", "patrol"],
                        "cats_from": ["clan", "patrol"],
                        "mutual": false,
                        "values": ["respect"],
                        "amount": 5
                    }
                ]
            },
            {
                "text": "The patrol launches into battle, but with so few cats it's exhausting trying to keep the fox and its snapping jaws on the defensive. In an act of daring bravery, s_c darts low to the ground, gets under the jaws, and sinks {PRONOUN/s_c/poss} teeth into the fox's throat. It's only one bite, but the fox has had enough and flees.",
                "exp": 20,
                "weight": 20,
                "stat_trait": [
                    "adventurous",
                    "altruistic",
                    "ambitious",
                    "confident",
                    "daring",
                    "fierce",
                    "responsible",
                    "righteous"
                ],
                "prey": ["large"],
                "relationships": [
                    {
                        "cats_to": ["patrol", "patrol"],
                        "cats_from": ["clan", "patrol"],
                        "mutual": false,
                        "values": ["respect"],
                        "amount": 5
                    }
                ]
            }
        ],
        "fail_outcomes": [
            {
                "text": "The patrol fails to drive away the fox, which keeps possession of the food. However, there were no injuries.",
                "exp": 0,
                "weight": 20,
                "relationships": [
                    {
                        "cats_to": ["patrol", "patrol"],
                        "cats_from": ["clan", "patrol"],
                        "mutual": false,
                        "values": ["respect"],
                        "amount": -5
                    }
                ],
                "prey": ["very_small"]
            },
            {
                "text": "s_c makes a stupid mistake, too intent on winning the fight to respect {PRONOUN/s_c/poss} enemy's teeth, and it's only being yanked back by the tail that saves {PRONOUN/s_c/object} from injury. The patrol gives up, and settles down to wait a safe distance away until the fox leaves of its own accord.",
                "exp": 0,
                "weight": 20,
                "stat_trait": ["troublesome", "vengeful", "bloodthirsty", "bold"],
                "relationships": [
                    {
                        "cats_to": ["patrol", "patrol"],
                        "cats_from": ["clan", "patrol"],
                        "mutual": false,
                        "values": ["respect"],
                        "amount": -5
                    }
                ],
                "prey": ["very_small"]
            },
            {
                "text": "s_c means well, but {PRONOUN/s_c/subject}{VERB/s_c/'re/'s} overconfident in {PRONOUN/s_c/poss} attack and the fox manages to sink their teeth into {PRONOUN/s_c/object}. The patrol is forced to retreat, forming a defensive ring around the hurt s_c.",
                "exp": 0,
                "weight": 10,
                "stat_trait": ["troublesome", "vengeful", "bloodthirsty", "bold"],
                "injury": [
                    {
                        "cats": ["s_c"],
                        "injuries": ["bite-wound"],
                        "scars": ["NECKBITE"]
                    }
                ],
                "history_text": {
                    "scar": "m_c carries a scar from a fox fight.",
                    "reg_death": "m_c fell in a battle with a fox.",
                    "lead_death": "died while fighting a fox"
                },
                "relationships": [
                    {
                        "cats_to": ["patrol", "patrol"],
                        "cats_from": ["clan", "patrol"],
                        "mutual": false,
                        "values": ["respect"],
                        "amount": -5
                    }
                ],
                "prey": ["very_small"]
            }
        ]
    },
    {
        "patrol_id": "fst_hunt_foxgray_leaf-barescavenge2",
        "biome": ["forest"],
        "season": ["leaf-bare"],
        "types": ["hunting"],
        "tags": [],
        "patrol_art": "hunt_general_intro",
        "min_cats": 4,
        "max_cats": 6,
        "min_max_status": {},
        "weight": 20,
        "intro_text": "The patrol catches the scent of a fox - but is it red, or gray? Tracking it, they find a stocky gray fox feeding on a deer carcass, either a small doe or one of last newleaf's fawns. A gray fox could never take on prey this size, it must have found the carcass, and now c_n has too.",
        "decline_text": "The patrol decides not to quarrel with the fox and to find prey elsewhere.",
        "chance_of_success": 10,
        "success_outcomes": [
            {
                "text": "The cats are only just smaller and heavily outnumber the fox, and it's a prize they're willing to fight for. With a prayer to StarClan they throw themselves into battle, and the fox, already half full of venison and unwilling to lose blood over it, is driven off from the kill.",
                "exp": 20,
                "weight": 20,
                "prey": ["medium"],
                "relationships": [
                    {
                        "cats_to": ["patrol", "patrol"],
                        "cats_from": ["clan", "patrol"],
                        "mutual": false,
                        "values": ["respect"],
                        "amount": 5
                    }
                ]
            },
            {
                "text": "s_c shows {PRONOUN/s_c/poss} strength, leading the fight against the fox. By working together and keeping it distracted, the cats harry and harass the fox until s_c lands a crucial blow, snapping a tendon in one of the fox's hindlegs. The fox runs, but there's no way it'll live long with such a crippling injury.",
                "exp": 20,
                "weight": 20,
                "stat_skill": ["FIGHTER,1"],
                "prey": ["medium"],
                "relationships": [
                    {
                        "cats_to": ["patrol", "patrol"],
                        "cats_from": ["clan", "patrol"],
                        "mutual": false,
                        "values": ["respect"],
                        "amount": 5
                    }
                ]
            },
            {
                "text": "The patrol launches into battle, keeping the fox on the defensive with teamwork. In an act of daring bravery, s_c darts low to the ground, gets under the jaws, and sinks {PRONOUN/s_c/poss} teeth into the fox's throat. Holding on grimly, s_c's daring move gives the rest of the patrol the opportunity needed to bring the fox down for good.",
                "exp": 20,
                "weight": 20,
                "stat_trait": [
                    "adventurous",
                    "altruistic",
                    "ambitious",
                    "confident",
                    "daring",
                    "fierce",
                    "responsible",
                    "righteous"
                ],
                "prey": ["large"],
                "relationships": [
                    {
                        "cats_to": ["patrol", "patrol"],
                        "cats_from": ["clan", "patrol"],
                        "mutual": false,
                        "values": ["respect"],
                        "amount": 5
                    }
                ]
            }
        ],
        "fail_outcomes": [
            {
                "text": "The patrol fails to drive away the fox, which keeps possession of the food. However, with so many cats to protect each other, there were no injuries.",
                "exp": 0,
                "weight": 20,
                "relationships": [
                    {
                        "cats_to": ["patrol", "patrol"],
                        "cats_from": ["clan", "patrol"],
                        "mutual": false,
                        "values": ["respect"],
                        "amount": -5
                    }
                ],
                "prey": ["very_small"]
            },
            {
                "text": "s_c makes a stupid mistake, too intent on winning the fight to respect {PRONOUN/s_c/poss} enemy's teeth, and it's only being yanked back by the tail that saves {PRONOUN/s_c/object} from injury. The patrol gives up, and settles down to wait a safe distance away until the fox leaves of its own accord.",
                "exp": 0,
                "weight": 20,
                "stat_trait": ["troublesome", "vengeful", "bloodthirsty", "bold"],
                "relationships": [
                    {
                        "cats_to": ["patrol", "patrol"],
                        "cats_from": ["clan", "patrol"],
                        "mutual": false,
                        "values": ["respect"],
                        "amount": -5
                    }
                ],
                "prey": ["very_small"]
            }
        ]
    },
    {
        "patrol_id": "fst_hunt_foxgray_leaf-barescavenge3",
        "biome": ["forest"],
        "season": ["leaf-bare"],
        "types": ["hunting"],
        "tags": [],
        "patrol_art": "hunt_general_intro",
        "min_cats": 1,
        "max_cats": 1,
        "min_max_status": {},
        "weight": 20,
        "intro_text": "r_c catches the scent of a fox - but is it red, or gray? Tracking it, {PRONOUN/r_c/subject} find a stocky gray fox feeding on a deer carcass, either a small doe or one of last newleaf's fawns. A gray fox could never take on prey this size, it must have found the carcass, and now c_n has too.",
        "decline_text": "r_c decides not to quarrel with the fox and to find prey elsewhere.",
        "chance_of_success": 30,
        "success_outcomes": [
            {
                "text": "r_c may be smaller, alone, and half its weight, but the fox has a prize {PRONOUN/r_c/subject}{VERB/r_c/'re/'s} willing to fight for. With a prayer to StarClan, {PRONOUN/r_c/subject} {VERB/r_c/throw/throws} {PRONOUN/r_c/self} into battle. The fox, already stuffed full of venison and unwilling to lose blood over it, leaves the kill with a grumble.",
                "exp": 30,
                "weight": 20,
                "prey": ["medium"],
                "relationships": [
                    {
                        "cats_to": ["patrol"],
                        "cats_from": ["clan"],
                        "mutual": false,
                        "values": ["respect"],
                        "amount": 5
                    }
                ]
            },
            {
                "text": "s_c uses every trick in {PRONOUN/s_c/poss} talented fighting skillset to attack the fox with no one to watch {PRONOUN/s_c/poss} flank, until the perfect opportunity opens up and {PRONOUN/s_c/subject} {VERB/s_c/pounce/pounces} onto the fox's back, digging in {PRONOUN/s_c/poss} claws. It's a wild ride through the forest until the fox bucks {PRONOUN/s_c/object} off, but it wins {PRONOUN/s_c/object} the fawn carcass.",
                "exp": 30,
                "weight": 20,
                "stat_skill": ["FIGHTER,2"],
                "prey": ["medium"],
                "relationships": [
                    {
                        "cats_to": ["patrol"],
                        "cats_from": ["clan"],
                        "mutual": false,
                        "values": ["respect"],
                        "amount": 5
                    }
                ]
            },
            {
                "text": "In an act of daring bravery, s_c darts low to the ground, gets under the jaws, and sinks {PRONOUN/s_c/poss} teeth into the fox's throat. But then {PRONOUN/s_c/subject}{VERB/s_c/'re/'s} stuck, unwilling to let go and risk being bitten. {PRONOUN/s_c/subject/CAP}{VERB/s_c/'re/'s} dragged through the forest, over rocks and through bushes, until the fox finally collapses and the battered s_c goes back to proudly claim the fawn.",
                "exp": 30,
                "weight": 20,
                "stat_trait": [
                    "adventurous",
                    "altruistic",
                    "ambitious",
                    "confident",
                    "daring",
                    "fierce",
                    "responsible",
                    "righteous"
                ],
                "prey": ["large"],
                "relationships": [
                    {
                        "cats_to": ["patrol"],
                        "cats_from": ["clan"],
                        "mutual": false,
                        "values": ["respect"],
                        "amount": 5
                    }
                ]
            }
        ],
        "fail_outcomes": [
            {
                "text": "The patrol fails to drive away the gray fox, which keeps possession of the food. However, there were no injuries.",
                "exp": 0,
                "weight": 20,
                "relationships": [
                    {
                        "cats_to": ["patrol"],
                        "cats_from": ["clan"],
                        "mutual": false,
                        "values": ["respect"],
                        "amount": -5
                    }
                ],
                "prey": ["very_small"]
            },
            {
                "text": "s_c makes a stupid mistake, too intent on winning the fight to respect their enemy's teeth, and it's tripping over {PRONOUN/s_c/poss} own feet that saves {PRONOUN/s_c/object}. {PRONOUN/s_c/subject/CAP} {VERB/s_c/give/gives} up, and {VERB/s_c/settle/settles} down to wait a safe distance away until the fox leaves of its own accord.",
                "exp": 0,
                "weight": 20,
                "stat_trait": ["troublesome", "vengeful", "bloodthirsty", "bold"],
                "relationships": [
                    {
                        "cats_to": ["patrol"],
                        "cats_from": ["clan"],
                        "mutual": false,
                        "values": ["respect"],
                        "amount": -5
                    }
                ],
                "prey": ["very_small"]
            },
            {
                "text": "r_c launches into battle, but is caught with a nasty bite, and retreats to limp back home. The gray fox doesn't follow, happy enough to eat the fawn instead of the foolish cat.",
                "exp": 0,
                "weight": 10,
                "injury": [
                    {
                        "cats": ["r_c"],
                        "injuries": ["bite-wound"],
                        "scars": ["NECKBITE"]
                    }
                ],
                "history_text": {
                    "scar": "m_c carries a scar from a solo fox fight.",
                    "reg_death": "m_c fell in a solo battle with a fox.",
                    "lead_death": "died while fighting a fox"
                },
                "relationships": [
                    {
                        "cats_to": ["patrol"],
                        "cats_from": ["clan"],
                        "mutual": false,
                        "values": ["respect"],
                        "amount": -5
                    }
                ],
                "prey": ["very_small"]
            },
            {
                "text": "s_c is overconfident in {PRONOUN/s_c/poss} attack, and the fox manages to sink their teeth into {PRONOUN/s_c/object}. {PRONOUN/s_c/subject/CAP} {VERB/s_c/retreat/retreats}, bleeding and in pain, and the gray fox settles back down to its meal.",
                "exp": 0,
                "weight": 10,
                "stat_trait": ["troublesome", "vengeful", "bloodthirsty", "bold"],
                "injury": [
                    {
                        "cats": ["s_c"],
                        "injuries": ["bite-wound"],
                        "scars": ["NECKBITE"]
                    }
                ],
                "history_text": {
                    "scar": "m_c carries a scar from a solo fox fight.",
                    "reg_death": "m_c fell in a solo battle with a fox.",
                    "lead_death": "died while fighting a fox"
                },
                "relationships": [
                    {
                        "cats_to": ["patrol"],
                        "cats_from": ["clan"],
                        "mutual": false,
                        "values": ["respect"],
                        "amount": -5
                    }
                ],
                "prey": ["very_small"]
            }
        ]
    },
    {
        "patrol_id": "fst_hunt_mouse4",
        "biome": ["forest"],
        "season": ["leaf-bare"],
        "types": ["hunting"],
        "tags": [],
        "patrol_art": "gen_hunt_mouse",
        "min_cats": 1,
        "max_cats": 1,
        "min_max_status": {
            "all apprentices": [-1, -1]
        },
        "weight": 20,
        "intro_text": "r_c catches scent of a mouse nearby, one that would be greatly appreciated for the fresh-kill pile.",
        "decline_text": "The patrol ignores the mouse.",
        "chance_of_success": 30,
        "success_outcomes": [
            {
                "text": "r_c locates the mouse and begins to stalk. The mouse nibbles on a seed, unaware of the hunting cat. r_c waggles {PRONOUN/r_c/poss} haunches and leaps, pinning the mouse beneath a paw as {PRONOUN/r_c/subject} {VERB/r_c/make/makes} the killing bite.",
                "exp": 10,
                "weight": 20,
                "prey": ["medium"]
            },
            {
                "text": "r_c pinpoints the location of the prey and begins creeping forward. {PRONOUN/r_c/subject}{VERB/r_c/'re/'s} almost within pouncing distance when the mouse suddenly bolts. With a lash of {PRONOUN/r_c/poss} tail, r_c leaps after the mouse, barely snagging it before it reaches a burrow. {PRONOUN/r_c/subject} {VERB/r_c/purr/purrs} in satisfaction as prey-blood hits {PRONOUN/r_c/poss} tongue.",
                "exp": 10,
                "weight": 5,
                "prey": ["medium"]
            },
            {
                "text": "s_c immediately drops into a practiced crouch, shimmying flawlessly along the ground and taking the perfectly plump mouse completely by surprise.",
                "exp": 10,
                "weight": 20,
                "stat_skill": ["HUNTER,1"],
                "prey": ["medium"]
            }
        ],
        "fail_outcomes": [
            {
                "text": "r_c narrowly misses the mouse.",
                "exp": 0,
                "weight": 20,
                "prey": ["very_small"]
            }
        ]
    },
    {
        "patrol_id": "fst_hunt_genappmouse4",
        "biome": ["forest"],
        "season": ["leaf-bare"],
        "types": ["hunting"],
        "tags": [],
        "patrol_art": "hunt_general_intro",
        "min_cats": 1,
        "max_cats": 1,
        "min_max_status": {
            "apprentice": [1, 6]
        },
        "weight": 20,
        "intro_text": "app1 catches scent of a mouse nearby. But {PRONOUN/app1/subject} {VERB/app1/'re/'s} by {PRONOUN/app1/self}, and the chill of leaf-bare has stripped the forest of its green cloak, can {PRONOUN/app1/subject} manage the catch?",
        "decline_text": "The patrol ignores the mouse.",
        "chance_of_success": 10,
        "success_outcomes": [
            {
                "text": "r_c pounces on the mouse, with a squeak of surprise from both prey and apprentice.",
                "exp": 40,
                "weight": 20,
                "prey": ["medium"]
            },
            {
                "text": "app1 leaps onto the mouse, an easy kill! {PRONOUN/app1/subject} {VERB/app1/'re/'s} really getting the hang of hunting!",
                "exp": 40,
                "weight": 5,
                "prey": ["medium"]
            }
        ],
        "fail_outcomes": [
            {
                "text": "The patrol narrowly misses the mouse.",
                "exp": 0,
                "weight": 20,
                "prey": ["very_small"]
            }
        ]
    },
    {
        "patrol_id": "gen_hunt_genmentormouse4",
        "biome": ["forest"],
        "season": ["leaf-bare"],
        "types": ["hunting"],
        "tags": [],
        "patrol_art": "fst_hunt_mice",
        "min_cats": 2,
        "max_cats": 2,
        "min_max_status": {
            "apprentice": [1, 6],
            "normal adult": [1, 6]
        },
        "weight": 20,
        "intro_text": "app1 catches scent of a mouse nearby. p_l congratulates {PRONOUN/app1/object}, and tries to prepare app1 for the stalk as best {PRONOUN/app1/subject} can - if app1 can catch this mouse, this is the season where it will be most valuable for the Clan.",
        "decline_text": "The patrol ignores the mouse.",
        "chance_of_success": 40,
        "success_outcomes": [
            {
                "text": "app1 pounces on the mouse, with a squeak of surprise from both prey and apprentice. {PRONOUN/app1/subject/CAP} {VERB/app1/look/looks} up, holding {PRONOUN/app1/poss} fresh-kill, meeting p_l's eyes with a purr.",
                "exp": 30,
                "weight": 20,
                "prey": ["small"],
                "relationships": [
                    {
                        "cats_to": ["patrol"],
                        "cats_from": ["patrol"],
                        "mutual": false,
                        "values": ["comfort", "trust"],
                        "amount": 5
                    }
                ]
            },
            {
                "text": "app1 leaps onto the mouse, an easy kill! {PRONOUN/app1/subject/CAP} {VERB/app1/'re/'s} really getting the hang of hunting, p_l tells {PRONOUN/app1/object}, and as the pair head back home there's a happy bounce in app1's steps.",
                "exp": 30,
                "weight": 5,
                "prey": ["small"],
                "relationships": [
                    {
                        "cats_to": ["patrol"],
                        "cats_from": ["patrol"],
                        "mutual": false,
                        "values": ["comfort", "trust"],
                        "amount": 5
                    }
                ]
            }
        ],
        "fail_outcomes": [
            {
                "text": "app1 narrowly misses the mouse, {PRONOUN/app1/poss} tail drooping sadly as it scurries off into the distance.",
                "exp": 0,
                "weight": 20,
                "relationships": [
                    {
                        "cats_to": ["patrol"],
                        "cats_from": ["patrol"],
                        "mutual": false,
                        "values": ["comfort", "trust"],
                        "amount": -5
                    }
                ],
                "prey": ["very_small"]
            }
        ]
    },
    {
        "patrol_id": "fst_hunt_mice_ohnotheyrehot4",
        "biome": ["forest"],
        "season": ["leaf-bare"],
        "types": ["hunting"],
        "tags": ["romantic"],
        "patrol_art": "fst_hunt_mice_ohnotheyrehot",
        "min_cats": 3,
        "max_cats": 6,
        "min_max_status": {},
        "weight": 20,
        "intro_text": "As the patrol heads out into the forest to hunt, r_c seems to be absolutely unconcerned with {PRONOUN/r_c/poss} duties, instead ambling along as through the prey is going to waltz into {PRONOUN/r_c/poss} paws.",
        "decline_text": "The cats are called back to camp - there's something the deputy needs to discuss with them.",
        "chance_of_success": 20,
        "success_outcomes": [
            {
                "text": "r_c makes it look easy, and when the patrol is done mousing everyone else ends up carrying catches mostly brought down by {PRONOUN/r_c/object}. {PRONOUN/r_c/subject/CAP} {VERB/r_c/lead/leads} the way back to camp, sauntering with a distinctly smug sway of {PRONOUN/r_c/poss} hips.",
                "exp": 20,
                "weight": 20,
                "prey": ["medium"],
                "relationships": [
                    {
                        "cats_to": ["p_l"],
                        "cats_from": ["r_c"],
                        "mutual": true,
                        "values": ["romantic", "respect", "jealous", "dislike"],
                        "amount": 5
                    }
                ]
            },
            {
                "text": "Of course s_c is unconcerned, s_c knows {PRONOUN/s_c/poss} own skills well, and mice? not a challenge. After {PRONOUN/s_c/poss} fifth catch the rest of the patrol is forced to admit {PRONOUN/s_c/subject} might have a point about not needing to worry.",
                "exp": 20,
                "weight": 20,
                "stat_skill": ["HUNTER,1"],
                "can_have_stat": ["r_c"],
                "prey": ["medium"],
                "relationships": [
                    {
                        "cats_to": ["p_l"],
                        "cats_from": ["r_c"],
                        "mutual": true,
                        "values": ["romantic", "respect", "jealous", "dislike"],
                        "amount": 5
                    }
                ]
            },
            {
                "text": "As the patrol settles in, tracking mouse scent mostly, s_c wanders back, and as {PRONOUN/s_c/subject} {VERB/s_c/put/puts} a paw down the ground squeaks. {PRONOUN/s_c/subject} {VERB/s_c/lean/leans} down, jaws snapping, and {VERB/s_c/meet/meets} the eyes of the rest of the patrol with an insolent smirk.",
                "exp": 20,
                "weight": 20,
                "stat_trait": [
                    "bold",
                    "charismatic",
                    "childish",
                    "confident",
                    "daring",
                    "fierce",
                    "shameless",
                    "troublesome"
                ],
                "can_have_stat": ["r_c"],
                "prey": ["medium"],
                "relationships": [
                    {
                        "cats_to": ["p_l"],
                        "cats_from": ["r_c"],
                        "mutual": true,
                        "values": ["romantic", "respect", "jealous", "dislike"],
                        "amount": 5
                    }
                ]
            }
        ],
        "fail_outcomes": [
            {
                "text": "r_c doesn't bring much home, impressing nobody.",
                "exp": 0,
                "weight": 20,
                "relationships": [
                    {
                        "cats_to": ["p_l"],
                        "cats_from": ["r_c"],
                        "mutual": true,
                        "values": ["romantic", "respect", "jealous", "dislike"],
                        "amount": -5
                    }
                ],
                "prey": ["very_small"]
            }
        ]
    },
    {
        "patrol_id": "fst_hunt_mice4",
        "biome": ["forest"],
        "season": ["leaf-bare"],
        "types": ["hunting"],
        "tags": [],
        "patrol_art": "fst_hunt_mice",
        "min_cats": 3,
        "max_cats": 6,
        "min_max_status": {},
        "weight": 20,
        "intro_text": "As the patrol heads out into the forest to hunt, r_c suggests a good, sheltered gully. It's a little far from camp, and the walk will be chilly, but the hunting around there is good, particularly for mice.",
        "decline_text": "The cats are called back to camp - there's something the deputy needs to discuss with them.",
        "chance_of_success": 10,
        "success_outcomes": [
            {
                "text": "As they arrive, the patrol startles two mice, and r_c manages to react quick enough with an inelegant pounce to kill one. It's a good omen for the rest of the morning's work, which proves to be a productive and satisfying hunt.",
                "exp": 20,
                "weight": 20,
                "prey": ["medium"],
                "relationships": [
                    {
                        "cats_to": ["r_c"],
                        "cats_from": ["patrol"],
                        "mutual": false,
                        "values": ["respect"],
                        "amount": 5
                    }
                ]
            },
            {
                "text": "The cats sneak into the hunting grounds, ears rotating as different spots catch their interest. r_c's suggestion proves to be a fruitful hunting ground, one that c_n hasn't used for a while and whose creatures (as predicted, nearly all mice) have lost their edge of wariness. It's a good hunt.",
                "exp": 20,
                "weight": 5,
                "prey": ["large"],
                "relationships": [
                    {
                        "cats_to": ["r_c"],
                        "cats_from": ["patrol"],
                        "mutual": false,
                        "values": ["respect"],
                        "amount": 5
                    }
                ]
            },
            {
                "text": "These are the times that it really pays to have a hunter of s_c's caliber on the patrol - {PRONOUN/s_c/subject} really {VERB/s_c/go/goes} above and beyond, impressing everyone and leaving a trail of terror among the local mice.",
                "exp": 20,
                "weight": 20,
                "stat_skill": ["HUNTER,1"],
                "prey": ["large"],
                "relationships": [
                    {
                        "cats_to": ["s_c"],
                        "cats_from": ["patrol"],
                        "mutual": false,
                        "values": ["respect"],
                        "amount": 5
                    }
                ]
            }
        ],
        "fail_outcomes": [
            {
                "text": "Ah. r_c's suggested hunting grounds don't work out, not that anyone blames {PRONOUN/r_c/object} for it.",
                "exp": 0,
                "weight": 20,
                "relationships": [
                    {
                        "cats_to": ["r_c"],
                        "cats_from": ["patrol"],
                        "mutual": false,
                        "values": ["respect"],
                        "amount": -5
                    }
                ],
                "prey": ["very_small"]
            }
        ]
    },
    {
        "patrol_id": "fst_hunt_random_leafbare_siblings2applocked1",
        "biome": ["forest"],
        "season": ["leaf-bare"],
        "types": ["hunting"],
        "tags": [],
        "patrol_art": "hunt_general_intro",
        "min_cats": 2,
        "max_cats": 2,
        "min_max_status": {
            "apprentice": [1, 6],
            "all apprentices": [2, 2]
        },
        "weight": 40,
        "intro_text": "The two siblings head out together, declaring a friendly competition to stock the fresh-kill pile. With the frosts making the forest wilt, it's more important than ever that c_n gets fed.",
        "decline_text": "Their mentors hold them back with a gentle word - the warriors have other plans for the apprentices today.",
        "chance_of_success": 30,
        "relationship_constraint": ["siblings"],
        "success_outcomes": [
            {
                "text": "app1 misses a f_tp_s, and app2 startles a pair of f_tp_p. They don't let it get them down, instead capturing a plump rabbit with a beautiful team ambush! But when they bring it back to camp, app1 tries to take sole credit for the prey, and instead of familial talent, it's familial discord that's displayed, as the apprentices get into a massive argument in the middle of camp.",
                "exp": 20,
                "weight": 20,
                "prey": ["small"],
                "relationships": [
                    {
                        "cats_to": ["patrol"],
                        "cats_from": ["patrol"],
                        "mutual": false,
                        "values": ["jealous", "dislike"],
                        "amount": 10
                    }
                ]
            },
            {
                "text": "s_c catches a great f_mp_s, and two f_tp_p! But {PRONOUN/s_c/poss} sibling comes up empty pawed. s_c offers to let {PRONOUN/r_c/object} claim the smaller prey as {PRONOUN/r_c/poss} own, but the insulting suggestion just causes a massive argument.",
                "exp": 20,
                "weight": 20,
                "prey": ["medium"],
                "stat_skill": ["HUNTER,0"],
                "can_have_stat": ["p_l"],
                "relationships": [
                    {
                        "cats_to": ["patrol"],
                        "cats_from": ["patrol"],
                        "mutual": false,
                        "values": ["jealous", "dislike"],
                        "amount": 10
                    }
                ]
            }
        ],
        "fail_outcomes": [
            {
                "text": "The littermates end up dirty, exhausted, and without much more than a f_tp_s to show for it. Fox-dung! But at least out here, even if they didn't get much prey, they can complain about how stupidly hard hunting is to a sympathetic audience.",
                "exp": 0,
                "weight": 20,
                "relationships": [
                    {
                        "cats_to": ["patrol"],
                        "cats_from": ["patrol"],
                        "mutual": false,
                        "values": ["jealous", "dislike"],
                        "amount": -10
                    }
                ],
                "prey": ["very_small"]
            },
            {
                "text": "app1 takes a hard fall while chasing a f_tp_s along the forest floor, and the afternoon's hunt is called off as {PRONOUN/app1/poss} sibling helps {PRONOUN/app1/object} back to camp, chatting reassuringly about how hard {PRONOUN/app2/poss} hunting lessons are.",
                "exp": 0,
                "weight": 10,
                "injury": [
                    {
                        "cats": ["app1"],
                        "injuries": ["minor_injury"],
                        "scars": []
                    }
                ],
                "relationships": [
                    {
                        "cats_to": ["patrol"],
                        "cats_from": ["patrol"],
                        "mutual": false,
                        "values": ["jealous", "dislike"],
                        "amount": -10
                    }
                ],
                "prey": ["very_small"]
            }
        ]
    },
    {
        "patrol_id": "fst_hunt_random_leafbare_siblings2applocked2",
        "biome": ["forest"],
        "season": ["leaf-bare"],
        "types": ["hunting"],
        "tags": [],
        "patrol_art": "hunt_general_intro",
        "min_cats": 2,
        "max_cats": 2,
        "min_max_status": {
            "apprentice": [1, 6],
            "all apprentices": [2, 2]
        },
        "weight": 40,
        "intro_text": "It's nice to get the chance to go out hunting with app2. app1 knows they're still in the apprentice den together, but their different mentors and focuses and skills - it's not the same as it was back in the nursery as littermates. Even the cold crunch of frost on the grass beneath their paws can't dampen their enthusiasm.",
        "decline_text": "Their mentors hold them back with a gentle word - the warriors have other plans for the apprentices today.",
        "chance_of_success": 30,
        "relationship_constraint": ["siblings"],
        "success_outcomes": [
            {
                "text": "Yeah, it's a relatively okay hunt, with a couple f_tp_p and a dirty f_tp_s. But what app1 is actually going to remember about today is that app2 thinks that {PRONOUN/app2/poss} mentor and app1's would make a cute couple!",
                "exp": 20,
                "weight": 20,
                "prey": ["small"],
                "relationships": [
                    {
                        "cats_to": ["patrol"],
                        "cats_from": ["patrol"],
                        "mutual": false,
                        "values": ["platonic", "respect"],
                        "amount": 5
                    }
                ]
            },
            {
                "text": "It turns out s_c has really been listening to {PRONOUN/s_c/poss} mentor's tips for hunting - and {PRONOUN/s_c/subject}{VERB/s_c/'re/'s} willing to pass it on!",
                "exp": 20,
                "weight": 20,
                "stat_skill": ["HUNTER,0"],
                "prey": ["medium"],
                "relationships": [
                    {
                        "cats_to": ["patrol"],
                        "cats_from": ["patrol"],
                        "mutual": false,
                        "values": ["platonic", "respect"],
                        "amount": 5
                    }
                ]
            }
        ],
        "fail_outcomes": [
            {
                "text": "Together they manage a grand haul of one f_tp_s, and not even a very big f_tp_s at that. They have a lot more to learn before they'll all be ready to take on the responsibility of providing for c_n.",
                "exp": 0,
                "weight": 20,
                "prey": ["very_small"]
            }
        ]
    },
    {
        "patrol_id": "fst_hunt_random_leafbare_siblings2applocked3",
        "biome": ["forest"],
        "season": ["leaf-bare"],
        "types": ["hunting"],
        "tags": [],
        "patrol_art": "hunt_general_intro",
        "min_cats": 2,
        "max_cats": 2,
        "min_max_status": {
            "apprentice": [1, 6],
            "all apprentices": [2, 2]
        },
        "weight": 40,
        "intro_text": "The clouds hog the sky, weakly trying to threaten snow the way they've done constantly the last few days. And just like the clouds, app1 and {PRONOUN/app1/poss} littermate are everywhere today, sticking their heads into every unexplored corner of the territory. All in the name of hunting, of course!",
        "decline_text": "Their mentors hold them back with a gentle word - the warriors have other plans for the apprentices today.",
        "chance_of_success": 30,
        "relationship_constraint": ["siblings"],
        "success_outcomes": [
            {
                "text": "app1 thinks app2's f_tp_s looks infinitely more delicious than {PRONOUN/app1/poss} own contributions of two f_tp_p, while app2 insists that {PRONOUN/app2/subject}'d much rather bring back f_tp_p.",
                "exp": 20,
                "weight": 20,
                "prey": ["small"],
                "relationships": [
                    {
                        "cats_to": ["patrol"],
                        "cats_from": ["patrol"],
                        "mutual": false,
                        "values": ["respect", "jealous"],
                        "amount": 5
                    }
                ]
            },
            {
                "text": "s_c spends half the patrol in the branches of the forest, both impressing and frustrating the sibling trying to keep up with {PRONOUN/s_c/object}.",
                "exp": 20,
                "weight": 20,
                "stat_skill": ["CLIMBER,0"],
                "prey": ["medium"],
                "relationships": [
                    {
                        "cats_to": ["patrol"],
                        "cats_from": ["patrol"],
                        "mutual": false,
                        "values": ["respect", "jealous"],
                        "amount": 5
                    }
                ]
            }
        ],
        "fail_outcomes": [
            {
                "text": "Well, they have a lot of fun exploring, even if it's not that productive of a hunting patrol.",
                "exp": 0,
                "weight": 20,
                "prey": ["very_small"]
            }
        ]
    },
    {
        "patrol_id": "fst_hunt_random_leafbare_siblings3applocked1",
        "biome": ["forest"],
        "season": ["leaf-bare"],
        "types": ["hunting"],
        "tags": [],
        "patrol_art": "hunt_general_intro",
        "min_cats": 3,
        "max_cats": 3,
        "min_max_status": {
            "apprentice": [1, 6],
            "all apprentices": [3, 3]
        },
        "weight": 40,
        "intro_text": "The three siblings head out together, declaring a friendly competition to stock the fresh-kill pile. With the frosts making the forest wilt, it's more important than ever that c_n gets fed.",
        "decline_text": "Their mentors hold them back with a gentle word - the warriors have other plans for the apprentices today.",
        "chance_of_success": 30,
        "relationship_constraint": ["siblings"],
        "success_outcomes": [
            {
                "text": "app1 misses a f_tp_s, and app2 and app3 startle a pair of f_tp_p. They don't let it get them down, instead capturing a plump rabbit with a beautiful team ambush! But when they bring it back to camp, app1 tries to take sole credit for the prey, and instead of familial talent, it's familial discord that's displayed, as the apprentices get into a massive argument in the middle of camp.",
                "exp": 30,
                "weight": 20,
                "prey": ["small"],
                "relationships": [
                    {
                        "cats_to": ["patrol"],
                        "cats_from": ["patrol"],
                        "mutual": false,
                        "values": ["jealous", "dislike"],
                        "amount": 5
                    }
                ]
            },
            {
                "text": "s_c catches a great f_mp_s, and two f_tp_p! But their siblings come up empty pawed. s_c offers to let them claim the smaller prey as their own, but the insulting suggestion just causes a massive argument.",
                "exp": 30,
                "weight": 20,
                "stat_skill": ["HUNTER,0"],
                "prey": ["medium"],
                "relationships": [
                    {
                        "cats_to": ["patrol"],
                        "cats_from": ["patrol"],
                        "mutual": false,
                        "values": ["jealous", "dislike"],
                        "amount": 5
                    }
                ]
            }
        ],
        "fail_outcomes": [
            {
                "text": "The littermates end up dirty, exhausted, and without much more than a f_tp_s to show for it. Fox-dung! But at least out here, even if they didn't get much prey, they can complain about how stupidly hard hunting is to a sympathetic audience.",
                "exp": 0,
                "weight": 20,
                "relationships": [
                    {
                        "cats_to": ["patrol"],
                        "cats_from": ["patrol"],
                        "mutual": false,
                        "values": ["jealous", "dislike"],
                        "amount": -5
                    }
                ],
                "prey": ["very_small"]
            },
            {
                "text": "app1 takes a hard fall while chasing a f_tp_s along the forest floor, and the afternoon's hunt is called off as {PRONOUN/app1/poss} siblings help {PRONOUN/app1/object} back to camp, chatting reassuringly about how hard their hunting lessons are.",
                "exp": 0,
                "weight": 10,
                "injury": [
                    {
                        "cats": ["app1"],
                        "injuries": ["minor_injury"],
                        "scars": []
                    }
                ],
                "relationships": [
                    {
                        "cats_to": ["patrol"],
                        "cats_from": ["patrol"],
                        "mutual": false,
                        "values": ["jealous", "dislike"],
                        "amount": -5
                    }
                ],
                "prey": ["very_small"]
            }
        ]
    },
    {
        "patrol_id": "fst_hunt_random_leafbare_siblings3applocked2",
        "biome": ["forest"],
        "season": ["leaf-bare"],
        "types": ["hunting"],
        "tags": [],
        "patrol_art": "hunt_general_intro",
        "min_cats": 3,
        "max_cats": 3,
        "min_max_status": {
            "apprentice": [1, 6],
            "all apprentices": [3, 3]
        },
        "weight": 40,
        "intro_text": "It's nice to get the chance to go out hunting together. app1 knows they're all still in the apprentice den together, but their different mentors and focuses and skills - it's not the same as it was back in the nursery with {PRONOUN/app1/poss} littermates. Even the cold crunch of frost on the grass beneath their paws can't dampen their enthusiasm.",
        "decline_text": "Their mentors hold them back with a gentle word - the warriors have other plans for the apprentices today.",
        "chance_of_success": 30,
        "relationship_constraint": ["siblings"],
        "success_outcomes": [
            {
                "text": "Yeah, it's a relatively okay hunt, with a couple f_tp_p and a dirty f_tp_s. But what app1 is actually going to remember about today is that app2 thinks that {PRONOUN/app2/poss} mentor and app3's would make a cute couple!",
                "exp": 30,
                "weight": 20,
                "prey": ["small"],
                "relationships": [
                    {
                        "cats_to": ["patrol"],
                        "cats_from": ["patrol"],
                        "mutual": false,
                        "values": ["platonic", "respect"],
                        "amount": 5
                    }
                ]
            },
            {
                "text": "It turns out s_c has really been listening to {PRONOUN/s_c/poss} mentor's tips for hunting - and {PRONOUN/s_c/subject}{VERB/s_c/'re/'s} willing to pass it on!",
                "exp": 30,
                "weight": 20,
                "stat_skill": ["HUNTER,0"],
                "prey": ["medium"],
                "relationships": [
                    {
                        "cats_to": ["patrol"],
                        "cats_from": ["patrol"],
                        "mutual": false,
                        "values": ["platonic", "respect"],
                        "amount": 5
                    }
                ]
            }
        ],
        "fail_outcomes": [
            {
                "text": "Together they manage a grand haul of one f_tp_s, and not even a very big f_tp_s at that. They have a lot more to learn before they'll all be ready to take on the responsibility of providing for c_n.",
                "exp": 0,
                "weight": 20,
                "prey": ["very_small"]
            }
        ]
    },
    {
        "patrol_id": "fst_hunt_random_leafbare_siblings3applocked3",
        "biome": ["forest"],
        "season": ["leaf-bare"],
        "types": ["hunting"],
        "tags": [],
        "patrol_art": "hunt_general_intro",
        "min_cats": 3,
        "max_cats": 3,
        "min_max_status": {
            "apprentice": [1, 6],
            "all apprentices": [3, 3]
        },
        "weight": 40,
        "intro_text": "The clouds hog the sky, weakly trying to threaten snow the way they've done constantly the last few days. And just like the clouds, app1 and {PRONOUN/app1/poss} littermates are everywhere today, sticking their heads into every unexplored corner of the territory. All in the name of hunting, of course!",
        "decline_text": "Their mentors hold them back with a gentle word - the warriors have other plans for the apprentices today.",
        "chance_of_success": 30,
        "relationship_constraint": ["siblings"],
        "success_outcomes": [
            {
                "text": "app1 thinks app2's f_tp_s looks infinitely more delicious than {PRONOUN/app1/poss} own contributions of two f_tp_p, while app3 insists that {PRONOUN/app3/subject}'d much rather bring back f_tp_p than the f_mp_s {PRONOUN/app3/subject} caught.",
                "exp": 30,
                "weight": 20,
                "prey": ["small"],
                "relationships": [
                    {
                        "cats_to": ["patrol"],
                        "cats_from": ["patrol"],
                        "mutual": false,
                        "values": ["respect", "jealous"],
                        "amount": 5
                    }
                ]
            },
            {
                "text": "s_c spends half the patrol in the branches of the forest, both impressing and frustrating the siblings trying to keep up with {PRONOUN/s_c/object}.",
                "exp": 30,
                "weight": 20,
                "stat_skill": ["CLIMBER,0"],
                "prey": ["medium"],
                "relationships": [
                    {
                        "cats_to": ["patrol"],
                        "cats_from": ["patrol"],
                        "mutual": false,
                        "values": ["respect", "jealous"],
                        "amount": 5
                    }
                ]
            }
        ],
        "fail_outcomes": [
            {
                "text": "Well, they have a lot of fun exploring, even if it's not that productive of a hunting patrol.",
                "exp": 0,
                "weight": 20,
                "prey": ["very_small"]
            }
        ]
    },
    {
        "patrol_id": "fst_hunt_random_leafbare_siblings4applocked1",
        "biome": ["forest"],
        "season": ["leaf-bare"],
        "types": ["hunting"],
        "tags": [],
        "patrol_art": "hunt_general_intro",
        "min_cats": 4,
        "max_cats": 4,
        "min_max_status": {
            "apprentice": [1, 6],
            "all apprentices": [4, 4]
        },
        "weight": 40,
        "intro_text": "The four siblings head out together, declaring a friendly competition to stock the fresh-kill pile. With the frosts making the forest wilt, it's more important than ever that c_n gets fed.",
        "decline_text": "Their mentors hold them back with a gentle word - the warriors have other plans for the apprentices today.",
        "chance_of_success": 30,
        "relationship_constraint": ["siblings"],
        "success_outcomes": [
            {
                "text": "app1 misses a f_tp_s, and app2 and app3 startle a pair of f_tp_p. They don't let it get them down, instead capturing a plump rabbit with a beautiful team ambush! But when they bring it back to camp, app1 tries to take sole credit for the prey, and instead of familial talent, it's familial discord that's displayed, as the apprentices get into a massive argument in the middle of camp.",
                "exp": 30,
                "weight": 20,
                "prey": ["small"],
                "relationships": [
                    {
                        "cats_to": ["patrol"],
                        "cats_from": ["patrol"],
                        "mutual": false,
                        "values": ["jealous", "dislike"],
                        "amount": 10
                    }
                ]
            },
            {
                "text": "s_c catches a great f_mp_s, and two f_tp_p! But their siblings come up empty pawed. s_c offers to let them claim the smaller prey as their own, but the insulting suggestion just causes a massive argument.",
                "exp": 30,
                "weight": 20,
                "stat_skill": ["HUNTER,0"],
                "prey": ["medium"],
                "relationships": [
                    {
                        "cats_to": ["patrol"],
                        "cats_from": ["patrol"],
                        "mutual": false,
                        "values": ["jealous", "dislike"],
                        "amount": 10
                    }
                ]
            }
        ],
        "fail_outcomes": [
            {
                "text": "The littermates end up dirty, exhausted, and without much more than a f_tp_s to show for it. Fox-dung! But at least out here, even if they didn't get much prey, they can complain about how stupidly hard hunting is to a sympathetic audience.",
                "exp": 0,
                "weight": 20,
                "relationships": [
                    {
                        "cats_to": ["patrol"],
                        "cats_from": ["patrol"],
                        "mutual": false,
                        "values": ["jealous", "dislike"],
                        "amount": -10
                    }
                ],
                "prey": ["very_small"]
            },
            {
                "text": "app1 takes a hard fall while chasing a f_tp_s along the forest floor, and the afternoon's hunt is called off as {PRONOUN/app1/poss} siblings help {PRONOUN/app1/object} back to camp, chatting reassuringly about how hard their hunting lessons are.",
                "exp": 0,
                "weight": 10,
                "injury": [
                    {
                        "cats": ["app1"],
                        "injuries": ["minor_injury"],
                        "scars": []
                    }
                ],
                "relationships": [
                    {
                        "cats_to": ["patrol"],
                        "cats_from": ["patrol"],
                        "mutual": false,
                        "values": ["jealous", "dislike"],
                        "amount": -10
                    }
                ],
                "prey": ["very_small"]
            }
        ]
    },
    {
        "patrol_id": "fst_hunt_random_leafbare_siblings4applocked2",
        "biome": ["forest"],
        "season": ["leaf-bare"],
        "types": ["hunting"],
        "tags": [],
        "patrol_art": "hunt_general_intro",
        "min_cats": 4,
        "max_cats": 4,
        "min_max_status": {
            "apprentice": [1, 6],
            "all apprentices": [4, 4]
        },
        "weight": 40,
        "intro_text": "It's nice to get the chance to go out hunting together. app1 knows they're all still in the apprentice den together, but their different mentors and focuses and skills - it's not the same as it was back in the nursery with {PRONOUN/app1/poss} littermates. Even the cold crunch of frost on the grass beneath their paws can't dampen their enthusiasm.",
        "decline_text": "Their mentors hold them back with a gentle word - the warriors have other plans for the apprentices today.",
        "chance_of_success": 30,
        "relationship_constraint": ["siblings"],
        "success_outcomes": [
            {
                "text": "Yeah, it's a relatively okay hunt, with a couple f_tp_p and a dirty f_tp_s. But what app1 is actually going to remember about today is that app2 thinks that {PRONOUN/app2/poss} mentor and app3's would make a cute couple!",
                "exp": 30,
                "weight": 20,
                "prey": ["small"],
                "relationships": [
                    {
                        "cats_to": ["patrol"],
                        "cats_from": ["patrol"],
                        "mutual": false,
                        "values": ["platonic", "respect"],
                        "amount": 5
                    }
                ]
            },
            {
                "text": "It turns out s_c has really been listening to {PRONOUN/s_c/poss} mentor's tips for hunting - and {PRONOUN/s_c/subject}{VERB/s_c/'re/'s} willing to pass it on!",
                "exp": 30,
                "weight": 20,
                "stat_skill": ["HUNTER,0"],
                "prey": ["medium"],
                "relationships": [
                    {
                        "cats_to": ["patrol"],
                        "cats_from": ["patrol"],
                        "mutual": false,
                        "values": ["platonic", "respect"],
                        "amount": 5
                    }
                ]
            }
        ],
        "fail_outcomes": [
            {
                "text": "Together they manage a grand haul of one f_tp_s, and not even a very big f_tp_s at that. They have a lot more to learn before they'll all be ready to take on the responsibility of providing for c_n.",
                "exp": 0,
                "weight": 20,
                "prey": ["very_small"]
            }
        ]
    },
    {
        "patrol_id": "fst_hunt_random_leafbare_siblings4applocked3",
        "biome": ["forest"],
        "season": ["leaf-bare"],
        "types": ["hunting"],
        "tags": [],
        "patrol_art": "hunt_general_intro",
        "min_cats": 4,
        "max_cats": 4,
        "min_max_status": {
            "apprentice": [1, 6],
            "all apprentices": [4, 4]
        },
        "weight": 40,
        "intro_text": "The clouds hog the sky, weakly trying to threaten snow the way they've done constantly the last few days. And just like the clouds, app1 and {PRONOUN/app1/poss} littermates are everywhere today, sticking their heads into every unexplored corner of the territory. All in the name of hunting, of course!",
        "decline_text": "Their mentors hold them back with a gentle word - the warriors have other plans for the apprentices today.",
        "chance_of_success": 30,
        "relationship_constraint": ["siblings"],
        "success_outcomes": [
            {
                "text": "app1 thinks app2's f_tp_s looks infinitely more delicious than {PRONOUN/app1/poss} own contributions of two f_tp_p, while app3 insists that {PRONOUN/app3/subject}'d much rather bring back f_tp_p than the f_mp_s {PRONOUN/app3/subject} caught.",
                "exp": 30,
                "weight": 20,
                "prey": ["small"],
                "relationships": [
                    {
                        "cats_to": ["patrol"],
                        "cats_from": ["patrol"],
                        "mutual": false,
                        "values": ["respect", "jealous"],
                        "amount": 5
                    }
                ]
            },
            {
                "text": "s_c spends half the patrol in the branches of the forest, both impressing and frustrating the siblings trying to keep up with {PRONOUN/s_c/object}.",
                "exp": 30,
                "weight": 20,
                "stat_skill": ["CLIMBER,0"],
                "prey": ["medium"],
                "relationships": [
                    {
                        "cats_to": ["patrol"],
                        "cats_from": ["patrol"],
                        "mutual": false,
                        "values": ["respect", "jealous"],
                        "amount": 5
                    }
                ]
            }
        ],
        "fail_outcomes": [
            {
                "text": "Well, they have a lot of fun exploring, even if it's not that productive of a hunting patrol.",
                "exp": 0,
                "weight": 20,
                "prey": ["very_small"]
            }
        ]
    },
    {
        "patrol_id": "fst_hunt_random_leafbare_siblings5applocked1",
        "biome": ["forest"],
        "season": ["leaf-bare"],
        "types": ["hunting"],
        "tags": [],
        "patrol_art": "hunt_general_intro",
        "min_cats": 5,
        "max_cats": 5,
        "min_max_status": {
            "apprentice": [1, 6],
            "all apprentices": [5, 5]
        },
        "weight": 40,
        "intro_text": "The five siblings head out together, declaring a friendly competition to stock the fresh-kill pile. With the frosts making the forest wilt, it's more important than ever that c_n gets fed.",
        "decline_text": "Their mentors hold them back with a gentle word - the warriors have other plans for the apprentices today.",
        "chance_of_success": 30,
        "relationship_constraint": ["siblings"],
        "success_outcomes": [
            {
                "text": "app1 misses a f_tp_s, and app2 and app3 startle a pair of f_tp_p. They don't let it get them down, instead capturing a plump rabbit with a beautiful team ambush! But when they bring it back to camp, app1 tries to take sole credit for the prey, and instead of familial talent, it's familial discord that's displayed, as the apprentices get into a massive argument in the middle of camp.",
                "exp": 30,
                "weight": 20,
                "prey": ["small"],
                "relationships": [
                    {
                        "cats_to": ["patrol"],
                        "cats_from": ["patrol"],
                        "mutual": false,
                        "values": ["jealous", "dislike"],
                        "amount": 10
                    }
                ]
            },
            {
                "text": "s_c catches a great f_mp_s, and two f_tp_p! But their siblings come up empty pawed. s_c offers to let them claim the smaller prey as their own, but the insulting suggestion just causes a massive argument.",
                "exp": 30,
                "weight": 20,
                "stat_skill": ["HUNTER,0"],
                "prey": ["medium"],
                "relationships": [
                    {
                        "cats_to": ["patrol"],
                        "cats_from": ["patrol"],
                        "mutual": false,
                        "values": ["jealous", "dislike"],
                        "amount": 10
                    }
                ]
            }
        ],
        "fail_outcomes": [
            {
                "text": "The littermates end up dirty, exhausted, and without much more than a f_tp_s to show for it. Fox-dung! But at least out here, even if they didn't get much prey, they can complain about how stupidly hard hunting is to a sympathetic audience.",
                "exp": 0,
                "weight": 20,
                "relationships": [
                    {
                        "cats_to": ["patrol"],
                        "cats_from": ["patrol"],
                        "mutual": false,
                        "values": ["jealous", "dislike"],
                        "amount": -10
                    }
                ],
                "prey": ["very_small"]
            },
            {
                "text": "app1 takes a hard fall while chasing a f_tp_s along the forest floor, and the afternoon's hunt is called off as {PRONOUN/app1/poss} siblings help {PRONOUN/app1/object} back to camp, chatting reassuringly about how hard their hunting lessons are.",
                "exp": 0,
                "weight": 10,
                "injury": [
                    {
                        "cats": ["app1"],
                        "injuries": ["minor_injury"],
                        "scars": []
                    }
                ],
                "relationships": [
                    {
                        "cats_to": ["patrol"],
                        "cats_from": ["patrol"],
                        "mutual": false,
                        "values": ["jealous", "dislike"],
                        "amount": -10
                    }
                ],
                "prey": ["very_small"]
            }
        ]
    },
    {
        "patrol_id": "fst_hunt_random_leafbare_siblings5applocked2",
        "biome": ["forest"],
        "season": ["leaf-bare"],
        "types": ["hunting"],
        "tags": [],
        "patrol_art": "hunt_general_intro",
        "min_cats": 5,
        "max_cats": 5,
        "min_max_status": {
            "apprentice": [1, 6],
            "all apprentices": [5, 5]
        },
        "weight": 40,
        "intro_text": "It's nice to get the chance to go out hunting together. app1 knows they're all still in the apprentice den together, but their different mentors and focuses and skills - it's not the same as it was back in the nursery with {PRONOUN/app1/poss} littermates. Even the cold crunch of frost on the grass beneath their paws can't dampen their enthusiasm.",
        "decline_text": "Their mentors hold them back with a gentle word - the warriors have other plans for the apprentices today.",
        "chance_of_success": 30,
        "relationship_constraint": ["siblings"],
        "success_outcomes": [
            {
                "text": "Yeah, it's a relatively okay hunt, with a couple f_tp_p and a dirty f_tp_s. But what app1 is actually going to remember about today is that app2 thinks that {PRONOUN/app2/poss} mentor and app3's would make a cute couple!",
                "exp": 30,
                "weight": 20,
                "prey": ["small"],
                "relationships": [
                    {
                        "cats_to": ["patrol"],
                        "cats_from": ["patrol"],
                        "mutual": false,
                        "values": ["platonic", "respect"],
                        "amount": 5
                    }
                ]
            },
            {
                "text": "It turns out s_c has really been listening to {PRONOUN/s_c/poss} mentor's tips for hunting - and {PRONOUN/s_c/subject}{VERB/s_c/'re/'s} willing to pass it on!",
                "exp": 30,
                "weight": 20,
                "stat_skill": ["HUNTER,0"],
                "prey": ["medium"],
                "relationships": [
                    {
                        "cats_to": ["patrol"],
                        "cats_from": ["patrol"],
                        "mutual": false,
                        "values": ["platonic", "respect"],
                        "amount": 5
                    }
                ]
            }
        ],
        "fail_outcomes": [
            {
                "text": "Together they manage a grand haul of one f_tp_s, and not even a very big f_tp_s at that. They have a lot more to learn before they'll all be ready to take on the responsibility of providing for c_n.",
                "exp": 0,
                "weight": 20,
                "prey": ["very_small"]
            }
        ]
    },
    {
        "patrol_id": "fst_hunt_random_leafbare_siblings5applocked3",
        "biome": ["forest"],
        "season": ["leaf-bare"],
        "types": ["hunting"],
        "tags": [],
        "patrol_art": "hunt_general_intro",
        "min_cats": 5,
        "max_cats": 5,
        "min_max_status": {
            "apprentice": [1, 6],
            "all apprentices": [5, 5]
        },
        "weight": 40,
        "intro_text": "The clouds hog the sky, weakly trying to threaten snow the way they've done constantly the last few days. And just like the clouds, app1 and {PRONOUN/app1/poss} littermates are everywhere today, sticking their heads into every unexplored corner of the territory. All in the name of hunting, of course!",
        "decline_text": "Their mentors hold them back with a gentle word - the warriors have other plans for the apprentices today.",
        "chance_of_success": 30,
        "relationship_constraint": ["siblings"],
        "success_outcomes": [
            {
                "text": "app1 thinks app2's f_tp_s looks infinitely more delicious than {PRONOUN/app1/poss} own contributions of two f_tp_p, while app3 insists that {PRONOUN/app3/subject}'d much rather bring back f_tp_p than the f_mp_s {PRONOUN/app3/subject} caught.",
                "exp": 30,
                "weight": 20,
                "prey": ["small"],
                "relationships": [
                    {
                        "cats_to": ["patrol"],
                        "cats_from": ["patrol"],
                        "mutual": false,
                        "values": ["respect", "jealous"],
                        "amount": 5
                    }
                ]
            },
            {
                "text": "s_c spends half the patrol in the branches of the forest, both impressing and frustrating the siblings trying to keep up with {PRONOUN/s_c/object}.",
                "exp": 30,
                "weight": 20,
                "stat_skill": ["CLIMBER,0"],
                "prey": ["medium"],
                "relationships": [
                    {
                        "cats_to": ["patrol"],
                        "cats_from": ["patrol"],
                        "mutual": false,
                        "values": ["respect", "jealous"],
                        "amount": 5
                    }
                ]
            }
        ],
        "fail_outcomes": [
            {
                "text": "Well, they have a lot of fun exploring, even if it's not that productive of a hunting patrol.",
                "exp": 0,
                "weight": 20,
                "prey": ["very_small"]
            }
        ]
    },
    {
        "patrol_id": "fst_hunt_random_leafbare_siblings6applocked1",
        "biome": ["forest"],
        "season": ["leaf-bare"],
        "types": ["hunting"],
        "tags": [],
        "patrol_art": "hunt_general_intro",
        "min_cats": 6,
        "max_cats": 6,
        "min_max_status": {
            "apprentice": [1, 6],
            "all apprentices": [6, 6]

        },
        "weight": 40,
        "intro_text": "The six siblings head out together, declaring a friendly competition to stock the fresh-kill pile. With the frosts making the forest wilt, it's more important than ever that c_n gets fed.",
        "decline_text": "Their mentors hold them back with a gentle word - the warriors have other plans for the apprentices today.",
        "chance_of_success": 30,
        "relationship_constraint": ["siblings"],
        "success_outcomes": [
            {
                "text": "app1 misses a f_tp_s, and app2 and app3 startle a pair of f_tp_p. They don't let it get them down, instead capturing a plump rabbit with a beautiful team ambush! But when they bring it back to camp, app1 tries to take sole credit for the prey, and instead of familial talent, it's familial discord that's displayed, as the apprentices get into a massive argument in the middle of camp.",
                "exp": 30,
                "weight": 20,
                "prey": ["small"],
                "relationships": [
                    {
                        "cats_to": ["patrol"],
                        "cats_from": ["patrol"],
                        "mutual": false,
                        "values": ["jealous", "dislike"],
                        "amount": 10
                    }
                ]
            },
            {
                "text": "s_c catches a great f_mp_s, and two f_tp_p! But their siblings come up empty pawed. s_c offers to let them claim the smaller prey as their own, but the insulting suggestion just causes a massive argument.",
                "exp": 30,
                "weight": 20,
                "stat_skill": ["HUNTER,0"],
                "prey": ["medium"],
                "relationships": [
                    {
                        "cats_to": ["patrol"],
                        "cats_from": ["patrol"],
                        "mutual": false,
                        "values": ["jealous", "dislike"],
                        "amount": 10
                    }
                ]
            }
        ],
        "fail_outcomes": [
            {
                "text": "The littermates end up dirty, exhausted, and without much more than a f_tp_s to show for it. Fox-dung! But at least out here, even if they didn't get much prey, they can complain about how stupidly hard hunting is to a sympathetic audience.",
                "exp": 0,
                "weight": 20,
                "relationships": [
                    {
                        "cats_to": ["patrol"],
                        "cats_from": ["patrol"],
                        "mutual": false,
                        "values": ["jealous", "dislike"],
                        "amount": -10
                    }
                ],
                "prey": ["very_small"]
            },
            {
                "text": "app1 takes a hard fall while chasing a f_tp_s along the forest floor, and the afternoon's hunt is called off as {PRONOUN/app1/poss} siblings help {PRONOUN/app1/object} back to camp, chatting reassuringly about how hard their hunting lessons are.",
                "exp": 0,
                "weight": 10,
                "injury": [
                    {
                        "cats": ["app1"],
                        "injuries": ["minor_injury"],
                        "scars": []
                    }
                ],
                "relationships": [
                    {
                        "cats_to": ["patrol"],
                        "cats_from": ["patrol"],
                        "mutual": false,
                        "values": ["jealous", "dislike"],
                        "amount": -10
                    }
                ],
                "prey": ["very_small"]
            }
        ]
    },
    {
        "patrol_id": "fst_hunt_random_leafbare_siblings6applocked2",
        "biome": ["forest"],
        "season": ["leaf-bare"],
        "types": ["hunting"],
        "tags": [],
        "patrol_art": "hunt_general_intro",
        "min_cats": 6,
        "max_cats": 6,
        "min_max_status": {
            "apprentice": [1, 6],
            "all apprentices": [6, 6]
        },
        "weight": 40,
        "intro_text": "It's nice to get the chance to go out hunting together. app1 knows they're all still in the apprentice den together, but their different mentors and focuses and skills - it's not the same as it was back in the nursery with {PRONOUN/app1/poss} littermates. Even the cold crunch of frost on the grass beneath their paws can't dampen their enthusiasm.",
        "decline_text": "Their mentors hold them back with a gentle word - the warriors have other plans for the apprentices today.",
        "chance_of_success": 30,
        "relationship_constraint": ["siblings"],
        "success_outcomes": [
            {
                "text": "Yeah, it's a relatively okay hunt, with a couple f_tp_p and a dirty f_tp_s. But what app1 is actually going to remember about today is that app2 thinks that {PRONOUN/app2/poss} mentor and app3's would make a cute couple!",
                "exp": 30,
                "weight": 20,
                "prey": ["small"],
                "relationships": [
                    {
                        "cats_to": ["patrol"],
                        "cats_from": ["patrol"],
                        "mutual": false,
                        "values": ["platonic", "respect"],
                        "amount": 5
                    }
                ]
            },
            {
                "text": "It turns out s_c has really been listening to {PRONOUN/s_c/poss} mentor's tips for hunting - and {PRONOUN/s_c/subject}{VERB/s_c/'re/'s} willing to pass it on!",
                "exp": 30,
                "weight": 20,
                "stat_skill": ["HUNTER,0"],
                "prey": ["medium"],
                "relationships": [
                    {
                        "cats_to": ["patrol"],
                        "cats_from": ["patrol"],
                        "mutual": false,
                        "values": ["platonic", "respect"],
                        "amount": 5
                    }
                ]
            }
        ],
        "fail_outcomes": [
            {
                "text": "Together they manage a grand haul of one f_tp_s, and not even a very big f_tp_s at that. They have a lot more to learn before they'll all be ready to take on the responsibility of providing for c_n.",
                "exp": 0,
                "weight": 20,
                "prey": ["very_small"]
            }
        ]
    },
    {
        "patrol_id": "fst_hunt_random_leafbare_siblings6applocked3",
        "biome": ["forest"],
        "season": ["leaf-bare"],
        "types": ["hunting"],
        "tags": [],
        "patrol_art": "hunt_general_intro",
        "min_cats": 6,
        "max_cats": 6,
        "min_max_status": {
            "apprentice": [1, 6],
            "all apprentices": [6, 6]
        },
        "weight": 40,
        "intro_text": "The clouds hog the sky, weakly trying to threaten snow the way they've done constantly the last few days. And just like the clouds, app1 and {PRONOUN/app1/poss} littermates are everywhere today, sticking their heads into every unexplored corner of the territory. All in the name of hunting, of course!",
        "decline_text": "Their mentors hold them back with a gentle word - the warriors have other plans for the apprentices today.",
        "chance_of_success": 30,
        "relationship_constraint": ["siblings"],
        "success_outcomes": [
            {
                "text": "app1 thinks app2's f_tp_s looks infinitely more delicious than {PRONOUN/app1/poss} own contributions of two f_tp_p, while app3 insists that {PRONOUN/app3/subject}'d much rather bring back f_tp_p than the f_mp_s {PRONOUN/app3/subject} caught.",
                "exp": 30,
                "weight": 20,
                "prey": ["small"],
                "relationships": [
                    {
                        "cats_to": ["patrol"],
                        "cats_from": ["patrol"],
                        "mutual": false,
                        "values": ["respect", "jealous"],
                        "amount": 5
                    }
                ]
            },
            {
                "text": "s_c spends half the patrol in the branches of the forest, both impressing and frustrating the siblings trying to keep up with {PRONOUN/s_c/object}.",
                "exp": 30,
                "weight": 20,
                "stat_skill": ["CLIMBER,0"],
                "prey": ["medium"],
                "relationships": [
                    {
                        "cats_to": ["patrol"],
                        "cats_from": ["patrol"],
                        "mutual": false,
                        "values": ["respect", "jealous"],
                        "amount": 5
                    }
                ]
            }
        ],
        "fail_outcomes": [
            {
                "text": "Well, they have a lot of fun exploring, even if it's not that productive of a hunting patrol.",
                "exp": 0,
                "weight": 20,
                "prey": ["very_small"]
            }
        ]
    },
    {
        "patrol_id": "fst_hunt_random_leafbare_siblings1warrior1applocked1",
        "biome": ["forest"],
        "season": ["leaf-bare"],
        "types": ["hunting"],
        "tags": [],
        "patrol_art": "hunt_general_intro",
        "min_cats": 2,
        "max_cats": 2,
        "min_max_status": {
            "apprentice": [1, 6],
            "all apprentices": [1, 1],
            "normal adult": [1, 6]
        },
        "weight": 40,
        "intro_text": "app1 suppresses a yawn, trying not to make a weird expression in front of p_l as {PRONOUN/app1/subject} do. p_l suggested this as sibling bonding time, but did they <i>really</i> have to get up at dawn? Leaf-bare is already too cold, no one needs to make it worse with dawn patrols.",
        "decline_text": "Actually, {PRONOUN/app1/subject}'d really rather be back in their nest.",
        "chance_of_success": 30,
        "relationship_constraint": ["siblings"],
        "success_outcomes": [
            {
                "text": "app1 collects two f_tp_p, and watches p_l take down a f_mp_s in an astonishing pounce. {PRONOUN/app1/subject/CAP}{VERB/app1/'re/'s} about to trot up to p_l to express admiration over the kill when p_l turns around and compliments app1's f_tp_p, making app1 grimace at what's got to be fake praise.",
                "exp": 20,
                "weight": 20,
                "prey": ["medium"],
                "relationships": [
                    {
                        "cats_to": ["p_l"],
                        "cats_from": ["patrol"],
                        "mutual": false,
                        "values": ["respect", "jealous"],
                        "amount": 5
                    }
                ]
            },
            {
                "text": "Watching s_c's displays of atheticism makes app1 feel small - surely {PRONOUN/app1/subject}'ll never be able to do that?",
                "exp": 20,
                "weight": 20,
                "stat_skill": ["CLIMBER,1", "HUNTER,1", "RUNNER,1", "SWIMMER,1"],
                "can_have_stat": ["adult"],
                "prey": ["medium"],
                "relationships": [
                    {
                        "cats_to": ["p_l"],
                        "cats_from": ["patrol"],
                        "mutual": false,
                        "values": ["respect", "jealous"],
                        "amount": 5
                    }
                ]
            }
        ],
        "fail_outcomes": [
            {
                "text": "app1 yawns {PRONOUN/app1/poss} way through the not overly successful hunting patrol.",
                "exp": 0,
                "weight": 20,
                "prey": ["very_small"]
            }
        ]
    },
    {
        "patrol_id": "fst_hunt_random_leafbare_siblings1warrior1applocked2",
        "biome": ["forest"],
        "season": ["leaf-bare"],
        "types": ["hunting"],
        "tags": [],
        "patrol_art": "hunt_general_intro",
        "min_cats": 2,
        "max_cats": 2,
        "min_max_status": {
            "apprentice": [1, 6],
            "all apprentices": [1, 1],
            "normal adult": [1, 6]
        },
        "weight": 40,
        "intro_text": "As they wander through the leaf-bare forest, the trees shorn of their green pelts, p_l awkwardly asks app1 how {PRONOUN/app1/subject} think {PRONOUN/app1/poss} training is going.",
        "decline_text": "app1 carefully talks around the subject, telling p_l nothing of importance.",
        "chance_of_success": 30,
        "relationship_constraint": ["siblings"],
        "success_outcomes": [
            {
                "text": "Giving in and accepting that {PRONOUN/app1/subject}{VERB/app1/'re/'s} just going to look stupid in front of {PRONOUN/app1/poss} cool older sibling, app1 tells p_l about the trouble {PRONOUN/app1/subject}{VERB/app1/'ve/'s} been having with {PRONOUN/app1/poss} pounce. It's such a simple thing - {PRONOUN/app1/subject} should have it by now! But p_l is actually super helpful and reassuring about it, it's nice.",
                "exp": 20,
                "weight": 20,
                "prey": ["medium"],
                "relationships": [
                    {
                        "cats_to": ["patrol"],
                        "cats_from": ["patrol"],
                        "mutual": false,
                        "values": ["platonic", "respect"],
                        "amount": 5
                    }
                ]
            },
            {
                "text": "Because, you see, if app1 ever wanted help - s_c knows they're not littermates, but they're still siblings, s_c is totally here for {PRONOUN/app1/object} if app1 ever wants extra training. It's still an awkward offer. But it's nice.",
                "exp": 20,
                "weight": 20,
                "stat_skill": ["CLIMBER,1", "HUNTER,1", "RUNNER,1", "SWIMMER,1"],
                "can_have_stat": ["adult"],
                "prey": ["medium"],
                "relationships": [
                    {
                        "cats_to": ["patrol"],
                        "cats_from": ["patrol"],
                        "mutual": false,
                        "values": ["platonic", "respect"],
                        "amount": 5
                    }
                ]
            }
        ],
        "fail_outcomes": [
            {
                "text": "app1 doesn't want to talk about it. Like. At all. {PRONOUN/app1/subject/CAP} stalk off in a huff.",
                "exp": 0,
                "weight": 20,
                "relationships": [
                    {
                        "cats_to": ["patrol"],
                        "cats_from": ["patrol"],
                        "mutual": false,
                        "values": ["platonic", "respect"],
                        "amount": -5
                    }
                ],
                "prey": ["very_small"]
            }
        ]
    },
    {
        "patrol_id": "fst_hunt_random_leafbare_siblings1warrior1applocked3",
        "biome": ["forest"],
        "season": ["leaf-bare"],
        "types": ["hunting"],
        "tags": [],
        "patrol_art": "hunt_general_intro",
        "min_cats": 2,
        "max_cats": 2,
        "min_max_status": {
            "apprentice": [1, 6],
            "all apprentices": [1, 1],
            "normal adult": [1, 6]
        },
        "weight": 40,
        "intro_text": "app1 bounds out of camp, determined to show off to p_l!",
        "decline_text": "And both are immediately recalled - the camp needs new nesting materials, not more prey.",
        "chance_of_success": 30,
        "relationship_constraint": ["siblings"],
        "success_outcomes": [
            {
                "text": "Taking down a f_mp_s all by {PRONOUN/app1/self}, app1 feels twice {PRONOUN/app1/poss} actual size showing it to p_l.",
                "exp": 20,
                "weight": 20,
                "prey": ["medium"],
                "relationships": [
                    {
                        "cats_to": ["patrol"],
                        "cats_from": ["patrol"],
                        "mutual": false,
                        "values": ["platonic", "respect"],
                        "amount": 5
                    }
                ]
            },
            {
                "text": "s_c, so physically strong and impressive, shows app1 exactly how to pull off one of {PRONOUN/s_c/poss} moves, and app1 trots back to camp with a f_mp_s to prove it!",
                "exp": 20,
                "weight": 20,
                "stat_skill": ["CLIMBER,1", "HUNTER,1", "RUNNER,1", "SWIMMER,1"],
                "can_have_stat": ["adult"],
                "prey": ["medium"],
                "relationships": [
                    {
                        "cats_to": ["patrol"],
                        "cats_from": ["patrol"],
                        "mutual": false,
                        "values": ["platonic", "respect"],
                        "amount": 5
                    }
                ]
            }
        ],
        "fail_outcomes": [
            {
                "text": "app1 knows {PRONOUN/app1/poss} patrol is still bringing back a little prey for the fresh-kill pile, but... it's so disappointing. {PRONOUN/app1/subject/CAP} really wanted to prove how much {PRONOUN/app1/subject}{VERB/app1/'ve/'s} grown to p_l.",
                "exp": 0,
                "weight": 20,
                "relationships": [
                    {
                        "cats_to": ["patrol"],
                        "cats_from": ["patrol"],
                        "mutual": false,
                        "values": ["platonic", "respect"],
                        "amount": -5
                    }
                ],
                "prey": ["very_small"]
            }
        ]
    },
    {
        "patrol_id": "fst_hunt_random_leafbare_siblings2to5warrior1applocked1",
        "biome": ["forest"],
        "season": ["leaf-bare"],
        "types": ["hunting"],
        "tags": [],
        "patrol_art": "hunt_general_intro",
        "min_cats": 3,
        "max_cats": 6,
        "min_max_status": {
            "apprentice": [1, 6],
            "all apprentices": [1, 1],
            "normal adult": [1, 6]
        },
        "weight": 40,
        "intro_text": "app1 suppresses a yawn, trying not to make a weird expression in front of p_l as {PRONOUN/app1/subject} do. p_l suggested this as sibling bonding time, but did they <i>really</i> have to get up at dawn? Leaf-bare is already too cold, no one needs to make it worse with dawn patrols.",
        "decline_text": "Actually, {PRONOUN/app1/subject}'d really rather be back in their nest.",
        "chance_of_success": 30,
        "relationship_constraint": ["siblings"],
        "success_outcomes": [
            {
                "text": "app1 collects two f_tp_p, and watches p_l take down a f_mp_s in an astonishing pounce and the rest of {PRONOUN/app1/poss} older siblings bring down two f_mp_p. {PRONOUN/app1/subject}{VERB/app1/'re/'s} about to trot up to p_l to express admiration over the kill when p_l turns around and compliments app1's f_tp_p, making app1 grimace at what's got to be fake praise.",
                "exp": 30,
                "weight": 20,
                "prey": ["medium"],
                "relationships": [
                    {
                        "cats_to": ["patrol"],
                        "cats_from": ["patrol"],
                        "mutual": false,
                        "values": ["respect", "jealous"],
                        "amount": 5
                    }
                ]
            },
            {
                "text": "Watching s_c's displays of atheticism makes app1 feel small - surely {PRONOUN/app1/subject}'ll never be able to do that?",
                "exp": 30,
                "weight": 20,
                "stat_skill": ["CLIMBER,1", "HUNTER,1", "RUNNER,1", "SWIMMER,1"],
                "can_have_stat": ["adult"],
                "prey": ["medium"],
                "relationships": [
                    {
                        "cats_to": ["patrol"],
                        "cats_from": ["patrol"],
                        "mutual": false,
                        "values": ["respect", "jealous"],
                        "amount": 5
                    }
                ]
            }
        ],
        "fail_outcomes": [
            {
                "text": "app1 yawns {PRONOUN/app1/poss} way through the not overly successful hunting patrol.",
                "exp": 0,
                "weight": 20,
                "prey": ["very_small"]
            }
        ]
    },
    {
        "patrol_id": "fst_hunt_random_leafbare_siblings2to5warrior1applocked2",
        "biome": ["forest"],
        "season": ["leaf-bare"],
        "types": ["hunting"],
        "tags": [],
        "patrol_art": "hunt_general_intro",
        "min_cats": 3,
        "max_cats": 6,
        "min_max_status": {
            "apprentice": [1, 6],
            "all apprentices": [1, 1],
            "normal adult": [1, 6]
        },
        "weight": 40,
        "intro_text": "app1 bounds out of camp, determined to show off to {PRONOUN/app1/poss} older siblings!",
        "decline_text": "And everyone is immediately recalled - the camp needs new nesting materials, not more prey.",
        "chance_of_success": 30,
        "relationship_constraint": ["siblings"],
        "success_outcomes": [
            {
                "text": "Taking down a f_mp_s all by {PRONOUN/app1/self}, app1 feels twice {PRONOUN/app1/poss} actual size showing it to {PRONOUN/app1/poss} older, fully named warrior siblings.",
                "exp": 30,
                "weight": 20,
                "prey": ["medium"],
                "relationships": [
                    {
                        "cats_to": ["patrol"],
                        "cats_from": ["patrol"],
                        "mutual": false,
                        "values": ["platonic", "respect"],
                        "amount": 5
                    }
                ]
            },
            {
                "text": "s_c, so physically strong and impressive, shows app1 exactly how to pull off one of {PRONOUN/s_c/poss} moves, and app1 trots back to camp with a f_mp_s to prove it!",
                "exp": 30,
                "weight": 20,
                "stat_skill": ["CLIMBER,1", "HUNTER,1", "RUNNER,1", "SWIMMER,1"],
                "can_have_stat": ["adult"],
                "prey": ["medium"],
                "relationships": [
                    {
                        "cats_to": ["patrol"],
                        "cats_from": ["patrol"],
                        "mutual": false,
                        "values": ["platonic", "respect"],
                        "amount": 5
                    }
                ]
            }
        ],
        "fail_outcomes": [
            {
                "text": "app1 knows {PRONOUN/app1/poss} patrol is still bringing back a little prey for the fresh-kill pile, but... it's so disappointing. {PRONOUN/app1/subject/CAP} really wanted to prove how much {PRONOUN/app1/subject}{VERB/app1/'ve/'s} grown to their family.",
                "exp": 0,
                "weight": 20,
                "relationships": [
                    {
                        "cats_to": ["patrol"],
                        "cats_from": ["patrol"],
                        "mutual": false,
                        "values": ["platonic", "respect"],
                        "amount": -5
                    }
                ],
                "prey": ["very_small"]
            }
        ]
    },
    {
        "patrol_id": "fst_hunt_random_leafbare_siblings2warriorslocked1",
        "biome": ["forest"],
        "season": ["leaf-bare"],
        "types": ["hunting"],
        "tags": [],
        "patrol_art": "hunt_general_intro",
        "min_cats": 2,
        "max_cats": 2,
        "min_max_status": {
            "all apprentices": [-1, -1]
        },
        "weight": 40,
        "intro_text": "As the frosts compete with sludgy, half-melted snow for the title of Most Unpleasant Ground Surface, p_l is out on a hunting patrol with r_c.",
        "decline_text": "Actually, {PRONOUN/p_l/subject}'d rather try fishing for prey. {PRONOUN/p_l/subject/CAP} wave {PRONOUN/p_l/poss} sibling off with a flick of {PRONOUN/p_l/poss} tail and {VERB/p_l/settle/settles} down at the riverbank.",
        "chance_of_success": 50,
        "relationship_constraint": ["siblings"],
        "success_outcomes": [
            {
                "text": "Three f_tp_p are nothing to sniff at in leaf-bare as a hunting success, but stars above being alone with r_c makes p_l feel like a kitten again. And not in the cute way either, in the chewing on tails, whiny, petty, immature way. Ugh.",
                "exp": 20,
                "weight": 20,
                "prey": ["small"],
                "relationships": [
                    {
                        "cats_to": ["patrol"],
                        "cats_from": ["patrol"],
                        "mutual": false,
                        "values": ["dislike"],
                        "amount": 5
                    }
                ]
            },
            {
                "text": "The hunting patrol isn't very successful, yet it matters not a whit to either of the warriors, because p_l makes a joke that {PRONOUN/p_l/subject} {VERB/p_l/think/thinks} is funny but that's always gotten on r_c's nerves and suddenly they're both acting like apprentices again, snippy, immature, and irritable.",
                "exp": 20,
                "weight": 5,
                "prey": ["small"],
                "relationships": [
                    {
                        "cats_to": ["patrol"],
                        "cats_from": ["patrol"],
                        "mutual": false,
                        "values": ["dislike"],
                        "amount": 5
                    }
                ]
            },
            {
                "text": "s_c nets them a healthy f_mp_s to take back to camp, but it only irritates {PRONOUN/s_c/poss} sibling. r_c never even got the chance to even try for a pounce, {VERB/r_c/are/is} {PRONOUN/r_c/subject} only there to carry around s_c's prey?",
                "exp": 20,
                "weight": 20,
                "stat_skill": ["CLIMBER,1", "HUNTER,1", "RUNNER,1", "SWIMMER,1"],
                "prey": ["small"],
                "relationships": [
                    {
                        "cats_to": ["patrol"],
                        "cats_from": ["patrol"],
                        "mutual": false,
                        "values": ["dislike"],
                        "amount": 5
                    }
                ]
            }
        ],
        "fail_outcomes": [
            {
                "text": "It isn't a very successful hunt - they'll have to head out again for more soon.",
                "exp": 0,
                "weight": 20,
                "prey": ["very_small"]
            }
        ]
    },
    {
        "patrol_id": "fst_hunt_random_leafbare_siblings2warriorslocked2",
        "biome": ["forest"],
        "season": ["leaf-bare"],
        "types": ["hunting"],
        "tags": [],
        "patrol_art": "hunt_general_intro",
        "min_cats": 2,
        "max_cats": 2,
        "min_max_status": {
            "all apprentices": [-1, -1]
        },
        "weight": 40,
        "intro_text": "Sometimes, it's just nice to hang out with {PRONOUN/r_c/poss} sibling. Especially when the weather has kept them in camp too often recently!",
        "decline_text": "But sometimes, you get called back to camp instead. Ah well, another time!",
        "chance_of_success": 50,
        "relationship_constraint": ["siblings"],
        "success_outcomes": [
            {
                "text": "A scruffy f_tp_s, a bundle of f_tp_p, and a patrol spent retreading all their favorite in-jokes, it's a good day.",
                "exp": 20,
                "weight": 20,
                "prey": ["small"],
                "relationships": [
                    {
                        "cats_to": ["patrol"],
                        "cats_from": ["patrol"],
                        "mutual": false,
                        "values": ["platonic", "comfort"],
                        "amount": 5
                    },
                    {
                        "cats_to": ["patrol"],
                        "cats_from": ["patrol"],
                        "mutual": false,
                        "values": ["dislike"],
                        "amount": -5
                    }
                ]
            },
            {
                "text": "There's just something nice about hanging out with another warrior who'll always be there for {PRONOUN/r_c/object}, regardless of their similarities and differences. And they also bring back a good-sized f_mp_s with some f_tp_p on the side for the fresh-kill pile.",
                "exp": 20,
                "weight": 5,
                "prey": ["small"],
                "relationships": [
                    {
                        "cats_to": ["patrol"],
                        "cats_from": ["patrol"],
                        "mutual": false,
                        "values": ["platonic", "comfort"],
                        "amount": 5
                    },
                    {
                        "cats_to": ["patrol"],
                        "cats_from": ["patrol"],
                        "mutual": false,
                        "values": ["dislike"],
                        "amount": -5
                    }
                ]
            },
            {
                "text": "r_c is proud of s_c, watching s_c dart among the treetops.",
                "exp": 20,
                "weight": 20,
                "stat_skill": ["CLIMBER,1", "HUNTER,1"],
                "prey": ["medium"],
                "relationships": [
                    {
                        "cats_to": ["patrol"],
                        "cats_from": ["patrol"],
                        "mutual": false,
                        "values": ["platonic", "comfort"],
                        "amount": 5
                    },
                    {
                        "cats_to": ["patrol"],
                        "cats_from": ["patrol"],
                        "mutual": false,
                        "values": ["dislike"],
                        "amount": -5
                    }
                ]
            }
        ],
        "fail_outcomes": [
            {
                "text": "They don't manage anything like the number of catches they were both expecting to get - a bit disappointing, even if they're not entirely empty-pawed.",
                "exp": 0,
                "weight": 20,
                "prey": ["very_small"]
            }
        ]
    },
    {
        "patrol_id": "fst_hunt_random_leafbare_siblings2warriorslocked3",
        "biome": ["forest"],
        "season": ["leaf-bare"],
        "types": ["hunting"],
        "tags": [],
        "patrol_art": "hunt_general_intro",
        "min_cats": 2,
        "max_cats": 2,
        "min_max_status": {
            "all apprentices": [-1, -1]
        },
        "weight": 40,
        "intro_text": "Sun's out, weakly shining, and r_c has been assigned a moderately tolerable hunting partner - {PRONOUN/r_c/poss} sibling!",
        "decline_text": "Cancel that - a border patrol needs backup.",
        "chance_of_success": 50,
        "relationship_constraint": ["siblings"],
        "success_outcomes": [
            {
                "text": "Watching r_c execute a fantastic leap to bring down a f_mp_s, p_l smiles. Does r_c remember the time {PRONOUN/r_c/subject} tried to do that as a kitten, and stood on {PRONOUN/r_c/poss} own tail? The siblings laugh about it as they move on to the next hunting ground.",
                "exp": 20,
                "weight": 20,
                "prey": ["small"],
                "relationships": [
                    {
                        "cats_to": ["patrol"],
                        "cats_from": ["patrol"],
                        "mutual": false,
                        "values": ["platonic", "comfort"],
                        "amount": 5
                    }
                ]
            },
            {
                "text": "It's been a while since they've been on a patrol alone together, and after they catch two f_mp_p for the fresh-kill pile r_c spends a bit just chasing p_l around the forest, batting at each other in a moment of silliness.",
                "exp": 20,
                "weight": 5,
                "prey": ["small"],
                "relationships": [
                    {
                        "cats_to": ["patrol"],
                        "cats_from": ["patrol"],
                        "mutual": false,
                        "values": ["platonic", "comfort"],
                        "amount": 5
                    }
                ]
            },
            {
                "text": "r_c jokes that {PRONOUN/r_c/subject} can't possibly be related to s_c - clearly s_c was born from squirrels, not cats, with the way {PRONOUN/s_c/subject} {VERB/s_c/leap/leaps} from branch to branch in the canopy.",
                "exp": 20,
                "weight": 20,
                "stat_skill": ["CLIMBER,1"],
                "prey": ["small"],
                "relationships": [
                    {
                        "cats_to": ["patrol"],
                        "cats_from": ["patrol"],
                        "mutual": false,
                        "values": ["platonic", "comfort"],
                        "amount": 5
                    }
                ]
            }
        ],
        "fail_outcomes": [
            {
                "text": "Sometimes, the prey just doesn't run, and today is one of those times.",
                "exp": 0,
                "weight": 20,
                "prey": ["very_small"]
            },
            {
                "text": "r_c sees a squirrel {PRONOUN/r_c/subject}'d like for the fresh-kill pile, but the chase goes badly - {PRONOUN/r_c/subject} {VERB/r_c/throw/throws} out a front paw to stop {PRONOUN/r_c/poss} fall, claws digging into bark, and it works, but it wrenches {PRONOUN/r_c/poss} foreleg out of socket. Fleas and ticks!",
                "exp": 0,
                "weight": 10,
                "injury": [
                    {
                        "cats": ["r_c"],
                        "injuries": ["dislocated joint"],
                        "scars": []
                    }
                ],
                "prey": ["very_small"]
            }
        ]
    },
    {
        "patrol_id": "fst_hunt_random_leafbare_siblings2warriorslocked4",
        "biome": ["forest"],
        "season": ["leaf-bare"],
        "types": ["hunting"],
        "tags": [],
        "patrol_art": "hunt_general_intro",
        "min_cats": 2,
        "max_cats": 2,
        "min_max_status": {
            "all apprentices": [-1, -1]
        },
        "weight": 40,
        "intro_text": "The hunting patrol heads out early, coats fluffed up against the cold.",
        "decline_text": "They encounter a dawn patrol on their way back to camp and join up with them instead.",
        "chance_of_success": 50,
        "relationship_constraint": ["siblings"],
        "success_outcomes": [
            {
                "text": "p_l grabs a still-leaf-fall-plump f_mp_s that {PRONOUN/p_l/subject} can barely carry, and r_c congratulates {PRONOUN/p_l/object}, secretly wondering if {PRONOUN/r_c/subject}'ll ever manage to surpass {PRONOUN/r_c/poss} sibling's achievements.",
                "exp": 20,
                "weight": 20,
                "prey": ["small"],
                "relationships": [
                    {
                        "cats_to": ["p_l"],
                        "cats_from": ["patrol"],
                        "mutual": false,
                        "values": ["jealous"],
                        "amount": 10
                    }
                ]
            },
            {
                "text": "r_c always feels like {PRONOUN/r_c/subject}{VERB/r_c/'re/'s} padding in p_l's footsteps, especially today, watching {PRONOUN/p_l/object} haul back a good catch of prey for the clan, a contribution that just about makes up for r_c's meagre offerings.",
                "exp": 20,
                "weight": 5,
                "prey": ["small"],
                "relationships": [
                    {
                        "cats_to": ["p_l"],
                        "cats_from": ["patrol"],
                        "mutual": false,
                        "values": ["jealous"],
                        "amount": 10
                    }
                ]
            }
        ],
        "fail_outcomes": [
            {
                "text": "Sometimes, the prey just doesn't run, and today is one of those times.",
                "exp": 0,
                "weight": 20,
                "relationships": [
                    {
                        "cats_to": ["p_l"],
                        "cats_from": ["patrol"],
                        "mutual": false,
                        "values": ["jealous"],
                        "amount": -10
                    }
                ],
                "prey": ["very_small"]
            },
            {
                "text": "r_c comes down with a crippling headache, making {PRONOUN/r_c/object} stagger, dizzy and weak, as {PRONOUN/r_c/subject}{VERB/r_c/'re/'s} helped back to camp.",
                "exp": 0,
                "weight": 10,
                "injury": [
                    {
                        "cats": ["r_c"],
                        "injuries": ["severe headache"],
                        "scars": []
                    }
                ],
                "relationships": [
                    {
                        "cats_to": ["p_l"],
                        "cats_from": ["patrol"],
                        "mutual": false,
                        "values": ["jealous"],
                        "amount": -10
                    }
                ],
                "prey": ["very_small"]
            }
        ]
    },
    {
        "patrol_id": "fst_hunt_random_leafbare_siblings2warriorslocked5",
        "biome": ["forest"],
        "season": ["leaf-bare"],
        "types": ["hunting"],
        "tags": [],
        "patrol_art": "hunt_general_intro",
        "min_cats": 2,
        "max_cats": 2,
        "min_max_status": {
            "all apprentices": [-1, -1]
        },
        "weight": 40,
        "intro_text": "The siblings head out to one of the further hunting grounds of the forest, where mature trees protect their prey from the worse of leaf-bare.",
        "decline_text": "They decide to bask for a bit instead of making the long walk.",
        "chance_of_success": 50,
        "relationship_constraint": ["siblings"],
        "success_outcomes": [
            {
                "text": "Together, they collect a couple f_tp_p and an old f_mp_s. It should be a great patrol, returning with reasonable prey in the harsh season - but r_c is acting obnoxious and {PRONOUN/r_c/poss} sibling has little time or patience for it.",
                "exp": 20,
                "weight": 20,
                "prey": ["small"],
                "relationships": [
                    {
                        "cats_to": ["r_c"],
                        "cats_from": ["patrol"],
                        "mutual": false,
                        "values": ["dislike"],
                        "amount": 10
                    }
                ]
            },
            {
                "text": "r_c makes a dumb comment that accidentally cuts deep. {PRONOUN/r_c/poss/CAP} sibling works with {PRONOUN/r_c/object} long enough to bring back sufficient prey - but no longer.",
                "exp": 20,
                "weight": 5,
                "prey": ["small"],
                "relationships": [
                    {
                        "cats_to": ["r_c"],
                        "cats_from": ["patrol"],
                        "mutual": false,
                        "values": ["dislike"],
                        "amount": 10
                    }
                ]
            }
        ],
        "fail_outcomes": [
            {
                "text": "Today is just not their day.",
                "exp": 0,
                "weight": 20,
                "prey": ["very_small"]
            },
            {
                "text": "The patrol tries to hunt, but r_c keeps stopping to duck behind bushes, until it's obvious that something is actually wrong. Eww.",
                "exp": 0,
                "weight": 10,
                "injury": [
                    {
                        "cats": ["r_c"],
                        "injuries": ["diarrhea"],
                        "scars": []
                    }
                ],
                "prey": ["very_small"]
            }
        ]
    },
    {
        "patrol_id": "fst_hunt_random_leafbare_siblings3to6warriorslocked1",
        "biome": ["forest"],
        "season": ["leaf-bare"],
        "types": ["hunting"],
        "tags": [],
        "patrol_art": "hunt_general_intro",
        "min_cats": 3,
        "max_cats": 6,
        "min_max_status": {
            "all apprentices": [-1, -1]
        },
        "weight": 40,
        "intro_text": "As the frosts compete with sludgy, half-melted snow for the title of Most Unpleasant Ground Surface, p_l is out on a hunting patrol with their siblings.",
        "decline_text": "Actually, {PRONOUN/p_l/subject}'d rather try fishing for prey. {PRONOUN/p_l/subject/CAP} wave {PRONOUN/p_l/poss} siblings off with a flick of {PRONOUN/p_l/poss} tail and {VERB/p_l/settle/settles} down at the riverbank.",
        "chance_of_success": 50,
        "relationship_constraint": ["siblings"],
        "success_outcomes": [
            {
                "text": "A f_mp_s and three f_tp_p is nothing to sniff at in leaf-bare as a hunting success, but stars above being alone with {PRONOUN/p_l/poss} siblings makes p_l feel like a kitten again. And not in the cute way either, in the chewing on tails, whiny, petty, immature way. Ugh.",
                "exp": 20,
                "weight": 20,
                "prey": ["small"],
                "relationships": [
                    {
                        "cats_to": ["patrol"],
                        "cats_from": ["patrol"],
                        "mutual": false,
                        "values": ["dislike"],
                        "amount": 5
                    }
                ]
            },
            {
                "text": "The hunting patrol isn't very successful, yet matters not a whit to any of the warriors, because p_l makes a joke that {PRONOUN/p_l/subject} {VERB/p_l/think/thinks} is funny but that's always gotten on r_c's nerves and suddenly everyone's acting like apprentices again, snippy, immature, and irritable.",
                "exp": 20,
                "weight": 5,
                "prey": ["small"],
                "relationships": [
                    {
                        "cats_to": ["patrol"],
                        "cats_from": ["patrol"],
                        "mutual": false,
                        "values": ["dislike"],
                        "amount": 5
                    }
                ]
            },
            {
                "text": "s_c nets them two healthy f_mp_p to take back to camp, but it only irritates {PRONOUN/s_c/poss} siblings. r_c never even got the chance to even try for a pounce, {VERB/r_c/are/is} {PRONOUN/r_c/subject} only there to carry around s_c's prey?",
                "exp": 20,
                "weight": 20,
                "stat_skill": ["CLIMBER,1", "HUNTER,1", "RUNNER,1", "SWIMMER,1"],
                "prey": ["small"],
                "relationships": [
                    {
                        "cats_to": ["patrol"],
                        "cats_from": ["patrol"],
                        "mutual": false,
                        "values": ["dislike"],
                        "amount": 5
                    }
                ]
            }
        ],
        "fail_outcomes": [
            {
                "text": "It isn't a very successful hunt - they'll have to head out again for more soon.",
                "exp": 0,
                "weight": 20,
                "prey": ["very_small"]
            }
        ]
    },
    {
        "patrol_id": "fst_hunt_random_leafbare_siblings3to6warriorslocked2",
        "biome": ["forest"],
        "season": ["leaf-bare"],
        "types": ["hunting"],
        "tags": [],
        "patrol_art": "hunt_general_intro",
        "min_cats": 3,
        "max_cats": 6,
        "min_max_status": {
            "all apprentices": [-1, -1]
        },
        "weight": 40,
        "intro_text": "Sometimes, it's just nice to hang out with {PRONOUN/r_c/poss} siblings. Especially when the weather has kept them in camp too often recently!",
        "decline_text": "But sometimes, you get called back to camp instead. Ah well, another time!",
        "chance_of_success": 50,
        "relationship_constraint": ["siblings"],
        "success_outcomes": [
            {
                "text": "A scruffy f_tp_s, a bundle of f_tp_p, and a patrol spent retreading all their favorite in-jokes, it's a good day.",
                "exp": 20,
                "weight": 20,
                "prey": ["small"],
                "relationships": [
                    {
                        "cats_to": ["patrol"],
                        "cats_from": ["patrol"],
                        "mutual": false,
                        "values": ["platonic", "comfort"],
                        "amount": 5
                    },
                    {
                        "cats_to": ["patrol"],
                        "cats_from": ["patrol"],
                        "mutual": false,
                        "values": ["dislike"],
                        "amount": -5
                    }
                ]
            },
            {
                "text": "There's just something nice about hanging out with other warriors who'll always be there for {PRONOUN/r_c/object}, regardless of their similarities and differences. And they also bring back a good-sized f_mp_s with some f_tp_p on the side for the fresh-kill pile.",
                "exp": 20,
                "weight": 5,
                "prey": ["small"],
                "relationships": [
                    {
                        "cats_to": ["patrol"],
                        "cats_from": ["patrol"],
                        "mutual": false,
                        "values": ["platonic", "comfort"],
                        "amount": 5
                    },
                    {
                        "cats_to": ["patrol"],
                        "cats_from": ["patrol"],
                        "mutual": false,
                        "values": ["dislike"],
                        "amount": -5
                    }
                ]
            },
            {
                "text": "The siblings are proud of s_c, watching s_c dart among the treetops.",
                "exp": 20,
                "weight": 20,
                "stat_skill": ["CLIMBER,1", "HUNTER,1"],
                "prey": ["small"],
                "relationships": [
                    {
                        "cats_to": ["patrol"],
                        "cats_from": ["patrol"],
                        "mutual": false,
                        "values": ["platonic", "comfort"],
                        "amount": 5
                    },
                    {
                        "cats_to": ["patrol"],
                        "cats_from": ["patrol"],
                        "mutual": false,
                        "values": ["dislike"],
                        "amount": -5
                    }
                ]
            }
        ],
        "fail_outcomes": [
            {
                "text": "They don't manage anything like the number of catches they were all expecting to get - a bit disappointing, even if they're not entirely empty-pawed.",
                "exp": 0,
                "weight": 20,
                "prey": ["very_small"]
            }
        ]
    },
    {
        "patrol_id": "fst_hunt_random_leafbare_siblings3to6warriorslocked3",
        "biome": ["forest"],
        "season": ["leaf-bare"],
        "types": ["hunting"],
        "tags": [],
        "patrol_art": "hunt_general_intro",
        "min_cats": 3,
        "max_cats": 6,
        "min_max_status": {
            "all apprentices": [-1, -1]
        },
        "weight": 40,
        "intro_text": "Sun's out, weakly shining, and r_c has been assigned a moderately tolerable hunting patrol - {PRONOUN/r_c/poss} siblings!",
        "decline_text": "Cancel that - a border patrol needs backup.",
        "chance_of_success": 50,
        "relationship_constraint": ["siblings"],
        "success_outcomes": [
            {
                "text": "Watching r_c execute a fantastic leap to bring down a f_mp_s, p_l smiles. Does r_c remember the time {PRONOUN/r_c/subject} tried to do that as a kitten, and stood on {PRONOUN/r_c/poss} own tail? The siblings laugh about it together as they move on to the next hunting ground.",
                "exp": 20,
                "weight": 20,
                "prey": ["small"],
                "relationships": [
                    {
                        "cats_to": ["patrol"],
                        "cats_from": ["patrol"],
                        "mutual": false,
                        "values": ["platonic", "comfort"],
                        "amount": 5
                    }
                ]
            },
            {
                "text": "It's been a while since they've been on a patrol alone together, and after they catch two f_mp_p and a f_tp_s for the fresh-kill pile r_c spends a bit just chasing their siblings around the forest, batting at each other in a moment of silliness.",
                "exp": 20,
                "weight": 5,
                "prey": ["small"],
                "relationships": [
                    {
                        "cats_to": ["patrol"],
                        "cats_from": ["patrol"],
                        "mutual": false,
                        "values": ["platonic", "comfort"],
                        "amount": 5
                    }
                ]
            },
            {
                "text": "r_c jokes that {PRONOUN/r_c/subject} can't possibly be related to s_c - clearly s_c was born from squirrels, not cats, with the way {PRONOUN/s_c/subject} {VERB/s_c/leap/leaps} from branch to branch in the canopy.",
                "exp": 20,
                "weight": 20,
                "stat_skill": ["CLIMBER,1"],
                "prey": ["small"],
                "relationships": [
                    {
                        "cats_to": ["patrol"],
                        "cats_from": ["patrol"],
                        "mutual": false,
                        "values": ["platonic", "comfort"],
                        "amount": 5
                    }
                ]
            }
        ],
        "fail_outcomes": [
            {
                "text": "Sometimes, the prey just doesn't run, and today is one of those times.",
                "exp": 0,
                "weight": 20,
                "prey": ["very_small"]
            },
            {
                "text": "r_c sees a squirrel {PRONOUN/r_c/subject}'d like for the fresh-kill pile, but the chase goes badly - {PRONOUN/r_c/subject} {VERB/r_c/throw/throws} out a front paw to stop {PRONOUN/r_c/poss} fall, claws digging into bark, and it works, but it wrenches {PRONOUN/r_c/poss} foreleg out of socket. Fleas and ticks!",
                "exp": 0,
                "weight": 10,
                "injury": [
                    {
                        "cats": ["r_c"],
                        "injuries": ["dislocated joint"],
                        "scars": []
                    }
                ],
                "prey": ["very_small"]
            }
        ]
    },
    {
        "patrol_id": "fst_hunt_random_leafbare_siblings3to6warriorslocked4",
        "biome": ["forest"],
        "season": ["leaf-bare"],
        "types": ["hunting"],
        "tags": [],
        "patrol_art": "hunt_general_intro",
        "min_cats": 3,
        "max_cats": 6,
        "min_max_status": {
            "all apprentices": [-1, -1]
        },
        "weight": 40,
        "intro_text": "The hunting patrol heads out early, coats fluffed up against the cold.",
        "decline_text": "They encounter a dawn patrol on their way back to camp and join up with them instead.",
        "chance_of_success": 50,
        "relationship_constraint": ["siblings"],
        "success_outcomes": [
            {
                "text": "p_l grabs a still-leaf-fall-plump f_mp_s that {PRONOUN/p_l/subject} can barely carry, and r_c congratulates {PRONOUN/p_l/object}, secretly wondering if {PRONOUN/r_c/subject}'ll ever manage to surpass {PRONOUN/r_c/poss} sibling's achievements.",
                "exp": 20,
                "weight": 20,
                "prey": ["small"],
                "relationships": [
                    {
                        "cats_to": ["p_l"],
                        "cats_from": ["patrol"],
                        "mutual": false,
                        "values": ["jealous"],
                        "amount": 10
                    }
                ]
            },
            {
                "text": "r_c always feels like {PRONOUN/r_c/subject}{VERB/r_c/'re/'s} padding in p_l's footsteps, especially today, watching {PRONOUN/p_l/object} haul back a good catch of prey for the clan, a contribution that just about makes up for r_c's meagre offerings.",
                "exp": 20,
                "weight": 5,
                "prey": ["small"],
                "relationships": [
                    {
                        "cats_to": ["p_l"],
                        "cats_from": ["patrol"],
                        "mutual": false,
                        "values": ["jealous"],
                        "amount": 10
                    }
                ]
            }
        ],
        "fail_outcomes": [
            {
                "text": "Sometimes, the prey just doesn't run, and today is one of those times.",
                "exp": 0,
                "weight": 20,
                "relationships": [
                    {
                        "cats_to": ["p_l"],
                        "cats_from": ["patrol"],
                        "mutual": false,
                        "values": ["jealous"],
                        "amount": -10
                    }
                ],
                "prey": ["very_small"]
            },
            {
                "text": "r_c comes down with a crippling headache, making {PRONOUN/r_c/object} stagger, dizzy and weak, as {PRONOUN/r_c/subject}{VERB/r_c/'re/'s} helped back to camp.",
                "exp": 0,
                "weight": 10,
                "injury": [
                    {
                        "cats": ["r_c"],
                        "injuries": ["severe headache"],
                        "scars": []
                    }
                ],
                "relationships": [
                    {
                        "cats_to": ["p_l"],
                        "cats_from": ["patrol"],
                        "mutual": false,
                        "values": ["jealous"],
                        "amount": -10
                    }
                ],
                "prey": ["very_small"]
            }
        ]
    },
    {
        "patrol_id": "fst_hunt_random_leafbare_siblings3to6warriorslocked5",
        "biome": ["forest"],
        "season": ["leaf-bare"],
        "types": ["hunting"],
        "tags": [],
        "patrol_art": "hunt_general_intro",
        "min_cats": 3,
        "max_cats": 6,
        "min_max_status": {
            "all apprentices": [-1, -1]
        },
        "weight": 40,
        "intro_text": "The siblings head out to one of the further hunting grounds of the forest, where mature trees protect their prey from the worse of leaf-bare.",
        "decline_text": "They decide to bask for a bit instead of making the long walk.",
        "chance_of_success": 50,
        "relationship_constraint": ["siblings"],
        "success_outcomes": [
            {
                "text": "Together, they collect a couple f_tp_p and an old f_mp_s. It should be a great patrol, returning with reasonable prey in the harsh season - but r_c is acting obnoxious and {PRONOUN/r_c/poss} siblings have little time or patience for it.",
                "exp": 20,
                "weight": 20,
                "prey": ["small"],
                "relationships": [
                    {
                        "cats_to": ["r_c"],
                        "cats_from": ["patrol"],
                        "mutual": false,
                        "values": ["dislike"],
                        "amount": 10
                    }
                ]
            },
            {
                "text": "r_c makes a dumb comment that accidentally cuts deep. {PRONOUN/r_c/poss/CAP} siblings work with {PRONOUN/r_c/object} long enough to bring back sufficient prey - but no longer.",
                "exp": 20,
                "weight": 5,
                "prey": ["small"],
                "relationships": [
                    {
                        "cats_to": ["r_c"],
                        "cats_from": ["patrol"],
                        "mutual": false,
                        "values": ["dislike"],
                        "amount": 10
                    }
                ]
            }
        ],
        "fail_outcomes": [
            {
                "text": "Today is just not their day.",
                "exp": 0,
                "weight": 20,
                "prey": ["very_small"]
            },
            {
                "text": "The patrol tries to hunt, but r_c keeps stopping to duck behind bushes, until it's obvious that something is actually wrong. Eww.",
                "exp": 0,
                "weight": 10,
                "injury": [
                    {
                        "cats": ["r_c"],
                        "injuries": ["diarrhea"],
                        "scars": []
                    }
                ],
                "prey": ["very_small"]
            }
        ]
    },
    {
        "patrol_id": "fst_hunt_kiwi_leafbare_parentchildapprentice1",
        "biome": ["forest"],
        "season": ["leaf-bare"],
        "types": ["hunting"],
        "tags": [],
        "patrol_art": "hunt_general_intro",
        "min_cats": 2,
        "max_cats": 2,
        "min_max_status": {
            "apprentice": [1, 6],
            "normal adult": [1, 6]
        },
        "weight": 40,
        "intro_text": "app1 has been acting weird all day, full of too quick answers and furtive glances. A parent usually knows, p_l having seen that look too often in app1's nursery days. So, when {PRONOUN/app1/subject} {VERB/app1/creep/creeps} out of camp and into the frosty chilled shadows of the forest at night, p_l is there waiting for {PRONOUN/app1/object}. app1 freezes, staring up with wide eyes.",
        "decline_text": "A stern glance and wide swish of {PRONOUN/p_l/poss} tail is all that's needed to turn app1's nighttime wanderings around and head {PRONOUN/app1/object} back to the apprentice's den. p_l will have a talk with {PRONOUN/app1/subject} in the morning - leaf-bare isn't the season to take risks like this.",
        "chance_of_success": 40,
        "relationship_constraint": ["parent/child"],
        "success_outcomes": [
            {
                "text": "app1 straightens - c_n <i>needs</i> food, and app1 is going to provide. {PRONOUN/app1/subject/CAP} stride forward, tail beckoning p_l as though this is a normal hunt, not an illicit adventure, and helplessly p_l follows, determined to keep app1 safe. But lead by {PRONOUN/p_l/poss} child, in the dark and cold, together they bring down a kiwi bird. p_l will cover for app1's shenanigans, just this once.",
                "exp": 20,
                "weight": 20,
                "prey": ["large"],
                "relationships": [
                    {
                        "cats_to": ["patrol"],
                        "cats_from": ["patrol"],
                        "mutual": false,
                        "values": ["respect", "trust"],
                        "amount": 5
                    },
                    {
                        "cats_to": ["patrol"],
                        "cats_from": ["patrol"],
                        "mutual": false,
                        "values": ["trust", "respect"],
                        "amount": 15
                    }
                ]
            },
            {
                "text": "There's an injured kiwi, app1 explains, tripping over {PRONOUN/app1/poss} words a little. c_n could really use the freshkill. And p_l can't argue with that, which is how {PRONOUN/p_l/subject} find {PRONOUN/p_l/self} chilled through and damp, helping app1 haul the bird (which managed to die on its own) out of a gully, trying to think of a way to express {PRONOUN/p_l/poss} pride without encouraging this nonsense in the future.",
                "exp": 20,
                "weight": 5,
                "prey": ["large"],
                "relationships": [
                    {
                        "cats_to": ["patrol"],
                        "cats_from": ["patrol"],
                        "mutual": false,
                        "values": ["respect", "trust"],
                        "amount": 5
                    },
                    {
                        "cats_to": ["patrol"],
                        "cats_from": ["patrol"],
                        "mutual": false,
                        "values": ["trust", "respect"],
                        "amount": 15
                    }
                ]
            },
            {
                "text": "{PRONOUN/app1/subject/CAP}{VERB/app1/'ve/'s} been tracking a night bird, app1 explains, and - look could p_l just help {PRONOUN/app1/object}? Which is how p_l finds {PRONOUN/p_l/self} setting up an ambush for the kiwi on a forest trail, at midnight, like an insane cat. Even worse, it <i>works,</i> both deeply impressing and worrying p_l. {PRONOUN/p_l/subject/CAP} don't want app1 encouraged to attempt these adventures.",
                "exp": 20,
                "weight": 20,
                "stat_skill": ["HUNTER,0"],
                "can_have_stat": ["app"],
                "prey": ["large"],
                "relationships": [
                    {
                        "cats_to": ["patrol"],
                        "cats_from": ["patrol"],
                        "mutual": false,
                        "values": ["respect", "trust"],
                        "amount": 5
                    },
                    {
                        "cats_to": ["patrol"],
                        "cats_from": ["patrol"],
                        "mutual": false,
                        "values": ["trust", "respect"],
                        "amount": 15
                    }
                ]
            }
        ],
        "fail_outcomes": [
            {
                "text": "app1 bolts. p_l loses sight of {PRONOUN/app1/object} in the bushes, but doesn't lose {PRONOUN/app1/poss} scent - and good thing too. Apparently app1 has found the nest of a kiwi. p_l is only just in time to rescue {PRONOUN/app1/object} from getting the snot kicked out of {PRONOUN/app1/object} by the irate and far less helpless than predicted bird. Exhausted and panting, {PRONOUN/p_l/subject} curl around {PRONOUN/p_l/poss} kit, too tired to scold.",
                "exp": 0,
                "weight": 10,
                "injury": [
                    {
                        "cats": ["app1"],
                        "injuries": ["bruises", "sore", "scrapes", "torn ear"],
                        "scars": []
                    }
                ],
                "history_text": {
                    "scar": "r_c tore {PRONOUN/r_c/poss} ear while learning a harsh lesson about underestimating prey as an apprentice."
                },
                "relationships": [
                    {
                        "cats_to": ["patrol"],
                        "cats_from": ["patrol"],
                        "mutual": false,
                        "values": ["respect", "trust"],
                        "amount": -5
                    },
                    {
                        "cats_to": ["patrol"],
                        "cats_from": ["patrol"],
                        "mutual": false,
                        "values": ["trust", "respect"],
                        "amount": -15
                    }
                ],
                "prey": ["very_small"]
            }
        ]
    },
    {
<<<<<<< HEAD
        "patrol_id": "fst_hunt_leafbare_stinkyrat",
=======
        "patrol_id": "fst_hunt_leafbare_dewclangift_storylorelocked1",
>>>>>>> f586b246
        "biome": ["forest"],
        "season": ["leaf-bare"],
        "types": ["hunting"],
        "tags": [],
        "patrol_art": "gen_hunt_leafbaresnowstorm",
<<<<<<< HEAD
        "min_cats": 3,
        "max_cats": 6,
        "min_max_status": {},
        "weight": 10,
        "intro_text": "The patrol comes across a large rat. It's too busy digging around in a frozen pile of foul Twoleg crowfood to notice the approaching patrol.",
        "decline_text": "p_l decides to look for other prey, leaving the patrol as desperate for food as the rat.",
        "chance_of_success": 40,
        "success_outcomes": [
          {
            "text": "The patrol easily catches the distracted rat. p_l meows triumphantly, this is a great catch during leaf-bare.",
            "exp": 30,
            "weight": 20,
            "prey": ["medium"]
          },
          {
            "text": "r_c drops into a hunter's crouch and silently moves closer to make a clean kill. Strangely, the rat turns to r_c and makes a series of pained squeaks. p_l orders a retreat after r_c smells the disgusting scent of crowfood from the rat's breath.",
            "exp": 30,
            "weight": 10
          },
          {
            "text": "s_c drops into the perfect hunter's crouch and slowly creeps closer. {PRONOUN/s_c/subject/CAP} suddenly {VERB/s_c/hiss/hisses} loudly, scaring the rat away and startling {PRONOUN/s_c/poss} Clanmates. s_c explains crossly that the rat was carrying a foul, sickly-sweet scent on its breath. It would have poisoned any cat that bit it.",
            "exp": 30,
            "weight": 20,
            "stat_skill": ["CLEVER,3", "HUNTER,2", "SENSE,1"]
          },
          {
            "text": "Before any cat makes a move, s_c stops the patrol. {PRONOUN/s_c/subject/CAP} {VERB/s_c/explain/explains} that rogues and loners are taught at a young age to stay away from rats that touch Twoleg crowfood to avoid the deadly sickness they carry.",
            "exp": 30,
            "weight": 20,
            "stat_skill": ["ROGUE,0", "LONER,0"]
          },
          {
            "text": "Before any cat makes a move, s_c stops the patrol. {PRONOUN/s_c/subject/CAP} {VERB/s_c/explain/explains} that rats found in Twoleg crowfood often carry a deadly disease found in carrion. It's not worth the risk of catching, no matter how hungry the Clan is this leaf-bare.",
            "exp": 30,
            "weight": 20,
            "stat_trait": ["wise", "thoughtful", "careful"]
          }
        ],
        "fail_outcomes": [
          {
            "text": "Just as r_c is about to pounce the rat scurries away with an angry squeak. Both the patrol and the rat go home with empty paws.",
            "exp": 30,
            "weight": 20
          },
          {
            "text": "Without thinking, s_c pounces at the rat. The patrol watches completely stunned as s_c misses the rat by several tail lengths and scares it off. The disgruntled patrol heads home and s_c has to explain why {PRONOUN/s_c/subject} missed an easy catch in the middle of leaf-bare.",
            "exp": 30,
            "weight": 20,
            "stat_trait": ["oblivious", "arrogant", "confident", "shameless"]
          },
          {
            "text": "r_c easily catches the distracted rat. p_l meows triumphantly, this is a great catch during leaf-bare. Unfortunately, while carrying the fresh-kill home, r_c's mouth begins to sour. {PRONOUN/r_c/subject/CAP} {VERB/r_c/bury/buries} the sickly rat away from camp, but it's too late. Over the next few days r_c falls violently ill and never recovers.",
            "exp": 30,
            "weight": 5,
            "dead_cats": ["r_c"],
            "history_text": {
              "reg_death": "m_c died after tasting a tainted rat.",
              "lead_death": "died after tasting a tainted rat"
            }
          },
          {
            "text": "r_c easily catches the distracted rat. p_l meows triumphantly, this is a great catch during leaf-bare. Unfortunately, while carrying the fresh-kill home, r_c's mouth begins to sour. {PRONOUN/r_c/subject/CAP} {VERB/r_c/bury/buries} the sickly rat away from camp, but it's too late. Over the next few days r_c falls violently ill.",
            "exp": 30,
            "weight": 10,
            "injury": [
              {
                "cats": ["r_c"],
                "injuries": ["carrionplace disease", "diarrhea", "poisoned"]
              }
            ],
            "history_text": {
              "reg_death": "m_c died after tasting a tainted rat.",
              "lead_death": "died after tasting a tainted rat"
            }
          },
          {
            "text": "Without thinking, s_c recklessly pounces at the rat. The patrol watches completely stunned as s_c actually catches the rat. While s_c is smugly carrying the fresh-kill home, s_c's mouth begins to sour. {PRONOUN/s_c/subject/CAP} {VERB/s_c/bury/buries} the sickly rat away from camp, but it's too late. Over the next few days s_c falls violently ill and never recovers.",
            "exp": 30,
            "weight": 20,
            "stat_trait": ["oblivious", "arrogant", "confident", "shameless"],
            "dead_cats": ["s_c"],
            "history_text": {
              "reg_death": "m_c died after tasting a tainted rat.",
              "lead_death": "died after tasting a tainted rat"
            }
          },
          {
            "text": "Without thinking, s_c recklessly pounces at the rat. The patrol watches completely stunned as s_c actually catches the rat. While s_c is smugly carrying the fresh-kill home, s_c's mouth begins to sour. {PRONOUN/s_c/subject/CAP} {VERB/s_c/bury/buries} the sickly rat away from camp, but it's too late. Over the next few days s_c falls violently ill.",
            "exp": 30,
            "weight": 20,
            "stat_trait": ["oblivious", "arrogant", "confident", "shameless"],
            "injury": [
              {
                "cats": ["s_c"],
                "injuries": ["carrionplace disease", "diarrhea", "poisoned"]
              }
            ],
            "history_text": {
              "reg_death": "m_c died after tasting a tainted rat.",
              "lead_death": "died after tasting a tainted rat"
            }
          }
        ]
      }
=======
        "min_cats": 2,
        "max_cats": 6,
        "min_max_status": {
           "normal adult": [1, 6]
            },
        "weight": 40,
        "chance_of_success": 35,
        "pl_skill_constraint": ["STORY,1", "LORE,1"],
        "intro_text": "Shivering among the snow as they hunt for signs of prey, p_l overhears r_c worrying that c_n will wither away if things don't improve soon.",
        "decline_text": "Well, in that case they should focus on the hunt then.",
        "success_outcomes": [
                {
                    "text": "c_n will be fine, p_l tells r_c firmly. Why, once, long ago, there was a Clan who went through so much suffering they were reduced down to two single dewdrops. They managed to hold on and rise again - and c_n will too, just as soon as newleaf arrives.",
                    "exp": 30,
                    "weight": 20,
                    "prey": ["medium"],
                    "relationships": [
                        {
                            "cats_to": ["p_l"],
                            "cats_from": ["patrol"],
                            "mutual": false,
                            "values": ["respect"],
                            "amount": 10
                        },
                        {
                            "cats_to": ["p_l"],
                            "cats_from": ["r_c"],
                            "mutual": false,
                            "values": ["comfort", "trust"],
                            "amount": 10
                        }
                    ]
                }
            ],
            "fail_outcomes": [
                {
                    "text": "r_c's anxiety doesn't help anyone's stress levels. It's hard to catch prey in leaf-bare, harder still to do so distracted - so the patrol doesn't bring much home, further heightening their worries.",
                    "exp": 0,
                    "weight": 20,
                    "prey": ["very_small"],
                    "relationships": [
                        {
                            "cats_to": ["r_c"],
                            "cats_from": ["patrol"],
                            "mutual": false,
                            "values": ["respect", "trust"],
                            "amount": -5
                        }
                    ]
                }
            ]
    },
    {
        "patrol_id": "fst_hunt_leafbare_kingfisher_storylorehunterclimberteacherlocked1",
        "biome": ["forest"],
        "season": ["leaf-bare"],
        "types": ["hunting"],
        "tags": [],
        "patrol_art": "hunt_general_intro",
        "min_cats": 2,
        "max_cats": 3,
        "min_max_status": {
            "apprentice":[1, 6],
            "normal adult": [1, 6]
            },
        "weight": 20,
        "chance_of_success": 40,
        "pl_skill_constraint": ["STORY,1", "LORE,1", "HUNTER,2", "CLIMBER,2", "TEACHER,1"],
        "intro_text": "Amid the drab leaf-bare shaded world, a flash of brillint color above a big stream catches app1's attention.",
        "decline_text": "It's out of the ordinary... and might be dangerous. app1 ignores it.",
        "success_outcomes": [
            {
                "text": "s_c explodes from the bushes, just as much of a blur as the bird as it tries to escape, but {PRONOUN/s_c/poss} pounce is too high, {PRONOUN/s_c/poss} claws too quick. app1 tries not to look too impressed (gotta keep it cool), but that's exactly the kind of warrior {PRONOUN/app1/subject} {VERB/app1/want/wants} to be, an astonishing hunter.",
                "exp": 30,
                "weight": 20,
                "art": "gen_train_sneakprey",
                "prey": ["medium"],
                "stat_skill": ["HUNTER,2"],
                "can_have_stat": ["p_l"],
                "relationships": [
                    {
                        "cats_to": ["p_l"],
                        "cats_from": ["patrol"],
                        "mutual": false,
                        "values": ["respect", "trust"],
                        "amount": 10
                    },
                    {
                        "cats_to": ["p_l"],
                        "cats_from": ["app1"],
                        "mutual": false,
                        "values": ["respect", "jealous"],
                        "amount": 10
                    }
                ]
            },
            {
                "text": "It's only because app1 was already looking that they spot s_c, high on the tree above the bright bird, edging forward carefully and steathily. app1 freezes, watching. s_c descends on the kingfisher from the one direciton it wasn't watching, behind and above it, letting momentum do the work of killing as the apprentice watches with shining eyes.",
                "exp": 30,
                "weight": 20,
                "art": "gen_train_sneakprey",
                "prey": ["medium"],
                "stat_skill": ["CLIMBER,2"],
                "can_have_stat": ["p_l"],
                "relationships": [
                    {
                        "cats_to": ["p_l"],
                        "cats_from": ["patrol"],
                        "mutual": false,
                        "values": ["respect", "trust"],
                        "amount": 10
                    },
                    {
                        "cats_to": ["p_l"],
                        "cats_from": ["app1"],
                        "mutual": false,
                        "values": ["respect", "jealous"],
                        "amount": 10
                    }
                ]
            },
            {
                "text": "A kingfisher, p_l whispers from app1's side. They'll take it down together, next time it dives for something in the stream. It's a good plan, and though they have to quickly warm up afterwards, sharing tongues to get cold water off pelts, they win a nice prize for the fresh-kill pile.",
                "exp": 30,
                "weight": 20,
                "art": "gen_train_sunny6",
                "prey": ["small"],
                "stat_skill": ["TEACHER,1"],
                "can_have_stat": ["p_l"],
                "relationships": [
                    {
                        "cats_to": ["p_l"],
                        "cats_from": ["patrol"],
                        "mutual": true,
                        "values": ["respect", "trust"],
                        "amount": 10
                    },
                    {
                        "cats_to": ["p_l"],
                        "cats_from": ["app1"],
                        "mutual": false,
                        "values": ["respect", "comfort"],
                        "amount": 10
                    }
                ]
            },
            {
                "text": "The patrol brings down the kingfisher in a flurry of feathers, and as app1 regains {PRONOUN/app1/poss} breath, s_c smiles, putting a paw on the bird. For a half-moon each year around the shortest day, the storms will not come, and that is when the kingfishers lay their eggs, in the halcyon days.",
                "exp": 30,
                "weight": 20,
                "art": "gen_train_sneakprey",
                "prey": ["small"],
                "stat_skill": ["STORY,1"],
                "can_have_stat": ["p_l"],
                "relationships": [
                    {
                        "cats_to": ["p_l"],
                        "cats_from": ["patrol"],
                        "mutual": true,
                        "values": ["respect", "trust"],
                        "amount": 10
                    },
                    {
                        "cats_to": ["p_l"],
                        "cats_from": ["app1"],
                        "mutual": false,
                        "values": ["respect", "comfort"],
                        "amount": 10
                    }
                ]
            },
            {
                "text": "The patrol brings down the kingfisher in a flurry of feathers. As app1 regains {PRONOUN/app1/poss} breath, p_l scoffs. Don't let anyone tell you foolish myths of halcyon days, app1. Kingfishers nest not in the dead of leaf-bare, but in newleaf, like most birds.",
                "exp": 30,
                "weight": 20,
                "art": "gen_train_sneakprey",
                "prey": ["small"],
                "stat_skill": ["LORE,1"],
                "can_have_stat": ["p_l"],
                "relationships": [
                    {
                        "cats_to": ["p_l"],
                        "cats_from": ["patrol"],
                        "mutual": true,
                        "values": ["respect", "trust"],
                        "amount": 10
                    },
                    {
                        "cats_to": ["p_l"],
                        "cats_from": ["app1"],
                        "mutual": false,
                        "values": ["respect", "comfort"],
                        "amount": 10
                    }
                ]
            },
            {
                "text": "It's a kingfisher, p_l whispers. Go on, give it a shot. app1 creeps closer, easily tracking the bright bird in the foliage, but the kingfisher has its own hunt. It dips into the frosty stream, and comes up with a small frog held in its beak. A twig snaps under app1's paw, and the bird flees - but it leaves the frog behind for app1 to take!",
                "exp": 30,
                "weight": 1,
                "art": "gen_train_sneakprey",
                "prey": ["small"],
                "relationships": [
                    {
                        "cats_to": ["p_l"],
                        "cats_from": ["app1"],
                        "mutual": true,
                        "values": ["respect", "trust"],
                        "amount": 10
                    }
                ]
            }
            ],
            "fail_outcomes": [
                {
                    "text": "app1 tilts their head, confused at the sudden splash of color in a cold world. Thie kingfisher sees the movement, and flies off. Drat.",
                    "exp": 0,
                    "weight": 10,
                    "relationships": [
                        {
                            "cats_to": ["app1"],
                            "cats_from": ["p_l"],
                            "mutual": false,
                            "values": ["respect"],
                            "amount": -5
                        }
                    ]
                },
                {
                    "text": "Trying to catch the kingfisher, app1 misjudges their pounce and ends up getting hauled out of the freezing stream by their scruff. It's neither dignified nor comfortable.",
                    "exp": 0,
                    "weight": 20,
                    "injury": [
                        {
                            "cats": ["app1"],
                            "injuries": ["shivering"],
                            "scars": []
                        }
                    ],
                    "history_text": {
                        "scar":"m_c was scarred from the bite of the cold stream {PRONOUN/m_c/subject} fell into as an apprentice.",
                        "reg_death": "The view point c_n thought was safe from avalanches... was not.",
                        "lead_death": "the view point c_n thought was safe from avalanches... was not"
                    }
                }
            ]
    }
>>>>>>> f586b246
]<|MERGE_RESOLUTION|>--- conflicted
+++ resolved
@@ -6486,17 +6486,12 @@
         ]
     },
     {
-<<<<<<< HEAD
         "patrol_id": "fst_hunt_leafbare_stinkyrat",
-=======
-        "patrol_id": "fst_hunt_leafbare_dewclangift_storylorelocked1",
->>>>>>> f586b246
         "biome": ["forest"],
         "season": ["leaf-bare"],
         "types": ["hunting"],
         "tags": [],
         "patrol_art": "gen_hunt_leafbaresnowstorm",
-<<<<<<< HEAD
         "min_cats": 3,
         "max_cats": 6,
         "min_max_status": {},
@@ -6600,8 +6595,10 @@
             }
           }
         ]
-      }
-=======
+    },
+    {
+        "patrol_id": "fst_hunt_leafbare_dewclangift_storylorelocked1",
+        "patrol_art": "gen_hunt_leafbaresnowstorm",
         "min_cats": 2,
         "max_cats": 6,
         "min_max_status": {
@@ -6849,5 +6846,4 @@
                 }
             ]
     }
->>>>>>> f586b246
 ]