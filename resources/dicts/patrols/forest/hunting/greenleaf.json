--- conflicted
+++ resolved
@@ -1927,26 +1927,9 @@
                 "weight": 10,
                 "dead_cats": ["r_c"],
                 "history_text": {
-<<<<<<< HEAD
-                    "scar": "m_c carries a scar from a solo fox fight.",
-                    "reg_death": "m_c fell in a solo battle with a fox.",
-                    "lead_death": "died while fighting a fox"
-                },
-                "relationships": [
-                    {
-                        "cats_to": ["patrol"],
-                        "cats_from": ["clan"],
-                        "mutual": false,
-                        "values": ["respect"],
-                        "amount": -5
-                    }
-                ],
-                "prey": ["very_small"]
-=======
                     "reg_death": "m_c fell in a solo battle with a red fox.",
                     "lead_death": "died while fighting a red fox"
                 }
->>>>>>> 26ab17cf
             },
             {
                 "text": "r_c launches into battle, but is caught with a nasty bite, and retreats to limp back home. The fox doesn't follow, happy enough to eat the fawn instead of the foolish cat.",
