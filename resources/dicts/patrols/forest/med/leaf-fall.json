[
    {
        "patrol_id": "fst_med_romance_leaf-fall1",
        "biome": ["forest"],
        "season": ["leaf-fall"],
        "types": ["herb_gathering"],
        "tags": ["romantic"],
        "patrol_art": "med_general_intro",
        "min_cats": 2,
        "max_cats": 6,
        "min_max_status": {
            "medicine cat": [1, 6],
            "healer cats": [1, 6],
            "normal adult": [1, 6]
        },
        "weight": 20,
        "intro_text": "p_l goes out with a warrior escort, both for safety as they try to stock up under the clear leaf-fall skies, and for carrying capacity should they find anything.",
        "decline_text": "Their escort is called away on a different mission, and p_l decides to reorganize the herb store instead.",
        "chance_of_success": 60,
        "success_outcomes": [
            {
                "text": "Surprisingly, r_c actually starts up a conversation with them about the herbs they're looking for. p_l launches into the usual spiel, but even more astonishingly, r_c is actually interested, and it makes their heart feel lighter getting to share their knowledge and skills with someone who respects them.",
                "exp": 10,
                "weight": 20,
                "herbs": ["random_herbs"],
                "relationships": [
                    {
                        "cats_to": ["p_l"],
                        "cats_from": ["r_c"],
                        "mutual": true,
                        "values": ["romantic", "platonic", "respect"],
                        "amount": 5
                    }
                ]
            },
            {
                "text": "s_c has always been good at talking, so it isn't a big surprise that p_l finds it so easy to chat with them. It's just a herb gathering patrol, but p_l feels more relaxed than they've felt in moons when they come back to camp, smiling softly.",
                "exp": 10,
                "weight": 20,
                "stat_skill": ["SPEAKER,1"],
                "can_have_stat": ["r_c"],
                "herbs": ["random_herbs"],
                "relationships": [
                    {
                        "cats_to": ["p_l"],
                        "cats_from": ["r_c"],
                        "mutual": true,
                        "values": ["romantic", "platonic", "respect"],
                        "amount": 5
                    }
                ]
            }
        ],
        "fail_outcomes": [
            {
                "text": "It's an exhausting day. p_l starts chatting with r_c to pass the time, but they have nothing in common, and the other cat bluntly refuses to talk about boring herbs.",
                "exp": 0,
                "weight": 20,
                "relationships": [
                    {
                        "cats_to": ["p_l"],
                        "cats_from": ["r_c"],
                        "mutual": true,
                        "values": ["romantic", "platonic", "respect"],
                        "amount": -5
                    }
                ]
            },
            {
                "text": "Not only do they not find anything, p_l wants to murder s_c. They're obnoxious, troublesome, childish... simply not someone p_l enjoys interacting with.",
                "exp": 0,
                "weight": 20,
                "stat_trait": ["troublesome", "childish"],
                "can_have_stat": ["r_c"],
                "relationships": [
                    {
                        "cats_to": ["p_l"],
                        "cats_from": ["r_c"],
                        "mutual": true,
                        "values": ["romantic", "platonic", "respect"],
                        "amount": -5
                    }
                ]
            }
        ]
    },
    {
        "patrol_id": "fst_med_romance_leaf-fall2",
        "biome": ["forest"],
        "season": ["leaf-fall"],
        "types": ["herb_gathering"],
        "tags": ["romantic"],
        "patrol_art": "med_general_intro",
        "min_cats": 2,
        "max_cats": 6,
        "min_max_status": {
            "apprentice": [-1, -1],
            "medicine cat": [1, 6],
            "healer cats": [1, 6],
            "normal adult": [-1, -1]
        },
        "weight": 20,
        "intro_text": "p_l heads out, leading a patrol of medicine cats to go stock up on the ripening harvest available in leaf-fall.",
        "decline_text": "... And they're called back almost immediately, as one of the elders has started hacking something up.",
        "chance_of_success": 60,
        "success_outcomes": [
            {
                "text": "The ground is slippery and damp, and as p_l falls, r_c catches them. It's a nice reminder that the responsibility of looking after the Clan is a shared one, and the rescue also makes p_l shiver pleasantly.",
                "exp": 10,
                "weight": 20,
                "herbs": ["random_herbs"],
                "relationships": [
                    {
                        "cats_to": ["p_l"],
                        "cats_from": ["r_c"],
                        "mutual": true,
                        "values": ["romantic", "platonic", "respect"],
                        "amount": 5
                    }
                ]
            },
            {
                "text": "s_c has always been good at talking, so it isn't a big surprise that p_l finds it so easy to chat with them. It's just a herb gathering patrol, but p_l feels more relaxed than they've felt in moons when they come back to camp, smiling softly.",
                "exp": 10,
                "weight": 20,
                "stat_skill": ["SPEAKER,1", "MEDIATOR,1"],
                "can_have_stat": ["r_c"],
                "herbs": ["random_herbs"],
                "relationships": [
                    {
                        "cats_to": ["p_l"],
                        "cats_from": ["r_c"],
                        "mutual": true,
                        "values": ["romantic", "platonic", "respect"],
                        "amount": 5
                    }
                ]
            }
        ],
        "fail_outcomes": [
            {
                "text": "It's an exhausting day. p_l starts chatting with r_c to pass the time, but they have nothing in common.",
                "exp": 0,
                "weight": 20,
                "relationships": [
                    {
                        "cats_to": ["p_l"],
                        "cats_from": ["r_c"],
                        "mutual": true,
                        "values": ["romantic", "platonic", "respect"],
                        "amount": -5
                    }
                ]
            },
            {
                "text": "Not only do they not find anything, p_l wants to murder s_c. They're obnoxious, troublesome, childish... simply not someone p_l enjoys interacting with.",
                "exp": 0,
                "weight": 20,
                "stat_trait": ["troublesome", "childish"],
                "can_have_stat": ["r_c"],
                "relationships": [
                    {
                        "cats_to": ["p_l"],
                        "cats_from": ["r_c"],
                        "mutual": true,
                        "values": ["romantic", "platonic", "respect"],
                        "amount": -5
                    }
                ]
            }
        ]
    },
    {
        "patrol_id": "fst_med_gatheringbetony_leaf-fall1",
        "biome": ["forest"],
        "season": ["leaf-fall"],
        "types": ["herb_gathering"],
        "tags": [],
        "patrol_art": "med_general_intro",
        "min_cats": 1,
        "max_cats": 1,
        "min_max_status": {
            "apprentice": [-1, -1],
            "healer cats": [1, 6],
            "normal adult": [-1, -1]
        },
        "weight": 20,
        "intro_text": "As the betony plants start to dramatically give up on life as leaf-fall progresses, p_l takes the opportunity to go harvest from them.",
        "decline_text": "They have second thoughts about leaving their patients behind, and decide to go another day.",
        "chance_of_success": 70,
        "success_outcomes": [
            {
                "text": "The betony plants are determined to enjoy the last of the sun's warmth, reaching up cheerfully to the sky as p_l gathers their leaves.",
                "exp": 10,
                "weight": 20,
                "herbs": ["betony"]
            },
            {
                "text": "Betony is especially useful for cats who breathe with a rasp, and p_l is always keen to help Clanmates with the condition. With the great haul of betony p_l brings back, they'll be able to dose their Clanmates and prevent coughs and chest infections.",
                "exp": 10,
                "weight": 5,
                "herbs": ["many_herbs", "betony"]
            },
            {
                "text": "As ever, s_c's keen eyes pick out their target quickly, and they bring back a great haul of betony for the herb stores.",
                "exp": 10,
                "weight": 20,
                "stat_skill": ["SENSE,2"],
                "herbs": ["many_herbs", "betony"]
            }
        ],
        "fail_outcomes": [
            {
                "text": "Hang on. Has p_l identified the betony correctly? They're not sure, and not willing to risk it. Better to be safe than sorry.",
                "exp": 0,
                "weight": 20
            }
        ]
    },
    {
        "patrol_id": "fst_med_gatheringbetony_leaf-fall2",
        "biome": ["forest"],
        "season": ["leaf-fall"],
        "types": ["herb_gathering"],
        "tags": [],
        "patrol_art": "med_general_intro",
        "min_cats": 2,
        "max_cats": 2,
        "min_max_status": {
            "apprentice": [-1, -1],
            "medicine cat": [1, 6],
            "medicine cat apprentice": [1, 6],
            "healer cats": [1, 6],
            "normal adult": [-1, -1]
        },
        "weight": 20,
        "intro_text": "As the betony plants start to dramatically give up on life as leaf-fall progresses, p_l takes the opportunity to go harvest from them, bringing along app1 for a herbcraft lesson.",
        "decline_text": "They have second thoughts leaving their patients behind, especially with them also bringing their apprentice, and decide to go another day.",
        "chance_of_success": 70,
        "success_outcomes": [
            {
                "text": "The betony plants are determined to enjoy the last of the sun's warmth, reaching up cheerfully to the sky as p_l and app1 gather their leaves.",
                "exp": 20,
                "weight": 20,
                "herbs": ["betony"],
                "relationships": [
                    {
                        "cats_to": ["patrol"],
                        "cats_from": ["patrol"],
                        "mutual": false,
                        "values": ["platonic", "respect", "comfort", "trust"],
                        "amount": 10
                    },
                    {
                        "cats_to": ["patrol"],
                        "cats_from": ["patrol"],
                        "mutual": false,
                        "values": ["dislike"],
                        "amount": -10
                    }
                ]
            },
            {
                "text": "Betony is especially useful for cats who breathe with a rasp, and p_l is always keen to help Clanmates with the condition. With the great haul of betony p_l brings back, they'll be able to dose their Clanmates and prevent coughs and chest infections. app1, however, is more interested in how betony prevents gross, runny dirt.",
                "exp": 20,
                "weight": 5,
                "herbs": ["many_herbs", "betony"],
                "relationships": [
                    {
                        "cats_to": ["patrol"],
                        "cats_from": ["patrol"],
                        "mutual": false,
                        "values": ["platonic", "respect", "comfort", "trust"],
                        "amount": 10
                    },
                    {
                        "cats_to": ["patrol"],
                        "cats_from": ["patrol"],
                        "mutual": false,
                        "values": ["dislike"],
                        "amount": -10
                    }
                ]
            },
            {
                "text": "As ever, s_c's keen eyes pick out their target quickly. They point it out to app1, and the two bring back a great haul of betony for the herb stores.",
                "exp": 20,
                "weight": 20,
                "stat_skill": ["SENSE,2"],
                "can_have_stat": ["adult"],
                "herbs": ["many_herbs", "betony"],
                "relationships": [
                    {
                        "cats_to": ["patrol"],
                        "cats_from": ["patrol"],
                        "mutual": false,
                        "values": ["platonic", "respect", "comfort", "trust"],
                        "amount": 10
                    },
                    {
                        "cats_to": ["patrol"],
                        "cats_from": ["patrol"],
                        "mutual": false,
                        "values": ["dislike"],
                        "amount": -10
                    }
                ]
            }
        ],
        "fail_outcomes": [
            {
                "text": "Hang on. Has p_l identified the betony correctly? They're not sure, and not willing to risk it. Better to be safe than sorry.",
                "exp": 0,
                "weight": 20,
                "relationships": [
                    {
                        "cats_to": ["patrol"],
                        "cats_from": ["patrol"],
                        "mutual": false,
                        "values": ["platonic", "respect", "comfort", "trust"],
                        "amount": -10
                    },
                    {
                        "cats_to": ["patrol"],
                        "cats_from": ["patrol"],
                        "mutual": false,
                        "values": ["dislike"],
                        "amount": 10
                    }
                ]
            }
        ]
    },
    {
        "patrol_id": "fst_med_gatheringbetony_leaf-fall3",
        "biome": ["forest"],
        "season": ["leaf-fall"],
        "types": ["herb_gathering"],
        "tags": [],
        "patrol_art": "med_general_intro",
        "min_cats": 3,
        "max_cats": 6,
        "min_max_status": {
            "healer cats": [1, 6],
            "normal adult": [1, 6]
        },
        "weight": 20,
        "intro_text": "As the betony plants start to dramatically give up on life as leaf-fall progresses, p_l takes the opportunity to go harvest from them, bringing along a patrol to help them cart the leaves back to the herb stores.",
        "decline_text": "They're stopped before they leave camp - these warriors are needed elsewhere. p_l's expedition will have to wait.",
        "chance_of_success": 30,
        "success_outcomes": [
            {
                "text": "The betony plants are determined to enjoy the last of the sun's warmth, reaching up cheerfully to the sky as p_l's patrol gathers their leaves.",
                "exp": 10,
                "weight": 20,
                "herbs": ["betony"],
                "relationships": [
                    {
                        "cats_to": ["patrol"],
                        "cats_from": ["patrol"],
                        "mutual": false,
                        "values": ["platonic", "respect"],
                        "amount": 10
                    },
                    {
                        "cats_to": ["patrol"],
                        "cats_from": ["patrol"],
                        "mutual": false,
                        "values": ["dislike"],
                        "amount": -10
                    }
                ]
            },
            {
                "text": "Betony is especially useful for cats who breathe with a rasp, and p_l is always keen to help Clanmates with the condition. With the great haul of betony p_l's patrol brings back, they'll be able to dose their Clanmates and prevent coughs and chest infections.",
                "exp": 10,
                "weight": 5,
                "herbs": ["many_herbs", "betony"],
                "relationships": [
                    {
                        "cats_to": ["patrol"],
                        "cats_from": ["patrol"],
                        "mutual": false,
                        "values": ["platonic", "respect"],
                        "amount": 10
                    },
                    {
                        "cats_to": ["patrol"],
                        "cats_from": ["patrol"],
                        "mutual": false,
                        "values": ["dislike"],
                        "amount": -10
                    }
                ]
            },
            {
                "text": "As ever, s_c's keen eyes pick out their target quickly, and they organise their patrol to bring back a great haul of betony for the herb stores.",
                "exp": 10,
                "weight": 20,
                "stat_skill": ["SENSE,2"],
                "herbs": ["many_herbs", "betony"],
                "relationships": [
                    {
                        "cats_to": ["patrol"],
                        "cats_from": ["patrol"],
                        "mutual": false,
                        "values": ["platonic", "respect"],
                        "amount": 10
                    },
                    {
                        "cats_to": ["patrol"],
                        "cats_from": ["patrol"],
                        "mutual": false,
                        "values": ["dislike"],
                        "amount": -10
                    }
                ]
            }
        ],
        "fail_outcomes": [
            {
                "text": "Hang on. Has p_l identified the betony correctly? They're not sure, and not willing to risk it. Better to be safe than sorry.",
                "exp": 0,
                "weight": 20,
                "relationships": [
                    {
                        "cats_to": ["patrol"],
                        "cats_from": ["patrol"],
                        "mutual": false,
                        "values": ["platonic", "respect"],
                        "amount": -10
                    },
                    {
                        "cats_to": ["patrol"],
                        "cats_from": ["patrol"],
                        "mutual": false,
                        "values": ["dislike"],
                        "amount": 10
                    }
                ]
            }
        ]
    },
    {
        "patrol_id": "fst_med_gatheringblackberry_leaf-fall1",
        "biome": ["forest"],
        "season": ["leaf-fall"],
        "types": ["herb_gathering"],
        "tags": [],
        "patrol_art": "med_general_intro",
        "min_cats": 1,
        "max_cats": 1,
        "min_max_status": {
            "apprentice": [-1, -1],
            "healer cats": [1, 6],
            "normal adult": [-1, -1]
        },
        "weight": 20,
        "intro_text": "As leaf-fall arrives, the blackberry plants burst into fruit, and p_l heads out to take advantage.",
        "decline_text": "They have second thoughts about leaving their patients behind, and decide to go another day.",
        "chance_of_success": 70,
        "success_outcomes": [
            {
                "text": "Careful now. p_l finds the blackberry bramble, utterly coated in berries. This is the season for blackberry picking, and time to leave the leaves alone in anticipation of the coming leaf-bare. The berries are a poor substitute for the leaves, but a medicine cat has to think of the future.",
                "exp": 10,
                "weight": 20,
                "herbs": ["blackberry"]
            },
            {
                "text": "Perfect - there's a good crop of blackberries just waiting for them, and the bramble seems to be sending out new exploratory branches too, promising more growth in the future. As they set out the leaves out to dry before they're put away in the herb stores, p_l lets out a purr at the sight of their harvest.",
                "exp": 10,
                "weight": 5,
                "herbs": ["many_herbs", "blackberry"]
            },
            {
                "text": "s_c falls into the meditative state that herb-gathering brings, and they hum to themselves as they work, crisply plucking from the blackberry brambles.",
                "exp": 10,
                "weight": 20,
                "stat_skill": ["SENSE,2"],
                "herbs": ["many_herbs", "blackberry"]
            }
        ],
        "fail_outcomes": [
            {
                "text": "p_l attempts to pick their way through the blackberry thorns to reach the leaves, but it soon becomes clear that it's a hopeless task.",
                "exp": 0,
                "weight": 20
            }
        ]
    },
    {
        "patrol_id": "fst_med_gatheringblackberry_leaf-fall2",
        "biome": ["forest"],
        "season": ["leaf-fall"],
        "types": ["herb_gathering"],
        "tags": [],
        "patrol_art": "med_general_intro",
        "min_cats": 2,
        "max_cats": 2,
        "min_max_status": {
            "apprentice": [-1, -1],
            "medicine cat": [1, 6],
            "medicine cat apprentice": [1, 6],
            "healer cats": [1, 6],
            "normal adult": [-1, -1]
        },
        "weight": 20,
        "intro_text": "As leaf-fall arrives, the blackberry plants burst into fruit, and p_l heads out to take advantage, bringing app1 along.",
        "decline_text": "They have second thoughts leaving their patients behind, especially with them also bringing their apprentice, and decide to go another day.",
        "chance_of_success": 70,
        "success_outcomes": [
            {
                "text": "Careful now. p_l finds the blackberry bramble, utterly coated in berries. This is the season for blackberry picking, and time to leave the leaves alone in anticipation of the coming leaf-bare. The berries are a poor substitute for the leaves, but a medicine cat has to think of the future, p_l teaches app1.",
                "exp": 20,
                "weight": 20,
                "herbs": ["blackberry"],
                "relationships": [
                    {
                        "cats_to": ["patrol"],
                        "cats_from": ["patrol"],
                        "mutual": false,
                        "values": ["platonic", "respect", "comfort", "trust"],
                        "amount": 10
                    },
                    {
                        "cats_to": ["patrol"],
                        "cats_from": ["patrol"],
                        "mutual": false,
                        "values": ["dislike"],
                        "amount": -10
                    }
                ]
            },
            {
                "text": "Perfect - there's a good crop of blackberries just waiting for them, and the bramble seems to be sending out new exploratory branches too, promising more growth in the future. Seeing the leaves set out to dry, app1 watching over them diligently, makes p_l feel like they can relax.",
                "exp": 20,
                "weight": 5,
                "herbs": ["many_herbs", "blackberry"],
                "relationships": [
                    {
                        "cats_to": ["patrol"],
                        "cats_from": ["patrol"],
                        "mutual": false,
                        "values": ["platonic", "respect", "comfort", "trust"],
                        "amount": 10
                    },
                    {
                        "cats_to": ["patrol"],
                        "cats_from": ["patrol"],
                        "mutual": false,
                        "values": ["dislike"],
                        "amount": -10
                    }
                ]
            },
            {
                "text": "s_c falls into the meditative state that herb-gathering brings, and they hum to themselves as they work, crisply plucking from the blackberry brambles. app1 smiles to hear the quiet sound, comforted by the familiar work and tune.",
                "exp": 20,
                "weight": 20,
                "stat_skill": ["SENSE,2"],
                "can_have_stat": ["adult"],
                "herbs": ["many_herbs", "blackberry"],
                "relationships": [
                    {
                        "cats_to": ["patrol"],
                        "cats_from": ["patrol"],
                        "mutual": false,
                        "values": ["platonic", "respect", "comfort", "trust"],
                        "amount": 10
                    },
                    {
                        "cats_to": ["patrol"],
                        "cats_from": ["patrol"],
                        "mutual": false,
                        "values": ["dislike"],
                        "amount": -10
                    }
                ]
            }
        ],
        "fail_outcomes": [
            {
                "text": "With app1 following them, p_l attempts to pick their way through the blackberry thorns to reach the leaves, but it soon becomes clear that it's a hopeless task.",
                "exp": 0,
                "weight": 20,
                "relationships": [
                    {
                        "cats_to": ["patrol"],
                        "cats_from": ["patrol"],
                        "mutual": false,
                        "values": ["platonic", "respect", "comfort", "trust"],
                        "amount": -10
                    },
                    {
                        "cats_to": ["patrol"],
                        "cats_from": ["patrol"],
                        "mutual": false,
                        "values": ["dislike"],
                        "amount": 10
                    }
                ]
            }
        ]
    },
    {
        "patrol_id": "fst_med_gatheringblackberry_leaf-fall3",
        "biome": ["forest"],
        "season": ["leaf-fall"],
        "types": ["herb_gathering"],
        "tags": [],
        "patrol_art": "med_general_intro",
        "min_cats": 3,
        "max_cats": 6,
        "min_max_status": {
            "healer cats": [1, 6],
            "normal adult": [1, 6]
        },
        "weight": 20,
        "intro_text": "As leaf-fall arrives, the blackberry plants burst into fruit, and p_l heads out to take advantage, bringing along anyone who isn't busy with other work.",
        "decline_text": "They're stopped before they leave camp - these warriors are needed elsewhere. p_l's expedition will have to wait.",
        "chance_of_success": 30,
        "success_outcomes": [
            {
                "text": "Careful now. p_l finds the blackberry bramble, utterly coated in berries. This is the season for blackberry picking, and time to leave the leaves alone in anticipation of the coming leaf-bare. The berries are a poor substitute for the leaves, but a medicine cat has to think of the future, p_l explains to the warriors.",
                "exp": 10,
                "weight": 20,
                "herbs": ["blackberry"],
                "relationships": [
                    {
                        "cats_to": ["p_l"],
                        "cats_from": ["patrol"],
                        "mutual": false,
                        "values": ["platonic", "respect"],
                        "amount": 10
                    },
                    {
                        "cats_to": ["p_l"],
                        "cats_from": ["patrol"],
                        "mutual": false,
                        "values": ["dislike"],
                        "amount": -10
                    }
                ]
            },
            {
                "text": "Perfect - there's a good crop of blackberries just waiting for them, and the bramble seems to be sending out new exploratory branches too, promising more growth in the future. Their Clanmates send p_l away for a nap in the sunshine, as they organise the blackberry leaves, and p_l smiles appreciatively.",
                "exp": 10,
                "weight": 5,
                "herbs": ["many_herbs", "blackberry"],
                "relationships": [
                    {
                        "cats_to": ["p_l"],
                        "cats_from": ["patrol"],
                        "mutual": false,
                        "values": ["platonic", "respect"],
                        "amount": 10
                    },
                    {
                        "cats_to": ["p_l"],
                        "cats_from": ["patrol"],
                        "mutual": false,
                        "values": ["dislike"],
                        "amount": -10
                    }
                ]
            },
            {
                "text": "s_c falls into the meditative state that herb-gathering brings, and they hum to themselves as they work, crisply plucking from the blackberry brambles. The patrol follows their lead, and its a relaxed group that wanders back into camp with a massive haul from the blackberry bushes.",
                "exp": 10,
                "weight": 20,
                "stat_skill": ["SENSE,2"],
                "herbs": ["many_herbs", "blackberry"],
                "relationships": [
                    {
                        "cats_to": ["p_l"],
                        "cats_from": ["patrol"],
                        "mutual": false,
                        "values": ["platonic", "respect"],
                        "amount": 10
                    },
                    {
                        "cats_to": ["p_l"],
                        "cats_from": ["patrol"],
                        "mutual": false,
                        "values": ["dislike"],
                        "amount": -10
                    }
                ]
            }
        ],
        "fail_outcomes": [
            {
                "text": "p_l manages to avoid a torn pelt only by the grace of StarClan, and isn't going to risk sending anyone else into the brambles with them having so many thorns at the moment. They'll have to try a different blackberry bush on another day.",
                "exp": 0,
                "weight": 20,
                "relationships": [
                    {
                        "cats_to": ["p_l"],
                        "cats_from": ["patrol"],
                        "mutual": false,
                        "values": ["platonic", "respect"],
                        "amount": -10
                    },
                    {
                        "cats_to": ["p_l"],
                        "cats_from": ["patrol"],
                        "mutual": false,
                        "values": ["dislike"],
                        "amount": 10
                    }
                ]
            }
        ]
    },
    {
        "patrol_id": "fst_med_gatheringburdock_leaf-fall1",
        "biome": ["forest"],
        "season": ["leaf-fall"],
        "types": ["herb_gathering"],
        "tags": [],
        "patrol_art": "med_general_intro",
        "min_cats": 1,
        "max_cats": 1,
        "min_max_status": {
            "apprentice": [-1, -1],
            "healer cats": [1, 6],
            "normal adult": [-1, -1]
        },
        "weight": 20,
        "intro_text": "As leaf-fall starts to hint at the cold soon to come, the burdock plants begin to wilt. p_l heads out to replenish the Clan's stocks.",
        "decline_text": "They have second thoughts about leaving their patients behind, and decide to go another day.",
        "chance_of_success": 70,
        "success_outcomes": [
            {
                "text": "The rains have made the soil loose and good for digging. While finding burdock plants is starting to become harder, at least it's easy to harvest the roots when they do come across some.",
                "exp": 10,
                "weight": 20,
                "herbs": ["burdock"]
            },
            {
                "text": "Luck is on p_l's side today - the burdock is both plentiful and easy to find. Laying the fat roots out in a towering but neat pile in the herb stores makes p_l's entire body thrum with a contented purr.",
                "exp": 10,
                "weight": 5,
                "herbs": ["many_herbs", "burdock"]
            },
            {
                "text": "s_c shows their usual talent for spotting herbs, trotting straight over to a burdock plant and digging at its foot.",
                "exp": 10,
                "weight": 20,
                "stat_skill": ["SENSE,2"],
                "herbs": ["many_herbs", "burdock"]
            }
        ],
        "fail_outcomes": [
            {
                "text": "Maybe they're just coming down with a runny nose, but p_l doesn't manage to sniff out any burdock, and it feels like a wasted afternoon.",
                "exp": 0,
                "weight": 20
            }
        ]
    },
    {
        "patrol_id": "fst_med_gatheringburdock_leaf-fall2",
        "biome": ["forest"],
        "season": ["leaf-fall"],
        "types": ["herb_gathering"],
        "tags": [],
        "patrol_art": "med_general_intro",
        "min_cats": 2,
        "max_cats": 2,
        "min_max_status": {
            "apprentice": [-1, -1],
            "medicine cat": [1, 6],
            "medicine cat apprentice": [1, 6],
            "healer cats": [1, 6],
            "normal adult": [-1, -1]
        },
        "weight": 20,
        "intro_text": "As leaf-fall starts to hint at the cold soon to come, the burdock plants begin to wilt. p_l heads out to replenish the Clan's stocks, bringing app1 along.",
        "decline_text": "They have second thoughts leaving their patients behind, especially with them also bringing their apprentice, and decide to go another day.",
        "chance_of_success": 70,
        "success_outcomes": [
            {
                "text": "The rains have made the soil loose and good for digging. While finding burdock plants is starting to become harder, at least it's easy to harvest the roots when they do come across some. app1 actually topples over at one point, although p_l pretends they didn't see, hiding their smile.",
                "exp": 20,
                "weight": 20,
                "herbs": ["burdock"],
                "relationships": [
                    {
                        "cats_to": ["patrol"],
                        "cats_from": ["patrol"],
                        "mutual": false,
                        "values": ["platonic", "respect", "comfort", "trust"],
                        "amount": 10
                    },
                    {
                        "cats_to": ["patrol"],
                        "cats_from": ["patrol"],
                        "mutual": false,
                        "values": ["dislike"],
                        "amount": -10
                    }
                ]
            },
            {
                "text": "Luck is on p_l's side today - the burdock is both plentiful and easy to find. Laying the fat roots out in a towering but neat pile in the herb stores makes p_l's entire body thrum with a contented purr, as does seeing how hard app1 is working to learn herbcraft.",
                "exp": 20,
                "weight": 5,
                "herbs": ["many_herbs", "burdock"],
                "relationships": [
                    {
                        "cats_to": ["patrol"],
                        "cats_from": ["patrol"],
                        "mutual": false,
                        "values": ["platonic", "respect", "comfort", "trust"],
                        "amount": 10
                    },
                    {
                        "cats_to": ["patrol"],
                        "cats_from": ["patrol"],
                        "mutual": false,
                        "values": ["dislike"],
                        "amount": -10
                    }
                ]
            },
            {
                "text": "s_c shows their usual talent for spotting herbs, trotting straight over to a burdock plant and digging at its foot. app1 asks them about it, and p_l replies with an explanation of how the distinctive size and shape of burdock leaves helps to quickly identify them from a distance.",
                "exp": 20,
                "weight": 20,
                "stat_skill": ["SENSE,2"],
                "can_have_stat": ["adult"],
                "herbs": ["many_herbs", "burdock"],
                "relationships": [
                    {
                        "cats_to": ["patrol"],
                        "cats_from": ["patrol"],
                        "mutual": false,
                        "values": ["platonic", "respect", "comfort", "trust"],
                        "amount": 10
                    },
                    {
                        "cats_to": ["patrol"],
                        "cats_from": ["patrol"],
                        "mutual": false,
                        "values": ["dislike"],
                        "amount": -10
                    }
                ]
            }
        ],
        "fail_outcomes": [
            {
                "text": "Maybe they're just coming down with a runny nose, but p_l doesn't manage to sniff out any burdock, and it feels like a wasted afternoon. They avoid snapping at app1, who seems unable to identify the common herb, but they definitely come close.",
                "exp": 0,
                "weight": 20,
                "relationships": [
                    {
                        "cats_to": ["patrol"],
                        "cats_from": ["patrol"],
                        "mutual": false,
                        "values": ["platonic", "respect", "comfort", "trust"],
                        "amount": -10
                    },
                    {
                        "cats_to": ["patrol"],
                        "cats_from": ["patrol"],
                        "mutual": false,
                        "values": ["dislike"],
                        "amount": 10
                    }
                ]
            }
        ]
    },
    {
        "patrol_id": "fst_med_gatheringburdock_leaf-fall3",
        "biome": ["forest"],
        "season": ["leaf-fall"],
        "types": ["herb_gathering"],
        "tags": [],
        "patrol_art": "med_general_intro",
        "min_cats": 3,
        "max_cats": 6,
        "min_max_status": {
            "healer cats": [1, 6],
            "normal adult": [1, 6]
        },
        "weight": 20,
        "intro_text": "As leaf-fall starts to hint at the cold soon to come, the burdock plants begin to wilt. p_l heads out to replenish the Clan's stocks, bringing along anyone who isn't busy with other work.",
        "decline_text": "They're stopped before they leave camp - these warriors are needed elsewhere. p_l's expedition will have to wait.",
        "chance_of_success": 30,
        "success_outcomes": [
            {
                "text": "The rains have made the soil loose and good for digging. While finding burdock plants is starting to become harder, at least it's easy to harvest the roots when they do come across some. It's a long afternoon, but a productive, light-hearted one, filled with smiles and jokes as the obliging cats follow p_l's direction to cart everything home.",
                "exp": 10,
                "weight": 20,
                "herbs": ["burdock"],
                "relationships": [
                    {
                        "cats_to": ["p_l"],
                        "cats_from": ["patrol"],
                        "mutual": false,
                        "values": ["platonic", "respect"],
                        "amount": 10
                    },
                    {
                        "cats_to": ["p_l"],
                        "cats_from": ["patrol"],
                        "mutual": false,
                        "values": ["dislike"],
                        "amount": -10
                    }
                ]
            },
            {
                "text": "Luck is on p_l's side today - the burdock is both plentiful and easy to find. Laying the fat roots out in a towering but neat pile in the herb stores makes p_l's entire body thrum with a contented purr, and their Clanmates smile, obligingly helping out their hard-working medicine cat.",
                "exp": 10,
                "weight": 5,
                "herbs": ["many_herbs", "burdock"],
                "relationships": [
                    {
                        "cats_to": ["p_l"],
                        "cats_from": ["patrol"],
                        "mutual": false,
                        "values": ["platonic", "respect"],
                        "amount": 10
                    },
                    {
                        "cats_to": ["p_l"],
                        "cats_from": ["patrol"],
                        "mutual": false,
                        "values": ["dislike"],
                        "amount": -10
                    }
                ]
            },
            {
                "text": "s_c shows their usual talent for spotting herbs, trotting straight over to a burdock plant and digging at its foot. Their team follows them, ready to pitch in and provide the muscle needed to bring back an excellent harvest.",
                "exp": 10,
                "weight": 20,
                "stat_skill": ["SENSE,2"],
                "herbs": ["many_herbs", "burdock"],
                "relationships": [
                    {
                        "cats_to": ["p_l"],
                        "cats_from": ["patrol"],
                        "mutual": false,
                        "values": ["platonic", "respect"],
                        "amount": 10
                    },
                    {
                        "cats_to": ["p_l"],
                        "cats_from": ["patrol"],
                        "mutual": false,
                        "values": ["dislike"],
                        "amount": -10
                    }
                ]
            }
        ],
        "fail_outcomes": [
            {
                "text": "Maybe they're just coming down with a runny nose, but p_l doesn't manage to sniff out any burdock, and no one else on the patrol is very helpful either. They return to camp without any burdock, prickling with frustration.",
                "exp": 0,
                "weight": 20,
                "relationships": [
                    {
                        "cats_to": ["p_l"],
                        "cats_from": ["patrol"],
                        "mutual": false,
                        "values": ["platonic", "respect"],
                        "amount": -10
                    },
                    {
                        "cats_to": ["p_l"],
                        "cats_from": ["patrol"],
                        "mutual": false,
                        "values": ["dislike"],
                        "amount": 10
                    }
                ]
            }
        ]
    },
    {
        "patrol_id": "fst_med_gatheringcatmint_leaf-fall1",
        "biome": ["forest"],
        "season": ["leaf-fall"],
        "types": ["herb_gathering"],
        "tags": [],
        "patrol_art": "gen_med_gatheringcatmint_leaf-fall1",
        "min_cats": 1,
        "max_cats": 1,
        "min_max_status": {
            "apprentice": [-1, -1],
            "healer cats": [1, 6],
            "normal adult": [-1, -1]
        },
        "weight": 20,
        "intro_text": "They'd better take the opportunity to harvest while they can, p_l doesn't have much time left before many herbs will leave c_n's territory with the cold of leaf-bare.",
        "decline_text": "They have second thoughts about leaving their patients behind, and decide to go another day.",
        "chance_of_success": 40,
        "success_outcomes": [
            {
                "text": "The medicine cat carefully picks out catmint from its known hiding places, carting it back to camp where it will protect the Clan.",
                "exp": 30,
                "weight": 20,
                "herbs": ["catmint"]
            },
            {
                "text": "Leaf-fall indicates the last of the catmint harvest, and p_l works hard to bring some home before the plants wilt and lose their potency.",
                "exp": 30,
                "weight": 5,
                "herbs": ["catmint"]
            },
            {
                "text": "s_c makes a circuit visiting all the known catmint plants in c_n's territory. While some are already wilting from frost, there's more than enough to harvest and bring back to the herb stores.",
                "exp": 30,
                "weight": 20,
                "stat_skill": ["SENSE,2"],
                "herbs": ["many_herbs", "catmint"]
            }
        ],
        "fail_outcomes": [
            {
                "text": "It's alright to fail, p_l reminds themselves. At least they know where there <i>isn't</i> catmint, and that will make the next patrols to find it easier.",
                "exp": 0,
                "weight": 20
            }
        ]
    },
    {
        "patrol_id": "fst_med_gatheringcatmint_leaf-fall2",
        "biome": ["forest"],
        "season": ["leaf-fall"],
        "types": ["herb_gathering"],
        "tags": [],
        "patrol_art": "gen_med_gatheringcatmint_leaf-fall2",
        "min_cats": 2,
        "max_cats": 2,
        "min_max_status": {
            "apprentice": [-1, -1],
            "medicine cat": [1, 6],
            "medicine cat apprentice": [1, 6],
            "healer cats": [1, 6],
            "normal adult": [-1, -1]
        },
        "weight": 20,
        "intro_text": "p_l waits until they're out of camp to reveal to app1 that they're off to find catmint - a 'helpful' group of 'helpers' can be a little, well, unhelpful. Catmint is just too exciting for many of their Clanmates to keep their heads around, and they need to ensure c_n has stocks for the coming leaf-bare.",
        "decline_text": "They have second thoughts leaving their patients behind, especially with them also bringing their apprentice, and decide to go another day.",
        "chance_of_success": 40,
        "success_outcomes": [
            {
                "text": "As they walk, p_l teaches app1 about how crucial catmint is for coughs, and how, although its scent holds drugged pleasure, part of the responsibility of being a medicine cat is avoiding becoming caught in its haze. The medicine cats carefully pick out catmint from its known hiding places, carting it back to camp where it will protect the Clan.",
                "exp": 30,
                "weight": 20,
                "herbs": ["catmint"],
                "relationships": [
                    {
                        "cats_to": ["patrol"],
                        "cats_from": ["patrol"],
                        "mutual": false,
                        "values": ["platonic", "respect", "comfort", "trust"],
                        "amount": 10
                    },
                    {
                        "cats_to": ["patrol"],
                        "cats_from": ["patrol"],
                        "mutual": false,
                        "values": ["dislike"],
                        "amount": -10
                    }
                ]
            },
            {
                "text": "Leaf-fall indicates the last of the catmint harvest, and p_l works hard to bring some home before the plants wilt and lose their potency, showing app1 how some of the stems are already starting to look discolored. Frost doesn't agree with catmint, unfortunately, so it's best to gather it before the cold bite of leaf-bare truly sets in.",
                "exp": 30,
                "weight": 5,
                "herbs": ["catmint"],
                "relationships": [
                    {
                        "cats_to": ["patrol"],
                        "cats_from": ["patrol"],
                        "mutual": false,
                        "values": ["platonic", "respect", "comfort", "trust"],
                        "amount": 10
                    },
                    {
                        "cats_to": ["patrol"],
                        "cats_from": ["patrol"],
                        "mutual": false,
                        "values": ["dislike"],
                        "amount": -10
                    }
                ]
            },
            {
                "text": "s_c makes a circuit visiting all the known catmint plants in c_n's territory. While some are already wilting from frost, there's more than enough to harvest and bring back to the herb stores, and showing app1 all the plants will prepare them for trying to refind catmint in newleaf.",
                "exp": 30,
                "weight": 20,
                "stat_skill": ["SENSE,2"],
                "can_have_stat": ["adult"],
                "herbs": ["many_herbs", "catmint"],
                "relationships": [
                    {
                        "cats_to": ["patrol"],
                        "cats_from": ["patrol"],
                        "mutual": false,
                        "values": ["platonic", "respect", "comfort", "trust"],
                        "amount": 10
                    },
                    {
                        "cats_to": ["patrol"],
                        "cats_from": ["patrol"],
                        "mutual": false,
                        "values": ["dislike"],
                        "amount": -10
                    }
                ]
            }
        ],
        "fail_outcomes": [
            {
                "text": "app1 loses their head over the catmint, and p_l is forced to cancel the gathering patrol to take them back to camp until they regain their sense.",
                "exp": 0,
                "weight": 20,
                "relationships": [
                    {
                        "cats_to": ["patrol"],
                        "cats_from": ["patrol"],
                        "mutual": false,
                        "values": ["platonic", "respect", "comfort", "trust"],
                        "amount": -10
                    },
                    {
                        "cats_to": ["patrol"],
                        "cats_from": ["patrol"],
                        "mutual": false,
                        "values": ["dislike"],
                        "amount": 10
                    }
                ]
            }
        ]
    },
    {
        "patrol_id": "fst_med_gatheringcatmint_leaf-fall3",
        "biome": ["forest"],
        "season": ["leaf-fall"],
        "types": ["herb_gathering"],
<<<<<<< HEAD
        "tags": [],
        "patrol_art": "med_general_intro",
=======
        "tags": ["jealousy"],
        "patrol_art": "gen_med_gatheringcatmint_leaf-fall3",
>>>>>>> 32d10fd9
        "min_cats": 3,
        "max_cats": 6,
        "min_max_status": {
            "medicine cat": [1, 6],
            "healer cats": [1, 6],
            "normal adult": [1, 6]
        },
        "weight": 20,
        "intro_text": "As p_l looks at the twitching tails and wide eyes of the patrol set up to 'help' them gather catmint, their heart sinks. These overly excited warriors don't look like they're going to be useful, and p_l only has so much time before the catmint dies off at the end of leaf-fall.",
        "decline_text": "They're stopped before they leave camp - these warriors are needed elsewhere. p_l's expedition will have to wait.",
        "chance_of_success": 10,
        "success_outcomes": [
            {
                "text": "The warriors keep their heads, with the more experienced of p_l's helpers making themselves useful keeping those that are young or more impulsive focused on their task. The medicine cat and their team carefully pick out catmint from its known hiding places, carting it back to camp where it will protect the Clan.",
                "exp": 10,
                "weight": 20,
                "herbs": ["catmint"],
                "relationships": [
                    {
                        "cats_to": ["p_l"],
                        "cats_from": ["patrol"],
                        "mutual": false,
                        "values": ["platonic", "respect"],
                        "amount": 10
                    },
                    {
                        "cats_to": ["p_l"],
                        "cats_from": ["patrol"],
                        "mutual": false,
                        "values": ["dislike", "jealousy"],
                        "amount": -10
                    }
                ]
            },
            {
                "text": "Leaf-fall indicates the last of the catmint harvest, and p_l works hard to bring some home before the plants wilt and lose their potency. They somehow keep control of their rowdy group, channeling their energies into herb-gathering, not smell-enjoying. It's not as easygoing as their patrols normally are, but the more experienced cats back them up.",
                "exp": 10,
                "weight": 5,
                "herbs": ["catmint"],
                "relationships": [
                    {
                        "cats_to": ["p_l"],
                        "cats_from": ["patrol"],
                        "mutual": false,
                        "values": ["platonic", "respect"],
                        "amount": 10
                    },
                    {
                        "cats_to": ["p_l"],
                        "cats_from": ["patrol"],
                        "mutual": false,
                        "values": ["dislike", "jealousy"],
                        "amount": -10
                    }
                ]
            },
            {
                "text": "s_c makes a circuit visiting all the known catmint plants in c_n's territory. While some are already wilting from frost, there's more than enough to harvest and bring back to the herb stores. Their helpers get to keep the wilted stuff for their nests, which, unsurprisingly, thrills their Clanmates.",
                "exp": 10,
                "weight": 20,
                "stat_skill": ["SENSE,2"],
                "herbs": ["many_herbs", "catmint"],
                "relationships": [
                    {
                        "cats_to": ["p_l"],
                        "cats_from": ["patrol"],
                        "mutual": false,
                        "values": ["platonic", "respect"],
                        "amount": 10
                    },
                    {
                        "cats_to": ["p_l"],
                        "cats_from": ["patrol"],
                        "mutual": false,
                        "values": ["dislike", "jealousy"],
                        "amount": -10
                    }
                ]
            }
        ],
        "fail_outcomes": [
            {
                "text": "p_l is proven unfortunately correct, as the patrol is full of juvenile behaviour and dumb jokes, rather than focused effort. The one catmint plant they successfully find ends up with their helpers rolling around in it, bruising all the stems until it's unharvestable, and p_l is furious by the time they return to camp.",
                "exp": 0,
                "weight": 20,
                "relationships": [
                    {
                        "cats_to": ["p_l"],
                        "cats_from": ["patrol"],
                        "mutual": false,
                        "values": ["platonic", "respect"],
                        "amount": -10
                    },
                    {
                        "cats_to": ["p_l"],
                        "cats_from": ["patrol"],
                        "mutual": false,
                        "values": ["dislike", "jealousy"],
                        "amount": 10
                    }
                ]
            }
        ]
    },
    {
        "patrol_id": "fst_med_gatheringdaisy_leaf-fall1",
        "biome": ["forest"],
        "season": ["leaf-fall"],
        "types": ["herb_gathering"],
        "tags": [],
        "patrol_art": "med_general_intro",
        "min_cats": 1,
        "max_cats": 1,
        "min_max_status": {
            "apprentice": [-1, -1],
            "healer cats": [1, 6],
            "normal adult": [-1, -1]
        },
        "weight": 20,
        "intro_text": "There's still time this leaf-fall to store away a good harvest of dried-but-potent daisy leaves, in case c_n's elders need it for their joints or cats need to unexpectedly travel.",
        "decline_text": "They have second thoughts about leaving their patients behind, and decide to go another day.",
        "chance_of_success": 70,
        "success_outcomes": [
            {
                "text": "Daisies may seem like part of the everyday carpet of greenery, present everywhere from rocks to fields to nestled at the foot of trees, but that doesn't make their leaves any less useful.",
                "exp": 10,
                "weight": 20,
                "herbs": ["daisy"]
            },
            {
                "text": "Leaf-fall is upon the Clan, which means p_l must think of the coming leaf-bare, where daisy leaves will become near-impossible to find. Best to stock up now, rather than worrying later when they have none.",
                "exp": 10,
                "weight": 5,
                "herbs": ["many_herbs", "daisy"]
            },
            {
                "text": "Daisies aren't hard to find, even with the weather turning cold, and s_c collects enough that they have trouble not dropping any on the way back to camp.",
                "exp": 10,
                "weight": 20,
                "stat_skill": ["SENSE,2"],
                "herbs": ["many_herbs", "daisy"]
            }
        ],
        "fail_outcomes": [
            {
                "text": "Frustratingly, some herbivore has come through and feasted on the daisies p_l targets. The plants will recover, but these half-chewed on leaves are useless to c_n.",
                "exp": 0,
                "weight": 20
            }
        ]
    },
    {
        "patrol_id": "fst_med_gatheringdaisy_leaf-fall2",
        "biome": ["forest"],
        "season": ["leaf-fall"],
        "types": ["herb_gathering"],
        "tags": [],
        "patrol_art": "med_general_intro",
        "min_cats": 2,
        "max_cats": 2,
        "min_max_status": {
            "apprentice": [-1, -1],
            "medicine cat": [1, 6],
            "medicine cat apprentice": [1, 6],
            "healer cats": [1, 6],
            "normal adult": [-1, -1]
        },
        "weight": 20,
        "intro_text": "There's still time this leaf-fall to store away a good harvest of dried-but-potent daisy leaves, in case c_n's elders need it for their joints or cats need to unexpectedly travel. p_l brings app1 along for a lesson.",
        "decline_text": "They have second thoughts leaving their patients behind, especially with them also bringing their apprentice, and decide to go another day.",
        "chance_of_success": 70,
        "success_outcomes": [
            {
                "text": "Daisies may seem like part of the everyday carpet of greenery, present everywhere from rocks to fields to nestled at the foot of trees, but that doesn't make their leaves any less useful. p_l goes through their common uses with app1.",
                "exp": 20,
                "weight": 20,
                "herbs": ["daisy"],
                "relationships": [
                    {
                        "cats_to": ["patrol"],
                        "cats_from": ["patrol"],
                        "mutual": false,
                        "values": ["platonic", "respect", "comfort", "trust"],
                        "amount": 10
                    },
                    {
                        "cats_to": ["patrol"],
                        "cats_from": ["patrol"],
                        "mutual": false,
                        "values": ["dislike"],
                        "amount": -10
                    }
                ]
            },
            {
                "text": "Leaf-fall is upon the Clan, which means p_l must think of the coming leaf-bare, where daisy leaves will become near-impossible to find. Best to stock up now, rather than worrying later when they have none, and p_l instruct app1 on the best ways of drying them out for long term storage.",
                "exp": 20,
                "weight": 5,
                "herbs": ["many_herbs", "daisy"],
                "relationships": [
                    {
                        "cats_to": ["patrol"],
                        "cats_from": ["patrol"],
                        "mutual": false,
                        "values": ["platonic", "respect", "comfort", "trust"],
                        "amount": 10
                    },
                    {
                        "cats_to": ["patrol"],
                        "cats_from": ["patrol"],
                        "mutual": false,
                        "values": ["dislike"],
                        "amount": -10
                    }
                ]
            },
            {
                "text": "Daisies aren't hard to find, even with the weather turning cold, and s_c collects enough that they have trouble not dropping any on the way back to camp. At least with app1 here with them the load is shared, and they purr in appreciation of the apprentice.",
                "exp": 20,
                "weight": 20,
                "stat_skill": ["SENSE,2"],
                "can_have_stat": ["adult"],
                "herbs": ["many_herbs", "daisy"],
                "relationships": [
                    {
                        "cats_to": ["patrol"],
                        "cats_from": ["patrol"],
                        "mutual": false,
                        "values": ["platonic", "respect", "comfort", "trust"],
                        "amount": 10
                    },
                    {
                        "cats_to": ["patrol"],
                        "cats_from": ["patrol"],
                        "mutual": false,
                        "values": ["dislike"],
                        "amount": -10
                    }
                ]
            }
        ],
        "fail_outcomes": [
            {
                "text": "Frustratingly, some herbivore has come through and feasted on the daisies p_l targets. The plants will recover, but these half-chewed on leaves are useless to c_n. They avoid snapping at app1, who seems unable to identify the common herb, but they definitely come close.",
                "exp": 0,
                "weight": 20,
                "relationships": [
                    {
                        "cats_to": ["patrol"],
                        "cats_from": ["patrol"],
                        "mutual": false,
                        "values": ["platonic", "respect", "comfort", "trust"],
                        "amount": -10
                    },
                    {
                        "cats_to": ["patrol"],
                        "cats_from": ["patrol"],
                        "mutual": false,
                        "values": ["dislike"],
                        "amount": 10
                    }
                ]
            }
        ]
    },
    {
        "patrol_id": "fst_med_gatheringdaisy_leaf-fall3",
        "biome": ["forest"],
        "season": ["leaf-fall"],
        "types": ["herb_gathering"],
        "tags": [],
        "patrol_art": "med_general_intro",
        "min_cats": 3,
        "max_cats": 6,
        "min_max_status": {
            "healer cats": [1, 6],
            "normal adult": [1, 6]
        },
        "weight": 20,
        "intro_text": "There's still time this leaf-fall to store away a good harvest of dried-but-potent daisy leaves, in case c_n's elders need it for their joints or cats need to unexpectedly travel. p_l assembles a little group of warriors to help them carry the herbs.",
        "decline_text": "They're stopped before they leave camp - these warriors are needed elsewhere. p_l's expedition will have to wait.",
        "chance_of_success": 30,
        "success_outcomes": [
            {
                "text": "Daisies may seem like part of the everyday carpet of greenery, present everywhere from rocks to fields to nestled at the foot of trees, but that doesn't make their leaves any less useful. With a larger patrol, the cats bring back a good haul, and p_l makes sure to thank everyone for their assistance.",
                "exp": 10,
                "weight": 20,
                "herbs": ["daisy"],
                "relationships": [
                    {
                        "cats_to": ["patrol"],
                        "cats_from": ["patrol"],
                        "mutual": false,
                        "values": ["platonic", "respect"],
                        "amount": 10
                    },
                    {
                        "cats_to": ["patrol"],
                        "cats_from": ["patrol"],
                        "mutual": false,
                        "values": ["dislike"],
                        "amount": -10
                    }
                ]
            },
            {
                "text": "Leaf-fall is upon the Clan, which means p_l must think of the coming leaf-bare, where daisy leaves will become near-impossible to find. Best to stock up now, rather than worrying later when they have none, and the extra paws to collect the herb are deeply appreciated by p_l, who makes sure the patrol knows how much they're helping.",
                "exp": 10,
                "weight": 5,
                "herbs": ["many_herbs", "daisy"],
                "relationships": [
                    {
                        "cats_to": ["patrol"],
                        "cats_from": ["patrol"],
                        "mutual": false,
                        "values": ["platonic", "respect"],
                        "amount": 10
                    },
                    {
                        "cats_to": ["patrol"],
                        "cats_from": ["patrol"],
                        "mutual": false,
                        "values": ["dislike"],
                        "amount": -10
                    }
                ]
            },
            {
                "text": "Daisies aren't hard to find, even with the weather turning cold, and s_c collects enough that they have trouble not dropping any on the way back to camp. The patrol, filled with gossip and chatter on the way out, and daisy leaves on the trip back, makes for an easy, enjoyable afternoon.",
                "exp": 10,
                "weight": 20,
                "stat_skill": ["SENSE,2"],
                "herbs": ["many_herbs", "daisy"],
                "relationships": [
                    {
                        "cats_to": ["patrol"],
                        "cats_from": ["patrol"],
                        "mutual": false,
                        "values": ["platonic", "respect"],
                        "amount": 10
                    },
                    {
                        "cats_to": ["patrol"],
                        "cats_from": ["patrol"],
                        "mutual": false,
                        "values": ["dislike"],
                        "amount": -10
                    }
                ]
            }
        ],
        "fail_outcomes": [
            {
                "text": "With the warriors more interested in hunting whatever has been snacking on the daisies than helping p_l find any more plants, it's a frustrating and unproductive afternoon.",
                "exp": 0,
                "weight": 20,
                "relationships": [
                    {
                        "cats_to": ["patrol"],
                        "cats_from": ["patrol"],
                        "mutual": false,
                        "values": ["platonic", "respect"],
                        "amount": -10
                    },
                    {
                        "cats_to": ["patrol"],
                        "cats_from": ["patrol"],
                        "mutual": false,
                        "values": ["dislike"],
                        "amount": 10
                    }
                ]
            }
        ]
    },
    {
        "patrol_id": "fst_med_gatheringdandelion_leaf-fall1",
        "biome": ["forest"],
        "season": ["leaf-fall"],
        "types": ["herb_gathering"],
        "tags": [],
        "patrol_art": "med_general_intro",
        "min_cats": 1,
        "max_cats": 1,
        "min_max_status": {
            "apprentice": [-1, -1],
            "healer cats": [1, 6],
            "normal adult": [-1, -1]
        },
        "weight": 20,
        "intro_text": "Yellow flowers poke out from the leaf litter, signalling that the dandelions haven't given up on growing for the season.",
        "decline_text": "They have second thoughts about leaving their patients behind, and decide to go another day.",
        "chance_of_success": 70,
        "success_outcomes": [
            {
                "text": "Truly, dandelions are an essential herb to keep in stock, crucial for poison and stings. The white milk in their roots and stems keeps for a long time, and is a potent cure for poison - their leaves are weaker, but fast-acting, and can be chewed into poultices. Even the fluffy dandelion heads are useful as a c_n kitten's favourite, short-lived toy.",
                "exp": 10,
                "weight": 20,
                "herbs": ["dandelion"]
            },
            {
                "text": "It's a successful gathering mission, with p_l striding back to camp with a great haul of whole, intact dandelion plants. Later, they'll sort the leaves and roots to be stored separately - the leaves remain fresh for a far shorter time.",
                "exp": 10,
                "weight": 5,
                "herbs": ["many_herbs", "dandelion"]
            },
            {
                "text": "With the last bits of greenleaf's warmth still lingering in the air, s_c doesn't need to try very hard to find an excellent haul of dandelions to bring back to camp.",
                "exp": 10,
                "weight": 20,
                "stat_skill": ["SENSE,2"],
                "herbs": ["many_herbs", "dandelion"]
            }
        ],
        "fail_outcomes": [
            {
                "text": "Unfortunately, c_n doesn't seem to be the only things after dandelions, and p_l can't gather from this patch without killing off the already damaged plants.",
                "exp": 0,
                "weight": 20
            }
        ]
    },
    {
        "patrol_id": "fst_med_gatheringdandelion_leaf-fall2",
        "biome": ["forest"],
        "season": ["leaf-fall"],
        "types": ["herb_gathering"],
        "tags": [],
        "patrol_art": "med_general_intro",
        "min_cats": 2,
        "max_cats": 2,
        "min_max_status": {
            "apprentice": [-1, -1],
            "medicine cat": [1, 6],
            "medicine cat apprentice": [1, 6],
            "healer cats": [1, 6],
            "normal adult": [-1, -1]
        },
        "weight": 20,
        "intro_text": "Yellow flowers poke out from the leaf litter, signalling that the dandelions haven't given up on growing for the season. p_l heads out to look for them, taking app1 to learn about one of the most useful common herbs in their arsenal.",
        "decline_text": "They have second thoughts leaving their patients behind, especially with them also bringing their apprentice, and decide to go another day.",
        "chance_of_success": 70,
        "success_outcomes": [
            {
                "text": "Truly, dandelions are an essential herb to keep in stock, crucial for poisons and stings. Both the potent milk in their roots and stems, and the fast-acting leaves... even the fluffy dandelion heads are useful as a c_n kitten's favourite, short lived toy. p_l smiles fondly as they remember watching app1 playing with them just a few short moons ago.",
                "exp": 20,
                "weight": 20,
                "herbs": ["dandelion"],
                "relationships": [
                    {
                        "cats_to": ["patrol"],
                        "cats_from": ["patrol"],
                        "mutual": false,
                        "values": ["platonic", "respect", "comfort", "trust"],
                        "amount": 10
                    },
                    {
                        "cats_to": ["patrol"],
                        "cats_from": ["patrol"],
                        "mutual": false,
                        "values": ["dislike"],
                        "amount": -10
                    }
                ]
            },
            {
                "text": "It's a successful gathering mission, with p_l striding back to camp with a great haul of entire dandelion plants. Later they'll teach app1 to sort the leaves and roots to be stored separately, the leaves remain fresh for a far shorter time.",
                "exp": 20,
                "weight": 5,
                "herbs": ["many_herbs", "dandelion"],
                "relationships": [
                    {
                        "cats_to": ["patrol"],
                        "cats_from": ["patrol"],
                        "mutual": false,
                        "values": ["platonic", "respect", "comfort", "trust"],
                        "amount": 10
                    },
                    {
                        "cats_to": ["patrol"],
                        "cats_from": ["patrol"],
                        "mutual": false,
                        "values": ["dislike"],
                        "amount": -10
                    }
                ]
            },
            {
                "text": "With the last bits of greenleaf's warmth still lingering in the air, s_c doesn't need to try very hard to find an excellent haul of dandelions to bring back to camp. Instead, they let app1 take the lead in finding the plants, praising them for all the progress they've made in herbcraft.",
                "exp": 20,
                "weight": 20,
                "stat_skill": ["SENSE,2"],
                "can_have_stat": ["adult"],
                "herbs": ["many_herbs", "dandelion"],
                "relationships": [
                    {
                        "cats_to": ["patrol"],
                        "cats_from": ["patrol"],
                        "mutual": false,
                        "values": ["platonic", "respect", "comfort", "trust"],
                        "amount": 10
                    },
                    {
                        "cats_to": ["patrol"],
                        "cats_from": ["patrol"],
                        "mutual": false,
                        "values": ["dislike"],
                        "amount": -10
                    }
                ]
            }
        ],
        "fail_outcomes": [
            {
                "text": "Unfortunately, c_n doesn't seem to be the only things after dandelions, and p_l can't gather from this patch without killing off the already damaged plants. app1 actually starts an argument about it, insistent that they don't need to worry about protecting the dandelion patch for the future.",
                "exp": 0,
                "weight": 20,
                "relationships": [
                    {
                        "cats_to": ["patrol"],
                        "cats_from": ["patrol"],
                        "mutual": false,
                        "values": ["platonic", "respect", "comfort", "trust"],
                        "amount": -10
                    },
                    {
                        "cats_to": ["patrol"],
                        "cats_from": ["patrol"],
                        "mutual": false,
                        "values": ["dislike"],
                        "amount": 10
                    }
                ]
            }
        ]
    },
    {
        "patrol_id": "fst_med_gatheringdandelion_leaf-fall3",
        "biome": ["forest"],
        "season": ["leaf-fall"],
        "types": ["herb_gathering"],
        "tags": [],
        "patrol_art": "med_general_intro",
        "min_cats": 3,
        "max_cats": 6,
        "min_max_status": {
            "healer cats": [1, 6],
            "normal adult": [1, 6]
        },
        "weight": 20,
        "intro_text": "Yellow flowers poke out from the leaf litter, signalling that the dandelions haven't given up on growing for the season. p_l heads out to look for them, bringing a group of their Clanmates along for the gathering patrol.",
        "decline_text": "They're stopped before they leave camp - these warriors are needed elsewhere. p_l's expedition will have to wait.",
        "chance_of_success": 30,
        "success_outcomes": [
            {
                "text": "Truly, dandelions are an essential herb to keep in stock, crucial for poisons and stings. Both the potent milk in their roots and stems, and the fast-acting leaves... even the fluffy dandelion heads are useful as a c_n kitten's favourite, short lived toy. The warriors smile at the sight, sharing fond nursery memories about them as they gather.",
                "exp": 10,
                "weight": 20,
                "herbs": ["dandelion"],
                "relationships": [
                    {
                        "cats_to": ["patrol"],
                        "cats_from": ["patrol"],
                        "mutual": false,
                        "values": ["platonic", "respect"],
                        "amount": 10
                    },
                    {
                        "cats_to": ["patrol"],
                        "cats_from": ["patrol"],
                        "mutual": false,
                        "values": ["dislike"],
                        "amount": -10
                    }
                ]
            },
            {
                "text": "It's a successful gathering mission, with p_l striding back to camp with a great haul of whole, intact dandelion plants. Later, they'll sort the leaves and roots to be stored separately - the leaves remain fresh for a far shorter time, but for now they make sure to thank the warriors that have helped them bring home so many.",
                "exp": 10,
                "weight": 5,
                "herbs": ["many_herbs", "dandelion"],
                "relationships": [
                    {
                        "cats_to": ["patrol"],
                        "cats_from": ["patrol"],
                        "mutual": false,
                        "values": ["platonic", "respect"],
                        "amount": 10
                    },
                    {
                        "cats_to": ["patrol"],
                        "cats_from": ["patrol"],
                        "mutual": false,
                        "values": ["dislike"],
                        "amount": -10
                    }
                ]
            },
            {
                "text": "With the last bits of greenleaf's warmth still lingering in the air, s_c doesn't need to try very hard to find an excellent haul of dandelions to bring back to camp. They help the warriors carefully pluck fluffy dandelions heads to bring back for the nursery.",
                "exp": 10,
                "weight": 20,
                "stat_skill": ["SENSE,2"],
                "herbs": ["many_herbs", "dandelion"],
                "relationships": [
                    {
                        "cats_to": ["patrol"],
                        "cats_from": ["patrol"],
                        "mutual": false,
                        "values": ["platonic", "respect"],
                        "amount": 10
                    },
                    {
                        "cats_to": ["patrol"],
                        "cats_from": ["patrol"],
                        "mutual": false,
                        "values": ["dislike"],
                        "amount": -10
                    }
                ]
            }
        ],
        "fail_outcomes": [
            {
                "text": "The warriors that are supposed to be helping p_l gather dandelions instead seem more intent on hunting, and p_l gives up, storming back to camp with their temper flaring.",
                "exp": 0,
                "weight": 20,
                "relationships": [
                    {
                        "cats_to": ["patrol"],
                        "cats_from": ["patrol"],
                        "mutual": false,
                        "values": ["platonic", "respect"],
                        "amount": -10
                    },
                    {
                        "cats_to": ["patrol"],
                        "cats_from": ["patrol"],
                        "mutual": false,
                        "values": ["dislike"],
                        "amount": 10
                    }
                ]
            }
        ]
    },
    {
        "patrol_id": "fst_med_gatheringelder_leaf-fall1",
        "biome": ["forest"],
        "season": ["leaf-fall"],
        "types": ["herb_gathering"],
        "tags": [],
        "patrol_art": "med_general_intro",
        "min_cats": 1,
        "max_cats": 1,
        "min_max_status": {
            "apprentice": [-1, -1],
            "healer cats": [1, 6],
            "normal adult": [-1, -1]
        },
        "weight": 20,
        "intro_text": "With leaf-fall washing the world in tones of red and brown, p_l feels the need to gather as many elder leaves as possible, before the season turns and the Clan must survive without new stocks during leaf-bare. There's a particular tree in a sheltered dip along a stream they want to check on today.",
        "decline_text": "They have second thoughts about leaving their patients behind, and decide to go another day.",
        "chance_of_success": 60,
        "success_outcomes": [
            {
                "text": "Elder leaves being used to <i>soothe</i> sprains, and elder leaves having to be gathered in a way that <i>risks</i> sprains, is truly one of StarClan's little ironies, p_l reflects.",
                "exp": 10,
                "weight": 20,
                "herbs": ["elder_leaves"]
            },
            {
                "text": "Ignoring the leaves piled up at the tree's base, which lack any herbal potency, p_l is pickier with their gathering. They choose leaves as close to green as possible for maximum usefulness, which they find tends to fade the redder their leaves get.",
                "exp": 10,
                "weight": 5,
                "herbs": ["many_herbs", "elder_leaves"]
            },
            {
                "text": "s_c has managed to discover, with time and experience, that elder leaf picking is actually better handled by chewing off several low hanging, thin branches, and carting those back to camp instead.",
                "exp": 10,
                "weight": 20,
                "stat_skill": ["SENSE,2"],
                "herbs": ["many_herbs", "elder_leaves"]
            }
        ],
        "fail_outcomes": [
            {
                "text": "Unfortunately, the elder tree p_l has picked out seems to have a bug infestation of some kind, and p_l doesn't want to use these tattered, diseased-looking leaves.",
                "exp": 0,
                "weight": 20
            },
            {
                "text": "p_l, reaching out just a little too far to try and grab a branch of elder while balanced on another, loses their balance and tumbles to the ground.",
                "exp": 0,
                "weight": 10,
                "injury": [
                    {
                        "cats": ["r_c"],
                        "injuries": ["minor_injury"],
                        "scars": []
                    }
                ]
            }
        ]
    },
    {
        "patrol_id": "fst_med_gatheringelder_leaf-fall2",
        "biome": ["forest"],
        "season": ["leaf-fall"],
        "types": ["herb_gathering"],
        "tags": [],
        "patrol_art": "med_general_intro",
        "min_cats": 2,
        "max_cats": 2,
        "min_max_status": {
            "apprentice": [-1, -1],
            "medicine cat": [1, 6],
            "medicine cat apprentice": [1, 6],
            "healer cats": [1, 6],
            "normal adult": [-1, -1]
        },
        "weight": 20,
        "intro_text": "With leaf-fall washing the world in rich, warm tones, p_l feels the need to gather as many elder leaves as possible, before the season turns and the Clan must survive without new stock until newleaf. There's a tree in a dip along a stream they want to check on today, and they bring app1 to teach why harvesting from a sheltered plant can be helpful.",
        "decline_text": "They have second thoughts leaving their patients behind, especially with them also bringing their apprentice, and decide to go another day.",
        "chance_of_success": 60,
        "success_outcomes": [
            {
                "text": "Elder leaves being used to <i>soothe</i> sprains, and elder leaves having to be gathered in a way that <i>risks</i> sprains, is truly one of StarClan's little ironies, p_l reflects. app1 is more occupied climbing the tree, and p_l isn't going to dissuade them from the pride they feel plucking from the highest branches, even if those leaves aren't any more potent than the ones at the bottom of the tree.",
                "exp": 20,
                "weight": 20,
                "herbs": ["elder_leaves"],
                "relationships": [
                    {
                        "cats_to": ["patrol"],
                        "cats_from": ["patrol"],
                        "mutual": false,
                        "values": ["platonic", "respect", "comfort", "trust"],
                        "amount": 10
                    },
                    {
                        "cats_to": ["patrol"],
                        "cats_from": ["patrol"],
                        "mutual": false,
                        "values": ["dislike"],
                        "amount": -10
                    }
                ]
            },
            {
                "text": "Ignoring the leaves piled up at the tree's base, which lack any herbal potency, p_l is pickier with their gathering. They choose leaves as close to green as possible for maximum usefulness, which they find tends to fade the redder their leaves get. app1 soaks up the information, filing it away in their ever-increasing herbcraft knowledge.",
                "exp": 20,
                "weight": 5,
                "herbs": ["many_herbs", "elder_leaves"],
                "relationships": [
                    {
                        "cats_to": ["patrol"],
                        "cats_from": ["patrol"],
                        "mutual": false,
                        "values": ["platonic", "respect", "comfort", "trust"],
                        "amount": 10
                    },
                    {
                        "cats_to": ["patrol"],
                        "cats_from": ["patrol"],
                        "mutual": false,
                        "values": ["dislike"],
                        "amount": -10
                    }
                ]
            },
            {
                "text": "s_c has managed to discover, with time and experience, that elder leaf picking is actually better handled by chewing off several low hanging, thin branches, and carting those back to camp instead. They pass on the trick to app1, and once they're back at camp both medicine cats strip off the leaves and give them a quick wash.",
                "exp": 20,
                "weight": 20,
                "stat_skill": ["SENSE,2"],
                "can_have_stat": ["adult"],
                "herbs": ["many_herbs", "elder_leaves"],
                "relationships": [
                    {
                        "cats_to": ["patrol"],
                        "cats_from": ["patrol"],
                        "mutual": false,
                        "values": ["platonic", "respect", "comfort", "trust"],
                        "amount": 10
                    },
                    {
                        "cats_to": ["patrol"],
                        "cats_from": ["patrol"],
                        "mutual": false,
                        "values": ["dislike"],
                        "amount": -10
                    }
                ]
            }
        ],
        "fail_outcomes": [
            {
                "text": "Unfortunately, the elder tree p_l has picked out seems to have a bug infestation of some kind, and p_l doesn't want to use these tattered, diseased-looking leaves.",
                "exp": 0,
                "weight": 20,
                "relationships": [
                    {
                        "cats_to": ["patrol"],
                        "cats_from": ["patrol"],
                        "mutual": false,
                        "values": ["platonic", "respect", "comfort", "trust"],
                        "amount": -10
                    },
                    {
                        "cats_to": ["patrol"],
                        "cats_from": ["patrol"],
                        "mutual": false,
                        "values": ["dislike"],
                        "amount": 10
                    }
                ]
            },
            {
                "text": "r_c, reaching out just a little too far to try and grab a branch of elder while balanced on another, loses their balance and tumbles to the ground.",
                "exp": 0,
                "weight": 10,
                "injury": [
                    {
                        "cats": ["app1"],
                        "injuries": ["minor_injury"],
                        "scars": []
                    }
                ],
                "relationships": [
                    {
                        "cats_to": ["patrol"],
                        "cats_from": ["patrol"],
                        "mutual": false,
                        "values": ["platonic", "respect", "comfort", "trust"],
                        "amount": -10
                    },
                    {
                        "cats_to": ["patrol"],
                        "cats_from": ["patrol"],
                        "mutual": false,
                        "values": ["dislike"],
                        "amount": 10
                    }
                ]
            }
        ]
    },
    {
        "patrol_id": "fst_med_gatheringelder_leaf-fall3",
        "biome": ["forest"],
        "season": ["leaf-fall"],
        "types": ["herb_gathering"],
        "tags": [],
        "patrol_art": "med_general_intro",
        "min_cats": 3,
        "max_cats": 6,
        "min_max_status": {
            "healer cats": [1, 6],
            "normal adult": [1, 6]
        },
        "weight": 20,
        "intro_text": "With leaf-fall washing the world in tones of red and brown, p_l feels the need to gather as many elder leaves as possible, before the season turns and the Clan must survive without new stocks during leaf-bare. There's a particular tree in a sheltered dip along a stream they want to check on today, bringing a group of their Clanmates with them.",
        "decline_text": "They're stopped before they leave camp - these warriors are needed elsewhere. p_l's expedition will have to wait.",
        "chance_of_success": 20,
        "success_outcomes": [
            {
                "text": "Elder leaves being used to <i>soothe</i> sprains, and elder leaves having to be gathered in a way that <i>risks</i> sprains, is truly one of StarClan's little ironies, p_l reflects. They share the little joke with the patrol, and the cats murrp with amusement, but it does also remind everyone to be careful as they strip leaves from the tree.",
                "exp": 10,
                "weight": 20,
                "herbs": ["elder_leaves"],
                "relationships": [
                    {
                        "cats_to": ["patrol"],
                        "cats_from": ["patrol"],
                        "mutual": false,
                        "values": ["platonic", "respect"],
                        "amount": 10
                    },
                    {
                        "cats_to": ["patrol"],
                        "cats_from": ["patrol"],
                        "mutual": false,
                        "values": ["dislike"],
                        "amount": -10
                    }
                ]
            },
            {
                "text": "Ignoring the leaves piled up at the tree's base, which lack potency, p_l is pickier with their gathering. They choose leaves as close to green as possible for maximum usefulness, which they find tends to fade the redder their leaves get. The warriors are less selective, but the sheer quantity p_l's able to bring back to camp more than makes up for it.",
                "exp": 10,
                "weight": 5,
                "herbs": ["many_herbs", "elder_leaves"],
                "relationships": [
                    {
                        "cats_to": ["patrol"],
                        "cats_from": ["patrol"],
                        "mutual": false,
                        "values": ["platonic", "respect"],
                        "amount": 10
                    },
                    {
                        "cats_to": ["patrol"],
                        "cats_from": ["patrol"],
                        "mutual": false,
                        "values": ["dislike"],
                        "amount": -10
                    }
                ]
            },
            {
                "text": "s_c has managed to discover, with time and experience, that elder leaf picking is actually better handled by chewing off several low hanging, thin branches, and carting those back to camp instead. With so many assistants, they can bring a truly massive haul home, where the rest of the patrol helps them strip the leaves and carefully store them.",
                "exp": 10,
                "weight": 20,
                "stat_skill": ["SENSE,2"],
                "herbs": ["many_herbs", "elder_leaves"],
                "relationships": [
                    {
                        "cats_to": ["patrol"],
                        "cats_from": ["patrol"],
                        "mutual": false,
                        "values": ["platonic", "respect"],
                        "amount": 10
                    },
                    {
                        "cats_to": ["patrol"],
                        "cats_from": ["patrol"],
                        "mutual": false,
                        "values": ["dislike"],
                        "amount": -10
                    }
                ]
            }
        ],
        "fail_outcomes": [
            {
                "text": "Unfortunately, the elder tree p_l has picked out seems to have a bug infestation of some kind, and p_l doesn't want to use these tattered, diseased-looking leaves.",
                "exp": 0,
                "weight": 20,
                "relationships": [
                    {
                        "cats_to": ["patrol"],
                        "cats_from": ["patrol"],
                        "mutual": false,
                        "values": ["platonic", "respect"],
                        "amount": -10
                    },
                    {
                        "cats_to": ["patrol"],
                        "cats_from": ["patrol"],
                        "mutual": false,
                        "values": ["dislike"],
                        "amount": 10
                    }
                ]
            },
            {
                "text": "r_c, reaching out just a little too far to try and grab a branch of elder while balanced on another, loses their balance and tumbles to the ground.",
                "exp": 0,
                "weight": 10,
                "injury": [
                    {
                        "cats": ["r_c"],
                        "injuries": ["minor_injury"],
                        "scars": []
                    }
                ],
                "relationships": [
                    {
                        "cats_to": ["patrol"],
                        "cats_from": ["patrol"],
                        "mutual": false,
                        "values": ["platonic", "respect"],
                        "amount": -10
                    },
                    {
                        "cats_to": ["patrol"],
                        "cats_from": ["patrol"],
                        "mutual": false,
                        "values": ["dislike"],
                        "amount": 10
                    }
                ]
            }
        ]
    },
    {
        "patrol_id": "fst_med_gatheringgoldenrod_leaf-fall1",
        "biome": ["forest"],
        "season": ["leaf-fall"],
        "types": ["herb_gathering"],
        "tags": [],
        "patrol_art": "med_general_intro",
        "min_cats": 1,
        "max_cats": 1,
        "min_max_status": {
            "apprentice": [-1, -1],
            "healer cats": [1, 6],
            "normal adult": [-1, -1]
        },
        "weight": 20,
        "intro_text": "Leaf-fall holds the last chances to stock up on herbs that will die off in leaf-bare, and p_l heads out to gather fresh goldenrod for the stores.",
        "decline_text": "They have second thoughts about leaving their patients behind, and decide to go another day.",
        "chance_of_success": 70,
        "success_outcomes": [
            {
                "text": "The many stems of goldenrod surround p_l as they work, snipping off stems and clumps of tiny yellow flowers to bring back to c_n's herb stores.",
                "exp": 10,
                "weight": 20,
                "herbs": ["goldenrod"]
            },
            {
                "text": "With the leaf-fall goldenrod bushes starting to die back, p_l collects all they can. That, as it turns out, is actually quite a lot.",
                "exp": 10,
                "weight": 5,
                "herbs": ["many_herbs", "goldenrod"]
            },
            {
                "text": "s_c has a good eye for these things, snipping off the best, lushest goldenrod to take back for the Clan's stores.",
                "exp": 10,
                "weight": 20,
                "stat_skill": ["SENSE,2"],
                "herbs": ["many_herbs", "goldenrod"]
            }
        ],
        "fail_outcomes": [
            {
                "text": "p_l is distracted today, and it affects their work. The patrol is unsuccessful.",
                "exp": 0,
                "weight": 20
            }
        ]
    },
    {
        "patrol_id": "fst_med_gatheringgoldenrod_leaf-fall2",
        "biome": ["forest"],
        "season": ["leaf-fall"],
        "types": ["herb_gathering"],
        "tags": [],
        "patrol_art": "med_general_intro",
        "min_cats": 2,
        "max_cats": 2,
        "min_max_status": {
            "apprentice": [-1, -1],
            "medicine cat": [1, 6],
            "medicine cat apprentice": [1, 6],
            "healer cats": [1, 6],
            "normal adult": [-1, -1]
        },
        "weight": 20,
        "intro_text": "Leaf-fall holds the last chances to stock up on herbs that will die off in leaf-bare, and p_l heads out to gather fresh goldenrod for the stores with app1.",
        "decline_text": "They have second thoughts leaving their patients behind, especially with them also bringing their apprentice, and decide to go another day.",
        "chance_of_success": 70,
        "success_outcomes": [
            {
                "text": "The many stems of goldenrod surround p_l as they work, snipping off stems and clumps of tiny yellow flowers to bring back to c_n's herb stores. app1 and p_l occasionally exchange quiet meows as they work, contact calls reassuring each other that they're both still there amidst the towering goldenrod.",
                "exp": 20,
                "weight": 20,
                "herbs": ["goldenrod"],
                "relationships": [
                    {
                        "cats_to": ["patrol"],
                        "cats_from": ["patrol"],
                        "mutual": false,
                        "values": ["platonic", "respect", "comfort", "trust"],
                        "amount": 10
                    },
                    {
                        "cats_to": ["patrol"],
                        "cats_from": ["patrol"],
                        "mutual": false,
                        "values": ["dislike"],
                        "amount": -10
                    }
                ]
            },
            {
                "text": "With the leaf-fall goldenrod bushes starting to die back, p_l collects all they can. That, as it turns out, is actually quite a lot, and both medicine cat and apprentice are barely visible behind the bushy bundles they carry.",
                "exp": 20,
                "weight": 5,
                "herbs": ["many_herbs", "goldenrod"],
                "relationships": [
                    {
                        "cats_to": ["patrol"],
                        "cats_from": ["patrol"],
                        "mutual": false,
                        "values": ["platonic", "respect", "comfort", "trust"],
                        "amount": 10
                    },
                    {
                        "cats_to": ["patrol"],
                        "cats_from": ["patrol"],
                        "mutual": false,
                        "values": ["dislike"],
                        "amount": -10
                    }
                ]
            },
            {
                "text": "s_c has a good eye for these things, snipping off the best, lushest goldenrod to take back for the Clan's stores. As they do, they instruct app1 in how to judge the quality of each stem. Each plant will contain both ideal and bad examples, either of which could be harvested, and it's important app1 has this knowledge, too.",
                "exp": 20,
                "weight": 20,
                "stat_skill": ["SENSE,2"],
                "can_have_stat": ["adult"],
                "herbs": ["many_herbs", "goldenrod"],
                "relationships": [
                    {
                        "cats_to": ["patrol"],
                        "cats_from": ["patrol"],
                        "mutual": false,
                        "values": ["platonic", "respect", "comfort", "trust"],
                        "amount": 10
                    },
                    {
                        "cats_to": ["patrol"],
                        "cats_from": ["patrol"],
                        "mutual": false,
                        "values": ["dislike"],
                        "amount": -10
                    }
                ]
            }
        ],
        "fail_outcomes": [
            {
                "text": "p_l is distracted today, and it affects their work. The patrol is unsuccessful, and app1 looks up at them with disappointment.",
                "exp": 0,
                "weight": 20,
                "relationships": [
                    {
                        "cats_to": ["patrol"],
                        "cats_from": ["patrol"],
                        "mutual": false,
                        "values": ["platonic", "respect", "comfort", "trust"],
                        "amount": -10
                    },
                    {
                        "cats_to": ["patrol"],
                        "cats_from": ["patrol"],
                        "mutual": false,
                        "values": ["dislike"],
                        "amount": 10
                    }
                ]
            }
        ]
    },
    {
        "patrol_id": "fst_med_gatheringgoldenrod_leaf-fall3",
        "biome": ["forest"],
        "season": ["leaf-fall"],
        "types": ["herb_gathering"],
        "tags": [],
        "patrol_art": "med_general_intro",
        "min_cats": 3,
        "max_cats": 6,
        "min_max_status": {
            "healer cats": [1, 6],
            "normal adult": [1, 6]
        },
        "weight": 20,
        "intro_text": "Leaf-fall holds the last chances to stock up on herbs that will die off in leaf-bare, and p_l heads out to gather fresh goldenrod for the stores with a patrol of their Clanmates to assist them.",
        "decline_text": "They're stopped before they leave camp - these warriors are needed elsewhere. p_l's expedition will have to wait.",
        "chance_of_success": 30,
        "success_outcomes": [
            {
                "text": "The many stems of goldenrod surround p_l as they work, snipping off stems and clumps of tiny yellow flowers to bring back to c_n's herb stores. The patrol chats, exchanging gossip and news as the smell of cut stems grows around them.",
                "exp": 10,
                "weight": 20,
                "herbs": ["goldenrod"],
                "relationships": [
                    {
                        "cats_to": ["patrol"],
                        "cats_from": ["patrol"],
                        "mutual": false,
                        "values": ["platonic", "respect"],
                        "amount": 10
                    },
                    {
                        "cats_to": ["patrol"],
                        "cats_from": ["patrol"],
                        "mutual": false,
                        "values": ["dislike"],
                        "amount": -10
                    }
                ]
            },
            {
                "text": "With the leaf-fall goldenrod bushes starting to die back, p_l collects all they can. That, as it turns out, is actually quite a lot, particularly with so many willing paws helping them.",
                "exp": 10,
                "weight": 5,
                "herbs": ["many_herbs", "goldenrod"],
                "relationships": [
                    {
                        "cats_to": ["patrol"],
                        "cats_from": ["patrol"],
                        "mutual": false,
                        "values": ["platonic", "respect"],
                        "amount": 10
                    },
                    {
                        "cats_to": ["patrol"],
                        "cats_from": ["patrol"],
                        "mutual": false,
                        "values": ["dislike"],
                        "amount": -10
                    }
                ]
            },
            {
                "text": "s_c has a good eye for these things, snipping off the best, lushest goldenrod to take back for the Clan's stores. They control what is harvested, while their team works to efficiently carry the herb back to camp, deferring to s_c's expertise.",
                "exp": 10,
                "weight": 20,
                "stat_skill": ["SENSE,2"],
                "herbs": ["many_herbs", "goldenrod"],
                "relationships": [
                    {
                        "cats_to": ["patrol"],
                        "cats_from": ["patrol"],
                        "mutual": false,
                        "values": ["platonic", "respect"],
                        "amount": 10
                    },
                    {
                        "cats_to": ["patrol"],
                        "cats_from": ["patrol"],
                        "mutual": false,
                        "values": ["dislike"],
                        "amount": -10
                    }
                ]
            }
        ],
        "fail_outcomes": [
            {
                "text": "p_l is distracted today, and it affects their work. The patrol is unsuccessful, and the cats snappy with each other.",
                "exp": 0,
                "weight": 20,
                "relationships": [
                    {
                        "cats_to": ["patrol"],
                        "cats_from": ["patrol"],
                        "mutual": false,
                        "values": ["platonic", "respect"],
                        "amount": -10
                    },
                    {
                        "cats_to": ["patrol"],
                        "cats_from": ["patrol"],
                        "mutual": false,
                        "values": ["dislike"],
                        "amount": 10
                    }
                ]
            }
        ]
    },
    {
        "patrol_id": "fst_med_gatheringjuniper_leaf-fall1",
        "biome": ["forest"],
        "season": ["leaf-fall"],
        "types": ["herb_gathering"],
        "tags": [],
        "patrol_art": "med_general_intro",
        "min_cats": 1,
        "max_cats": 1,
        "min_max_status": {
            "apprentice": [-1, -1],
            "healer cats": [1, 6],
            "normal adult": [-1, -1]
        },
        "weight": 20,
        "intro_text": "p_l sniffs the clean fresh morning air, wondering if they can smell juniper berries on the breeze.",
        "decline_text": "They have second thoughts about leaving their patients behind, and decide to go another day.",
        "chance_of_success": 70,
        "success_outcomes": [
            {
                "text": "Leaf-fall brings with it gleaming dots of blue as the juniper trees deck themselves with their hard-fleshed berries, wafting their pleasant scent from their branches. There's a lot to enjoy about gathering them.",
                "exp": 10,
                "weight": 20,
                "herbs": ["juniper"]
            },
            {
                "text": "Juniper berries have so many uses. Calming minds, easing breath, soothing bellies, as a traveling herb... really, p_l will always feel better having a good store of the stuff, especially since it feels like the berries keep forever in the herb stores, and this patrol has been very successful.",
                "exp": 10,
                "weight": 5,
                "herbs": ["many_herbs", "juniper"]
            },
            {
                "text": "s_c follows not their eyes, but their nose, tracking the juniper trees by the scent of their fragrant berries to find an excellent crop.",
                "exp": 10,
                "weight": 20,
                "stat_skill": ["SENSE,2"],
                "herbs": ["many_herbs", "juniper"]
            }
        ],
        "fail_outcomes": [
            {
                "text": "p_l seems to have forgotten where to find a juniper tree, much to their own embarrassment.",
                "exp": 0,
                "weight": 20
            }
        ]
    },
    {
        "patrol_id": "fst_med_gatheringjuniper_leaf-fall2",
        "biome": ["forest"],
        "season": ["leaf-fall"],
        "types": ["herb_gathering"],
        "tags": [],
        "patrol_art": "med_general_intro",
        "min_cats": 2,
        "max_cats": 2,
        "min_max_status": {
            "apprentice": [-1, -1],
            "medicine cat": [1, 6],
            "medicine cat apprentice": [1, 6],
            "healer cats": [1, 6],
            "normal adult": [-1, -1]
        },
        "weight": 20,
        "intro_text": "p_l sniffs the clean fresh morning air, wondering if they can smell juniper berries on the breeze. They bring app1 to investigate.",
        "decline_text": "They have second thoughts leaving their patients behind, especially with them also bringing their apprentice, and decide to go another day.",
        "chance_of_success": 70,
        "success_outcomes": [
            {
                "text": "Leaf-fall brings with it gleaming dots of blue as the juniper trees deck themselves with their hard-fleshed berries, wafting their pleasant scent from their branches. There's a lot to enjoy about gathering them, and p_l spends a quiet but happy afternoon with app1.",
                "exp": 20,
                "weight": 20,
                "herbs": ["juniper"],
                "relationships": [
                    {
                        "cats_to": ["patrol"],
                        "cats_from": ["patrol"],
                        "mutual": false,
                        "values": ["platonic", "respect", "comfort", "trust"],
                        "amount": 10
                    },
                    {
                        "cats_to": ["patrol"],
                        "cats_from": ["patrol"],
                        "mutual": false,
                        "values": ["dislike"],
                        "amount": -10
                    }
                ]
            },
            {
                "text": "Juniper berries have so many uses. Calming minds, easing breath, soothing bellies, as a traveling herb... really, p_l will always feel better having a good store of them, and this patrol has been very successful. app1 is extremely curious how the berries store so well, and p_l teaches them how the tree's fruit is very different than most berries.",
                "exp": 20,
                "weight": 5,
                "herbs": ["many_herbs", "juniper"],
                "relationships": [
                    {
                        "cats_to": ["patrol"],
                        "cats_from": ["patrol"],
                        "mutual": false,
                        "values": ["platonic", "respect", "comfort", "trust"],
                        "amount": 10
                    },
                    {
                        "cats_to": ["patrol"],
                        "cats_from": ["patrol"],
                        "mutual": false,
                        "values": ["dislike"],
                        "amount": -10
                    }
                ]
            },
            {
                "text": "s_c follows not their eyes, but their nose, tracking the juniper trees by the scent of their fragrant berries to find an excellent crop. As they work, they chat to app1 about juniper's calming effects. This is one of the few herbs their Clanmates compete to go on patrols to help collect, as everyone enjoys the scent.",
                "exp": 20,
                "weight": 20,
                "stat_skill": ["SENSE,2"],
                "can_have_stat": ["adult"],
                "herbs": ["many_herbs", "juniper"],
                "relationships": [
                    {
                        "cats_to": ["patrol"],
                        "cats_from": ["patrol"],
                        "mutual": false,
                        "values": ["platonic", "respect", "comfort", "trust"],
                        "amount": 10
                    },
                    {
                        "cats_to": ["patrol"],
                        "cats_from": ["patrol"],
                        "mutual": false,
                        "values": ["dislike"],
                        "amount": -10
                    }
                ]
            }
        ],
        "fail_outcomes": [
            {
                "text": "p_l seems to have forgotten where to find a juniper tree, much to their own embarrassment and app1's shock.",
                "exp": 0,
                "weight": 20,
                "relationships": [
                    {
                        "cats_to": ["patrol"],
                        "cats_from": ["patrol"],
                        "mutual": false,
                        "values": ["platonic", "respect", "comfort", "trust"],
                        "amount": -10
                    },
                    {
                        "cats_to": ["patrol"],
                        "cats_from": ["patrol"],
                        "mutual": false,
                        "values": ["dislike"],
                        "amount": 10
                    }
                ]
            }
        ]
    },
    {
        "patrol_id": "fst_med_gatheringjuniper_leaf-fall3",
        "biome": ["forest"],
        "season": ["leaf-fall"],
        "types": ["herb_gathering"],
        "tags": [],
        "patrol_art": "med_general_intro",
        "min_cats": 3,
        "max_cats": 6,
        "min_max_status": {
            "healer cats": [1, 6],
            "normal adult": [1, 6]
        },
        "weight": 20,
        "intro_text": "p_l sniffs the clean fresh morning air, wondering if they can smell juniper berries on the breeze. They assemble a patrol to investigate.",
        "decline_text": "They're stopped before they leave camp - these warriors are needed elsewhere. p_l's expedition will have to wait.",
        "chance_of_success": 30,
        "success_outcomes": [
            {
                "text": "Leaf-fall brings with it gleaming dots of blue as the juniper trees deck themselves with their hard-fleshed berries, wafting their pleasant scent from their branches. There's a lot to enjoy about gathering them, especially with such a companionable group of cats to work with.",
                "exp": 10,
                "weight": 20,
                "herbs": ["juniper"],
                "relationships": [
                    {
                        "cats_to": ["patrol"],
                        "cats_from": ["patrol"],
                        "mutual": false,
                        "values": ["platonic", "respect"],
                        "amount": 10
                    },
                    {
                        "cats_to": ["patrol"],
                        "cats_from": ["patrol"],
                        "mutual": false,
                        "values": ["dislike"],
                        "amount": -10
                    }
                ]
            },
            {
                "text": "Juniper needles have so many uses. Calming minds, easing breath, soothing bellies, as a traveling herb... really, p_l will always feel better having a good store of the stuff, and this patrol has been very successful. They make sure to thank their team, though the warriors can't take any of the lovely-scented berries to their dens this time.",
                "exp": 10,
                "weight": 5,
                "herbs": ["many_herbs", "juniper"],
                "relationships": [
                    {
                        "cats_to": ["patrol"],
                        "cats_from": ["patrol"],
                        "mutual": false,
                        "values": ["platonic", "respect"],
                        "amount": 10
                    },
                    {
                        "cats_to": ["patrol"],
                        "cats_from": ["patrol"],
                        "mutual": false,
                        "values": ["dislike"],
                        "amount": -10
                    }
                ]
            },
            {
                "text": "s_c follows not their eyes, but their nose, tracking the juniper trees by the scent of their fragrant berries to find an excellent crop. Their patrol follows their lead, pulling berries off, although a couple times s_c does need to gently scold them for trying to hide away the berries for their dens.",
                "exp": 10,
                "weight": 20,
                "stat_skill": ["SENSE,2"],
                "herbs": ["many_herbs", "juniper"],
                "relationships": [
                    {
                        "cats_to": ["patrol"],
                        "cats_from": ["patrol"],
                        "mutual": false,
                        "values": ["platonic", "respect"],
                        "amount": 10
                    },
                    {
                        "cats_to": ["patrol"],
                        "cats_from": ["patrol"],
                        "mutual": false,
                        "values": ["dislike"],
                        "amount": -10
                    }
                ]
            }
        ],
        "fail_outcomes": [
            {
                "text": "The warriors are full of complaints about the sharp juniper needles spiking their poor widdle noses, and eventually a mildly disgusted p_l calls off the herb gathering patrol.",
                "exp": 0,
                "weight": 20,
                "relationships": [
                    {
                        "cats_to": ["patrol"],
                        "cats_from": ["patrol"],
                        "mutual": false,
                        "values": ["platonic", "respect"],
                        "amount": -10
                    },
                    {
                        "cats_to": ["patrol"],
                        "cats_from": ["patrol"],
                        "mutual": false,
                        "values": ["dislike"],
                        "amount": 10
                    }
                ]
            }
        ]
    },
    {
        "patrol_id": "fst_med_gatheringlungwort_leaf-fall1",
        "biome": ["forest"],
        "season": ["leaf-fall"],
        "types": ["herb_gathering"],
        "tags": [],
        "patrol_art": "gen_med_gatheringlungwort_app",
        "min_cats": 2,
        "max_cats": 2,
        "min_max_status": {
            "apprentice": [-1, -1],
            "medicine cat": [1, 6],
            "medicine cat apprentice": [1, 6],
            "healer cats": [1, 6],
            "normal adult": [-1, -1]
        },
        "weight": 20,
        "intro_text": "p_l and app1 head out for lungwort, with p_l starting a lesson on the value of this rare herb for treating yellowcough.",
        "decline_text": "A cat grabs p_l's attention before they can leave. p_l heaves a sigh - the expedition is delayed for another time.",
        "chance_of_success": 30,
        "success_outcomes": [
            {
                "text": "It takes them all day, but eventually, finally, p_l spots the speckled leaves they've been looking for, so crucial to harvest before the plant dies back in leaf-bare. For just a second, they feel the weight of their responsibilities lift, and they let out a whoop and stop to play with app1.",
                "exp": 20,
                "weight": 20,
                "herbs": ["lungwort"],
                "relationships": [
                    {
                        "cats_to": ["patrol"],
                        "cats_from": ["patrol"],
                        "mutual": false,
                        "values": ["respect", "comfort", "trust"],
                        "amount": 5
                    },
                    {
                        "cats_to": ["patrol"],
                        "cats_from": ["patrol"],
                        "mutual": false,
                        "values": ["dislike"],
                        "amount": -5
                    }
                ]
            },
            {
                "text": "app1 listens intently as the hours drift slowly by in their intense search, and then finally spots a bush with leaves sprinkled with white. It's lungwort! p_l showers them with praise, app1 feeling like they could burst with pride over their accomplishment.",
                "exp": 20,
                "weight": 5,
                "herbs": ["lungwort"],
                "relationships": [
                    {
                        "cats_to": ["patrol"],
                        "cats_from": ["patrol"],
                        "mutual": false,
                        "values": ["respect", "comfort", "trust"],
                        "amount": 5
                    },
                    {
                        "cats_to": ["patrol"],
                        "cats_from": ["patrol"],
                        "mutual": false,
                        "values": ["dislike"],
                        "amount": -5
                    }
                ]
            },
            {
                "text": "It takes all of s_c's considerable talent for such things to hunt down the lungwort within their borders, the medicine cats visiting each likely nook and cranny in a carefully planned search pattern until, finally, those telltale speckled leaves are found.",
                "exp": 20,
                "weight": 20,
                "stat_skill": ["SENSE,2", "CLEVER,3"],
                "can_have_stat": ["adult"],
                "herbs": ["lungwort"],
                "relationships": [
                    {
                        "cats_to": ["patrol"],
                        "cats_from": ["patrol"],
                        "mutual": false,
                        "values": ["respect", "comfort", "trust"],
                        "amount": 5
                    },
                    {
                        "cats_to": ["patrol"],
                        "cats_from": ["patrol"],
                        "mutual": false,
                        "values": ["dislike"],
                        "amount": -5
                    }
                ]
            },
            {
                "text": "Night falls, and still s_c insists they keep going. Lungwort is the only reliable cure for yellowcough, and they just can't let c_n go without. Exhausted, but determined, the medicine cats persist patiently until they finally find the precious, speckled leaves.",
                "exp": 20,
                "weight": 20,
                "stat_trait": ["patient"],
                "can_have_stat": ["adult"],
                "herbs": ["lungwort"],
                "relationships": [
                    {
                        "cats_to": ["patrol"],
                        "cats_from": ["patrol"],
                        "mutual": false,
                        "values": ["respect", "comfort", "trust"],
                        "amount": 5
                    },
                    {
                        "cats_to": ["patrol"],
                        "cats_from": ["patrol"],
                        "mutual": false,
                        "values": ["dislike"],
                        "amount": -5
                    }
                ]
            }
        ],
        "fail_outcomes": [
            {
                "text": "Not only do they not find anything, app1 seems to not be taking in a single thing p_l tries to teach, and by the time they're back at camp p_l wants to screech.",
                "exp": 0,
                "weight": 20,
                "relationships": [
                    {
                        "cats_to": ["patrol"],
                        "cats_from": ["patrol"],
                        "mutual": false,
                        "values": ["respect", "comfort", "trust"],
                        "amount": -5
                    },
                    {
                        "cats_to": ["patrol"],
                        "cats_from": ["patrol"],
                        "mutual": false,
                        "values": ["dislike"],
                        "amount": 5
                    }
                ]
            }
        ]
    },
    {
        "patrol_id": "fst_med_gatheringlungwort_leaf-fall2",
        "biome": ["forest"],
        "season": ["leaf-fall"],
        "types": ["herb_gathering"],
        "tags": [],
        "patrol_art": "gen_med_gatheringlungwort",
        "min_cats": 1,
        "max_cats": 1,
        "min_max_status": {
            "healer cats": [1, 6],
            "all apprentices": [-1, -1]
        },
        "weight": 20,
        "intro_text": "p_l is on a mission to find lungwort now that leaf-bare is on the horizon. As the only reliable cure for yellowcough, they're determined that c_n stock up on it.",
        "decline_text": "A cat grabs p_l's attention before they can leave camp.",
        "chance_of_success": 30,
        "success_outcomes": [
            {
                "text": "It takes them all day, but eventually, finally, p_l spots the speckled leaves they've been looking for, so crucial to harvest before the plant dies back in leaf-bare. For just a second, they feel the weight of their responsibilities lift, the strength of that relief catching them off guard.",
                "exp": 20,
                "weight": 20,
                "herbs": ["lungwort"],
                "relationships": [
                    {
                        "cats_to": ["patrol"],
                        "cats_from": ["clan"],
                        "mutual": false,
                        "values": ["respect"],
                        "amount": 5
                    }
                ]
            },
            {
                "text": "Not only is the lungwort intact and growing nicely, but there's also a nice patch of plantain growing just nearby. Frustratingly, p_l doesn't have the capacity to cart everything back to camp, but they stick the location in their mind as a place to return to.",
                "exp": 20,
                "weight": 5,
                "herbs": ["lungwort"],
                "relationships": [
                    {
                        "cats_to": ["patrol"],
                        "cats_from": ["clan"],
                        "mutual": false,
                        "values": ["respect"],
                        "amount": 5
                    }
                ]
            },
            {
                "text": "It takes all of s_c's considerable talent for such things to hunt down the lungwort within their borders, the medicine cat visiting each likely nook and cranny in a carefully planned search pattern until, finally, those telltale speckled leaves are found.",
                "exp": 20,
                "weight": 20,
                "stat_skill": ["SENSE,2", "CLEVER,3"],
                "herbs": ["lungwort"],
                "relationships": [
                    {
                        "cats_to": ["patrol"],
                        "cats_from": ["clan"],
                        "mutual": false,
                        "values": ["respect"],
                        "amount": 5
                    }
                ]
            },
            {
                "text": "Night falls, but still s_c insistently keeps going - they just can't let c_n go without. Exhausted, but determined, the medicine cat persists patiently until they find the precious, speckled leaves.",
                "exp": 20,
                "weight": 20,
                "stat_trait": ["patient"],
                "herbs": ["lungwort"],
                "relationships": [
                    {
                        "cats_to": ["patrol"],
                        "cats_from": ["clan"],
                        "mutual": false,
                        "values": ["respect"],
                        "amount": 5
                    }
                ]
            }
        ],
        "fail_outcomes": [
            {
                "text": "p_l searches until their pawpads are sore and {PRONOUN/p_l/poss} muscles exhausted, but can't find lungwort anywhere. {PRONOUN/p_l/subject/CAP} return to camp disappointed, but determined to try again. It's simply too important to not keep a good supply of.",
                "exp": 0,
                "weight": 10,
                "injury": [
                    {
                        "cats": ["r_c"],
                        "injuries": ["sore"],
                        "scars": []
                    }
                ],
                "relationships": [
                    {
                        "cats_to": ["patrol"],
                        "cats_from": ["clan"],
                        "mutual": false,
                        "values": ["respect"],
                        "amount": -5
                    }
                ]
            }
        ]
    },
    {
        "patrol_id": "fst_med_gatheringlungwort_leaf-fall3",
        "biome": ["forest"],
        "season": ["leaf-fall"],
        "types": ["herb_gathering"],
        "tags": [],
        "patrol_art": "gen_med_gatheringlungwort",
        "min_cats": 2,
        "max_cats": 3,
        "min_max_status": {
            "healer cats": [1, 6],
            "normal adult": [1, 6]
        },
        "weight": 20,
        "intro_text": "p_l is on a mission to find lungwort now that leaf-bare is on the horizon. As the only reliable cure for yellowcough, they're determined that c_n won't run out of it. They take along a warrior escort to help.",
        "decline_text": "A cat grabs p_l's attention before they can leave.",
        "chance_of_success": 30,
        "success_outcomes": [
            {
                "text": "It takes them all day, but eventually, finally, p_l spots the speckled leaves they've been looking for, so crucial to harvest before the plant dies back in leaf-bare. For just a second, they feel the weight of their responsibilities lift, the strength of that relief catching them off guard.",
                "exp": 20,
                "weight": 20,
                "herbs": ["lungwort"],
                "relationships": [
                    {
                        "cats_to": ["patrol"],
                        "cats_from": ["patrol"],
                        "mutual": false,
                        "values": ["dislike"],
                        "amount": -5
                    }
                ]
            },
            {
                "text": "Not only is the lungwort intact and growing nicely, but there's also a nice patch of plantain growing just nearby. p_l loads up their mostly-obliging escort and carries the extensive harvest home, tail waving jollily with their good mood.",
                "exp": 20,
                "weight": 5,
                "herbs": ["lungwort"],
                "relationships": [
                    {
                        "cats_to": ["patrol"],
                        "cats_from": ["patrol"],
                        "mutual": false,
                        "values": ["dislike"],
                        "amount": -5
                    }
                ]
            },
            {
                "text": "It takes all of s_c's considerable talent for such things to hunt down the lungwort within their borders, the medicine cat visiting each likely nook and cranny in a carefully planned search pattern until, finally, those telltale speckled leaves are found.",
                "exp": 20,
                "weight": 20,
                "stat_skill": ["SENSE,2", "CLEVER,3"],
                "can_have_stat": ["r_c"],
                "herbs": ["lungwort"],
                "relationships": [
                    {
                        "cats_to": ["patrol"],
                        "cats_from": ["patrol"],
                        "mutual": false,
                        "values": ["dislike"],
                        "amount": -5
                    }
                ]
            },
            {
                "text": "Night falls, but still s_c insistently keeps going - they just can't let c_n go without. Exhausted, but determined, the medicine cat persists patiently until they find the precious, speckled leaves.",
                "exp": 20,
                "weight": 20,
                "stat_trait": ["patient"],
                "can_have_stat": ["r_c"],
                "herbs": ["lungwort"],
                "relationships": [
                    {
                        "cats_to": ["patrol"],
                        "cats_from": ["patrol"],
                        "mutual": false,
                        "values": ["dislike"],
                        "amount": -5
                    }
                ]
            }
        ],
        "fail_outcomes": [
            {
                "text": "By the time they give up and return to camp, p_l is approaching the explosion point with s_c. They've gotten in the way, questioned the use of the gathering mission, and in general been utterly obnoxious today.",
                "exp": 0,
                "weight": 20,
                "stat_trait": ["troublesome", "childish"],
                "can_have_stat": ["r_c"],
                "relationships": [
                    {
                        "cats_to": ["patrol"],
                        "cats_from": ["patrol"],
                        "mutual": false,
                        "values": ["dislike"],
                        "amount": 5
                    }
                ]
            },
            {
                "text": "The cats search and search until their pawpads are sore and their muscles exhausted, but they just can't find lungwort anywhere. p_l returns to camp disappointed, but determined to try again. It's simply too important to not keep a good supply of.",
                "exp": 0,
                "weight": 10,
                "injury": [
                    {
                        "cats": ["patrol"],
                        "injuries": ["sore"],
                        "scars": []
                    }
                ],
                "relationships": [
                    {
                        "cats_to": ["patrol"],
                        "cats_from": ["patrol"],
                        "mutual": false,
                        "values": ["dislike"],
                        "amount": 5
                    }
                ]
            }
        ]
    },
    {
        "patrol_id": "fst_med_gatheringmallow_leaf-fall1",
        "biome": ["forest"],
        "season": ["leaf-fall"],
        "types": ["herb_gathering"],
        "tags": [],
        "patrol_art": "med_general_intro",
        "min_cats": 1,
        "max_cats": 1,
        "min_max_status": {
            "apprentice": [-1, -1],
            "healer cats": [1, 6],
            "normal adult": [-1, -1]
        },
        "weight": 20,
        "intro_text": "Leaf-fall holds the last chances to stock up on herbs that will die off in leaf-bare, and p_l heads out to gather fresh mallow for the stores.",
        "decline_text": "They have second thoughts about leaving their patients behind, and decide to go another day.",
        "chance_of_success": 70,
        "success_outcomes": [
            {
                "text": "The soft, rose-like scent of the mallow bushes drifts around p_l as they work. They snip off clumps of large, fuzzy, three-nubbed leaves, and the occasional pink flower, to be taken back to camp.",
                "exp": 10,
                "weight": 20,
                "herbs": ["mallow"]
            },
            {
                "text": "With the leaf-fall mallow starting to die back in the next step in its endless perennial cycle, p_l collects all they can. That, as it turns out, is actually quite a lot.",
                "exp": 10,
                "weight": 5,
                "herbs": ["many_herbs", "mallow"]
            },
            {
                "text": "s_c has a good eye for these things, finding an excellent patch of mallow.",
                "exp": 10,
                "weight": 20,
                "stat_skill": ["SENSE,2"],
                "herbs": ["many_herbs", "mallow"]
            }
        ],
        "fail_outcomes": [
            {
                "text": "p_l is distracted today, and it affects their work. The patrol is unsuccessful.",
                "exp": 0,
                "weight": 20
            }
        ]
    },
    {
        "patrol_id": "fst_med_gatheringmallow_leaf-fall2",
        "biome": ["forest"],
        "season": ["leaf-fall"],
        "types": ["herb_gathering"],
        "tags": [],
        "patrol_art": "med_general_intro",
        "min_cats": 2,
        "max_cats": 2,
        "min_max_status": {
            "apprentice": [-1, -1],
            "medicine cat": [1, 6],
            "medicine cat apprentice": [1, 6],
            "healer cats": [1, 6],
            "normal adult": [-1, -1]
        },
        "weight": 20,
        "intro_text": "Leaf-fall holds the last chances to stock up on herbs that will die off in leaf-bare, and p_l heads out to gather fresh mallow for the stores with app1.",
        "decline_text": "They have second thoughts leaving their patients behind, especially with them also bringing their apprentice, and decide to go another day.",
        "chance_of_success": 70,
        "success_outcomes": [
            {
                "text": "The soft, rose-like scent of the mallow bushes drifts around p_l and app1 as they work. They snip off clumps of large, fuzzy, three-nubbed leaves, and the occasional pink flower, to be taken back to camp. Bees hum through the air, not trying to bother the medicine cats, and p_l points out where they think the hive might be to app1.",
                "exp": 20,
                "weight": 20,
                "herbs": ["mallow"],
                "relationships": [
                    {
                        "cats_to": ["patrol"],
                        "cats_from": ["patrol"],
                        "mutual": false,
                        "values": ["platonic", "respect", "comfort", "trust"],
                        "amount": 10
                    },
                    {
                        "cats_to": ["patrol"],
                        "cats_from": ["patrol"],
                        "mutual": false,
                        "values": ["dislike"],
                        "amount": -10
                    }
                ]
            },
            {
                "text": "With the leaf-fall mallow starting to die back in the next step in its endless perennial cycle, p_l collects all they can. That, as it turns out, is actually quite a lot, and both medicine cat and apprentice are barely visible behind the bushy bundles they carry.",
                "exp": 20,
                "weight": 5,
                "herbs": ["many_herbs", "mallow"],
                "relationships": [
                    {
                        "cats_to": ["patrol"],
                        "cats_from": ["patrol"],
                        "mutual": false,
                        "values": ["platonic", "respect", "comfort", "trust"],
                        "amount": 10
                    },
                    {
                        "cats_to": ["patrol"],
                        "cats_from": ["patrol"],
                        "mutual": false,
                        "values": ["dislike"],
                        "amount": -10
                    }
                ]
            },
            {
                "text": "s_c has a good eye for these things, finding an excellent patch of mallow. As they do, they instruct app1 in how to judge the quality of each stem. Each plant will contain both ideal and bad examples, either of which could be harvested, and it's important app1 has this knowledge, too.",
                "exp": 20,
                "weight": 20,
                "stat_skill": ["SENSE,2"],
                "can_have_stat": ["adult"],
                "herbs": ["many_herbs", "mallow"],
                "relationships": [
                    {
                        "cats_to": ["patrol"],
                        "cats_from": ["patrol"],
                        "mutual": false,
                        "values": ["platonic", "respect", "comfort", "trust"],
                        "amount": 10
                    },
                    {
                        "cats_to": ["patrol"],
                        "cats_from": ["patrol"],
                        "mutual": false,
                        "values": ["dislike"],
                        "amount": -10
                    }
                ]
            }
        ],
        "fail_outcomes": [
            {
                "text": "p_l is distracted today, and it affects their work. The patrol is unsuccessful, and app1 looks up at them with disappointment.",
                "exp": 0,
                "weight": 20,
                "relationships": [
                    {
                        "cats_to": ["patrol"],
                        "cats_from": ["patrol"],
                        "mutual": false,
                        "values": ["platonic", "respect", "comfort", "trust"],
                        "amount": -10
                    },
                    {
                        "cats_to": ["patrol"],
                        "cats_from": ["patrol"],
                        "mutual": false,
                        "values": ["dislike"],
                        "amount": 10
                    }
                ]
            }
        ]
    },
    {
        "patrol_id": "fst_med_gatheringmallow_leaf-fall3",
        "biome": ["forest"],
        "season": ["leaf-fall"],
        "types": ["herb_gathering"],
        "tags": [],
        "patrol_art": "med_general_intro",
        "min_cats": 3,
        "max_cats": 6,
        "min_max_status": {
            "healer cats": [1, 6],
            "normal adult": [1, 6]
        },
        "weight": 20,
        "intro_text": "Leaf-fall holds the last chances to stock up on herbs that will die off in leaf-bare, and p_l heads out to gather fresh mallow for the stores with a patrol of their Clanmates to assist them.",
        "decline_text": "They're stopped before they leave camp - these warriors are needed elsewhere. p_l's expedition will have to wait.",
        "chance_of_success": 30,
        "success_outcomes": [
            {
                "text": "The soft, rose-like scent of the mallow bushes drifts around p_l as they work. They snip off clumps of large, fuzzy, three-nubbed leaves, and the occasional pink flower, to be taken back to camp. The patrol chats, exchanging gossip and news as the smell of cut stems grows around them.",
                "exp": 10,
                "weight": 20,
                "herbs": ["mallow"],
                "relationships": [
                    {
                        "cats_to": ["patrol"],
                        "cats_from": ["patrol"],
                        "mutual": false,
                        "values": ["platonic", "respect"],
                        "amount": 10
                    },
                    {
                        "cats_to": ["patrol"],
                        "cats_from": ["patrol"],
                        "mutual": false,
                        "values": ["dislike"],
                        "amount": -10
                    }
                ]
            },
            {
                "text": "With the leaf-fall mallow starting to die back in the next step in its endless perennial cycle, p_l collects all they can. That, as it turns out, is actually quite a lot, particularly with so many willing paws helping them.",
                "exp": 10,
                "weight": 5,
                "herbs": ["many_herbs", "mallow"],
                "relationships": [
                    {
                        "cats_to": ["patrol"],
                        "cats_from": ["patrol"],
                        "mutual": false,
                        "values": ["platonic", "respect"],
                        "amount": 10
                    },
                    {
                        "cats_to": ["patrol"],
                        "cats_from": ["patrol"],
                        "mutual": false,
                        "values": ["dislike"],
                        "amount": -10
                    }
                ]
            },
            {
                "text": "s_c has a good eye for these things, finding an excellent patch of mallow. They control what is harvested, while their team works to efficiently carry the herb back to camp, deferring to s_c's expertise.",
                "exp": 10,
                "weight": 20,
                "stat_skill": ["SENSE,2"],
                "herbs": ["many_herbs", "mallow"],
                "relationships": [
                    {
                        "cats_to": ["patrol"],
                        "cats_from": ["patrol"],
                        "mutual": false,
                        "values": ["platonic", "respect"],
                        "amount": 10
                    },
                    {
                        "cats_to": ["patrol"],
                        "cats_from": ["patrol"],
                        "mutual": false,
                        "values": ["dislike"],
                        "amount": -10
                    }
                ]
            }
        ],
        "fail_outcomes": [
            {
                "text": "p_l is distracted today, and it affects their work. The patrol is unsuccessful, and the cats snappy with each other.",
                "exp": 0,
                "weight": 20,
                "relationships": [
                    {
                        "cats_to": ["patrol"],
                        "cats_from": ["patrol"],
                        "mutual": false,
                        "values": ["platonic", "respect"],
                        "amount": -10
                    },
                    {
                        "cats_to": ["patrol"],
                        "cats_from": ["patrol"],
                        "mutual": false,
                        "values": ["dislike"],
                        "amount": 10
                    }
                ]
            }
        ]
    },
    {
        "patrol_id": "fst_med_gatheringmarigold_leaf-fall1",
        "biome": ["forest"],
        "season": ["leaf-fall"],
        "types": ["herb_gathering"],
        "tags": [],
        "patrol_art": "med_general_intro",
        "min_cats": 1,
        "max_cats": 1,
        "min_max_status": {
            "apprentice": [-1, -1],
            "healer cats": [1, 6],
            "normal adult": [-1, -1]
        },
        "weight": 20,
        "intro_text": "Leaf-fall holds the last chances to stock up on herbs that will die off in leaf-bare, and p_l heads out to gather fresh marigold for the stores before the plants wither and die off.",
        "decline_text": "They have second thoughts about leaving their patients behind, and decide to go another day.",
        "chance_of_success": 70,
        "success_outcomes": [
            {
                "text": "The low-growing marigold creeps across the ground, spotted less by its strange leaves that look like they're pretending to be small fern fronds from a distance, and more by their explosively sunset-colored flowers. Time to collect these while they're still here.",
                "exp": 10,
                "weight": 20,
                "herbs": ["marigold"]
            },
            {
                "text": "It stops infection, bleeding, <i>and</i> sore joints - why would any medicine cat ever want to risk running out of it? p_l brings back as much marigold as they can stuff into their mouth.",
                "exp": 10,
                "weight": 5,
                "herbs": ["many_herbs", "marigold"]
            },
            {
                "text": "s_c finds a patch of marigold, harvests its best leaves and flowers, and pads home, unaware of how much of their success rests on their talent for herb gathering.",
                "exp": 10,
                "weight": 20,
                "stat_skill": ["SENSE,2"],
                "herbs": ["many_herbs", "marigold"]
            }
        ],
        "fail_outcomes": [
            {
                "text": "p_l is distracted today, and it affects their work. The patrol is unsuccessful.",
                "exp": 0,
                "weight": 20
            }
        ]
    },
    {
        "patrol_id": "fst_med_gatheringmarigold_leaf-fall2",
        "biome": ["forest"],
        "season": ["leaf-fall"],
        "types": ["herb_gathering"],
        "tags": [],
        "patrol_art": "med_general_intro",
        "min_cats": 2,
        "max_cats": 2,
        "min_max_status": {
            "apprentice": [-1, -1],
            "medicine cat": [1, 6],
            "medicine cat apprentice": [1, 6],
            "healer cats": [1, 6],
            "normal adult": [-1, -1]
        },
        "weight": 20,
        "intro_text": "Leaf-fall holds the last chances to stock up on herbs that will die off in leaf-bare, and p_l heads out to gather fresh marigold for the stores  with app1 before the plants wither and die off.",
        "decline_text": "They have second thoughts leaving their patients behind, especially with them also bringing their apprentice, and decide to go another day.",
        "chance_of_success": 70,
        "success_outcomes": [
            {
                "text": "The low-growing marigold creeps across the ground, spotted less by its strange leaves that look like they're pretending to be small fern fronds from a distance, and more by their explosively sunset-colored flowers. Time to collect these while they're still here, and the medicine cats work with urgency.",
                "exp": 20,
                "weight": 20,
                "herbs": ["marigold"],
                "relationships": [
                    {
                        "cats_to": ["patrol"],
                        "cats_from": ["patrol"],
                        "mutual": false,
                        "values": ["platonic", "respect", "comfort", "trust"],
                        "amount": 10
                    },
                    {
                        "cats_to": ["patrol"],
                        "cats_from": ["patrol"],
                        "mutual": false,
                        "values": ["dislike"],
                        "amount": -10
                    }
                ]
            },
            {
                "text": "It stops infection, bleeding, <i>and</i> sore joints - why would any medicine cat ever want to risk running out of it? p_l brings back as much marigold as they can stuff into their mouth, and app1 actually drops some of the leaves they carry on the way back to camp, a little over-ambitious with how much they can carry.",
                "exp": 20,
                "weight": 5,
                "herbs": ["many_herbs", "marigold"],
                "relationships": [
                    {
                        "cats_to": ["patrol"],
                        "cats_from": ["patrol"],
                        "mutual": false,
                        "values": ["platonic", "respect", "comfort", "trust"],
                        "amount": 10
                    },
                    {
                        "cats_to": ["patrol"],
                        "cats_from": ["patrol"],
                        "mutual": false,
                        "values": ["dislike"],
                        "amount": -10
                    }
                ]
            },
            {
                "text": "s_c finds a patch of marigold, harvests its best leaves and flowers, and pads home, unaware of how much of their success rests on their talent for herb gathering. app1 watches, trying to soak up their skills.",
                "exp": 20,
                "weight": 20,
                "stat_skill": ["SENSE,2"],
                "can_have_stat": ["adult"],
                "herbs": ["many_herbs", "marigold"],
                "relationships": [
                    {
                        "cats_to": ["patrol"],
                        "cats_from": ["patrol"],
                        "mutual": false,
                        "values": ["platonic", "respect", "comfort", "trust"],
                        "amount": 10
                    },
                    {
                        "cats_to": ["patrol"],
                        "cats_from": ["patrol"],
                        "mutual": false,
                        "values": ["dislike"],
                        "amount": -10
                    }
                ]
            }
        ],
        "fail_outcomes": [
            {
                "text": "p_l is distracted today, and it affects their work. The patrol is unsuccessful, and app1 looks up at them with disappointment.",
                "exp": 0,
                "weight": 20,
                "relationships": [
                    {
                        "cats_to": ["patrol"],
                        "cats_from": ["patrol"],
                        "mutual": false,
                        "values": ["platonic", "respect", "comfort", "trust"],
                        "amount": -10
                    },
                    {
                        "cats_to": ["patrol"],
                        "cats_from": ["patrol"],
                        "mutual": false,
                        "values": ["dislike"],
                        "amount": 10
                    }
                ]
            }
        ]
    },
    {
        "patrol_id": "fst_med_gatheringmarigold_leaf-fall3",
        "biome": ["forest"],
        "season": ["leaf-fall"],
        "types": ["herb_gathering"],
        "tags": [],
        "patrol_art": "med_general_intro",
        "min_cats": 3,
        "max_cats": 6,
        "min_max_status": {
            "healer cats": [1, 6],
            "normal adult": [1, 6]
        },
        "weight": 20,
        "intro_text": "Leaf-fall holds the last chances to stock up on herbs that will die off in leaf-bare, and p_l heads out to gather fresh marigold for the stores with a patrol of their Clanmates to assist them before the plants wither and die off.",
        "decline_text": "They're stopped before they leave camp - these warriors are needed elsewhere. p_l's expedition will have to wait.",
        "chance_of_success": 30,
        "success_outcomes": [
            {
                "text": "The low-growing marigold creeps across the ground, spotted less by its strange leaves that look like they're pretending to be small fern fronds from a distance, and more by their explosively sunset-colored flowers. Time to collect these while they're still here, and every cat returns to camp carrying some.",
                "exp": 10,
                "weight": 20,
                "herbs": ["marigold"],
                "relationships": [
                    {
                        "cats_to": ["patrol"],
                        "cats_from": ["patrol"],
                        "mutual": false,
                        "values": ["platonic", "respect"],
                        "amount": 10
                    },
                    {
                        "cats_to": ["patrol"],
                        "cats_from": ["patrol"],
                        "mutual": false,
                        "values": ["dislike"],
                        "amount": -10
                    }
                ]
            },
            {
                "text": "It stops infection, bleeding, <i>and</i> sore joints - why would any medicine cat ever want to risk running out of it? p_l brings back as much marigold as they can stuff into their mouth. The warriors helping them don't understand the importance, but obligingly follow p_l's example.",
                "exp": 10,
                "weight": 5,
                "herbs": ["many_herbs", "marigold"],
                "relationships": [
                    {
                        "cats_to": ["patrol"],
                        "cats_from": ["patrol"],
                        "mutual": false,
                        "values": ["platonic", "respect"],
                        "amount": 10
                    },
                    {
                        "cats_to": ["patrol"],
                        "cats_from": ["patrol"],
                        "mutual": false,
                        "values": ["dislike"],
                        "amount": -10
                    }
                ]
            },
            {
                "text": "s_c finds a patch of marigold, harvests its best leaves and flowers, and pads home, unaware of how much of their success rests on their talent for herb gathering. The patrol, too, is unaware, but it certainly bolsters their faith in their medicine cat to see them succeed with such competence.",
                "exp": 10,
                "weight": 20,
                "stat_skill": ["SENSE,2"],
                "herbs": ["many_herbs", "marigold"],
                "relationships": [
                    {
                        "cats_to": ["patrol"],
                        "cats_from": ["patrol"],
                        "mutual": false,
                        "values": ["platonic", "respect"],
                        "amount": 10
                    },
                    {
                        "cats_to": ["patrol"],
                        "cats_from": ["patrol"],
                        "mutual": false,
                        "values": ["dislike"],
                        "amount": -10
                    }
                ]
            }
        ],
        "fail_outcomes": [
            {
                "text": "p_l is distracted today, and it affects their work. The patrol is unsuccessful, and the cats snappy with each other.",
                "exp": 0,
                "weight": 20,
                "relationships": [
                    {
                        "cats_to": ["patrol"],
                        "cats_from": ["patrol"],
                        "mutual": false,
                        "values": ["platonic", "respect"],
                        "amount": -10
                    },
                    {
                        "cats_to": ["patrol"],
                        "cats_from": ["patrol"],
                        "mutual": false,
                        "values": ["dislike"],
                        "amount": 10
                    }
                ]
            }
        ]
    },
    {
        "patrol_id": "fst_med_gatheringmullein_leaf-fall1",
        "biome": ["forest"],
        "season": ["leaf-fall"],
        "types": ["herb_gathering"],
        "tags": [],
        "patrol_art": "med_general_intro",
        "min_cats": 1,
        "max_cats": 1,
        "min_max_status": {
            "apprentice": [-1, -1],
            "healer cats": [1, 6],
            "normal adult": [-1, -1]
        },
        "weight": 20,
        "intro_text": "As the mullein towers impressively over the other plants, it's a good time to harvest it.",
        "decline_text": "They have second thoughts about leaving their patients behind, and decide to go another day.",
        "chance_of_success": 70,
        "success_outcomes": [
            {
                "text": "With all the towering height obtained in newleaf, greenleaf, and now leaf-fall, it almost makes sense why mullein dies off in leaf-bare - otherwise the plants would surely topple over. p_l shoves this one over to get at its leaves.",
                "exp": 10,
                "weight": 20,
                "herbs": ["mullein"]
            },
            {
                "text": "Easing the lungs of those with weaker chest muscles or infections, helping with certain sorts of pain, <i>and</i> being used to treat unhappy guts - mullein is a good herb to keep in stock, even if it doesn't have the glamour of catmint or the rarity of lungwort.",
                "exp": 10,
                "weight": 5,
                "herbs": ["many_herbs", "mullein"]
            },
            {
                "text": "The always-reliable s_c spots mullein plants growing plenty of leaves on their strange central stems, and knocks them over so that the entire bundle can be carried home.",
                "exp": 10,
                "weight": 20,
                "stat_skill": ["SENSE,2"],
                "herbs": ["many_herbs", "mullein"]
            }
        ],
        "fail_outcomes": [
            {
                "text": "p_l could swear that there's usually some mullein around here - but not this time.",
                "exp": 0,
                "weight": 20
            }
        ]
    },
    {
        "patrol_id": "fst_med_gatheringmullein_leaf-fall2",
        "biome": ["forest"],
        "season": ["leaf-fall"],
        "types": ["herb_gathering"],
        "tags": [],
        "patrol_art": "med_general_intro",
        "min_cats": 2,
        "max_cats": 2,
        "min_max_status": {
            "apprentice": [-1, -1],
            "medicine cat": [1, 6],
            "medicine cat apprentice": [1, 6],
            "healer cats": [1, 6],
            "normal adult": [-1, -1]
        },
        "weight": 20,
        "intro_text": "As the mullein towers impressively over the other plants, it's a good time to harvest it. p_l explains to app1 how mullein's height make it easy to spot from a distance.",
        "decline_text": "They have second thoughts leaving their patients behind, especially with them also bringing their apprentice, and decide to go another day.",
        "chance_of_success": 70,
        "success_outcomes": [
            {
                "text": "With all the towering height obtained in newleaf, greenleaf, and now leaf-fall, it almost makes sense why mullein dies off in leaf-bare - otherwise the plants would surely topple over. p_l and app1 shove this one over to get at its leaves.",
                "exp": 20,
                "weight": 20,
                "herbs": ["mullein"],
                "relationships": [
                    {
                        "cats_to": ["patrol"],
                        "cats_from": ["patrol"],
                        "mutual": false,
                        "values": ["platonic", "respect", "comfort", "trust"],
                        "amount": 10
                    },
                    {
                        "cats_to": ["patrol"],
                        "cats_from": ["patrol"],
                        "mutual": false,
                        "values": ["dislike"],
                        "amount": -10
                    }
                ]
            },
            {
                "text": "Easing the lungs of those with weaker chest muscles or infections, helping with certain sorts of pain, <i>and</i> being used to treat unhappy guts - mullein is a good herb to keep in stock, even if it doesn't have the glamour of catmint or the rarity of lungwort. app1 soaks up the lessons on its uses attentively.",
                "exp": 20,
                "weight": 5,
                "herbs": ["many_herbs", "mullein"],
                "relationships": [
                    {
                        "cats_to": ["patrol"],
                        "cats_from": ["patrol"],
                        "mutual": false,
                        "values": ["platonic", "respect", "comfort", "trust"],
                        "amount": 10
                    },
                    {
                        "cats_to": ["patrol"],
                        "cats_from": ["patrol"],
                        "mutual": false,
                        "values": ["dislike"],
                        "amount": -10
                    }
                ]
            },
            {
                "text": "The always-reliable s_c spots mullein plants growing plenty of leaves on their strange central stems, and, with app1 helping them, knocks them over so that the entire bundle can be carried home.",
                "exp": 20,
                "weight": 20,
                "stat_skill": ["SENSE,2"],
                "can_have_stat": ["adult"],
                "herbs": ["many_herbs", "mullein"],
                "relationships": [
                    {
                        "cats_to": ["patrol"],
                        "cats_from": ["patrol"],
                        "mutual": false,
                        "values": ["platonic", "respect", "comfort", "trust"],
                        "amount": 10
                    },
                    {
                        "cats_to": ["patrol"],
                        "cats_from": ["patrol"],
                        "mutual": false,
                        "values": ["dislike"],
                        "amount": -10
                    }
                ]
            }
        ],
        "fail_outcomes": [
            {
                "text": "p_l could swear that there's usually some mullein around here - but not this time.",
                "exp": 0,
                "weight": 20,
                "relationships": [
                    {
                        "cats_to": ["patrol"],
                        "cats_from": ["patrol"],
                        "mutual": false,
                        "values": ["platonic", "respect", "comfort", "trust"],
                        "amount": -10
                    },
                    {
                        "cats_to": ["patrol"],
                        "cats_from": ["patrol"],
                        "mutual": false,
                        "values": ["dislike"],
                        "amount": 10
                    }
                ]
            }
        ]
    },
    {
        "patrol_id": "fst_med_gatheringmullein_leaf-fall3",
        "biome": ["forest"],
        "season": ["leaf-fall"],
        "types": ["herb_gathering"],
        "tags": [],
        "patrol_art": "med_general_intro",
        "min_cats": 3,
        "max_cats": 6,
        "min_max_status": {
            "healer cats": [1, 6],
            "normal adult": [1, 6]
        },
        "weight": 20,
        "intro_text": "As the mullein towers impressively over the other plants, it's a good time to harvest it.",
        "decline_text": "They're stopped before they leave camp - these warriors are needed elsewhere. p_l's expedition will have to wait.",
        "chance_of_success": 30,
        "success_outcomes": [
            {
                "text": "With all the towering height obtained in newleaf, greenleaf, and now leaf-fall, it almost makes sense why mullein dies off in leaf-bare - otherwise the plants would surely topple over. p_l asks their patrol to shove this one over to get at its leaves.",
                "exp": 10,
                "weight": 20,
                "herbs": ["mullein"],
                "relationships": [
                    {
                        "cats_to": ["patrol"],
                        "cats_from": ["patrol"],
                        "mutual": false,
                        "values": ["platonic", "respect"],
                        "amount": 10
                    },
                    {
                        "cats_to": ["patrol"],
                        "cats_from": ["patrol"],
                        "mutual": false,
                        "values": ["dislike"],
                        "amount": -10
                    }
                ]
            },
            {
                "text": "Easing the lungs of those with weaker chest muscles or infections, helping with certain sorts of pain, <i>and</i> being used to treat unhappy guts - mullein is a good herb to keep in stock, even without the glamour of catmint or the rarity of lungwort. The warriors helping p_l don't understand the importance, but obligingly help them harvest it.",
                "exp": 10,
                "weight": 5,
                "herbs": ["many_herbs", "mullein"],
                "relationships": [
                    {
                        "cats_to": ["patrol"],
                        "cats_from": ["patrol"],
                        "mutual": false,
                        "values": ["platonic", "respect"],
                        "amount": 10
                    },
                    {
                        "cats_to": ["patrol"],
                        "cats_from": ["patrol"],
                        "mutual": false,
                        "values": ["dislike"],
                        "amount": -10
                    }
                ]
            },
            {
                "text": "The always-reliable s_c spots mullein plants growing plenty of leaves on their strange central stems, and knocks them over so that the entire bundle can be carried home by the patrol.",
                "exp": 10,
                "weight": 20,
                "stat_skill": ["SENSE,2"],
                "herbs": ["many_herbs", "mullein"],
                "relationships": [
                    {
                        "cats_to": ["patrol"],
                        "cats_from": ["patrol"],
                        "mutual": false,
                        "values": ["platonic", "respect"],
                        "amount": 10
                    },
                    {
                        "cats_to": ["patrol"],
                        "cats_from": ["patrol"],
                        "mutual": false,
                        "values": ["dislike"],
                        "amount": -10
                    }
                ]
            }
        ],
        "fail_outcomes": [
            {
                "text": "p_l could swear that there's usually some mullein around here - but not this time.",
                "exp": 0,
                "weight": 20,
                "relationships": [
                    {
                        "cats_to": ["patrol"],
                        "cats_from": ["patrol"],
                        "mutual": false,
                        "values": ["platonic", "respect"],
                        "amount": -10
                    },
                    {
                        "cats_to": ["patrol"],
                        "cats_from": ["patrol"],
                        "mutual": false,
                        "values": ["dislike"],
                        "amount": 10
                    }
                ]
            }
        ]
    },
    {
        "patrol_id": "fst_med_gatheringoakleaves_leaf-fall1",
        "biome": ["forest"],
        "season": ["leaf-fall"],
        "types": ["herb_gathering"],
        "tags": [],
        "patrol_art": "med_general_intro",
        "min_cats": 1,
        "max_cats": 1,
        "min_max_status": {
            "apprentice": [-1, -1],
            "healer cats": [1, 6],
            "normal adult": [-1, -1]
        },
        "weight": 20,
        "intro_text": "As the oaks are washed with brilliant color, p_l heads out on a patrol to gather their last green leaves.",
        "decline_text": "They have second thoughts about leaving their patients behind, and decide to go another day.",
        "chance_of_success": 70,
        "success_outcomes": [
            {
                "text": "Picking only the green leaves proves challenging, but not impossible, and with careful effort p_l still manages to bring a decent number home.",
                "exp": 10,
                "weight": 20,
                "herbs": ["oak_leaves"]
            },
            {
                "text": "As a basic infection-preventing herb, oak leaves are useful for nearly all of the various scrapes, cuts, and injuries p_l sees in the medicine den - they're always happy to bring a good crop of them back to the herb stores.",
                "exp": 10,
                "weight": 5,
                "herbs": ["many_herbs", "oak_leaves"]
            },
            {
                "text": "s_c spots an oak tree that's valiantly trying to sprout leaves from a half fallen branch, one of the casualties of last leaf-bare, and heads to harvest from that, taking the safe option of plucking leaves from the ground rather than clambering up into the towering branches.",
                "exp": 10,
                "weight": 20,
                "stat_skill": ["SENSE,2"],
                "herbs": ["many_herbs", "oak_leaves"]
            }
        ],
        "fail_outcomes": [
            {
                "text": "The trees p_l finds don't look particularly safe to climb, and p_l is forced to give up on the idea of oak leaf gathering for today.",
                "exp": 0,
                "weight": 20
            }
        ]
    },
    {
        "patrol_id": "fst_med_gatheringoakleaves_leaf-fall2",
        "biome": ["forest"],
        "season": ["leaf-fall"],
        "types": ["herb_gathering"],
        "tags": [],
        "patrol_art": "med_general_intro",
        "min_cats": 2,
        "max_cats": 2,
        "min_max_status": {
            "apprentice": [-1, -1],
            "medicine cat": [1, 6],
            "medicine cat apprentice": [1, 6],
            "healer cats": [1, 6],
            "normal adult": [-1, -1]
        },
        "weight": 20,
        "intro_text": "As the oaks are washed with brilliant color, p_l heads out on a patrol to gather their last green leaves, explaining to app1 how the leaves lose their herbal potency with the reds of leaf-fall.",
        "decline_text": "They have second thoughts leaving their patients behind, especially with them also bringing their apprentice, and decide to go another day.",
        "chance_of_success": 70,
        "success_outcomes": [
            {
                "text": "Picking only the green leaves proves challenging, but not impossible, and with careful effort p_l still manages to bring a decent number home. app1 takes on the lesson about leaf color quickly, impressing p_l with their efforts to learn herbcraft.",
                "exp": 20,
                "weight": 20,
                "herbs": ["oak_leaves"],
                "relationships": [
                    {
                        "cats_to": ["patrol"],
                        "cats_from": ["patrol"],
                        "mutual": false,
                        "values": ["platonic", "respect", "comfort", "trust"],
                        "amount": 10
                    },
                    {
                        "cats_to": ["patrol"],
                        "cats_from": ["patrol"],
                        "mutual": false,
                        "values": ["dislike"],
                        "amount": -10
                    }
                ]
            },
            {
                "text": "As a basic infection-preventing herb, oak leaves are useful for nearly all of the various scrapes, cuts, and injuries p_l sees in the medicine den - they're always happy to bring a good crop of them back to the herb stores. They use the afternoon to give app1 the chance to lead their expedition, which makes the apprentice to swell with confidence.",
                "exp": 20,
                "weight": 5,
                "herbs": ["many_herbs", "oak_leaves"],
                "relationships": [
                    {
                        "cats_to": ["patrol"],
                        "cats_from": ["patrol"],
                        "mutual": false,
                        "values": ["platonic", "respect", "comfort", "trust"],
                        "amount": 10
                    },
                    {
                        "cats_to": ["patrol"],
                        "cats_from": ["patrol"],
                        "mutual": false,
                        "values": ["dislike"],
                        "amount": -10
                    }
                ]
            },
            {
                "text": "s_c spots an oak tree that's valiantly trying to sprout leaves from a half fallen branch, one of the casualties of last leaf-bare, and heads to harvest from that, taking the safe option of plucking leaves from the ground. app1 asks if the leaves are any less potent, but s_c doesn't think so - if they're growing here at all, they should be the same.",
                "exp": 20,
                "weight": 20,
                "stat_skill": ["SENSE,2"],
                "can_have_stat": ["adult"],
                "herbs": ["many_herbs", "oak_leaves"],
                "relationships": [
                    {
                        "cats_to": ["patrol"],
                        "cats_from": ["patrol"],
                        "mutual": false,
                        "values": ["platonic", "respect", "comfort", "trust"],
                        "amount": 10
                    },
                    {
                        "cats_to": ["patrol"],
                        "cats_from": ["patrol"],
                        "mutual": false,
                        "values": ["dislike"],
                        "amount": -10
                    }
                ]
            }
        ],
        "fail_outcomes": [
            {
                "text": "The trees p_l finds don't look particularly safe to climb, and p_l is forced to give up on the idea of oak leaf gathering for today.",
                "exp": 0,
                "weight": 20,
                "relationships": [
                    {
                        "cats_to": ["patrol"],
                        "cats_from": ["patrol"],
                        "mutual": false,
                        "values": ["platonic", "respect", "comfort", "trust"],
                        "amount": -10
                    },
                    {
                        "cats_to": ["patrol"],
                        "cats_from": ["patrol"],
                        "mutual": false,
                        "values": ["dislike"],
                        "amount": 10
                    }
                ]
            }
        ]
    },
    {
        "patrol_id": "fst_med_gatheringoakleaves_leaf-fall3",
        "biome": ["forest"],
        "season": ["leaf-fall"],
        "types": ["herb_gathering"],
        "tags": [],
        "patrol_art": "med_general_intro",
        "min_cats": 3,
        "max_cats": 6,
        "min_max_status": {
            "healer cats": [1, 6],
            "normal adult": [1, 6]
        },
        "weight": 20,
        "intro_text": "As the oaks are washed with brilliant color, p_l heads out on a gathering patrol with warriors to gather their last green leaves.",
        "decline_text": "They're stopped before they leave camp - these warriors are needed elsewhere. p_l's expedition will have to wait.",
        "chance_of_success": 30,
        "success_outcomes": [
            {
                "text": "Picking only the green leaves proves challenging, but not impossible, and with careful effort p_l still manages to bring a decent number home, especially with the warriors there, who turn it into a competition between themselves.",
                "exp": 10,
                "weight": 20,
                "herbs": ["oak_leaves"],
                "relationships": [
                    {
                        "cats_to": ["patrol"],
                        "cats_from": ["patrol"],
                        "mutual": false,
                        "values": ["platonic", "respect"],
                        "amount": 10
                    },
                    {
                        "cats_to": ["patrol"],
                        "cats_from": ["patrol"],
                        "mutual": false,
                        "values": ["dislike"],
                        "amount": -10
                    }
                ]
            },
            {
                "text": "As a basic infection-preventing herb, oak leaves are useful for nearly all of the various scrapes, cuts, and injuries p_l sees in the medicine den - they're always happy to bring a good crop of them back to the herb stores. Their Clanmates are, as expected, a huge help carrying everything back home.",
                "exp": 10,
                "weight": 5,
                "herbs": ["many_herbs", "oak_leaves"],
                "relationships": [
                    {
                        "cats_to": ["patrol"],
                        "cats_from": ["patrol"],
                        "mutual": false,
                        "values": ["platonic", "respect"],
                        "amount": 10
                    },
                    {
                        "cats_to": ["patrol"],
                        "cats_from": ["patrol"],
                        "mutual": false,
                        "values": ["dislike"],
                        "amount": -10
                    }
                ]
            },
            {
                "text": "s_c spots an oak tree that's valiantly trying to sprout leaves from a half fallen branch, one of the casualties of last leaf-bare, and heads to harvest from that, taking the safe option of plucking leaves from the ground. It's less entertaining for the warriors helping them, but the cats still make a nice, easy afternoon of it.",
                "exp": 10,
                "weight": 20,
                "stat_skill": ["SENSE,2"],
                "herbs": ["many_herbs", "oak_leaves"],
                "relationships": [
                    {
                        "cats_to": ["patrol"],
                        "cats_from": ["patrol"],
                        "mutual": false,
                        "values": ["platonic", "respect"],
                        "amount": 10
                    },
                    {
                        "cats_to": ["patrol"],
                        "cats_from": ["patrol"],
                        "mutual": false,
                        "values": ["dislike"],
                        "amount": -10
                    }
                ]
            }
        ],
        "fail_outcomes": [
            {
                "text": "The trees p_l finds don't look particularly safe to climb, and p_l is forced to give up on the idea of oak leaf gathering for today.",
                "exp": 0,
                "weight": 20,
                "relationships": [
                    {
                        "cats_to": ["patrol"],
                        "cats_from": ["patrol"],
                        "mutual": false,
                        "values": ["platonic", "respect"],
                        "amount": -10
                    },
                    {
                        "cats_to": ["patrol"],
                        "cats_from": ["patrol"],
                        "mutual": false,
                        "values": ["dislike"],
                        "amount": 10
                    }
                ]
            }
        ]
    },
    {
        "patrol_id": "fst_med_gatheringplantain_leaf-fall1",
        "biome": ["forest"],
        "season": ["leaf-fall"],
        "types": ["herb_gathering"],
        "tags": [],
        "patrol_art": "med_general_intro",
        "min_cats": 1,
        "max_cats": 1,
        "min_max_status": {
            "apprentice": [-1, -1],
            "healer cats": [1, 6],
            "normal adult": [-1, -1]
        },
        "weight": 20,
        "intro_text": "p_l is always amused by the plantain's enduring cheerfulness in the face of being trodden on, and it's nice that the plants grow with such enthusiasm right to the end of leaf-fall.",
        "decline_text": "They have second thoughts about leaving their patients behind, and decide to go another day.",
        "chance_of_success": 70,
        "success_outcomes": [
            {
                "text": "Not one of the plants that turn red before they die off for leaf-bare, p_l carries the vibrantly green plantain leaves home through a territory growing less and less green as leaf-fall wears on.",
                "exp": 10,
                "weight": 20,
                "herbs": ["plantain"]
            },
            {
                "text": "Suitable for soothing throat and pelt irritation, and with a welcome - albeit weird - habit of consistently sprouting up on well-trodden paths, plantain is a basic but valuable herb to keep stocks of.",
                "exp": 10,
                "weight": 5,
                "herbs": ["many_herbs", "plantain"]
            },
            {
                "text": "Go to where other animals wander through c_n's territory on little, beaten paths, wander around until you bump, nose-first, into a plantain plant, harvest. Simple.",
                "exp": 10,
                "weight": 20,
                "stat_skill": ["SENSE,2"],
                "herbs": ["many_herbs", "plantain"]
            }
        ],
        "fail_outcomes": [
            {
                "text": "p_l finds a plantain plant growing in the middle of a path, but it's trampled and useless until it regrows its leaves.",
                "exp": 0,
                "weight": 20
            }
        ]
    },
    {
        "patrol_id": "fst_med_gatheringplantain_leaf-fall2",
        "biome": ["forest"],
        "season": ["leaf-fall"],
        "types": ["herb_gathering"],
        "tags": [],
        "patrol_art": "med_general_intro",
        "min_cats": 2,
        "max_cats": 2,
        "min_max_status": {
            "apprentice": [-1, -1],
            "medicine cat": [1, 6],
            "medicine cat apprentice": [1, 6],
            "healer cats": [1, 6],
            "normal adult": [-1, -1]
        },
        "weight": 20,
        "intro_text": "p_l is always amused by the plantain's enduring cheerfulness in the face of being trodden on, and it's nice that the plants grow with such enthusiasm right to the end of leaf-fall. app1 asks if they'll really die back in leaf-bare - the plant seems too determined to give up in the cold.",
        "decline_text": "They have second thoughts leaving their patients behind, especially with them also bringing their apprentice, and decide to go another day.",
        "chance_of_success": 70,
        "success_outcomes": [
            {
                "text": "Not one of the plants that turn red before they die off for leaf-bare, p_l carries the vibrantly green plantain leaves home through a territory growing less and less green as leaf-fall wears on. app1 is worried about the herb stores when they arrive back at camp, and p_l reassures them that c_n will be alright.",
                "exp": 20,
                "weight": 20,
                "herbs": ["plantain"],
                "relationships": [
                    {
                        "cats_to": ["patrol"],
                        "cats_from": ["patrol"],
                        "mutual": false,
                        "values": ["platonic", "respect", "comfort", "trust"],
                        "amount": 10
                    },
                    {
                        "cats_to": ["patrol"],
                        "cats_from": ["patrol"],
                        "mutual": false,
                        "values": ["dislike"],
                        "amount": -10
                    }
                ]
            },
            {
                "text": "Suitable for soothing throat and pelt irritation, and with a welcome - albeit weird - habit of consistently sprouting up on well-trodden paths, plantain is a basic but valuable herb to keep stocks of, and always taught early in the herbal lore each medicine cat must memorise.",
                "exp": 20,
                "weight": 5,
                "herbs": ["many_herbs", "plantain"],
                "relationships": [
                    {
                        "cats_to": ["patrol"],
                        "cats_from": ["patrol"],
                        "mutual": false,
                        "values": ["platonic", "respect", "comfort", "trust"],
                        "amount": 10
                    },
                    {
                        "cats_to": ["patrol"],
                        "cats_from": ["patrol"],
                        "mutual": false,
                        "values": ["dislike"],
                        "amount": -10
                    }
                ]
            },
            {
                "text": "Go to where other animals wander through c_n's territory on little, beaten paths, wander around until you bump, nose-first, into a plantain plant, harvest. Simple, p_l teaches app1.",
                "exp": 20,
                "weight": 20,
                "stat_skill": ["SENSE,2"],
                "can_have_stat": ["adult"],
                "herbs": ["many_herbs", "plantain"],
                "relationships": [
                    {
                        "cats_to": ["patrol"],
                        "cats_from": ["patrol"],
                        "mutual": false,
                        "values": ["platonic", "respect", "comfort", "trust"],
                        "amount": 10
                    },
                    {
                        "cats_to": ["patrol"],
                        "cats_from": ["patrol"],
                        "mutual": false,
                        "values": ["dislike"],
                        "amount": -10
                    }
                ]
            }
        ],
        "fail_outcomes": [
            {
                "text": "p_l finds a plantain plant growing in the middle of a path, but it's trampled and useless until it regrows its leaves. app1 keeps suggesting they look somewhere that isn't a busy thoroughfare, not seeming to understand why p_l repeatedly says that won't work.",
                "exp": 0,
                "weight": 20,
                "relationships": [
                    {
                        "cats_to": ["patrol"],
                        "cats_from": ["patrol"],
                        "mutual": false,
                        "values": ["platonic", "respect", "comfort", "trust"],
                        "amount": -10
                    },
                    {
                        "cats_to": ["patrol"],
                        "cats_from": ["patrol"],
                        "mutual": false,
                        "values": ["dislike"],
                        "amount": 10
                    }
                ]
            }
        ]
    },
    {
        "patrol_id": "fst_med_gatheringplantain_leaf-fall3",
        "biome": ["forest"],
        "season": ["leaf-fall"],
        "types": ["herb_gathering"],
        "tags": [],
        "patrol_art": "med_general_intro",
        "min_cats": 3,
        "max_cats": 6,
        "min_max_status": {
            "healer cats": [1, 6],
            "normal adult": [1, 6]
        },
        "weight": 20,
        "intro_text": "p_l is always amused by the plantain's enduring cheerfulness in the face of being trodden on, and it's nice that the plants grow with such enthusiasm right to the end of leaf-fall. The warriors they're bringing along seem to regard their task as more path clearing and less herb gathering, but if it gets them helpers, p_l isn't too fussed about it.",
        "decline_text": "They're stopped before they leave camp - these warriors are needed elsewhere. p_l's expedition will have to wait.",
        "chance_of_success": 30,
        "success_outcomes": [
            {
                "text": "Not one of the plants that turn red before they die off for leaf-bare, p_l carries the vibrantly green plantain leaves home through a territory growing less and less green as leaf-fall wears on. Even the warriors seem less irritated at the plantain plants than usual, instead valuing the herb while they can still find it.",
                "exp": 10,
                "weight": 20,
                "herbs": ["plantain"],
                "relationships": [
                    {
                        "cats_to": ["patrol"],
                        "cats_from": ["patrol"],
                        "mutual": false,
                        "values": ["platonic", "respect"],
                        "amount": 10
                    },
                    {
                        "cats_to": ["patrol"],
                        "cats_from": ["patrol"],
                        "mutual": false,
                        "values": ["dislike"],
                        "amount": -10
                    }
                ]
            },
            {
                "text": "Suitable for soothing throat and pelt irritation, and with a welcome - albeit weird - habit of consistently sprouting up on well-trodden paths, plantain is a basic, but valuable, herb to keep stocks of. It's even relatively innocuous taste-wise, making it easy to harvest.",
                "exp": 10,
                "weight": 5,
                "herbs": ["many_herbs", "plantain"],
                "relationships": [
                    {
                        "cats_to": ["patrol"],
                        "cats_from": ["patrol"],
                        "mutual": false,
                        "values": ["platonic", "respect"],
                        "amount": 10
                    },
                    {
                        "cats_to": ["patrol"],
                        "cats_from": ["patrol"],
                        "mutual": false,
                        "values": ["dislike"],
                        "amount": -10
                    }
                ]
            },
            {
                "text": "Go to where other animals wander through c_n's territory on little, beaten paths, wander around until you bump, nose-first, into a plantain plant, harvest. Simple. <i>And</i> the warriors get to tidy their paths through the territory. It's a win-win!",
                "exp": 10,
                "weight": 20,
                "stat_skill": ["SENSE,2"],
                "herbs": ["many_herbs", "plantain"],
                "relationships": [
                    {
                        "cats_to": ["patrol"],
                        "cats_from": ["patrol"],
                        "mutual": false,
                        "values": ["platonic", "respect"],
                        "amount": 10
                    },
                    {
                        "cats_to": ["patrol"],
                        "cats_from": ["patrol"],
                        "mutual": false,
                        "values": ["dislike"],
                        "amount": -10
                    }
                ]
            }
        ],
        "fail_outcomes": [
            {
                "text": "p_l finds a plantain plant growing in the middle of a path, but it's trampled and useless until it regrows its leaves. The warriors, however, are pleased to see the plant dying - seems they've been stomping on it every time they've come through here. How helpful of them.",
                "exp": 0,
                "weight": 20,
                "relationships": [
                    {
                        "cats_to": ["patrol"],
                        "cats_from": ["patrol"],
                        "mutual": false,
                        "values": ["platonic", "respect"],
                        "amount": -10
                    },
                    {
                        "cats_to": ["patrol"],
                        "cats_from": ["patrol"],
                        "mutual": false,
                        "values": ["dislike"],
                        "amount": 10
                    }
                ]
            }
        ]
    },
    {
        "patrol_id": "fst_med_gatheringragwort_leaf-fall1",
        "biome": ["forest"],
        "season": ["leaf-fall"],
        "types": ["herb_gathering"],
        "tags": [],
        "patrol_art": "med_general_intro",
        "min_cats": 1,
        "max_cats": 1,
        "min_max_status": {
            "apprentice": [-1, -1],
            "healer cats": [1, 6],
            "normal adult": [-1, -1]
        },
        "weight": 20,
        "intro_text": "As the ragwort plants start to dramatically give up on life as leaf-fall progresses, p_l takes the opportunity to go harvest from them.",
        "decline_text": "They have second thoughts about leaving their patients behind, and decide to go another day.",
        "chance_of_success": 70,
        "success_outcomes": [
            {
                "text": "Ugh. The ragwort p_l finds is flowering, and the yellow flowers of the plant waft out their scent, leaving a foul taste hanging in the air.",
                "exp": 10,
                "weight": 20,
                "herbs": ["ragwort"]
            },
            {
                "text": "Ragwort brings strength to cats who need it, and eases aching joints, but StarClan it tastes absolutely <i>foul.</i> p_l's pleased with their harvest, but really wishes they had a way to bring it back to camp that didn't need them to carry it in their mouth.",
                "exp": 10,
                "weight": 5,
                "herbs": ["many_herbs", "ragwort"]
            },
            {
                "text": "s_c has discovered a trick to harvesting the bountiful, but foul, ragwort - using their claws to tear leaves from the plant, then carefully carrying them back to camp without chewing or salivating. It's difficult, but doable, if only just.",
                "exp": 10,
                "weight": 20,
                "stat_skill": ["CLEVER,1"],
                "herbs": ["many_herbs", "ragwort"]
            }
        ],
        "fail_outcomes": [
            {
                "text": "Try as they might, p_l can't quite remember the exact shape of the ragwort leaves, and {PRONOUN/p_l/subject} {VERB/p_l/are/is}n't going to harvest from plants {PRONOUN/p_l/subject} {VERB/p_l/have/has}n't confidently identified. Better safe than sorry, as they say.",
                "exp": 0,
                "weight": 20
            }
        ]
    },
    {
        "patrol_id": "fst_med_gatheringragwort_leaf-fall2",
        "biome": ["forest"],
        "season": ["leaf-fall"],
        "types": ["herb_gathering"],
        "tags": [],
        "patrol_art": "med_general_intro",
        "min_cats": 2,
        "max_cats": 2,
        "min_max_status": {
            "apprentice": [-1, -1],
            "medicine cat": [1, 6],
            "medicine cat apprentice": [1, 6],
            "healer cats": [1, 6],
            "normal adult": [-1, -1]
        },
        "weight": 20,
        "intro_text": "As the ragwort plants start to dramatically give up on life as leaf-fall progresses, p_l takes the opportunity to go harvest from them, bringing along app1 for a herbcraft lesson.",
        "decline_text": "They have second thoughts leaving their patients behind, especially with them also bringing their apprentice, and decide to go another day.",
        "chance_of_success": 70,
        "success_outcomes": [
            {
                "text": "Ugh. The ragwort p_l finds is flowering, and the yellow flowers of the plant waft out their scent, leaving a foul taste hanging in the air. app1 quietly asks if theres anything they can do to block the scent, but unfortunately there's nothing they can do about it. It's just better to get harvesting over with as quickly as possible.",
                "exp": 20,
                "weight": 20,
                "herbs": ["ragwort"],
                "relationships": [
                    {
                        "cats_to": ["patrol"],
                        "cats_from": ["patrol"],
                        "mutual": false,
                        "values": ["platonic", "respect", "comfort", "trust"],
                        "amount": 10
                    },
                    {
                        "cats_to": ["patrol"],
                        "cats_from": ["patrol"],
                        "mutual": false,
                        "values": ["dislike"],
                        "amount": -10
                    }
                ]
            },
            {
                "text": "Ragwort brings strength to cats who need it, and eases aching joints, but StarClan it tastes absolutely <i>foul.</i> p_l's pleased with their harvest, but really wishes they had a way to bring it back to camp that didn't need them to carry it in their mouth, and has a lot of sympathy for app1's disgusted expression.",
                "exp": 20,
                "weight": 5,
                "herbs": ["many_herbs", "ragwort"],
                "relationships": [
                    {
                        "cats_to": ["patrol"],
                        "cats_from": ["patrol"],
                        "mutual": false,
                        "values": ["platonic", "respect", "comfort", "trust"],
                        "amount": 10
                    },
                    {
                        "cats_to": ["patrol"],
                        "cats_from": ["patrol"],
                        "mutual": false,
                        "values": ["dislike"],
                        "amount": -10
                    }
                ]
            },
            {
                "text": "s_c has discovered a trick to harvesting the bountiful, but foul, ragwort - using their claws to tear leaves from the plant, then carefully carrying them back to camp without chewing or salivating. It's difficult, but doable, if only just, and app1 is desperately grateful to learn the trick.",
                "exp": 20,
                "weight": 20,
                "stat_skill": ["CLEVER,1"],
                "can_have_stat": ["adult"],
                "herbs": ["many_herbs", "ragwort"],
                "relationships": [
                    {
                        "cats_to": ["patrol"],
                        "cats_from": ["patrol"],
                        "mutual": false,
                        "values": ["platonic", "respect", "comfort", "trust"],
                        "amount": 10
                    },
                    {
                        "cats_to": ["patrol"],
                        "cats_from": ["patrol"],
                        "mutual": false,
                        "values": ["dislike"],
                        "amount": -10
                    }
                ]
            }
        ],
        "fail_outcomes": [
            {
                "text": "Try as they might, p_l can't quite remember the exact shape of the ragwort leaves, and {PRONOUN/p_l/subject} {VERB/p_l/are/is}n't going to harvest from plants {PRONOUN/p_l/subject} {VERB/p_l/have/has}n't confidently identified. Better safe than sorry, as they say.",
                "exp": 0,
                "weight": 20,
                "relationships": [
                    {
                        "cats_to": ["patrol"],
                        "cats_from": ["patrol"],
                        "mutual": false,
                        "values": ["platonic", "respect", "comfort", "trust"],
                        "amount": -10
                    },
                    {
                        "cats_to": ["patrol"],
                        "cats_from": ["patrol"],
                        "mutual": false,
                        "values": ["dislike"],
                        "amount": 10
                    }
                ]
            }
        ]
    },
    {
        "patrol_id": "fst_med_gatheringragwort_leaf-fall3",
        "biome": ["forest"],
        "season": ["leaf-fall"],
        "types": ["herb_gathering"],
        "tags": [],
        "patrol_art": "med_general_intro",
        "min_cats": 3,
        "max_cats": 6,
        "min_max_status": {
            "healer cats": [1, 6],
            "normal adult": [1, 6]
        },
        "weight": 20,
        "intro_text": "As the ragwort plants start to dramatically give up on life as leaf-fall progresses, p_l takes the opportunity to go harvest from them, bringing along a patrol to help them cart the leaves back to the herb stores.",
        "decline_text": "They're stopped before they leave camp - these warriors are needed elsewhere. p_l's expedition will have to wait.",
        "chance_of_success": 30,
        "success_outcomes": [
            {
                "text": "Ugh. The ragwort p_l finds is flowering, and the yellow flowers of the plant waft out their scent, leaving a foul taste hanging in the air. There a chorus of long suffering sighs as the cats get to work, accomplishing their unpleasant task professionally, but without any joy.",
                "exp": 10,
                "weight": 20,
                "herbs": ["ragwort"],
                "relationships": [
                    {
                        "cats_to": ["patrol"],
                        "cats_from": ["patrol"],
                        "mutual": false,
                        "values": ["platonic", "respect"],
                        "amount": 10
                    },
                    {
                        "cats_to": ["patrol"],
                        "cats_from": ["patrol"],
                        "mutual": false,
                        "values": ["dislike"],
                        "amount": -10
                    }
                ]
            },
            {
                "text": "Ragwort brings strength to cats who need it, and eases aching joints, but StarClan it tastes absolutely <i>foul.</i> p_l's pleased with their harvest, but really wishes they had a way to bring it back to camp that didn't need them to carry it in their mouth, a sentiment that the patrol helping them definitely shares... at length, very descriptively.",
                "exp": 10,
                "weight": 5,
                "herbs": ["many_herbs", "ragwort"],
                "relationships": [
                    {
                        "cats_to": ["patrol"],
                        "cats_from": ["patrol"],
                        "mutual": false,
                        "values": ["platonic", "respect"],
                        "amount": 10
                    },
                    {
                        "cats_to": ["patrol"],
                        "cats_from": ["patrol"],
                        "mutual": false,
                        "values": ["dislike"],
                        "amount": -10
                    }
                ]
            },
            {
                "text": "s_c has discovered a trick to harvesting the bountiful, but foul, ragwort - using their claws to tear leaves from the plant, then carefully carrying them back to camp without chewing or salivating. Some of the warriors are too impatient to follow their lead, and end up suffering the taste of ragwort as the patrol brings back loads of the leaves.",
                "exp": 10,
                "weight": 20,
                "stat_skill": ["CLEVER,1"],
                "herbs": ["many_herbs", "ragwort"],
                "relationships": [
                    {
                        "cats_to": ["patrol"],
                        "cats_from": ["patrol"],
                        "mutual": false,
                        "values": ["platonic", "respect"],
                        "amount": 10
                    },
                    {
                        "cats_to": ["patrol"],
                        "cats_from": ["patrol"],
                        "mutual": false,
                        "values": ["dislike"],
                        "amount": -10
                    }
                ]
            }
        ],
        "fail_outcomes": [
            {
                "text": "Try as they might, p_l can't quite remember the exact shape of the ragwort leaves, and {PRONOUN/p_l/subject} {VERB/p_l/are/is}n't going to harvest from plants {PRONOUN/p_l/subject} {VERB/p_l/have/has}n't confidently identified. Better safe than sorry, as they say.",
                "exp": 0,
                "weight": 20,
                "relationships": [
                    {
                        "cats_to": ["patrol"],
                        "cats_from": ["patrol"],
                        "mutual": false,
                        "values": ["platonic", "respect"],
                        "amount": -10
                    },
                    {
                        "cats_to": ["patrol"],
                        "cats_from": ["patrol"],
                        "mutual": false,
                        "values": ["dislike"],
                        "amount": 10
                    }
                ]
            }
        ]
    },
    {
        "patrol_id": "fst_med_gatheringraspberrysolo_leaf-fall1",
        "biome": ["forest"],
        "season": ["leaf-fall"],
        "types": ["herb_gathering"],
        "tags": [],
        "patrol_art": "med_general_intro",
        "min_cats": 1,
        "max_cats": 1,
        "min_max_status": {
            "healer cats": [1, 6]
        },
        "weight": 20,
        "intro_text": "While gathering herbs, p_l spots a bush of red berries.",
        "decline_text": "p_l decides not to touch the berries.",
        "chance_of_success": 50,
        "success_outcomes": [
            {
                "text": "p_l identifies them as raspberries, and carefully chews off a branch laden with them to bring back to camp - the herb stocks can use this odd fruit, especially it's leaves.",
                "exp": 30,
                "weight": 20,
                "herbs": ["raspberry"]
            },
            {
                "text": "p_l knows deathberries when they see them, and slips back to camp to report it to the leader - the warriors will need to be told to avoid this bush.",
                "exp": 30,
                "weight": 5
            },
            {
                "text": "It takes little intelligence to recognise deathberries, but a great deal to collect them anyway. If s_c can dry them out, these berries will be sufficient for c_n for years to come. By using their weight to snap off one of the bush's branches, and then carefully carrying it back to camp, s_c manages to bring them safely home.",
                "exp": 30,
                "weight": 20,
                "stat_skill": ["CLEVER,1"]
            }
        ],
        "fail_outcomes": [
            {
                "text": "While p_l thinks they're <i>probably</i> cranberries, they aren't confident enough with the identification to risk being wrong and plucking deathberries instead.",
                "exp": 0,
                "weight": 20
            },
            {
                "text": "While plucking them from the bush, p_l feels one of the berries split in their mouth, and a deceptively good taste coats their tongue. These aren't raspberries. They rush to force themselves to throw up, and it works, expelling the deathberries from their system, but they're weak and shaky for the rest of the day.",
                "exp": 0,
                "weight": 10,
                "injury": [
                    {
                        "cats": ["r_c"],
                        "injuries": ["poisoned"],
                        "scars": []
                    }
                ]
            }
        ]
    },
    {
        "patrol_id": "fst_med_gatheringraspberrysoloapp2",
        "biome": ["forest"],
        "season": ["leaf-fall"],
        "types": ["herb_gathering"],
        "tags": [],
        "patrol_art": "gen_med_gatheringraspberrysoloapp",
        "min_cats": 1,
        "max_cats": 1,
        "min_max_status": {
            "medicine cat": [1, 6],
            "medicine cat apprentice": [1, 6],
            "healer cats": [1, 6]
        },
        "weight": 20,
        "intro_text": "While gathering herbs, app1 stumbles upon a bush of red berries.",
        "decline_text": "app1 decides not to touch the berries.",
        "chance_of_success": 50,
        "success_outcomes": [
            {
                "text": "app1 identifies them as raspberries, and carefully chews off a branch laden with them to bring back to camp. They can't quite remember what raspberries treat, but they're pretty sure it's something to do with kitting.",
                "exp": 30,
                "weight": 20,
                "herbs": ["raspberry"]
            },
            {
                "text": "These... could be deathberries. Might be raspberries. But maybe deathberries. It's not worth the risk, they can ask their mentor for more training about it later.",
                "exp": 30,
                "weight": 5
            }
        ],
        "fail_outcomes": [
            {
                "text": "Confidently gathering them and prancing back to camp, app1 is then informed that they've gathered raspberries, not cranberries, and this isn't going to help the Clan's elders with their problems.",
                "exp": 0,
                "weight": 20
            },
            {
                "text": "app1 plucks the berries, several splitting in their mouth, and is surprised at how good they taste - after all, every herb they're trying to learn tastes awful, so it's surprising that one tastes good. As they start back to camp, however, they wobble a bit, and the world goes dark. Their body is found soon after, but it's already too late to help.",
                "exp": 0,
                "weight": 10,
                "dead_cats": ["r_c"],
                "history_text": {
                    "reg_death": "m_c died before completing their medicine cat training, having accidentally eaten deathberries."
                }
            },
            {
                "text": "app1 carefully plucks the delicious-tasting berries, and as soon as the deceptive taste hits their tongue, they realize they've made a terrible mistake. Trying to force themself to vomit and staggering weakly, they crawl back to camp, weakly hoping their mentor will help them.",
                "exp": 0,
                "weight": 10,
                "injury": [
                    {
                        "cats": ["app1"],
                        "injuries": ["poisoned"],
                        "scars": []
                    }
                ],
                "history_text": {
                    "reg_death": "m_c died before completing their medicine cat training, having accidentally eaten deathberries."
                }
            }
        ]
    },
    {
        "patrol_id": "fst_med_gatheringtansy_leaf-fall1",
        "biome": ["forest"],
        "season": ["leaf-fall"],
        "types": ["herb_gathering"],
        "tags": [],
        "patrol_art": "med_general_intro",
        "min_cats": 1,
        "max_cats": 1,
        "min_max_status": {
            "apprentice": [-1, -1],
            "healer cats": [1, 6],
            "normal adult": [-1, -1]
        },
        "weight": 20,
        "intro_text": "As the tansy plants fight on though leaf-fall to fit in as much life as possible before leaf-bare, p_l goes out to harvest them.",
        "decline_text": "They have second thoughts about leaving their patients behind, and decide to go another day.",
        "chance_of_success": 70,
        "success_outcomes": [
            {
                "text": "Better to have tansy, so good for all coughs, stocked up in abundance before leaf-bare hits.",
                "exp": 10,
                "weight": 20,
                "herbs": ["tansy"]
            },
            {
                "text": "Good for all coughs, all wounds, and all poisons - but it would be dangerous to assume tansy has no downsides. In small doses, it does help with nearly any ailment... but in <i>large</i> doses, it poisons the body, even to the point of causing death.",
                "exp": 10,
                "weight": 5,
                "herbs": ["many_herbs", "tansy"]
            },
            {
                "text": "Tansy might smell sharp enough to be enjoyed freshening up dens, but it sure tastes... interesting. s_c isn't sure they'll ever get used to it, but at least it's a reminder to be careful around the potentially poisonous herb.",
                "exp": 10,
                "weight": 20,
                "stat_skill": ["SENSE,2"],
                "herbs": ["many_herbs", "tansy"]
            }
        ],
        "fail_outcomes": [
            {
                "text": "Try as they might, p_l can't quite remember the exact shape of the tansy leaves, and {PRONOUN/p_l/subject} {VERB/p_l/are/is}n't going to harvest from plants {PRONOUN/p_l/subject} {VERB/p_l/have/has}n't confidently identified. Better safe than sorry, as they say.",
                "exp": 0,
                "weight": 20
            }
        ]
    },
    {
        "patrol_id": "fst_med_gatheringtansy_leaf-fall2",
        "biome": ["forest"],
        "season": ["leaf-fall"],
        "types": ["herb_gathering"],
        "tags": [],
        "patrol_art": "med_general_intro",
        "min_cats": 2,
        "max_cats": 2,
        "min_max_status": {
            "apprentice": [-1, -1],
            "medicine cat": [1, 6],
            "medicine cat apprentice": [1, 6],
            "healer cats": [1, 6],
            "normal adult": [-1, -1]
        },
        "weight": 20,
        "intro_text": "As the tansy plants fight on though leaf-fall to fit in as much life as possible before leaf-bare, p_l goes out to harvest them with app1, bringing the apprentice for an important herbcraft lesson.",
        "decline_text": "They have second thoughts leaving their patients behind, especially with them also bringing their apprentice, and decide to go another day.",
        "chance_of_success": 70,
        "success_outcomes": [
            {
                "text": "Better to have tansy, so good for all coughs, stocked up in abundance before leaf-bare hits. p_l quizzes app1 on whitecough symptoms and diagnosis as they work.",
                "exp": 20,
                "weight": 20,
                "herbs": ["tansy"],
                "relationships": [
                    {
                        "cats_to": ["patrol"],
                        "cats_from": ["patrol"],
                        "mutual": false,
                        "values": ["platonic", "respect", "comfort", "trust"],
                        "amount": 10
                    },
                    {
                        "cats_to": ["patrol"],
                        "cats_from": ["patrol"],
                        "mutual": false,
                        "values": ["dislike"],
                        "amount": -10
                    }
                ]
            },
            {
                "text": "Good for all coughs, all wounds, and all poisons - but it'd be dangerous to assume tansy has no downsides. p_l quietly teaches app1 how tansy is also used to ease the passing of mortally wounded cats, and to induce losing a litter in queens whose pregnancy is risking their life. This means it's not used for pregnant or nursing queens, nor for kits.",
                "exp": 20,
                "weight": 5,
                "herbs": ["many_herbs", "tansy"],
                "relationships": [
                    {
                        "cats_to": ["patrol"],
                        "cats_from": ["patrol"],
                        "mutual": false,
                        "values": ["platonic", "respect", "comfort", "trust"],
                        "amount": 10
                    },
                    {
                        "cats_to": ["patrol"],
                        "cats_from": ["patrol"],
                        "mutual": false,
                        "values": ["dislike"],
                        "amount": -10
                    }
                ]
            },
            {
                "text": "Tansy might smell sharp enough to be enjoyed freshening up dens, but it sure tastes... interesting. s_c isn't sure they'll ever get used to it, but at least it's a reminder to be careful around the potentially poisonous herb, and app1 thankfully seems to be taking the appropriate amount of care harvesting it.",
                "exp": 20,
                "weight": 20,
                "stat_skill": ["SENSE,2"],
                "can_have_stat": ["adult"],
                "herbs": ["many_herbs", "tansy"],
                "relationships": [
                    {
                        "cats_to": ["patrol"],
                        "cats_from": ["patrol"],
                        "mutual": false,
                        "values": ["platonic", "respect", "comfort", "trust"],
                        "amount": 10
                    },
                    {
                        "cats_to": ["patrol"],
                        "cats_from": ["patrol"],
                        "mutual": false,
                        "values": ["dislike"],
                        "amount": -10
                    }
                ]
            }
        ],
        "fail_outcomes": [
            {
                "text": "Try as they might, p_l can't quite remember the exact shape of the tansy leaves, and {PRONOUN/p_l/subject} {VERB/p_l/are/is}n't going to harvest from plants {PRONOUN/p_l/subject} {VERB/p_l/have/has}n't confidently identified. Better safe than sorry, as they say.",
                "exp": 0,
                "weight": 20,
                "relationships": [
                    {
                        "cats_to": ["patrol"],
                        "cats_from": ["patrol"],
                        "mutual": false,
                        "values": ["platonic", "respect", "comfort", "trust"],
                        "amount": -10
                    },
                    {
                        "cats_to": ["patrol"],
                        "cats_from": ["patrol"],
                        "mutual": false,
                        "values": ["dislike"],
                        "amount": 10
                    }
                ]
            }
        ]
    },
    {
        "patrol_id": "fst_med_gatheringtansy_leaf-fall3",
        "biome": ["forest"],
        "season": ["leaf-fall"],
        "types": ["herb_gathering"],
        "tags": [],
        "patrol_art": "med_general_intro",
        "min_cats": 3,
        "max_cats": 6,
        "min_max_status": {
            "healer cats": [1, 6],
            "normal adult": [1, 6]
        },
        "weight": 20,
        "intro_text": "As the tansy plants fight on though leaf-fall to fit in as much life as possible before leaf-bare, p_l goes out to harvest them with a gathering patrol.",
        "decline_text": "They're stopped before they leave camp - these warriors are needed elsewhere. p_l's expedition will have to wait.",
        "chance_of_success": 30,
        "success_outcomes": [
            {
                "text": "Better to have tansy, so good for all coughs, stocked up in abundance before leaf-bare hits. The extra paws help p_l bring back a big harvest for the Clan's stores.",
                "exp": 10,
                "weight": 20,
                "herbs": ["tansy"],
                "relationships": [
                    {
                        "cats_to": ["patrol"],
                        "cats_from": ["patrol"],
                        "mutual": false,
                        "values": ["platonic", "respect"],
                        "amount": 10
                    },
                    {
                        "cats_to": ["patrol"],
                        "cats_from": ["patrol"],
                        "mutual": false,
                        "values": ["dislike"],
                        "amount": -10
                    }
                ]
            },
            {
                "text": "Good for all coughs, all wounds, and all poisons - but it would be dangerous to assume tansy has no downsides. In small doses, it does help with nearly any ailment, but in <i>large</i> doses, it poisons the body, even to the point of death. p_l carefully guides the patrol in gathering, though unless they try drinking it, there isn't much danger.",
                "exp": 10,
                "weight": 5,
                "herbs": ["many_herbs", "tansy"],
                "relationships": [
                    {
                        "cats_to": ["patrol"],
                        "cats_from": ["patrol"],
                        "mutual": false,
                        "values": ["platonic", "respect"],
                        "amount": 10
                    },
                    {
                        "cats_to": ["patrol"],
                        "cats_from": ["patrol"],
                        "mutual": false,
                        "values": ["dislike"],
                        "amount": -10
                    }
                ]
            },
            {
                "text": "Tansy might smell sharp enough to be enjoyed freshening up dens, but it sure tastes... interesting. s_c isn't sure they'll ever get used to it, but at least it's a reminder to be careful around the potentially poisonous herb, which is extra helpful when gathering with their less-experienced Clanmates.",
                "exp": 10,
                "weight": 20,
                "stat_skill": ["SENSE,2"],
                "herbs": ["many_herbs", "tansy"],
                "relationships": [
                    {
                        "cats_to": ["patrol"],
                        "cats_from": ["patrol"],
                        "mutual": false,
                        "values": ["platonic", "respect"],
                        "amount": 10
                    },
                    {
                        "cats_to": ["patrol"],
                        "cats_from": ["patrol"],
                        "mutual": false,
                        "values": ["dislike"],
                        "amount": -10
                    }
                ]
            }
        ],
        "fail_outcomes": [
            {
                "text": "Try as they might, p_l can't quite remember the exact shape of the tansy leaves, and {PRONOUN/p_l/subject} {VERB/p_l/are/is}n't going to harvest from plants {PRONOUN/p_l/subject} {VERB/p_l/have/has}n't confidently identified. Better safe than sorry, as they say.",
                "exp": 0,
                "weight": 20,
                "relationships": [
                    {
                        "cats_to": ["patrol"],
                        "cats_from": ["patrol"],
                        "mutual": false,
                        "values": ["platonic", "respect"],
                        "amount": -10
                    },
                    {
                        "cats_to": ["patrol"],
                        "cats_from": ["patrol"],
                        "mutual": false,
                        "values": ["dislike"],
                        "amount": 10
                    }
                ]
            }
        ]
    },
    {
        "patrol_id": "fst_med_gatheringthyme_leaf-fall1",
        "biome": ["forest"],
        "season": ["leaf-fall"],
        "types": ["herb_gathering"],
        "tags": [],
        "patrol_art": "med_general_intro",
        "min_cats": 1,
        "max_cats": 1,
        "min_max_status": {
            "apprentice": [-1, -1],
            "healer cats": [1, 6],
            "normal adult": [-1, -1]
        },
        "weight": 20,
        "intro_text": "The thyme plants are running out of growing time - p_l better go harvest them before leaf-fall is over.",
        "decline_text": "They have second thoughts about leaving their patients behind, and decide to go another day.",
        "chance_of_success": 70,
        "success_outcomes": [
            {
                "text": "The urgency drains out of p_l as they sit amongst the calming thyme, and it's not just the herb stores that'll feel the benefit of this gathering trip.",
                "exp": 10,
                "weight": 20,
                "herbs": ["thyme"]
            },
            {
                "text": "It calms racing hearts and minds, bringing cats back from the shock of loss or injury... thyme is always both helpful and pleasant to have around, and p_l makes sure to organise the herb stores so that the scent wafts near their nest.",
                "exp": 10,
                "weight": 5,
                "herbs": ["many_herbs", "thyme"]
            },
            {
                "text": "Thyme, thyme, thyme, there's never enough thyme. s_c snorts at their little joke, mouth crammed full of the herb, as they make their way home.",
                "exp": 10,
                "weight": 20,
                "stat_skill": ["SENSE,2"],
                "herbs": ["many_herbs", "thyme"]
            }
        ],
        "fail_outcomes": [
            {
                "text": "p_l has no time - and no thyme. They're forced to give up on the search for today.",
                "exp": 0,
                "weight": 20
            }
        ]
    },
    {
        "patrol_id": "fst_med_gatheringthyme_leaf-fall2",
        "biome": ["forest"],
        "season": ["leaf-fall"],
        "types": ["herb_gathering"],
        "tags": [],
        "patrol_art": "med_general_intro",
        "min_cats": 2,
        "max_cats": 2,
        "min_max_status": {
            "apprentice": [-1, -1],
            "medicine cat": [1, 6],
            "medicine cat apprentice": [1, 6],
            "healer cats": [1, 6],
            "normal adult": [-1, -1]
        },
        "weight": 20,
        "intro_text": "The thyme plants are running out of growing time - p_l better take app1 to harvest them before leaf-fall is over.",
        "decline_text": "They have second thoughts leaving their patients behind, especially with them also bringing their apprentice, and decide to go another day.",
        "chance_of_success": 70,
        "success_outcomes": [
            {
                "text": "The urgency drains out of the medicine cats as they sit amongst the calming thyme, and it's not just the herb stores that'll feel the benefit of this gathering trip.",
                "exp": 20,
                "weight": 20,
                "herbs": ["thyme"],
                "relationships": [
                    {
                        "cats_to": ["patrol"],
                        "cats_from": ["patrol"],
                        "mutual": false,
                        "values": ["platonic", "respect", "comfort", "trust"],
                        "amount": 10
                    },
                    {
                        "cats_to": ["patrol"],
                        "cats_from": ["patrol"],
                        "mutual": false,
                        "values": ["dislike"],
                        "amount": -10
                    }
                ]
            },
            {
                "text": "It calms racing hearts and minds, bringing cats back from the shock of loss or injury... thyme is always both helpful and pleasant to have around, and p_l makes sure to organise the herb stores so that the scent wafts near the nests they and app1 curl up in at night.",
                "exp": 20,
                "weight": 5,
                "herbs": ["many_herbs", "thyme"],
                "relationships": [
                    {
                        "cats_to": ["patrol"],
                        "cats_from": ["patrol"],
                        "mutual": false,
                        "values": ["platonic", "respect", "comfort", "trust"],
                        "amount": 10
                    },
                    {
                        "cats_to": ["patrol"],
                        "cats_from": ["patrol"],
                        "mutual": false,
                        "values": ["dislike"],
                        "amount": -10
                    }
                ]
            },
            {
                "text": "Thyme, thyme, thyme, there's never enough thyme. s_c snorts at their little joke, putting down the herbs they carry to explain it to app1.",
                "exp": 20,
                "weight": 20,
                "stat_skill": ["SENSE,2"],
                "can_have_stat": ["adult"],
                "herbs": ["many_herbs", "thyme"],
                "relationships": [
                    {
                        "cats_to": ["patrol"],
                        "cats_from": ["patrol"],
                        "mutual": false,
                        "values": ["platonic", "respect", "comfort", "trust"],
                        "amount": 10
                    },
                    {
                        "cats_to": ["patrol"],
                        "cats_from": ["patrol"],
                        "mutual": false,
                        "values": ["dislike"],
                        "amount": -10
                    }
                ]
            }
        ],
        "fail_outcomes": [
            {
                "text": "p_l has no time - and no thyme. They're forced to give up on the search for today.",
                "exp": 0,
                "weight": 20,
                "relationships": [
                    {
                        "cats_to": ["patrol"],
                        "cats_from": ["patrol"],
                        "mutual": false,
                        "values": ["platonic", "respect", "comfort", "trust"],
                        "amount": -10
                    },
                    {
                        "cats_to": ["patrol"],
                        "cats_from": ["patrol"],
                        "mutual": false,
                        "values": ["dislike"],
                        "amount": 10
                    }
                ]
            }
        ]
    },
    {
        "patrol_id": "fst_med_gatheringthyme_leaf-fall3",
        "biome": ["forest"],
        "season": ["leaf-fall"],
        "types": ["herb_gathering"],
        "tags": [],
        "patrol_art": "med_general_intro",
        "min_cats": 3,
        "max_cats": 6,
        "min_max_status": {
            "healer cats": [1, 6],
            "normal adult": [1, 6]
        },
        "weight": 20,
        "intro_text": "The thyme plants are running out of growing time - p_l better go harvest them before leaf-fall is over, bringing a patrol with them to help.",
        "decline_text": "They're stopped before they leave camp - these warriors are needed elsewhere. p_l's expedition will have to wait.",
        "chance_of_success": 30,
        "success_outcomes": [
            {
                "text": "The urgency drains out of the patrol as they sit amongst the calming thyme, and it's not just the herb stores that'll feel the benefit of this gathering trip.",
                "exp": 10,
                "weight": 20,
                "herbs": ["thyme"],
                "relationships": [
                    {
                        "cats_to": ["patrol"],
                        "cats_from": ["patrol"],
                        "mutual": false,
                        "values": ["platonic", "respect"],
                        "amount": 10
                    },
                    {
                        "cats_to": ["patrol"],
                        "cats_from": ["patrol"],
                        "mutual": false,
                        "values": ["dislike"],
                        "amount": -10
                    }
                ]
            },
            {
                "text": "It calms racing hearts and minds, bringing cats back from the shock of loss or injury... thyme is always both helpful and pleasant to have around, and p_l decides that this patrol has brought back so much there's no harm in letting the warriors take a stem each for their nests.",
                "exp": 10,
                "weight": 5,
                "herbs": ["many_herbs", "thyme"],
                "relationships": [
                    {
                        "cats_to": ["patrol"],
                        "cats_from": ["patrol"],
                        "mutual": false,
                        "values": ["platonic", "respect"],
                        "amount": 10
                    },
                    {
                        "cats_to": ["patrol"],
                        "cats_from": ["patrol"],
                        "mutual": false,
                        "values": ["dislike"],
                        "amount": -10
                    }
                ]
            },
            {
                "text": "Thyme, thyme, thyme, there's never enough thyme. s_c snorts at their little joke, putting down the herbs they carry to explain it to the rest of the patrol.",
                "exp": 10,
                "weight": 20,
                "stat_skill": ["SENSE,2"],
                "herbs": ["many_herbs", "thyme"],
                "relationships": [
                    {
                        "cats_to": ["patrol"],
                        "cats_from": ["patrol"],
                        "mutual": false,
                        "values": ["platonic", "respect"],
                        "amount": 10
                    },
                    {
                        "cats_to": ["patrol"],
                        "cats_from": ["patrol"],
                        "mutual": false,
                        "values": ["dislike"],
                        "amount": -10
                    }
                ]
            }
        ],
        "fail_outcomes": [
            {
                "text": "p_l has no time - and no thyme. They're forced to give up on the search for today.",
                "exp": 0,
                "weight": 20,
                "relationships": [
                    {
                        "cats_to": ["patrol"],
                        "cats_from": ["patrol"],
                        "mutual": false,
                        "values": ["platonic", "respect"],
                        "amount": -10
                    },
                    {
                        "cats_to": ["patrol"],
                        "cats_from": ["patrol"],
                        "mutual": false,
                        "values": ["dislike"],
                        "amount": 10
                    }
                ]
            }
        ]
    },
    {
        "patrol_id": "fst_med_gatheringwildgarlic_leaf-fall1",
        "biome": ["forest"],
        "season": ["leaf-fall"],
        "types": ["herb_gathering"],
        "tags": [],
        "patrol_art": "med_general_intro",
        "min_cats": 1,
        "max_cats": 1,
        "min_max_status": {
            "apprentice": [-1, -1],
            "healer cats": [1, 6],
            "normal adult": [-1, -1]
        },
        "weight": 20,
        "intro_text": "In the crisp cool air of a leaf-fall morning, it should be easy to find wild garlic by scent.",
        "decline_text": "They have second thoughts about leaving their patients behind, and decide to go another day.",
        "chance_of_success": 70,
        "success_outcomes": [
            {
                "text": "The garlic won't notice leaf-bare until it actually hits - one of its good traits that make up for its stinkiness. p_l is able to bring a good harvest home.",
                "exp": 10,
                "weight": 20,
                "herbs": ["wild_garlic"]
            },
            {
                "text": "The leaves, and especially the bulbs, of wild garlic are the preeminent herb to treat infection, even if using them results each time in either their patient or their loved ones complaining about the smell. p_l, personally, will take a bit of a bad smell over illness, thank you very much.",
                "exp": 10,
                "weight": 5,
                "herbs": ["many_herbs", "wild_garlic"]
            },
            {
                "text": "s_c, ever eagle-eyed, spots grass that looks suspiciously tall, with oddly thick blades. One sniff confirms it as wild garlic, and this patch has heaps to harvest.",
                "exp": 10,
                "weight": 20,
                "stat_skill": ["SENSE,2"],
                "herbs": ["many_herbs", "wild_garlic"]
            }
        ],
        "fail_outcomes": [
            {
                "text": "Try as they might, p_l can't quite remember the exact shape of the garlic leaves, and {PRONOUN/p_l/subject} {VERB/p_l/are/is}n't going to harvest from plants {PRONOUN/p_l/subject} {VERB/p_l/have/has}n't confidently identified. Better safe than sorry, as they say.",
                "exp": 0,
                "weight": 20
            }
        ]
    },
    {
        "patrol_id": "fst_med_gatheringwildgarlic_leaf-fall2",
        "biome": ["forest"],
        "season": ["leaf-fall"],
        "types": ["herb_gathering"],
        "tags": [],
        "patrol_art": "med_general_intro",
        "min_cats": 2,
        "max_cats": 2,
        "min_max_status": {
            "apprentice": [-1, -1],
            "medicine cat": [1, 6],
            "medicine cat apprentice": [1, 6],
            "healer cats": [1, 6],
            "normal adult": [-1, -1]
        },
        "weight": 20,
        "intro_text": "In the crisp cool air of a leaf-fall morning, it should be easy to find wild garlic by scent. p_l brings along app1, to see if they can do it.",
        "decline_text": "They have second thoughts leaving their patients behind, especially with them also bringing their apprentice, and decide to go another day.",
        "chance_of_success": 70,
        "success_outcomes": [
            {
                "text": "The garlic won't notice leaf-bare until it actually hits - one of its good traits that make up for its stinkiness. p_l and app1 are able to bring a good harvest home.",
                "exp": 20,
                "weight": 20,
                "herbs": ["wild_garlic"],
                "relationships": [
                    {
                        "cats_to": ["patrol"],
                        "cats_from": ["patrol"],
                        "mutual": false,
                        "values": ["platonic", "respect", "comfort", "trust"],
                        "amount": 10
                    },
                    {
                        "cats_to": ["patrol"],
                        "cats_from": ["patrol"],
                        "mutual": false,
                        "values": ["dislike"],
                        "amount": -10
                    }
                ]
            },
            {
                "text": "The leaves, and especially the bulbs, of wild garlic are the preeminent herb to treat infection, even if using them results each time in either their patient or their loved ones complaining about the smell. p_l teaches app1 that sometimes, they need to prioritise treating their patients above listening to them.",
                "exp": 20,
                "weight": 5,
                "herbs": ["many_herbs", "wild_garlic"],
                "relationships": [
                    {
                        "cats_to": ["patrol"],
                        "cats_from": ["patrol"],
                        "mutual": false,
                        "values": ["platonic", "respect", "comfort", "trust"],
                        "amount": 10
                    },
                    {
                        "cats_to": ["patrol"],
                        "cats_from": ["patrol"],
                        "mutual": false,
                        "values": ["dislike"],
                        "amount": -10
                    }
                ]
            },
            {
                "text": "s_c, ever eagle-eyed, spots grass that looks suspiciously tall, with oddly thick blades. One sniff confirms it as wild garlic, and this patch has heaps to harvest with app1.",
                "exp": 20,
                "weight": 20,
                "stat_skill": ["SENSE,2"],
                "can_have_stat": ["adult"],
                "herbs": ["many_herbs", "wild_garlic"],
                "relationships": [
                    {
                        "cats_to": ["patrol"],
                        "cats_from": ["patrol"],
                        "mutual": false,
                        "values": ["platonic", "respect", "comfort", "trust"],
                        "amount": 10
                    },
                    {
                        "cats_to": ["patrol"],
                        "cats_from": ["patrol"],
                        "mutual": false,
                        "values": ["dislike"],
                        "amount": -10
                    }
                ]
            }
        ],
        "fail_outcomes": [
            {
                "text": "Try as they might, p_l can't quite remember the exact shape of the garlic leaves, and {PRONOUN/p_l/subject} {VERB/p_l/are/is}n't going to harvest from plants {PRONOUN/p_l/subject} {VERB/p_l/have/has}n't confidently identified. Better safe than sorry, as they say.",
                "exp": 0,
                "weight": 20,
                "relationships": [
                    {
                        "cats_to": ["patrol"],
                        "cats_from": ["patrol"],
                        "mutual": false,
                        "values": ["platonic", "respect", "comfort", "trust"],
                        "amount": -10
                    },
                    {
                        "cats_to": ["patrol"],
                        "cats_from": ["patrol"],
                        "mutual": false,
                        "values": ["dislike"],
                        "amount": 10
                    }
                ]
            }
        ]
    },
    {
        "patrol_id": "fst_med_gatheringwildgarlic_leaf-fall3",
        "biome": ["forest"],
        "season": ["leaf-fall"],
        "types": ["herb_gathering"],
        "tags": [],
        "patrol_art": "med_general_intro",
        "min_cats": 3,
        "max_cats": 6,
        "min_max_status": {
            "healer cats": [1, 6],
            "normal adult": [1, 6]
        },
        "weight": 20,
        "intro_text": "In the crisp cool air of a leaf-fall morning, it should be easy to find wild garlic by scent. p_l leads a gathering patrol to do just that.",
        "decline_text": "They're stopped before they leave camp - these warriors are needed elsewhere. p_l's expedition will have to wait.",
        "chance_of_success": 30,
        "success_outcomes": [
            {
                "text": "The garlic won't notice leaf-bare until it actually hits - one of its good traits that make up for its stinkiness. p_l and the patrol are able to bring a good harvest home.",
                "exp": 10,
                "weight": 20,
                "herbs": ["wild_garlic"],
                "relationships": [
                    {
                        "cats_to": ["patrol"],
                        "cats_from": ["patrol"],
                        "mutual": false,
                        "values": ["platonic", "respect"],
                        "amount": 10
                    },
                    {
                        "cats_to": ["patrol"],
                        "cats_from": ["patrol"],
                        "mutual": false,
                        "values": ["dislike"],
                        "amount": -10
                    }
                ]
            },
            {
                "text": "The leaves, and especially the bulbs, of wild garlic are the preeminent herb to treat infection, even if using them results each time in either their patient or their loved ones complaining about the smell. The patrol looks a little disgusted, but they're still a great help to p_l for gathering it.",
                "exp": 10,
                "weight": 5,
                "herbs": ["many_herbs", "wild_garlic"],
                "relationships": [
                    {
                        "cats_to": ["patrol"],
                        "cats_from": ["patrol"],
                        "mutual": false,
                        "values": ["platonic", "respect"],
                        "amount": 10
                    },
                    {
                        "cats_to": ["patrol"],
                        "cats_from": ["patrol"],
                        "mutual": false,
                        "values": ["dislike"],
                        "amount": -10
                    }
                ]
            },
            {
                "text": "s_c, ever eagle-eyed, spots grass that looks suspiciously tall, with oddly thick blades. One sniff confirms it as wild garlic, and the patch has heaps for their patrol to harvest.",
                "exp": 10,
                "weight": 20,
                "stat_skill": ["SENSE,2"],
                "herbs": ["many_herbs", "wild_garlic"],
                "relationships": [
                    {
                        "cats_to": ["patrol"],
                        "cats_from": ["patrol"],
                        "mutual": false,
                        "values": ["platonic", "respect"],
                        "amount": 10
                    },
                    {
                        "cats_to": ["patrol"],
                        "cats_from": ["patrol"],
                        "mutual": false,
                        "values": ["dislike"],
                        "amount": -10
                    }
                ]
            }
        ],
        "fail_outcomes": [
            {
                "text": "Try as they might, p_l can't quite remember the exact shape of the garlic leaves, and {PRONOUN/p_l/subject} {VERB/p_l/are/is}n't going to harvest from plants {PRONOUN/p_l/subject} {VERB/p_l/have/has}n't confidently identified. Better safe than sorry, as they say.",
                "exp": 0,
                "weight": 20,
                "relationships": [
                    {
                        "cats_to": ["patrol"],
                        "cats_from": ["patrol"],
                        "mutual": false,
                        "values": ["platonic", "respect"],
                        "amount": -10
                    },
                    {
                        "cats_to": ["patrol"],
                        "cats_from": ["patrol"],
                        "mutual": false,
                        "values": ["dislike"],
                        "amount": 10
                    }
                ]
            }
        ]
    }
]<|MERGE_RESOLUTION|>--- conflicted
+++ resolved
@@ -1149,13 +1149,8 @@
         "biome": ["forest"],
         "season": ["leaf-fall"],
         "types": ["herb_gathering"],
-<<<<<<< HEAD
-        "tags": [],
-        "patrol_art": "med_general_intro",
-=======
-        "tags": ["jealousy"],
+        "tags": [],
         "patrol_art": "gen_med_gatheringcatmint_leaf-fall3",
->>>>>>> 32d10fd9
         "min_cats": 3,
         "max_cats": 6,
         "min_max_status": {
