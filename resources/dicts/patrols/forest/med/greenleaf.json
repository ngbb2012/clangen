--- conflicted
+++ resolved
@@ -1337,13 +1337,8 @@
     "antagonize_text": null,
     "antagonize_fail_text": null
     },
-<<<<<<< HEAD
-{
-    "patrol_id": "fst_med_gatheringraspberrysolo_greenleaf2",
-=======
-    {
-    "patrol_id": "fst_med_gatheringraspberrysoloapp1",
->>>>>>> f69eee30
+{
+    "patrol_id": "fst_med_gatheringraspberry_soloapp_greenleaf1",
     "biome": "forest",
     "season": "greenleaf",
     "tags": ["herb_gathering", "herb", "raspberry", "no_herbs1", "med_cat", "apprentice", "injury", "poisoned", "death"],
