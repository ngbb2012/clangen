[
{
    "patrol_id": "fst_med_herbsdandy_greenleaf1",
    "biome": "forest",
    "season": "greenleaf",
    "tags": ["herb_gathering", "med_cat", "apprentice", "med_only", "herb", "dandelion"],
    "intro_text": "p_l and app1 are going out to gather dandelions. app1 asks their mentor what they'll do if the rabbits have eaten all of it, and p_l responds that they'll cross that river when they get to it.",
    "decline_text": "A cat grabs p_l's attention before they can leave.",
    "chance_of_success": 60,
    "exp": 20,
    "success_text": {
        "common": [
            "The two medicine cats find the plants in good shape, and are able to collect plenty."
        ],
        "uncommon": [
            "The dandelions are so plentiful, it seems there's enough for cats and rabbits alike to take what they need."
        ]
    },
    "fail_text": {
        "unscathed": [
            "app1 reaches the patch first, but p_l can tell by their drooping ears that there must not be enough left to collect."
        ]
    },
    "min_cats": 2,
    "max_cats": 2,
    "antagonize_text": null,
    "antagonize_fail_text": null
},
{
    "patrol_id": "fst_med_herbsmeadow_greenleaf1",
    "biome": "forest",
    "season": "greenleaf",
    "tags": ["herb_gathering", "med_cat", "herb", "mullein", "no_app"],
    "intro_text": "p_l is on a mission to find herbs. They know a nice place where mullein grows in a grassy clearing, and it's always good to have some on paw for coughs and sore throats.",
    "decline_text": "A cat grabs p_l's attention before they can leave camp.",
    "chance_of_success": 50,
    "exp": 10,
    "success_text": {
        "common": [
            "p_l is relieved to find that the mullein is still intact. They knock a stray weevil off of a leaf as they're gathering the herb."
        ],
        "uncommon": [
            "Not only is the mullein intact and growing nicely, but there's also a nice patch of plantain growing just nearby. p_l purrs in satisfaction - seems like they've caught two prey in one blow on this trip. They'll remember that plantain for later."
        ]
    },
    "fail_text": {
        "unscathed": [
            "p_l reaches the mullein plant that the Clan has used for many seasons, only to find out it's being torn to shreds by bugs. They hiss in exasperation, batting some of the leaf bugs off the plant. Maybe it'll grow back next newleaf."
        ]
    },
    "min_cats": 1,
    "max_cats": 1,
    "antagonize_text": null,
    "antagonize_fail_text": null
},
{
    "patrol_id": "fst_med_herbsburdock_greenleaf1",
    "biome": "forest",
    "season": "greenleaf",
    "tags": ["herb_gathering", "med_cat", "warrior", "herb", "burdock", "dislike", "rc_has_stat"],
    "intro_text": "p_l needs to go and gather some burdock root. They take along what warriors they can find around camp to help gather and carry the roots back.",
    "decline_text": "A cat grabs p_l's attention before they can leave.",
    "chance_of_success": 50,
    "exp": 10,
    "success_text": {
        "common": [
            "The medicine cat and their entourage find the herbs in good time. The warriors don't even complain much when p_l teaches them how to carefully dig up the roots."
        ],
        "uncommon": [
            "The burdock plants are plentiful in the area that p_l chose. They'll have a good supply to last a while!"
        ]
    },
    "fail_text": {
        "unscathed": [
            "p_l can't find the burdock plant they were thinking about. Maybe it was trampled by some animal... oh, well."
        ],
        "unscathed_ts": [
            "By the time they reach the burdock plants, p_l is about ready to claw s_c's ears off. Great StarClan! <i>How</i> can a cat be so annoying? p_l hisses in exasperation, just as they notice that the burdock is all shriveled and dead - the roots won't be any good. It's just one thing after another today."
        ]
    },
    "fail_trait": ["troublesome", "childish"],
    "min_cats": 2,
    "max_cats": 3,
    "antagonize_text": null,
    "antagonize_fail_text": null
},
{
    "patrol_id": "fst_med_romance_greenleaf1",
    "biome": "forest",
    "season": "greenleaf",
    "tags": ["herb_gathering", "med_cat", "warrior", "random_herbs", "romantic", "platonic", "respect", "p_l_to_r_c", "s_c_to_r_c"],
    "intro_text": "p_l goes out with a warrior escort, both for safety as they look to take advantage of the greenleaf growing season, and for carrying capacity should they find anything.",
    "decline_text": "Their escort is called away on a different mission, and p_l decides to reorganize the herb store instead.",
    "chance_of_success": 60,
    "exp": 10,
    "success_text": {
        "common": [
            "Surprisingly, r_c actually starts up a conversation with them about the herbs they're looking for. p_l launches into the usual spiel, but even more astonishingly, r_c is actually interested, and it makes their heart feel lighter getting to share their knowledge and skills with someone who respects them."
        ],
        "skill": [
            "s_c has always been good at talking, so it isn't a big surprise that p_l finds it so easy to chat with them. It's just a herb gathering patrol, but p_l feels more relaxed than they've felt in moons when they come back to camp, smiling softly."
        ]
    },
    "fail_text": {
        "unscathed": [
            "It's an exhausting day. p_l starts chatting with r_c to pass the time, but they have nothing in common, and the other cat bluntly refuses to talk about boring herbs."
        ],
        "unscathed_ts": [
            "Not only do they not find anything, p_l wants to murder s_c. They're obnoxious, troublesome, childish... simply not someone p_l enjoys interacting with."
        ]
    },
    "win_skills": ["good speaker", "great speaker", "excellent speaker"],
    "fail_trait": ["troublesome", "childish"],
    "min_cats": 2,
    "max_cats": 6,
    "antagonize_text": null,
    "antagonize_fail_text": null
},
{
    "patrol_id": "fst_med_romance_greenleaf2",
    "biome": "forest",
    "season": "greenleaf",
    "tags": ["herb_gathering", "med_cat", "med_only", "random_herbs", "romantic", "platonic", "respect", "p_l_to_r_c", "s_c_to_r_c"],
    "intro_text": "p_l heads out, leading a patrol of medicine cats to go find some of the bounty of greenleaf.",
    "decline_text": "... And they're called back almost immediately, as one of the elders has started hacking something up.",
    "chance_of_success": 60,
    "exp": 10,
    "success_text": {
        "common": [
            "The ground is dusty and slippery, and as p_l falls, r_c catches them. It's a nice reminder that the responsibility of looking after the Clan is a shared one, and the rescue also makes p_l shiver pleasantly."
        ],
        "skill": [
            "s_c has always been good at talking, so it isn't a big surprise that p_l finds it so easy to chat with them. It's just a herb gathering patrol, but p_l feels more relaxed than they've felt in moons when they come back to camp, smiling softly."
        ]
    },
    "fail_text": {
        "unscathed": [
            "It's an exhausting day. p_l starts chatting with r_c to pass the time, but they have nothing in common."
        ],
        "unscathed_ts": [
            "Not only do they not find anything, p_l wants to murder s_c. They're obnoxious, troublesome, childish... simply not someone p_l enjoys interacting with."
        ]
    },
    "win_skills": ["good speaker", "great speaker", "excellent speaker", "good mediator", "great mediator", "excellent mediator"],
    "fail_trait": ["troublesome", "childish"],
    "min_cats": 2,
    "max_cats": 6,
    "antagonize_text": null,
    "antagonize_fail_text": null
},
{
    "patrol_id": "fst_med_gatheringbetony_greenleaf1",
    "biome": "forest",
    "season": "greenleaf",
    "tags": ["herb_gathering", "med_only", "herb", "betony", "many_herbs1", "many_herbs2"],
    "intro_text": "p_l wanders off into the territory, keeping an eye out for the purple flowers that betony grows.",
    "decline_text": "They have second thoughts about leaving their patients behind, and decide to go another day.",
    "chance_of_success": 70,
    "exp": 10,
    "success_text": {
        "common": [
            "The betony shrubs are in full bloom, with bees buzzing busily around them, and p_l follows their industrious example as they gather."
        ],
        "uncommon": [
            "Betony is especially useful for cats who breathe with a rasp, and p_l is always keen to help Clanmates with the condition. With the great haul of betony p_l brings back, they'll be able to dose their Clanmates and prevent coughs and chest infections."
        ],
        "skill": [
            "As ever, s_c's keen eyes pick out their target quickly, and they bring back a great haul of betony for the herb stores."
        ]
    },
    "fail_text": {
        "unscathed": [
            "Hang on. Has p_l identified the betony correctly? They're not sure, and not willing to risk it. Better to be safe than sorry."
        ]
    },
    "win_skills": ["keen eye"],
    "min_cats": 1,
    "max_cats": 1,
    "antagonize_text": null,
    "antagonize_fail_text": null
},
{
    "patrol_id": "fst_med_gatheringbetony_greenleaf2",
    "biome": "forest",
    "season": "greenleaf",
    "tags": ["herb_gathering", "adult_stat", "med_only", "med_cat", "herb", "betony", "many_herbs1", "many_herbs2", "big_change", "platonic", "dislike", "comfort", "respect", "trust", "apprentice"],
    "intro_text": "p_l wanders off into the territory, keeping an eye out for the purple flowers that betony grows. app1 leads the way, their tail up and waving jauntily.",
    "decline_text": "They have second thoughts leaving their patients behind, especially with them also bringing their apprentice, and decide to go another day.",
    "chance_of_success": 70,
    "exp": 20,
    "success_text": {
        "common": [
            "The betony shrubs are in full bloom, with bees buzzing busily around them, and p_l directs app1 to follow their industrious example as they gather."
        ],
        "uncommon": [
            "Betony is especially useful for cats who breathe with a rasp, and p_l is always keen to help Clanmates with the condition. With the great haul of betony p_l brings back, they'll be able to dose their Clanmates and prevent coughs and chest infections. app1, however, is more interested in how betony prevents gross, runny dirt."
        ],
        "skill": [
            "As ever, s_c's keen eyes pick out their target quickly. They point it out to app1, and the two bring back a great haul of betony for the herb stores."
        ]
    },
    "fail_text": {
        "unscathed": [
            "Hang on. Has p_l identified the betony correctly? They're not sure, and not willing to risk it. Better to be safe than sorry."
        ]
    },
    "win_skills": ["keen eye"],
    "min_cats": 2,
    "max_cats": 2,
    "antagonize_text": null,
    "antagonize_fail_text": null
},
{
    "patrol_id": "fst_med_gatheringbetony_greenleaf3",
    "biome": "forest",
    "season": "greenleaf",
    "tags": ["herb_gathering", "warrior", "herb", "betony", "many_herbs1", "many_herbs2", "big_change", "patrol_to_p_l", "platonic", "dislike", "respect"],
    "intro_text": "p_l wanders off into the territory while leading a gathering patrol, keeping an eye out for the purple flowers that betony grows.",
    "decline_text": "They're stopped before they leave camp - these warriors are needed elsewhere. p_l's expedition will have to wait.",
    "chance_of_success": 30,
    "exp": 10,
    "success_text": {
        "common": [
            "The betony shrubs are in full bloom, with bees buzzing busily around them, and p_l directs their patrol to follow their industrious example as they gather."
        ],
        "uncommon": [
            "Betony is especially useful for cats who breathe with a rasp, and p_l is always keen to help Clanmates with the condition. With the great haul of betony p_l's patrol brings back, they'll be able to dose their Clanmates and prevent coughs and chest infections."
        ],
        "skill": [
            "As ever, s_c's keen eyes pick out their target quickly, and they organise their patrol to bring back a great haul of betony for the herb stores."
        ]
    },
    "fail_text": {
        "unscathed": [
            "Hang on. Has p_l identified the betony correctly? They're not sure, and not willing to risk it. Better to be safe than sorry."
        ]
    },
    "win_skills": ["keen eye"],
    "min_cats": 3,
    "max_cats": 6,
    "antagonize_text": null,
    "antagonize_fail_text": null
},
{
    "patrol_id": "fst_med_gatheringblackberry_greenleaf1",
    "biome": "forest",
    "season": "greenleaf",
    "tags": ["herb_gathering", "med_only", "herb", "blackberry", "many_herbs1", "many_herbs2"],
    "intro_text": "The blackberry brambles will be at their peak leaf growth soon, if they aren't there already. p_l heads out to replenish the Clan's stocks.",
    "decline_text": "They have second thoughts about leaving their patients behind, and decide to go another day.",
    "chance_of_success": 70,
    "exp": 10,
    "success_text": {
        "common": [
            "At this time of year, the blackberries have grown enough leaves to completely shade the ground under their brambles. p_l harvests without worry, picking large bunches to take home."
        ],
        "uncommon": [
            "Perfect - there's a good crop of blackberry leaves just waiting for them, and the bramble seems to be sending out new exploratory branches too, promising more growth in the future. As they set out the leaves out to dry before they're put away in the herb stores, p_l lets out a purr at the sight of their harvest."
        ],
        "skill": [
            "s_c falls into the meditative state that herb-gathering brings, and they hum to themselves as they work, crisply plucking from the blackberry brambles."
        ]
    },
    "fail_text": {
        "unscathed": [
            "p_l attempts to pick their way through the blackberry thorns to reach the leaves, but it soon becomes clear that it's a hopeless task."
        ]
    },
    "win_skills": ["keen eye"],
    "min_cats": 1,
    "max_cats": 1,
    "antagonize_text": null,
    "antagonize_fail_text": null
},
{
    "patrol_id": "fst_med_gatheringblackberry_greenleaf2",
    "biome": "forest",
    "season": "greenleaf",
    "tags": ["herb_gathering", "adult_stat", "med_only", "med_cat", "herb", "blackberry", "many_herbs1", "many_herbs2", "big_change", "platonic", "dislike", "comfort", "respect", "trust", "apprentice"],
    "intro_text": "The blackberry brambles will be at their peak leaf growth soon, if they aren't there already. p_l heads out to replenish the Clan's stocks, bringing app1 along.",
    "decline_text": "They have second thoughts leaving their patients behind, especially with them also bringing their apprentice, and decide to go another day.",
    "chance_of_success": 70,
    "exp": 20,
    "success_text": {
        "common": [
            "At this time of year, the blackberries have grown enough leaves to completely shade the ground under their brambles. p_l harvests without worry, picking large bunches to take home. app1 hasn't considered plant pruning as a medicine cat skill before now, and they have a good conversation about why it's important."
        ],
        "uncommon": [
            "Perfect - there's a good crop of blackberry leaves just waiting for them, and the bramble seems to be sending out new exploratory branches too, promising more growth in the future. Seeing the leaves set out to dry, app1 watching over them diligently, makes p_l feel like they can relax."
        ],
        "skill": [
            "s_c falls into the meditative state that herb-gathering brings, and they hum to themselves as they work, crisply plucking from the blackberry brambles. app1 smiles to hear the quiet sound, comforted by the familiar work and tune."
        ]
    },
    "fail_text": {
        "unscathed": [
            "With app1 following them, p_l attempts to pick their way through the blackberry thorns to reach the leaves, but it soon becomes clear that it's a hopeless task."
        ]
    },
    "win_skills": ["keen eye"],
    "min_cats": 2,
    "max_cats": 2,
    "antagonize_text": null,
    "antagonize_fail_text": null
},
{
    "patrol_id": "fst_med_gatheringblackberry_greenleaf3",
    "biome": "forest",
    "season": "greenleaf",
    "tags": ["herb_gathering", "warrior", "herb", "blackberry", "many_herbs1", "many_herbs2", "big_change", "patrol_to_p_l", "platonic", "dislike", "respect"],
    "intro_text": "The blackberry brambles will be at their peak leaf growth soon, if they aren't there already. p_l heads out to replenish the Clan's stocks, bringing along anyone who isn't busy with other work.",
    "decline_text": "They're stopped before they leave camp - these warriors are needed elsewhere. p_l's expedition will have to wait.",
    "chance_of_success": 30,
    "exp": 10,
    "success_text": {
        "common": [
            "At this time of year, the blackberries have grown enough leaves to completely shade the ground under their brambles. p_l harvests without worry, picking large bunches to take home. It's a long afternoon, but a productive, light-hearted one, filled with smiles and jokes as the obliging cats follow p_l's direction to cart everything home."
        ],
        "uncommon": [
            "Perfect - there's a good crop of blackberry leaves just waiting for them, and the bramble seems to be sending out new exploratory branches too, promising more growth in the future. Their Clanmates send p_l away for a nap in the sunshine, as they organise the blackberry leaves, and p_l smiles appreciatively."
        ],
        "skill": [
            "s_c falls into the meditative state that herb-gathering brings, and they hum to themselves as they work, crisply plucking from the blackberry brambles. The patrol follows their lead, and its a relaxed group that wanders back into camp with a massive haul from the blackberry bushes."
        ]
    },
    "fail_text": {
        "unscathed": [
            "p_l manages to avoid a torn pelt only by the grace of StarClan, and isn't going to risk sending anyone else into the brambles with them having so many thorns at the moment. They'll have to try a different blackberry bush on another day."
        ]
    },
    "win_skills": ["keen eye"],
    "min_cats": 3,
    "max_cats": 6,
    "antagonize_text": null,
    "antagonize_fail_text": null
},
{
    "patrol_id": "fst_med_gatheringburdock_greenleaf1",
    "biome": "forest",
    "season": "greenleaf",
    "tags": ["herb_gathering", "med_only", "herb", "burdock", "many_herbs1", "many_herbs2"],
    "intro_text": "With the full sun of greenleaf fueling plant growth everywhere, it's the perfect time to hunt for burdock. p_l heads out to replenish the Clan's stocks.",
    "decline_text": "They have second thoughts about leaving their patients behind, and decide to go another day.",
    "chance_of_success": 70,
    "exp": 10,
    "success_text": {
        "common": [
            "The heat of greenleaf has made the burdock plants grow to towering size, with some leaves approaching the length of an adult cat. It's not finding them that's hard, it's trying to carry all the roots back to camp all at once that proves difficult!"
        ],
        "uncommon": [
            "Luck is on p_l's side today - the burdock is both plentiful and easy to find. Laying the fat roots out in a towering but neat pile in the herb stores makes p_l's entire body thrum with a contented purr."
        ],
        "skill": [
            "s_c shows their usual talent for spotting herbs, trotting straight over to a burdock plant and digging at its foot."
        ]
    },
    "fail_text": {
        "unscathed": [
            "Maybe they're just coming down with a runny nose, but p_l doesn't manage to sniff out any burdock, and it feels like a wasted afternoon."
        ]
    },
    "win_skills": ["keen eye"],
    "min_cats": 1,
    "max_cats": 1,
    "antagonize_text": null,
    "antagonize_fail_text": null
},
{
    "patrol_id": "fst_med_gatheringburdock_greenleaf2",
    "biome": "forest",
    "season": "greenleaf",
    "tags": ["herb_gathering", "adult_stat", "med_only", "med_cat", "herb", "burdock", "many_herbs1", "many_herbs2", "big_change", "platonic", "dislike", "comfort", "respect", "trust", "apprentice"],
    "intro_text": "With the full sun of greenleaf fueling plant growth everywhere, it's the perfect time to hunt for burdock. p_l heads out to replenish the Clan's stocks, bringing app1 along.",
    "decline_text": "They have second thoughts leaving their patients behind, especially with them also bringing their apprentice, and decide to go another day.",
    "chance_of_success": 70,
    "exp": 20,
    "success_text": {
        "common": [
            "The heat of greenleaf has made the burdock plants grow to towering size, with some leaves approaching the length of an adult cat. It's not finding them that's hard, it's trying to carry all the roots back to camp all at once that proves difficult! app1 actually topples over at one point, although p_l pretends they didn't see, hiding their smile."
        ],
        "uncommon": [
            "Luck is on p_l's side today - the burdock is both plentiful and easy to find. Laying the fat roots out in a towering but neat pile in the herb stores makes p_l's entire body thrum with a contented purr, as does seeing how hard app1 is working to learn herbcraft."
        ],
        "skill": [
            "s_c shows their usual talent for spotting herbs, trotting straight over to a burdock plant and digging at its foot. app1 asks them about it, and p_l replies with an explanation of how the distinctive size and shape of burdock leaves helps to quickly identify them from a distance."
        ]
    },
    "fail_text": {
        "unscathed": [
            "Maybe they're just coming down with a runny nose, but p_l doesn't manage to sniff out any burdock, and it feels like a wasted afternoon. They avoid snapping at app1, who seems unable to identify the common herb, but they definitely come close."
        ]
    },
    "win_skills": ["keen eye"],
    "min_cats": 2,
    "max_cats": 2,
    "antagonize_text": null,
    "antagonize_fail_text": null
},
{
    "patrol_id": "fst_med_gatheringburdock_greenleaf3",
    "biome": "forest",
    "season": "greenleaf",
    "tags": ["herb_gathering", "warrior", "herb", "burdock", "many_herbs1", "many_herbs2", "big_change", "patrol_to_p_l", "platonic", "dislike", "respect"],
    "intro_text": "With the full sun of greenleaf fueling plant growth everywhere, it's the perfect time to hunt for burdock. p_l heads out to replenish the Clan's stocks, bringing along anyone who isn't busy with other work.",
    "decline_text": "They're stopped before they leave camp - these warriors are needed elsewhere. p_l's expedition will have to wait.",
    "chance_of_success": 30,
    "exp": 10,
    "success_text": {
        "common": [
            "The heat has made the burdock grow to towering size, with some leaves nearing the length of an adult cat. It's not finding them that's hard, it's trying to carry all the roots back to camp! It's a long, but productive, light-hearted afternoon, filled with smiles and jokes as the obliging cats follow p_l's direction to cart everything home."
        ],
        "uncommon": [
            "Luck is on p_l's side today - the burdock is both plentiful and easy to find. Laying the fat roots out in a towering but neat pile in the herb stores makes p_l's entire body thrum with a contented purr, and their Clanmates smile, obligingly helping out their hard-working medicine cat."
        ],
        "skill": [
            "s_c shows their usual talent for spotting herbs, trotting straight over to a burdock plant and digging at its foot. Their team follows them, ready to pitch in and provide the muscle needed to bring back an excellent harvest."
        ]
    },
    "fail_text": {
        "unscathed": [
            "Maybe they're just coming down with a runny nose, but p_l doesn't manage to sniff out any burdock, and no one else on the patrol is very helpful either. They return to camp without any burdock, prickling with frustration."
        ]
    },
    "win_skills": ["keen eye"],
    "min_cats": 3,
    "max_cats": 6,
    "antagonize_text": null,
    "antagonize_fail_text": null
},
{
    "patrol_id": "fst_med_gatheringcatmint_greenleaf1",
    "biome": "forest",
    "season": "greenleaf",
    "tags": ["herb_gathering", "med_only", "herb", "catmint", "many_herbs2", "med_cat"],
    "intro_text": "p_l heads out into the sunshine, padding away from camp in a search for one of the most elusive herbs.",
    "decline_text": "They have second thoughts about leaving their patients behind, and decide to go another day.",
    "chance_of_success": 40,
    "exp": 30,
    "success_text": {
        "common": [
            "The medicine cat carefully picks out catmint from its known hiding places, carting it back to camp where it will protect the Clan."
        ],
        "uncommon": [
            "It takes a morning full of careful searching, but eventually one of the catmint plants p_l remembers from seasons past is revisited, and to their delight, it's growing well. p_l avoids taking the flowers, giving the plant the chance to spread catmint seed for the future."
        ],
        "skill": [
            "s_c has a few baby catmint sprouts they've been leaving alone through newleaf, and greenleaf means it's time to see if they're harvestable. They are, and s_c is able to bring huge quantities of the valuable herb home."
        ]
    },
    "fail_text": {
        "unscathed": [
            "It's alright to fail, p_l reminds themselves. At least they know where there <i>isn't</i> catmint, and that will make the next patrols to find it easier."
        ]
    },
    "win_skills": ["keen eye"],
    "min_cats": 1,
    "max_cats": 1,
    "antagonize_text": null,
    "antagonize_fail_text": null
},
{
    "patrol_id": "fst_med_gatheringcatmint_greenleaf2",
    "biome": "forest",
    "season": "greenleaf",
    "tags": ["herb_gathering", "adult_stat", "med_only", "med_cat", "herb", "catmint", "many_herbs2", "big_change", "platonic", "dislike", "comfort", "respect", "trust", "apprentice"],
    "intro_text": "p_l waits until they're out of camp to reveal to app1 that they're off to find catmint - a 'helpful' group of 'helpers' can be a little... well, unhelpful. Catmint is just too exciting for many of their Clanmates to keep their heads around, and p_l wants to take advantage of the peak greenleaf growing season.",
    "decline_text": "They have second thoughts leaving their patients behind, especially with them also bringing their apprentice, and decide to go another day.",
    "chance_of_success": 40,
    "exp": 30,
    "success_text": {
        "common": [
            "As they walk, p_l teaches app1 about how crucial catmint is for coughs, and how, although its scent holds drugged pleasure, part of the responsibility of being a medicine cat is avoiding becoming caught in its haze. The medicine cats carefully pick out catmint from its known hiding places, carting it back to camp where it will protect the Clan."
        ],
        "uncommon": [
            "It takes a morning of careful searching, but eventually one of the catmint plants p_l remembers from seasons past is revisited, and to their delight, it's growing well. p_l avoids the flowers, giving the plant the chance to spread catmint seed for the future, and app1 actually helps the plant along by gathering some seeds and burying them nearby."
        ],
        "skill": [
            "s_c has a few baby catmint sprouts they've been leaving alone through newleaf, and greenleaf means it's time to see if they're harvestable. They are, and s_c is able to bring huge quantities of the valuable herb home with app1's help."
        ]
    },
    "fail_text": {
        "unscathed": [
            "app1 loses their head over the catmint, and p_l is forced to cancel the gathering patrol to take them back to camp until they regain their sense."
        ]
    },
    "win_skills": ["keen eye"],
    "min_cats": 2,
    "max_cats": 2,
    "antagonize_text": null,
    "antagonize_fail_text": null
},
{
    "patrol_id": "fst_med_gatheringcatmint_greenleaf3",
    "biome": "forest",
    "season": "greenleaf",
    "tags": ["herb_gathering", "med_cat", "warrior", "herb", "catmint", "many_herbs2", "big_change", "patrol_to_p_l", "platonic", "jealousy", "dislike", "respect"],
    "intro_text": "As p_l looks at the twitching tails and wide eyes of the patrol set up to 'help' them gather catmint, their heart sinks. These overly excited warriors don't look like they're going to be useful, and catmint is too important to be silly about collecting. Yes, it smells wonderful. <i>Please</i> get over it.",
    "decline_text": "They're stopped before they leave camp - these warriors are needed elsewhere. p_l's expedition will have to wait.",
    "chance_of_success": 10,
    "exp": 10,
    "success_text": {
        "common": [
            "The warriors keep their heads, with the more experienced of p_l's helpers making themselves useful keeping those that are young or more impulsive focused on their task. The medicine cat and their team carefully pick out catmint from its known hiding places, carting it back to camp where it will protect the Clan."
        ],
        "uncommon": [
            "It takes a morning full of careful searching, but eventually one of the catmint plants p_l remembers from seasons past is revisited, and to their delight, it's growing well. p_l keeps the patrol back from the plant, not willing to let them roll around on top of it, but the warriors are perfectly happy to carry their wild-smelling burdens home without fuss."
        ],
        "skill": [
            "s_c has a few baby catmint sprouts they've been leaving alone through newleaf, and greenleaf means it's time to see if they're harvestable. They are, and s_c is able to bring huge quantities of the valuable herb home, though a couple sprigs are damaged by their helpers."
        ]
    },
    "fail_text": {
        "unscathed": [
            "p_l is proven unfortunately correct, as the patrol is full of juvenile behaviour and dumb jokes, rather than focused effort. The one catmint plant they successfully find ends up with their helpers rolling around in it, bruising all the stems until it's unharvestable, and p_l is furious by the time they return to camp."
        ]
    },
    "win_skills": ["keen eye"],
    "min_cats": 3,
    "max_cats": 6,
    "antagonize_text": null,
    "antagonize_fail_text": null
},
{
    "patrol_id": "fst_med_gatheringdaisy_greenleaf1",
    "biome": "forest",
    "season": "greenleaf",
    "tags": ["herb_gathering", "med_only", "herb", "daisy", "many_herbs1", "many_herbs2"],
    "intro_text": "The heat of greenleaf brings warmth to their pelt as p_l wanders, aimlessly searching for daisies to harvest their leaves.",
    "decline_text": "They have second thoughts about leaving their patients behind, and decide to go another day.",
    "chance_of_success": 70,
    "exp": 10,
    "success_text": {
        "common": [
            "Daisies may seem like part of the everyday carpet of greenery, present everywhere from rocks to fields to nestled at the foot of trees, but that doesn't make their leaves any less useful."
        ],
        "uncommon": [
            "Greenleaf brings a veritable explosion of daisies raising little white and yellow flowers around every corner, and p_l barely even needs to leave camp to gather them."
        ],
        "skill": [
            "Daisies aren't hard to find in the warmer seasons, and s_c collects enough that they have trouble not dropping any on the way back to camp."
        ]
    },
    "fail_text": {
        "unscathed": [
            "Frustratingly, some herbivore has come through and feasted on the daisies p_l targets. The plants will recover, but these half-chewed on leaves are useless to c_n."
        ]
    },
    "win_skills": ["keen eye"],
    "min_cats": 1,
    "max_cats": 1,
    "antagonize_text": null,
    "antagonize_fail_text": null
},
{
    "patrol_id": "fst_med_gatheringdaisy_greenleaf2",
    "biome": "forest",
    "season": "greenleaf",
    "tags": ["herb_gathering", "adult_stat", "med_only", "med_cat", "herb", "daisy", "many_herbs1", "many_herbs2", "big_change", "platonic", "dislike", "comfort", "respect", "trust", "apprentice"],
    "intro_text": "The heat of greenleaf brings warmth to their pelt as p_l wanders, aimlessly searching for daisies to harvest their leaves, bringing app1 along for a lesson.",
    "decline_text": "They have second thoughts leaving their patients behind, especially with them also bringing their apprentice, and decide to go another day.",
    "chance_of_success": 70,
    "exp": 20,
    "success_text": {
        "common": [
            "Daisies may seem like part of the everyday carpet of greenery, present everywhere from rocks to fields to nestled at the foot of trees, but that doesn't make their leaves any less useful. p_l goes through their common uses with app1."
        ],
        "uncommon": [
            "Greenleaf brings a veritable explosion of daisies raising little white and yellow flowers around every corner, and p_l barely even needs to leave camp to gather them. It gives them time to let app1 run off and play with their friends, and seeing their apprentice getting to relax makes them smile from their favourite basking spot."
        ],
        "skill": [
            "Daisies aren't hard to find in the warmer seasons, and s_c collects enough that they have trouble not dropping any on the way back to camp. At least with app1 here with them the load is shared, and they purr in appreciation of the apprentice."
        ]
    },
    "fail_text": {
        "unscathed": [
            "Frustratingly, some herbivore has come through and feasted on the daisies p_l targets. The plants will recover, but these half-chewed on leaves are useless to c_n. They avoid snapping at app1, who seems unable to identify the common herb, but they definitely come close."
        ]
    },
    "win_skills": ["keen eye"],
    "min_cats": 2,
    "max_cats": 2,
    "antagonize_text": null,
    "antagonize_fail_text": null
},
{
    "patrol_id": "fst_med_gatheringdaisy_greenleaf3",
    "biome": "forest",
    "season": "greenleaf",
    "tags": ["herb_gathering", "warrior", "herb", "daisy", "many_herbs1", "many_herbs2", "big_change", "patrol_to_p_l", "platonic", "dislike", "respect"],
    "intro_text": "The heat of greenleaf brings warmth to their pelt as p_l wanders, aimlessly searching for daisies to harvest their leaves. They assemble a little group of warriors to help them carry the herbs.",
    "decline_text": "They're stopped before they leave camp - these warriors are needed elsewhere. p_l's expedition will have to wait.",
    "chance_of_success": 30,
    "exp": 10,
    "success_text": {
        "common": [
            "Daisies may seem like part of the everyday carpet of greenery, present everywhere from rocks to fields to nestled at the foot of trees, but that doesn't make their leaves any less useful. With a larger patrol, the cats bring back a good haul, and p_l makes sure to thank everyone for their assistance."
        ],
        "uncommon": [
            "Greenleaf brings a veritable explosion of daisies raising little white and yellow flowers around every corner, and p_l barely even needs to leave camp to gather them. It ends up feeling like an afternoon full of chatting and catching up with their Clanmates that happens to have daisy gathering in it, rather than a typical herb gathering patrol."
        ],
        "skill": [
            "Daisies aren't hard to find in the warmer seasons, and s_c collects enough that they have trouble not dropping any on the way back to camp. The patrol, filled with gossip and chatter on the way out, and daisy leaves on the trip back, makes for an easy, enjoyable afternoon."
        ]
    },
    "fail_text": {
        "unscathed": [
            "With the warriors more interested in hunting whatever has been snacking on the daisies than helping p_l find any more plants, it's a frustrating and unproductive afternoon."
        ]
    },
    "win_skills": ["keen eye"],
    "min_cats": 3,
    "max_cats": 6,
    "antagonize_text": null,
    "antagonize_fail_text": null
},
{
    "patrol_id": "fst_med_gatheringdandelion_greenleaf1",
    "biome": "forest",
    "season": "greenleaf",
    "tags": ["herb_gathering", "med_only", "herb", "dandelion", "many_herbs1", "many_herbs2"],
    "intro_text": "Greenleaf's bounty means that finding dandelions shouldn't be any trouble. ",
    "decline_text": "They have second thoughts about leaving their patients behind, and decide to go another day.",
    "chance_of_success": 70,
    "exp": 10,
    "success_text": {
        "common": [
            "Truly, dandelions are an essential herb to keep in stock, crucial for poison and stings. The white milk in their roots and stems keeps for a long time, and is a potent cure for poison - their leaves are weaker, but fast-acting, and can be chewed into poultices. Even the fluffy dandelion heads are useful as a c_n kitten's favourite, short-lived toy."
        ],
        "uncommon": [
            "It's a successful gathering mission, with p_l striding back to camp with a great haul of whole, intact dandelion plants. Later, they'll sort the leaves and roots to be stored separately - the leaves remain fresh for a far shorter time."
        ],
        "skill": [
            "With warmth in the air and ground, s_c doesn't need to try very hard to find an excellent haul of dandelions to bring back to camp."
        ]
    },
    "fail_text": {
        "unscathed": [
            "Unfortunately, c_n doesn't seem to be the only things after dandelions, and p_l can't gather from this patch without killing off the already damaged plants."
        ]
    },
    "win_skills": ["keen eye"],
    "min_cats": 1,
    "max_cats": 1,
    "antagonize_text": null,
    "antagonize_fail_text": null
},
{
    "patrol_id": "fst_med_gatheringdandelion_greenleaf2",
    "biome": "forest",
    "season": "greenleaf",
    "tags": ["herb_gathering", "adult_stat", "med_only", "med_cat", "herb", "dandelion", "many_herbs1", "many_herbs2", "big_change", "platonic", "dislike", "comfort", "respect", "trust", "apprentice"],
    "intro_text": "Greenleaf's bounty means that finding dandelions shouldn't be any trouble.  p_l heads out to look for them, taking app1 to learn about one of the most useful common herbs in their arsenal.",
    "decline_text": "They have second thoughts leaving their patients behind, especially with them also bringing their apprentice, and decide to go another day.",
    "chance_of_success": 70,
    "exp": 20,
    "success_text": {
        "common": [
            "Truly, dandelions are an essential herb to keep in stock, crucial for poisons and stings. Both the potent milk in their roots and stems, and the fast-acting leaves... even the fluffy dandelion heads are useful as a c_n kitten's favourite, short lived toy. p_l smiles fondly as they remember watching app1 playing with them just a few short moons ago."
        ],
        "uncommon": [
            "It's a successful gathering mission, with p_l striding back to camp with a great haul of entire dandelion plants. Later they'll teach app1 to sort the leaves and roots to be stored separately, the leaves remain fresh for a far shorter time."
        ],
        "skill": [
            "With warmth in the air and ground, s_c doesn't need to try very hard to find an excellent haul of dandelions to bring back to camp. Instead, they let app1 take the lead in finding the plants, praising them for all the progress they've made in herbcraft."
        ]
    },
    "fail_text": {
        "unscathed": [
            "Unfortunately, c_n doesn't seem to be the only things after dandelions, and p_l can't gather from this patch without killing off the already damaged plants. app1 actually starts an argument about it, insistent that they don't need to worry about protecting the dandelion patch for the future."
        ]
    },
    "win_skills": ["keen eye"],
    "min_cats": 2,
    "max_cats": 2,
    "antagonize_text": null,
    "antagonize_fail_text": null
},
{
    "patrol_id": "fst_med_gatheringdandelion_greenleaf3",
    "biome": "forest",
    "season": "greenleaf",
    "tags": ["herb_gathering", "warrior", "herb", "dandelion", "many_herbs1", "many_herbs2", "big_change", "platonic", "dislike", "respect"],
    "intro_text": "Greenleaf's bounty means that finding dandelions shouldn't be any trouble. p_l heads out to look for them, bringing a group of their Clanmates along for the gathering patrol.",
    "decline_text": "They're stopped before they leave camp - these warriors are needed elsewhere. p_l's expedition will have to wait.",
    "chance_of_success": 30,
    "exp": 10,
    "success_text": {
        "common": [
            "Truly, dandelions are an essential herb to keep in stock, crucial for poisons and stings. Both the potent milk in their roots and stems, and the fast-acting leaves... even the fluffy dandelion heads are useful as a c_n kitten's favourite, short lived toy. The warriors smile at the sight, sharing fond nursery memories about them as they gather."
        ],
        "uncommon": [
            "It's a successful gathering mission, with p_l striding back to camp with a great haul of whole, intact dandelion plants. Later, they'll sort the leaves and roots to be stored separately - the leaves remain fresh for a far shorter time, but for now they make sure to thank the warriors that have helped them bring home so many."
        ],
        "skill": [
            "With warmth in the air and ground, s_c doesn't need to try very hard to find an excellent haul of dandelions to bring back to camp. They help the warriors carefully pluck fluffy dandelions heads to bring back for the nursery."
        ]
    },
    "fail_text": {
        "unscathed": [
            "The warriors that are supposed to be helping p_l gather dandelions instead seem more intent on hunting, and p_l gives up, storming back to camp with their temper flaring."
        ]
    },
    "win_skills": ["keen eye"],
    "min_cats": 3,
    "max_cats": 6,
    "antagonize_text": null,
    "antagonize_fail_text": null
},
{
    "patrol_id": "fst_med_gatheringelder_greenleaf1",
    "biome": "forest",
    "season": "greenleaf",
    "tags": ["herb_gathering", "med_only", "herb", "elder_leaves", "minor_injury", "many_herbs1", "many_herbs2", "med_cat"],
    "intro_text": "The thick growth of greenleaf will serve c_n well today, p_l decides, thinking about gathering elder leaves. There's a particular tree in a sheltered dip along a stream they want to check on today.",
    "decline_text": "They have second thoughts about leaving their patients behind, and decide to go another day.",
    "chance_of_success": 60,
    "exp": 10,
    "success_text": {
        "common": [
            "Elder leaves being used to <i>soothe</i> sprains, and elder leaves having to be gathered in a way that <i>risks</i> sprains, is truly one of StarClan's little ironies, p_l reflects."
        ],
        "uncommon": [
            "The tree, growing in a sheltered spot without huge amounts of wind, has branches that extend a mere whisker-length above the ground. The gathering is simple, today, warmed by the greenleaf sun."
        ],
        "skill": [
            "s_c has managed to discover, with time and experience, that elder leaf picking is actually better handled by chewing off several low hanging, thin branches, and carting those back to camp instead."
        ]
    },
    "fail_text": {
        "unscathed": [
            "Unfortunately, the elder tree p_l has picked out seems to have a bug infestation of some kind, and p_l doesn't want to use these tattered, diseased-looking leaves."
        ],
        "injury": [
            "p_l, reaching out just a little too far to try and grab a branch of elder while balanced on another, loses their balance and tumbles to the ground."
        ]
    },
    "win_skills": ["keen eye"],
    "min_cats": 1,
    "max_cats": 1,
    "antagonize_text": null,
    "antagonize_fail_text": null
},
{
    "patrol_id": "fst_med_gatheringelder_greenleaf2",
    "biome": "forest",
    "season": "greenleaf",
    "tags": ["herb_gathering", "adult_stat", "med_only", "med_cat", "herb", "elder_leaves", "minor_injury", "many_herbs1", "many_herbs2", "big_change", "platonic", "dislike", "comfort", "respect", "trust", "apprentice"],
    "intro_text": "The thick growth of greenleaf will serve c_n well today, p_l decides, thinking about gathering elder leaves. There's a particular tree in a sheltered dip along a stream they want to check on today, bringing app1 to show them why choosing to harvest from a sheltered plant can be helpful.",
    "decline_text": "They have second thoughts leaving their patients behind, especially with them also bringing their apprentice, and decide to go another day.",
    "chance_of_success": 60,
    "exp": 20,
    "success_text": {
        "common": [
            "Elder leaves being used to <i>soothe</i> sprains, and elder leaves having to be gathered in a way that <i>risks</i> sprains, is truly one of StarClan's little ironies, p_l reflects. app1 is more occupied climbing the tree, and p_l isn't going to dissuade their pride in plucking from the highest branches, even if they're no more potent than those at the bottom."
        ],
        "uncommon": [
            "The tree, growing in a sheltered spot without huge amounts of wind, has branches that extend a mere whisker-length above the ground. The gathering is simple, today, warmed by the greenleaf sun. They even stop for a nap before going home, app1 stretching out and ripping at the ground with their claws indulgently."
        ],
        "skill": [
            "s_c has managed to discover, with time and experience, that elder leaf picking is actually better handled by chewing off several low hanging, thin branches, and carting those back to camp instead. They pass on the trick to app1, and once they're back at camp both medicine cats strip off the leaves and give them a quick wash."
        ]
    },
    "fail_text": {
        "unscathed": [
            "Unfortunately, the elder tree p_l has picked out seems to have a bug infestation of some kind, and p_l doesn't want to use these tattered, diseased-looking leaves."
        ],
        "injury": [
            "r_c, reaching out just a little too far to try and grab a branch of elder while balanced on another, loses their balance and tumbles to the ground."
        ]
    },
    "win_skills": ["keen eye"],
    "min_cats": 2,
    "max_cats": 2,
    "antagonize_text": null,
    "antagonize_fail_text": null
},
{
    "patrol_id": "fst_med_gatheringelder_greenleaf3",
    "biome": "forest",
    "season": "greenleaf",
    "tags": ["herb_gathering", "med_cat", "warrior", "herb", "elder_leaves", "minor_injury", "many_herbs1", "many_herbs2", "big_change", "platonic", "dislike", "respect"],
    "intro_text": "The thick growth of greenleaf will serve c_n well today, p_l decides, thinking about gathering elder leaves. There's a particular tree in a sheltered dip along a stream they want to check on today, bringing a group of their Clanmates with them.",
    "decline_text": "They're stopped before they leave camp - these warriors are needed elsewhere. p_l's expedition will have to wait.",
    "chance_of_success": 20,
    "exp": 10,
    "success_text": {
        "common": [
            "Elder leaves being used to <i>soothe</i> sprains, and elder leaves having to be gathered in a way that <i>risks</i> sprains, is truly one of StarClan's little ironies, p_l reflects. They share the little joke with the patrol, and the cats murrp with amusement, but it does also remind everyone to be careful as they strip leaves from the tree."
        ],
        "uncommon": [
            "The tree, growing in a sheltered spot without huge amounts of wind, has branches that extend a mere whisker-length above the ground. The gathering is simple, today, warmed by the greenleaf sun. It makes the patrol an easy mission, with the cats taking the opportunity to hang out and socialise as much as gather herbs."
        ],
        "skill": [
            "s_c has managed to discover, with time and experience, that elder leaf picking is actually better handled by chewing off several low hanging, thin branches, and carting those back to camp instead. With so many assistants they can bring a truely massive haul home, where the rest of the patrol helps them strip the leaves and carefully store them."
        ]
    },
    "fail_text": {
        "unscathed": [
            "Unfortunately, the elder tree p_l has picked out seems to have a bug infestation of some kind, and p_l doesn't want to use these tattered, diseased-looking leaves."
        ],
        "injury": [
            "r_c, reaching out just a little too far to try and grab a branch of elder while balanced on another, loses their balance and tumbles to the ground."
        ]
    },
    "win_skills": ["keen eye"],
    "min_cats": 3,
    "max_cats": 6,
    "antagonize_text": null,
    "antagonize_fail_text": null
},
{
    "patrol_id": "fst_med_gatheringgoldenrod_greenleaf1",
    "biome": "forest",
    "season": "greenleaf",
    "tags": ["herb_gathering", "med_only", "herb", "goldenrod", "many_herbs1", "many_herbs2"],
    "intro_text": "Greenleaf is truly the best time of year to be a medicine cat, with the world so full of flowers and green growth. p_l heads out to gather fresh goldenrod for the stores.",
    "decline_text": "They have second thoughts about leaving their patients behind, and decide to go another day.",
    "chance_of_success": 70,
    "exp": 10,
    "success_text": {
        "common": [
            "The many stems of goldenrod surround p_l as they work, snipping off stems and clumps of tiny yellow flowers to bring back to c_n's herb stores."
        ],
        "uncommon": [
            "The bushes have responded to the sun's call with great enthusiasm, exploding outward in chaotic growth. p_l finds it heartening, seeing the goldenrod fight its own territorial battles against the plants next to it, bursting with health. The plant won't miss the stems and flowers p_l takes."
        ],
        "skill": [
            "s_c has a good eye for these things, snipping off the best, lushest goldenrod to take back for the Clan's stores."
        ]
    },
    "fail_text": {
        "unscathed": [
            "p_l is distracted today, and it affects their work. The patrol is unsuccessful."
        ]
    },
    "win_skills": ["keen eye"],
    "min_cats": 1,
    "max_cats": 1,
    "antagonize_text": null,
    "antagonize_fail_text": null
},
{
    "patrol_id": "fst_med_gatheringgoldenrod_greenleaf2",
    "biome": "forest",
    "season": "greenleaf",
    "tags": ["herb_gathering", "adult_stat", "med_only", "med_cat", "herb", "goldenrod", "many_herbs1", "many_herbs2", "big_change", "platonic", "dislike", "comfort", "respect", "trust", "apprentice"],
    "intro_text": "Greenleaf is truly the best time of year to be a medicine cat, with the world so full of flowers and green growth. p_l heads out to gather fresh goldenrod for the stores with app1.",
    "decline_text": "They have second thoughts leaving their patients behind, especially with them also bringing their apprentice, and decide to go another day.",
    "chance_of_success": 70,
    "exp": 20,
    "success_text": {
        "common": [
            "The many stems of goldenrod surround p_l as they work, snipping off stems and clumps of tiny yellow flowers to bring back to c_n's herb stores. app1 and p_l occasionally exchange quiet meows as they work, contact calls reassuring each other that they're both still there amidst the towering goldenrod."
        ],
        "uncommon": [
            "The bushes have responded to the sun's call with great enthusiasm, exploding outward in chaotic growth. p_l finds it heartening, seeing the goldenrod fight its own territorial battles against the plants next to it, bursting with health. The plant won't miss the stems and flowers p_l and app1 take."
        ],
        "skill": [
            "s_c has a good eye for these things, snipping off the best, lushest goldenrod to take back for the Clan's stores. As they do, they instruct app1 in how to judge the quality of each stem. Each plant will contain both ideal and bad examples, either of which could be harvested, and it's important app1 has this knowledge, too."
        ]
    },
    "fail_text": {
        "unscathed": [
            "p_l is distracted today, and it affects their work. The patrol is unsuccessful, and app1 looks up at them with disappointment."
        ]
    },
    "win_skills": ["keen eye"],
    "min_cats": 2,
    "max_cats": 2,
    "antagonize_text": null,
    "antagonize_fail_text": null
},
{
    "patrol_id": "fst_med_gatheringgoldenrod_greenleaf3",
    "biome": "forest",
    "season": "greenleaf",
    "tags": ["herb_gathering", "med_cat", "warrior", "herb", "goldenrod", "many_herbs1", "many_herbs2", "big_change", "patrol_to_p_l", "platonic", "dislike", "respect"],
    "intro_text": "Greenleaf is truly the best time of year to be a medicine cat, with the world so full of flowers and green growth. p_l heads out to gather fresh goldenrod for the stores with a patrol of their Clanmates to assist them.",
    "decline_text": "They're stopped before they leave camp - these warriors are needed elsewhere. p_l's expedition will have to wait.",
    "chance_of_success": 30,
    "exp": 10,
<<<<<<< HEAD
    "success_text": [
            "The many stems of goldenrod surround p_l as they work, snipping off stems and clumps of tiny yellow flowers to bring back to c_n's herb stores. The patrol chats as they work, exchanging gossip and news as the smell of cut stems wreathes around them.",
            "The bushes have responded to the sun's call with great enthusiasm, exploding outward in chaotic growth. p_l finds it heartening, seeing the goldenrod fight its own territorial battles against the plants next to it, bursting with health. The plant won't miss what they take, not even with so many here to carry off material for c_n's stores.",
=======
    "success_text": {
        "common": [
            "The many stems of goldenrod surround p_l as they work, snipping off stems and clumps of tiny yellow flowers to bring back to c_n's herb stores. The patrol chats as they work, exchanging gossip and news as the smell of cut stems wreathes around them"
        ],
        "uncommon": [
            "The bushes have responded to the sun's call with great enthusiasm, exploding outward in chaotic growth. p_l finds it heartening, seeing the goldenrod fight its own territorial battles against the plants next to it, bursting with health. The plant won't miss what they take, not even with so many here to carry off material for c_n's stores."
        ],
        "skill": [
>>>>>>> 73cc0630
            "s_c has a good eye for these things, snipping off the best, lushest goldenrod to take back for the Clan's stores. They control what is harvested, while their team works to efficiently carry the herb back to camp, deferring to s_c's expertise."
        ]
    },
    "fail_text": {
        "unscathed": [
            "p_l is distracted today, and it affects their work. The patrol is unsuccessful, and the cats snappy with each other."
        ]
    },
    "win_skills": ["keen eye"],
    "min_cats": 3,
    "max_cats": 6,
    "antagonize_text": null,
    "antagonize_fail_text": null
},
{
    "patrol_id": "fst_med_gatheringjuniper_greenleaf1",
    "biome": "forest",
    "season": "greenleaf",
    "tags": ["herb_gathering", "med_only", "herb", "juniper", "many_herbs1", "many_herbs2"],
    "intro_text": "p_l heads out to find a juniper tree, wanting to restock on its needles.",
    "decline_text": "They have second thoughts about leaving their patients behind, and decide to go another day.",
    "chance_of_success": 70,
    "exp": 10,
    "success_text": {
        "common": [
            "p_l finds a likely looking juniper tree and collects a decent amount of needles from it with a minimum of fuss."
        ],
        "uncommon": [
            "Juniper needles have so many uses. Calming minds, easing breath, soothing bellies, as a traveling herb... really, p_l will always feel better having a good store of the stuff, and this patrol has been very successful."
        ],
        "skill": [
            "s_c trots off to a good juniper tree, hopping onto a low branch to harvest its needles."
        ]
    },
    "fail_text": {
        "unscathed": [
            "p_l seems to have forgotten where to find a juniper tree, much to their own embarrassment."
        ]
    },
    "win_skills": ["keen eye"],
    "min_cats": 1,
    "max_cats": 1,
    "antagonize_text": null,
    "antagonize_fail_text": null
},
{
    "patrol_id": "fst_med_gatheringjuniper_greenleaf2",
    "biome": "forest",
    "season": "greenleaf",
    "tags": ["herb_gathering", "adult_stat", "med_only", "med_cat", "herb", "juniper", "many_herbs1", "many_herbs2", "big_change", "platonic", "dislike", "comfort", "respect", "trust", "apprentice"],
    "intro_text": "p_l heads out to find a juniper tree, wanting to restock on its needles. It's also a good opportunity for app1 to learn more about the plant.",
    "decline_text": "They have second thoughts leaving their patients behind, especially with them also bringing their apprentice, and decide to go another day.",
    "chance_of_success": 70,
    "exp": 20,
    "success_text": {
        "common": [
            "p_l and app1 find a likely looking juniper tree and collects a decent amount of needles from it with a minimum of fuss."
        ],
        "uncommon": [
            "Juniper needles have so many uses. Calming minds, easing breath, soothing bellies, as a traveling herb... really, p_l will always feel better having a good store of the stuff, and this patrol has been very successful. They make sure to send app1 off with both heaps of praise and a little sprig of juniper, to bring its pleasant scent to their nest."
        ],
        "skill": [
            "s_c trots off to a good juniper tree, hopping onto a low branch to harvest its needles. As they work, they chat to app1 about juniper's calming effects. This is one of the few herbs their Clanmates compete to go on patrols to help collect, as everyone enjoys the scent."
        ]
    },
    "fail_text": {
        "unscathed": [
            "p_l seems to have forgotten where to find a juniper tree, much to their own embarrassment and app1's shock."
        ]
    },
    "win_skills": ["keen eye"],
    "min_cats": 2,
    "max_cats": 2,
    "antagonize_text": null,
    "antagonize_fail_text": null
},
{
    "patrol_id": "fst_med_gatheringjuniper_greenleaf3",
    "biome": "forest",
    "season": "greenleaf",
    "tags": ["herb_gathering", "warrior", "herb", "juniper", "many_herbs1", "many_herbs2", "big_change", "platonic", "dislike", "respect"],
    "intro_text": "p_l heads out to find a juniper tree, wanting to restock on its needles. Some of their Clanmates volunteer to come with them, hoping to keep a few pleasantly smelling needles for scenting their own nests, though they'll have to be careful about placing them so the needles don't spike anyone.",
    "decline_text": "They're stopped before they leave camp - these warriors are needed elsewhere. p_l's expedition will have to wait.",
    "chance_of_success": 30,
    "exp": 10,
    "success_text": {
        "common": [
            "The patrol finds a likely looking juniper tree and collects a decent amount of needles from it with a minimum of fuss."
        ],
        "uncommon": [
            "Juniper needles have so many uses. Calming minds, easing breath, soothing bellies, as a traveling herb... really, p_l will always feel better having a good store of the stuff, and this patrol has been very successful. They make sure to thank their team, and the warriors are sent off with a couple sprigs to carry pleasant scents to their dens."
        ],
        "skill": [
            "s_c trots off to a good juniper tree, hopping onto a low branch to harvest its needles. Their patrol follows their lead, pulling twigs off, although a couple times s_c does need to remind them that the carpet of dead needles on the ground wouldn't be useful for the herb stores."
        ]
    },
    "fail_text": {
        "unscathed": [
            "The warriors are full of complaints about the sharp juniper needles spiking their poor widdle noses, and eventually a mildly disgusted p_l calls off the herb gathering patrol."
        ]
    },
    "win_skills": ["keen eye"],
    "min_cats": 3,
    "max_cats": 6,
    "antagonize_text": null,
    "antagonize_fail_text": null
},
{
    "patrol_id": "fst_med_gatheringlungwort_greenleaf1",
    "biome": "forest",
    "season": "greenleaf",
    "tags": ["herb_gathering", "adult_stat", "med_cat", "apprentice", "med_only", "herb", "lungwort", "comfort", "respect", "trust", "dislike"
    ],
    "intro_text": "p_l and app1 head out for lungwort, with p_l starting a lesson on the value of this rare herb for treating yellowcough.",
    "decline_text": "A cat grabs p_l's attention before they can leave. p_l heaves a sigh - the expedition is delayed for another time.",
    "chance_of_success": 30,
    "exp": 20,
    "success_text": {
        "common": [
            "It takes them all day, but eventually, finally, p_l spots the speckled leaves they've been looking for, so crucial to harvest while the growing season is upon them. For just a second, they feel the weight of their responsibilities lift, and they let out a yowl and stop to play with app1."
        ],
        "uncommon": [
            "app1 listens intently as the hours drift slowly by in their intense search, and then finally spots a bush with leaves sprinkled with white. It's lungwort! p_l showers them with praise, app1 feeling like they could burst with pride over their accomplishment."
        ],
        "skill": [
            "It takes all of s_c's considerable talent for such things to hunt down the lungwort within their borders, the medicine cats visiting each likely nook and cranny in a carefully planned search pattern until, finally, those telltale speckled leaves are found."
        ],
        "trait": [
            "Night falls, and still s_c insists they keep going. Lungwort is the only reliable cure for yellowcough, and they just can't let c_n go without. Exhausted, but determined, the medicine cats persist patiently until they finally find the precious, speckled leaves."
        ]
    },
    "fail_text": {
        "unscathed": [
            "Not only do they not find anything, app1 seems to not be taking in a single thing p_l tries to teach, and by the time they're back at camp p_l wants to screech."
        ]
    },
    "win_skills": ["keen eye", "extremely smart"],
    "win_trait": ["patient"],
    "min_cats": 2,
    "max_cats": 2,
    "antagonize_text": null,
    "antagonize_fail_text": null
},
{
    "patrol_id": "fst_med_gatheringlungwort_greenleaf2",
    "biome": "forest",
    "season": "greenleaf",
    "tags": ["herb_gathering", "med_cat", "herb", "lungwort", "no_app", "clan_to_patrol", "respect", "injury", "sore"],
    "intro_text": "p_l is on a mission to find lungwort now that greenleaf is here. As the only reliable cure for yellowcough, they're determined that c_n stock up on it.",
    "decline_text": "A cat grabs p_l's attention before they can leave camp.",
    "chance_of_success": 30,
    "exp": 20,
    "success_text": {
        "common": [
            "It takes them all day, but eventually, finally, p_l spots the speckled leaves they've been looking for, so crucial to harvest while the growing season is upon them. For just a second, they feel the weight of their responsibilities lift, the strength of that relief catching them off guard."
        ],
        "uncommon": [
            "Not only is the lungwort intact and growing nicely, but there's also a nice patch of plantain growing just nearby. Frustratingly, p_l doesn't have the capacity to cart everything back to camp, but they stick the location in their mind as a place to return to."
        ],
        "skill": [
            "It takes all of s_c's considerable talent for such things to hunt down the lungwort within their borders, the medicine cat visiting each likely nook and cranny in a carefully planned search pattern until, finally, those telltale speckled leaves are found."
        ],
        "trait": [
            "Night falls, but still s_c insistently keeps going - they just can't let c_n go without. Exhausted, but determined, the medicine cat persists patiently until they find the precious, speckled leaves."
        ]
    },
    "fail_text": {
        "injury": [
            "p_l searches until their pawpads are sore and their muscles exhausted, but can't find lungwort anywhere. They return to camp disappointed, but determined to try again. It's simply too important to not keep a good supply of."
        ]
    },
    "win_skills": ["keen eye", "extremely smart"],
    "win_trait": ["patient"],
    "min_cats": 1,
    "max_cats": 1,
    "antagonize_text": null,
    "antagonize_fail_text": null
},
{
    "patrol_id": "fst_med_gatheringlungwort_greenleaf3",
    "biome": "forest",
    "season": "greenleaf",
    "tags": ["herb_gathering", "med_cat", "warrior", "herb", "lungwort", "dislike", "injury", "sore"
    ],
    "intro_text": "p_l is on a mission to find lungwort now that greenleaf is here. As the only reliable cure for yellowcough, they're determined that c_n won't run out of it. They take along a warrior escort to help.",
    "decline_text": "A cat grabs p_l's attention before they can leave.",
    "chance_of_success": 30,
    "exp": 20,
    "success_text": {
        "common": [
            "It takes them all day, but eventually, finally, p_l spots the speckled leaves they've been looking for, so crucial to harvest while the growing season is upon them. For just a second, they feel the weight of their responsibilities lift, the strength of that relief catching them off guard."
        ],
        "uncommon": [
            "Not only is the lungwort intact and growing nicely, but there's also a nice patch of plantain growing just nearby. p_l loads up their mostly-obliging escort and carries the extensive harvest home, tail waving jollily with their good mood."
        ],
        "skill": [
            "It takes all of s_c's considerable talent for such things to hunt down the lungwort within their borders, the medicine cat visiting each likely nook and cranny in a carefully planned search pattern until, finally, those telltale speckled leaves are found."
        ],
        "trait": [
            "Night falls, but still s_c insistently keeps going - they just can't let c_n go without. Exhausted, but determined, the medicine cat persists patiently until they find the precious, speckled leaves."
        ]
    },
    "fail_text": {
        "unscathed_ts": [
            "By the time they give up and return to camp, p_l is approaching the explosion point with s_c. They've gotten in the way, questioned the use of the gathering mission, and in general been utterly obnoxious today."
        ],
        "injury": [
            "The cats search and search until their pawpads are sore and their muscles exhausted, but they just can't find lungwort anywhere. p_l returns to camp disappointed, but determined to try again. It's simply too important to not keep a good supply of."
        ]
    },
    "win_skills": ["keen eye", "extremely smart"],
    "win_trait": ["patient"],
    "fail_trait": ["troublesome", "childish"],
    "min_cats": 2,
    "max_cats": 3,
    "antagonize_text": null,
    "antagonize_fail_text": null
},
{
    "patrol_id": "fst_med_gatheringmallow_greenleaf1",
    "biome": "forest",
    "season": "greenleaf",
    "tags": ["herb_gathering", "med_only", "herb", "mallow", "many_herbs1", "many_herbs2"],
    "intro_text": "Greenleaf is truly the best time of year to be a medicine cat, with the world so full of flowers and green growth. p_l heads out to gather fresh mallow for the stores.",
    "decline_text": "They have second thoughts about leaving their patients behind, and decide to go another day.",
    "chance_of_success": 70,
    "exp": 10,
    "success_text": {
        "common": [
            "The soft, rose-like scent of the mallow bushes drifts around p_l as they work. They snip off clumps of large, fuzzy, three-nubbed leaves, and the occasional pink flower, to be taken back to camp."
        ],
        "uncommon": [
            "It's always nice to harvest from a bush so big it will probably never even notice the leaves and flowers p_l takes."
        ],
        "skill": [
            "s_c has a good eye for these things, finding an excellent patch of mallow."
        ]
    },
    "fail_text": {
        "unscathed": [
            "p_l is distracted today, and it affects their work. The patrol is unsuccessful."
        ]
    },
    "win_skills": ["keen eye"],
    "min_cats": 1,
    "max_cats": 1,
    "antagonize_text": null,
    "antagonize_fail_text": null
},
{
    "patrol_id": "fst_med_gatheringmallow_greenleaf2",
    "biome": "forest",
    "season": "greenleaf",
    "tags": ["herb_gathering", "adult_stat", "med_only", "med_cat", "herb", "mallow", "many_herbs1", "many_herbs2", "big_change", "platonic", "dislike", "comfort", "respect", "trust", "apprentice"],
    "intro_text": "Greenleaf is truly the best time of year to be a medicine cat, with the world so full of flowers and green growth. p_l heads out to gather fresh mallow for the stores with app1.",
    "decline_text": "They have second thoughts leaving their patients behind, especially with them also bringing their apprentice, and decide to go another day.",
    "chance_of_success": 70,
    "exp": 20,
    "success_text": {
        "common": [
            "The soft, rose-like scent of the mallow bushes drifts around p_l and app1 as they work. They snip off clumps of large, fuzzy, three-nubbed leaves, and the occasional pink flower, to be taken back to camp. Bees hum through the air, not trying to bother the medicine cats, and p_l points out where they think the hive might be to app1."
        ],
        "uncommon": [
            "It's always nice to harvest from a bush so big it will probably never even notice the leaves and flowers p_l takes. app1 carefully fixes the location in their mind, to return to next year."
        ],
        "skill": [
            "s_c has a good eye for these things, finding an excellent patch of mallow. As they do, they instruct app1 in how to judge the quality of each stem. Each plant will contain both ideal and bad examples, either of which could be harvested, and it's important app1 has this knowledge, too."
        ]
    },
    "fail_text": {
        "unscathed": [
            "p_l is distracted today, and it affects their work. The patrol is unsuccessful, and app1 looks up at them with disappointment."
        ]
    },
    "win_skills": ["keen eye"],
    "min_cats": 2,
    "max_cats": 2,
    "antagonize_text": null,
    "antagonize_fail_text": null
},
{
    "patrol_id": "fst_med_gatheringmallow_greenleaf3",
    "biome": "forest",
    "season": "greenleaf",
    "tags": ["herb_gathering", "warrior", "herb", "mallow", "many_herbs1", "many_herbs2", "big_change", "patrol_to_p_l", "platonic", "dislike", "respect"],
    "intro_text": "Greenleaf is truly the best time of year to be a medicine cat, with the world so full of flowers and green growth. p_l heads out to gather fresh mallow for the stores with a patrol of their Clanmates to assist them.",
    "decline_text": "They're stopped before they leave camp - these warriors are needed elsewhere. p_l's expedition will have to wait.",
    "chance_of_success": 30,
    "exp": 10,
    "success_text": {
        "common": [
            "The soft, rose-like scent of the mallow bushes drifts around p_l and app1 as they work. They snip off clumps of large, fuzzy, three-nubbed leaves, and the occasional pink flower, to be taken back to camp. The patrol chats as they work, exchanging gossip and news as the smell of cut stems wreathes around them."
        ],
        "uncommon": [
            "It's always nice to harvest from a bush so big it will probably never even notice the leaves and flowers p_l takes, not even with an entire patrol helping them cart away mallow."
        ],
        "skill": [
            "s_c has a good eye for these things, finding an excellent patch of mallow. They control what is harvested, while their team works to efficiently carry the herb back to camp, deferring to s_c's expertise."
        ]
    },
    "fail_text": {
        "unscathed": [
            "p_l is distracted today, and it affects their work. The patrol is unsuccessful, and the cats snappy with each other."
        ]
    },
    "win_skills": ["keen eye"],
    "min_cats": 3,
    "max_cats": 6,
    "antagonize_text": null,
    "antagonize_fail_text": null
},
{
    "patrol_id": "fst_med_gatheringmarigold_greenleaf1",
    "biome": "forest",
    "season": "greenleaf",
    "tags": ["herb_gathering", "med_only", "herb", "marigold", "many_herbs1", "many_herbs2"],
    "intro_text": "More marigold would be useful, particularly with greenleaf in full swing. The season will bring the marigold to bloom, and the flowers are just as useful as the leaves to p_l, <i>and</i> extremely easy to spot from a distance.",
    "decline_text": "They have second thoughts about leaving their patients behind, and decide to go another day.",
    "chance_of_success": 70,
    "exp": 10,
    "success_text": {
        "common": [
            "The low-growing marigold creeps across the ground, spotted less by its strange leaves that look like they're pretending to be small fern fronds from a distance, and more by their explosively sunset-colored flowers."
        ],
        "uncommon": [
            "It stops infection, bleeding, <i>and</i> sore joints - why would any medicine cat ever want to risk running out of it? p_l brings back as much marigold as they can stuff into their mouth."
        ],
        "skill": [
            "s_c finds a patch of marigold, harvests its best leaves and flowers, and pads home, unaware of how much of their success rests on their talent for herb gathering."
        ]
    },
    "fail_text": {
        "unscathed": [
            "p_l is distracted today, and it affects their work. The patrol is unsuccessful."
        ]
    },
    "win_skills": ["keen eye"],
    "min_cats": 1,
    "max_cats": 1,
    "antagonize_text": null,
    "antagonize_fail_text": null
},
{
    "patrol_id": "fst_med_gatheringmarigold_greenleaf2",
    "biome": "forest",
    "season": "greenleaf",
    "tags": ["herb_gathering", "adult_stat", "med_only", "med_cat", "herb", "marigold", "many_herbs1", "many_herbs2", "big_change", "platonic", "dislike", "comfort", "respect", "trust", "apprentice"],
    "intro_text": "More marigold would be useful, particularly with greenleaf in full swing. The season will bring the marigold to bloom, and the flowers are just as useful as the leaves to p_l, <i>and</i> extremely easy to spot from a distance with app1.",
    "decline_text": "They have second thoughts leaving their patients behind, especially with them also bringing their apprentice, and decide to go another day.",
    "chance_of_success": 70,
    "exp": 20,
    "success_text": {
        "common": [
            "The low-growing marigold creeps across the ground, spotted less by its strange leaves that look like they're pretending to be small fern fronds from a distance, and more by their explosively sunset-colored flowers. Sure enough, app1 has no trouble identifying them."
        ],
        "uncommon": [
            "It stops infection, bleeding, <i>and</i> sore joints - why would any medicine cat ever want to risk running out of it? p_l brings back as much marigold as they can stuff into their mouth, and app1 actually drops some of the leaves they carry on the way back to camp, a little over-ambitious with how much they can carry."
        ],
        "skill": [
            "s_c finds a patch of marigold, harvests its best leaves and flowers, and pads home, unaware of how much of their success rests on their talent for herb gathering. app1 watches, trying to soak up their skills."
        ]
    },
    "fail_text": {
        "unscathed": [
            "p_l is distracted today, and it affects their work. The patrol is unsuccessful, and app1 looks up at them with disappointment."
        ]
    },
    "win_skills": ["keen eye"],
    "min_cats": 2,
    "max_cats": 2,
    "antagonize_text": null,
    "antagonize_fail_text": null
},
{
    "patrol_id": "fst_med_gatheringmarigold_greenleaf3",
    "biome": "forest",
    "season": "greenleaf",
    "tags": ["herb_gathering", "med_cat", "warrior", "herb", "marigold", "many_herbs1", "many_herbs2", "big_change", "patrol_to_p_l", "platonic", "dislike", "respect"],
    "intro_text": "More marigold would be useful, particularly with greenleaf in full swing. The season will bring the marigold to bloom, and the flowers are just as useful as the leaves to p_l, <i>and</i> extremely easy to spot from a distance, especially with a patrol of their Clanmates to assist them.",
    "decline_text": "They're stopped before they leave camp - these warriors are needed elsewhere. p_l's expedition will have to wait.",
    "chance_of_success": 30,
    "exp": 10,
    "success_text": {
        "common": [
            "The low-growing marigold creeps across the ground, spotted less by its strange leaves that look like they're pretending to be small fern fronds from a distance, and more by their explosively sunset-colored flowers. Even the warriors understand how to identify marigold in full bloom."
        ],
        "uncommon": [
            "It stops infection, bleeding, <i>and</i> sore joints - why would any medicine cat ever want to risk running out of it? p_l brings back as much marigold as they can stuff into their mouth. The warriors helping them don't understand the importance, but obligingly follow p_l's example."
        ],
        "skill": [
            "s_c finds a patch of marigold, harvests its best leaves and flowers, and pads home, unaware of how much of their success rests on their talent for herb gathering. The patrol, too, is unaware, but it certainly bolsters their faith in their medicine cat to see them succeed with such competence."
        ]
    },
    "fail_text": {
        "unscathed": [
            "p_l is distracted today, and it affects their work. The patrol is unsuccessful, and the cats snappy with each other."
        ]
    },
    "win_skills": ["keen eye"],
    "min_cats": 3,
    "max_cats": 6,
    "antagonize_text": null,
    "antagonize_fail_text": null
},
{
    "patrol_id": "fst_med_gatheringmullein_greenleaf1",
    "biome": "forest",
    "season": "greenleaf",
    "tags": ["herb_gathering", "med_only", "herb", "mullein", "many_herbs1", "many_herbs2"],
    "intro_text": "As the mullein starts to tower over the other plants, it's a good time to harvest it.",
    "decline_text": "They have second thoughts about leaving their patients behind, and decide to go another day.",
    "chance_of_success": 70,
    "exp": 10,
    "success_text": {
        "common": [
            "p_l spots the mullein plants by scrambling up onto a low rock and looking for their sapling-like, fat, towering stems starting to poke over all the other plants. They hop down to trot over and harvest them."
        ],
        "uncommon": [
            "Easing the lungs of those with weaker chest muscles or infections, helping with certain sorts of pain, <i>and</i> being used to treat unhappy guts - mullein is a good herb to keep in stock, even if it doesn't have the glamour of catmint or the rarity of lungwort."
        ],
        "skill": [
            "The always-reliable s_c spots mullein plants growing plenty of leaves on their strange central stems, and knocks them over so that the entire bundle can be carried home."
        ]
    },
    "fail_text": {
        "unscathed": [
            "p_l could swear that there's usually some mullein around here - but not this time."
        ]
    },
    "win_skills": ["keen eye"],
    "min_cats": 1,
    "max_cats": 1,
    "antagonize_text": null,
    "antagonize_fail_text": null
},
{
    "patrol_id": "fst_med_gatheringmullein_greenleaf2",
    "biome": "forest",
    "season": "greenleaf",
    "tags": ["herb_gathering", "adult_stat", "med_only", "med_cat", "herb", "mullein", "many_herbs1", "many_herbs2", "big_change", "platonic", "dislike", "comfort", "respect", "trust", "apprentice"],
    "intro_text": "As the mullein starts to tower over the other plants, it's a good time to harvest it. p_l explains to app1 how mullein's height make it easy to spot from a distance.",
    "decline_text": "They have second thoughts leaving their patients behind, especially with them also bringing their apprentice, and decide to go another day.",
    "chance_of_success": 70,
    "exp": 20,
    "success_text": {
        "common": [
            "p_l spots the mullein plants by scrambling up onto a low rock and looking for their sapling-like, fat, towering stems starting to poke over all the other plants. Once they've called app1 up to have a look, they hop down to trot over and harvest them."
        ],
        "uncommon": [
            "Easing the lungs of those with weaker chest muscles or infections, helping with certain sorts of pain, <i>and</i> being used to treat unhappy guts - mullein is a good herb to keep in stock, even if it doesn't have the glamour of catmint or the rarity of lungwort. app1 soaks up the lessons on its uses attentively."
        ],
        "skill": [
            "The always-reliable s_c spots mullein plants growing plenty of leaves on their strange central stems, and, with app1 helping them, knocks them over so that the entire bundle can be carried home."
        ]
    },
    "fail_text": {
        "unscathed": [
            "p_l could swear that there's usually some mullein around here - but not this time."
        ]
    },
    "win_skills": ["keen eye"],
    "min_cats": 2,
    "max_cats": 2,
    "antagonize_text": null,
    "antagonize_fail_text": null
},
{
    "patrol_id": "fst_med_gatheringmullein_greenleaf3",
    "biome": "forest",
    "season": "greenleaf",
    "tags": ["herb_gathering", "warrior", "herb", "mullein", "many_herbs1", "many_herbs2", "big_change", "patrol_to_p_l", "platonic", "dislike", "respect"],
    "intro_text": "As the mullein starts to tower over the other plants, it's a good time to harvest it.",
    "decline_text": "They're stopped before they leave camp - these warriors are needed elsewhere. p_l's expedition will have to wait.",
    "chance_of_success": 30,
    "exp": 10,
    "success_text": {
        "common": [
            "p_l spots the mullein plants by scrambling up onto a low rock and looking for their sapling-like, fat, towering stems starting to poke over all the other plants. They hop down to trot over and harvest them with the rest of the patrol."
        ],
        "uncommon": [
            "Easing the lungs of those with weaker chest muscles or infections, helping with certain sorts of pain, <i>and</i> being used to treat unhappy guts - mullein is a good herb to keep in stock, even without the glamour of catmint or the rarity of lungwort. The warriors helping p_l don't understand the importance, but obligingly help them harvest it."
        ],
        "skill": [
            "The always-reliable s_c spots mullein plants growing plenty of leaves on their strange central stems, and knocks them over so that the entire bundle can be carried home by the patrol."
        ]
    },
    "fail_text": {
        "unscathed": [
            "p_l could swear that there's usually some mullein around here - but not this time."
        ]
    },
    "win_skills": ["keen eye"],
    "min_cats": 3,
    "max_cats": 6,
    "antagonize_text": null,
    "antagonize_fail_text": null
},
{
    "patrol_id": "fst_med_gatheringoakleaves_greenleaf1",
    "biome": "forest",
    "season": "greenleaf",
    "tags": ["herb_gathering", "med_only", "herb", "oak_leaves", "many_herbs1", "many_herbs2"],
    "intro_text": "Greenleaf encourages the oak to reach its full potential, wide and towering, and p_l goes to collect a harvest of its leaves.",
    "decline_text": "They have second thoughts about leaving their patients behind, and decide to go another day.",
    "chance_of_success": 70,
    "exp": 10,
    "success_text": {
        "common": [
            "The shade of the oak tree makes the ground beneath it cool, and bodes well for harvesting its leaves."
        ],
        "uncommon": [
            "As a basic infection-preventing herb, oak leaves are useful for nearly all of the various scrapes, cuts, and injuries p_l sees in the medicine den - they're always happy to bring a good crop of them back to the herb stores."
        ],
        "skill": [
            "s_c spots an oak tree that's valiantly trying to sprout leaves from a half fallen branch, one of the casualties of last leaf-bare, and heads to harvest from that, taking the safe option of plucking leaves from the ground rather than clambering up into the towering branches."
        ]
    },
    "fail_text": {
        "unscathed": [
            "The trees p_l finds don't look particularly safe to climb, and p_l is forced to give up on the idea of oak leaf gathering for today."
        ]
    },
    "win_skills": ["keen eye"],
    "min_cats": 1,
    "max_cats": 1,
    "antagonize_text": null,
    "antagonize_fail_text": null
},
{
    "patrol_id": "fst_med_gatheringoakleaves_greenleaf2",
    "biome": "forest",
    "season": "greenleaf",
    "tags": ["herb_gathering", "adult_stat", "med_only", "med_cat", "herb", "oak_leaves", "many_herbs1", "many_herbs2", "big_change", "platonic", "dislike", "comfort", "respect", "trust", "apprentice"],
    "intro_text": "Greenleaf encourages the oak to reach its full potential, wide and towering, and p_l goes to collect a harvest of its leaves with app1.",
    "decline_text": "They have second thoughts leaving their patients behind, especially with them also bringing their apprentice, and decide to go another day.",
    "chance_of_success": 70,
    "exp": 20,
    "success_text": {
        "common": [
            "The shade of the oak tree makes the ground beneath it cool, and bodes well for harvesting its leaves. app1 nearly gets stuck trying to climb up a challenging branch, but the branches are wide, strong, and sturdy. The apprentice soon overcomes their fear, making it safely down to the ground."
        ],
        "uncommon": [
            "As a basic infection-preventing herb, oak leaves are useful for nearly all of the various scrapes, cuts, and injuries p_l sees in the medicine den - they're always happy to bring a good crop of them back to the herb stores. They use the afternoon to give app1 the chance to lead their expedition, which makes the apprentice to swell with confidence."
        ],
        "skill": [
            "s_c spots an oak tree that's valiantly trying to sprout leaves from a half fallen branch, one of the casualties of last leaf-bare, and heads to harvest from that, taking the safe option of plucking leaves from the ground. app1 asks if the leaves are any less potent, but s_c doesn't think so - if they're growing here at all, they should be the same."
        ]
    },
    "fail_text": {
        "unscathed": [
            "The trees p_l finds don't look particularly safe to climb, and p_l is forced to give up on the idea of oak leaf gathering for today."
        ]
    },
    "win_skills": ["keen eye"],
    "min_cats": 2,
    "max_cats": 2,
    "antagonize_text": null,
    "antagonize_fail_text": null
},
{
    "patrol_id": "fst_med_gatheringoakleaves_greenleaf3",
    "biome": "forest",
    "season": "greenleaf",
    "tags": ["herb_gathering", "warrior", "herb", "oak_leaves", "many_herbs1", "many_herbs2", "big_change", "patrol_to_p_l", "platonic", "dislike", "respect"],
    "intro_text": "Greenleaf encourages the oak to reach its full potential, wide and towering, and p_l goes to collect a harvest of its leaves, taking a patrol with them to make the task easier.",
    "decline_text": "They're stopped before they leave camp - these warriors are needed elsewhere. p_l's expedition will have to wait.",
    "chance_of_success": 30,
    "exp": 10,
    "success_text": {
        "common": [
            "The shade of the oak tree makes the ground beneath it cool, and bodes well for harvesting its leaves. The warriors flex their talents, and p_l encourages them as they show off their climbing skils, breaking off twigs to send the leaves down to p_l."
        ],
        "uncommon": [
            "As a basic infection-preventing herb, oak leaves are useful for nearly all of the various scrapes, cuts, and injuries p_l sees in the medicine den - they're always happy to bring a good crop of them back to the herb stores. Their Clanmates are as expected, a huge help carrying everything back home."
        ],
        "skill": [
            "s_c spots an oak tree that's valiantly trying to sprout leaves from a half fallen branch, one of the casualties of last leaf-bare, and heads to harvest from that, taking the safe option of plucking leaves from the ground. It's less entertaining for the warriors helping them, but the cats still make a nice, easy afternoon of it."
        ]
    },
    "fail_text": {
        "unscathed": [
            "The trees p_l finds don't look particularly safe to climb, and p_l is forced to give up on the idea of oak leaf gathering for today."
        ]
    },
    "win_skills": ["keen eye"],
    "min_cats": 3,
    "max_cats": 6,
    "antagonize_text": null,
    "antagonize_fail_text": null
},
{
    "patrol_id": "fst_med_gatheringplantain_greenleaf1",
    "biome": "forest",
    "season": "greenleaf",
    "tags": ["herb_gathering", "med_only", "herb", "plantain", "many_herbs1", "many_herbs2"],
    "intro_text": "As the plantain starts to choke off the paths the Clan uses to get about, fuelled by greenleaf, it's a great time to clean up the paths and bring a good harvest home.",
    "decline_text": "They have second thoughts about leaving their patients behind, and decide to go another day.",
    "chance_of_success": 70,
    "exp": 10,
    "success_text": {
        "common": [
            "p_l doesn't so much find the plantain plants as they do walk into one, smack-dab in the middle of a main path headed away from camp, but hey, there's plantain!"
        ],
        "uncommon": [
            "Suitable for soothing throat and pelt irritation, and with a welcome - albeit weird - habit of consistently sprouting up on well-trodden paths, plantain is a basic but valuable herb to keep stocks of."
        ],
        "skill": [
            "Go to where other animals wander through c_n's territory on little, beaten paths, wander around until you bump, nose-first, into a plantain plant, harvest. Simple."
        ]
    },
    "fail_text": {
        "unscathed": [
            "p_l finds a plantain plant growing in the middle of a path, but it's trampled and useless until it regrows its leaves."
        ]
    },
    "win_skills": ["keen eye"],
    "min_cats": 1,
    "max_cats": 1,
    "antagonize_text": null,
    "antagonize_fail_text": null
},
{
    "patrol_id": "fst_med_gatheringplantain_greenleaf2",
    "biome": "forest",
    "season": "greenleaf",
    "tags": ["herb_gathering", "adult_stat", "med_only", "med_cat", "herb", "plantain", "many_herbs1", "many_herbs2", "big_change", "platonic", "dislike", "comfort", "respect", "trust", "apprentice"],
    "intro_text": "As the plantain starts to choke off the paths the Clan uses to get about, fuelled by greenleaf, it's a great time to clean up the paths and bring a good harvest home. app1 asks why the plant might choose such a strange spot to grow, and p_l gives them their best guess.",
    "decline_text": "They have second thoughts leaving their patients behind, especially with them also bringing their apprentice, and decide to go another day.",
    "chance_of_success": 70,
    "exp": 20,
    "success_text": {
        "common": [
            "p_l doesn't so much find the plantain plants as they do walk into one, smack-dab in the middle of a main path headed away from camp, but hey, there's plantain! They show app1 how the leaves can make excellent structural support for bandages and poultices."
        ],
        "uncommon": [
            "Suitable for soothing throat and pelt irritation, and with a welcome - albeit weird - habit of consistently sprouting up on well-trodden paths, plantain is a basic but valuable herb to keep stocks of, and always taught early in the herbal lore each medicine cat must memorise."
        ],
        "skill": [
            "Go to where other animals wander through c_n's territory on little, beaten paths, wander around until you bump, nose-first, into a plantain plant, harvest. Simple, p_l teaches app1."
        ]
    },
    "fail_text": {
        "unscathed": [
            "p_l finds a plantain plant growing in the middle of a path, but it's trampled and useless until it regrows its leaves. app1 keeps suggesting they look somewhere that isn't a busy thoroughfare, not seeming to understand why p_l repeatedly says that won't work."
        ]
    },
    "win_skills": ["keen eye"],
    "min_cats": 2,
    "max_cats": 2,
    "antagonize_text": null,
    "antagonize_fail_text": null
},
{
    "patrol_id": "fst_med_gatheringplantain_greenleaf3",
    "biome": "forest",
    "season": "greenleaf",
    "tags": ["herb_gathering", "med_cat", "warrior", "herb", "plantain", "many_herbs1", "many_herbs2", "big_change", "patrol_to_p_l", "platonic", "dislike", "respect"],
    "intro_text": "As the plantain starts to choke off the paths the Clan uses to get about, fuelled by greenleaf, it's a great time to clean up the paths and bring a good harvest home. p_l brings along their Clanmates, both for carrying and because the deputy has mentioned particular paths they'd really like cleared.",
    "decline_text": "They're stopped before they leave camp - these warriors are needed elsewhere. p_l's expedition will have to wait.",
    "chance_of_success": 30,
    "exp": 10,
    "success_text": {
        "common": [
            "p_l doesn't so much find the plantain plants as they do walk into one, smack-dab in the middle of a main path headed away from camp, but hey, there's plantain! The warriors are relieved p_l lets them clear the plants away - there'll be plantain elsewhere, and the Clan needs this path."
        ],
        "uncommon": [
            "Suitable for soothing throat and pelt irritation, and with a welcome - albeit weird - habit of consistently sprouting up on well-trodden paths, plantain is a basic, but valuable, herb to keep stocks of. It's even relatively innocuous taste-wise, making it easy to harvest."
        ],
        "skill": [
            "Go to where other animals wander through c_n's territory on little, beaten paths, wander around until you bump, nose-first, into a plantain plant, harvest. Simple. <i>And</i> the warriors get to tidy their paths through the territory. It's a win-win!"
        ]
    },
    "fail_text": {
        "unscathed": [
            "p_l finds a plantain plant growing in the middle of a path, but it's trampled and useless until it regrows its leaves. The warriors, however, are pleased to see the plant dying - seems they've been stomping on it every time they've come through here. How helpful of them."
        ]
    },
    "win_skills": ["keen eye"],
    "min_cats": 3,
    "max_cats": 6,
    "antagonize_text": null,
    "antagonize_fail_text": null
},
{
    "patrol_id": "fst_med_gatheringpoppy_greenleaf1",
    "biome": "forest",
    "season": "greenleaf",
    "tags": ["herb_gathering", "med_only", "herb", "poppy", "many_herbs1", "many_herbs2"],
    "intro_text": "With greenleaf bringing the poppies to seed, and only so much time before the plants die off in leaf-fall, p_l is keen to go collect as much as possible.",
    "decline_text": "They have second thoughts about leaving their patients behind, and decide to go another day.",
    "chance_of_success": 70,
    "exp": 10,
    "success_text": {
        "common": [
            "These plants will be dead in leaf-fall, while the Clan won't stop needing painkillers in the colder seasons, so there's no time to waste - p_l goes out and brings back a decent harvest."
        ],
        "uncommon": [
            "The red poppy flowers are pretty, but it's the dried, husk-like flowerheads that contain the poppy seeds p_l wants, and they take as many as they can."
        ],
        "skill": [
            "s_c uses the bright flowers to find the plants quickly, determined to bring back as many poppy seeds as possible."
        ]
    },
    "fail_text": {
        "unscathed": [
            "The wind seems to have stolen all the poppy seeds from their dry flowerheads before p_l even had a chance to harvest them."
        ]
    },
    "win_skills": ["keen eye"],
    "min_cats": 1,
    "max_cats": 1,
    "antagonize_text": null,
    "antagonize_fail_text": null
},
{
    "patrol_id": "fst_med_gatheringpoppy_greenleaf2",
    "biome": "forest",
    "season": "greenleaf",
    "tags": ["herb_gathering", "adult_stat", "med_only", "med_cat", "herb", "poppy", "many_herbs1", "many_herbs2", "big_change", "platonic", "dislike", "comfort", "respect", "trust", "apprentice"],
    "intro_text": "With greenleaf bringing the poppies to seed, and only so much time before the plants die off in leaf-fall, p_l is keen to go collect as much as possible. Even app1 knows how much the Clan depends on poppy seeds being in their herb stores.",
    "decline_text": "They have second thoughts leaving their patients behind, especially with them also bringing their apprentice, and decide to go another day.",
    "chance_of_success": 70,
    "exp": 30,
    "success_text": {
        "common": [
            "These plants will be dead in leaf-fall, while the Clan won't stop needing painkillers in the colder seasons, so there's no time to waste - p_l goes out and brings back a decent harvest with app1."
        ],
        "uncommon": [
            "The red poppy flowers are pretty, but it's the dried, husk-like flowerheads that contain the poppy seeds p_l wants, and they take as many as they can. app1 knows how crucial poppy seeds are for the Clan, and p_l is proud of how hard they work."
        ],
        "skill": [
            "s_c uses the bright flowers to find the plants quickly, determined to bring back as many poppy seeds as possible. They pass on their knowledge of poppy herbcraft as they gather, teaching app1 about all the different circumstances that poppy seeds can help with, though warning that app1 should avoid using them on pregnant or nursing queens."
        ]
    },
    "fail_text": {
        "unscathed": [
            "The wind seems to have stolen all the poppy seeds from their dry flowerheads before p_l and app1 even had a chance to harvest them."
        ]
    },
    "win_skills": ["keen eye"],
    "min_cats": 2,
    "max_cats": 2,
    "antagonize_text": null,
    "antagonize_fail_text": null
},
{
    "patrol_id": "fst_med_gatheringpoppy_greenleaf3",
    "biome": "forest",
    "season": "greenleaf",
    "tags": ["herb_gathering", "warrior", "herb", "poppy", "many_herbs1", "many_herbs2", "big_change", "patrol_to_p_l", "platonic", "dislike", "respect"],
    "intro_text": "With greenleaf bringing the poppies to seed, and only so much time before the plants die off in leaf-fall, p_l is keen to go collect as much as possible. They bring their Clanmates with them to help, the warriors keen to make sure the Clan is well provisioned with this important herb.",
    "decline_text": "They're stopped before they leave camp - these warriors are needed elsewhere. p_l's expedition will have to wait.",
    "chance_of_success": 30,
    "exp": 10,
    "success_text": {
        "common": [
            "These plants will be dead in leaf-fall, while the Clan won't stop needing painkillers in the colder seasons, so there's no time to waste - p_l goes out and brings back a decent harvest, with all the members of the patrol bringing back at least a couple dried flowerheads full of seeds each."
        ],
        "uncommon": [
            "The red poppy flowers are pretty, but it's the dried, husk-like flowerheads that contain the poppy seeds p_l wants, and they take as many as they can. All the warriors with them work hard to help, focused on a herb so famous that even <i>they</i> know its purpose."
        ],
        "skill": [
            "s_c uses the bright flowers to find the plants quickly, determined to bring back as many poppy seeds as possible. The rest of the patrol, knowing how important poppy seeds are as a painkiller, work hard, both for s_c and all of c_n."
        ]
    },
    "fail_text": {
        "unscathed": [
            "The wind seems to have stolen all the poppy seeds from their dry flowerheads before p_l even had a chance to harvest them."
        ]
    },
    "win_skills": ["keen eye"],
    "min_cats": 3,
    "max_cats": 6,
    "antagonize_text": null,
    "antagonize_fail_text": null
},
{
    "patrol_id": "fst_med_gatheringragwort_greenleaf1",
    "biome": "forest",
    "season": "greenleaf",
    "tags": ["herb_gathering", "med_only", "herb", "ragwort", "many_herbs1", "many_herbs2"],
    "intro_text": "p_l heads out to find ragwort, holding the particular fractal shape of its furled leaves in their mind to distinguish it from every other low growing patch of greenery.",
    "decline_text": "They have second thoughts about leaving their patients behind, and decide to go another day.",
    "chance_of_success": 70,
    "exp": 10,
    "success_text": {
        "common": [
            "Ugh. The ragwort p_l finds is flowering, and the yellow flowers of the plant waft out their scent, leaving a foul taste hanging in the air."
        ],
        "uncommon": [
            "Ragwort brings strength to cats who need it, and eases aching joints, but StarClan it tastes absolutely <i>foul.</i> p_l's pleased with their harvest, but really wishes they had a way to bring it back to camp that didn't need them to carry it in their mouth."
        ],
        "skill": [
            "s_c has discovered a trick to harvesting the bountiful, but foul, ragwort - using their claws to tear leaves from the plant, then carefully carrying them back to camp without chewing or salivating. It's difficult, but doable, if only just."
        ]
    },
    "fail_text": {
        "unscathed": [
            "Try as they might, p_l can't quite remember the exact shape of the ragwort leaves, and isn't going to harvest from plants they haven't confidently identified. Better safe than sorry, as they say."
        ]
    },
    "win_skills": ["smart", "very smart", "extremely smart"],
    "min_cats": 1,
    "max_cats": 1,
    "antagonize_text": null,
    "antagonize_fail_text": null
},
{
    "patrol_id": "fst_med_gatheringragwort_greenleaf2",
    "biome": "forest",
    "season": "greenleaf",
    "tags": ["herb_gathering", "adult_stat", "med_only", "med_cat", "herb", "ragwort", "many_herbs1", "many_herbs2", "big_change", "platonic", "dislike", "comfort", "respect", "trust", "apprentice"],
    "intro_text": "p_l heads out to find ragwort, holding the particular fractal shape of its furled leaves in their mind to distinguish it from every other low growing patch of greenery, and doing their best to describe the shape to app1.",
    "decline_text": "They have second thoughts leaving their patients behind, especially with them also bringing their apprentice, and decide to go another day.",
    "chance_of_success": 70,
    "exp": 20,
    "success_text": {
        "common": [
            "Ugh. The ragwort p_l finds is flowering, and the yellow flowers of the plant waft out their scent, leaving a foul taste hanging in the air. app1 quietly asks if theres anything they can do to block the scent, but unfortunately there's nothing they can do about it. It's just better to get harvesting over with as quickly as possible."
        ],
        "uncommon": [
            "Ragwort brings strength to cats who need it, and eases aching joints, but StarClan it tastes absolutely <i>foul.</i> p_l's pleased with their harvest, but really wishes they had a way to bring it back to camp that didn't need them to carry it in their mouth, and has a lot of sympathy for app1's disgusted expression."
        ],
        "skill": [
            "s_c has discovered a trick to harvesting the bountiful, but foul, ragwort - using their claws to tear leaves from the plant, then carefully carrying them back to camp without chewing or salivating. It's difficult, but doable, if only just, and app1 is desperately grateful to learn the trick."
        ]
    },
    "fail_text": {
        "unscathed": [
            "Try as they might, p_l can't quite remember the exact shape of the ragwort leaves, and isn't going to harvest from plants they haven't confidently identified. Better safe than sorry, as they say."
        ]
    },
    "win_skills": ["smart", "very smart", "extremely smart"],
    "min_cats": 2,
    "max_cats": 2,
    "antagonize_text": null,
    "antagonize_fail_text": null
},
{
    "patrol_id": "fst_med_gatheringragwort_greenleaf3",
    "biome": "forest",
    "season": "greenleaf",
    "tags": ["herb_gathering", "warrior", "herb", "ragwort", "many_herbs1", "many_herbs2", "big_change", "patrol_to_p_l", "platonic", "dislike", "respect"],
    "intro_text": "p_l heads out to find ragwort, holding the particular fractal shape of its furled leaves in their mind to distinguish it from every other low growing patch of greenery. They bring warriors with them to carry it back to camp.",
    "decline_text": "They're stopped before they leave camp - these warriors are needed elsewhere. p_l's expedition will have to wait.",
    "chance_of_success": 30,
    "exp": 10,
    "success_text": {
        "common": [
            "Ugh. The ragwort p_l finds is flowering, and the yellow flowers of the plant waft out their scent, leaving a foul taste hanging in the air. There a chorus of long suffering sighs as the cats get to work, accomplishing their unpleasant task professionally, but without any joy."
        ],
        "uncommon": [
            "Ragwort brings strength to cats who need it, and eases aching joints, but StarClan it tastes absolutely <i>foul.</i> p_l's pleased with their harvest, but really wishes they had a way to bring it back to camp that didn't need them to carry it in their mouth, a sentiment that the patrol helping them definitely shares... at length, very descriptively."
        ],
        "skill": [
            "s_c has discovered a trick to harvesting the bountiful, but foul, ragwort - using their claws to tear leaves from the plant, then carefully carrying them back to camp without chewing or salivating. Some of the warriors are too impatient to follow their lead, and end up suffering the taste of ragwort as the patrol brings back loads of the leaves."
        ]
    },
    "fail_text": {
        "unscathed": [
            "Try as they might, p_l can't quite remember the exact shape of the ragwort leaves, and isn't going to harvest from plants they haven't confidently identified. Better safe than sorry, as they say."
        ]
    },
    "win_skills": ["smart", "very smart", "extremely smart"],
    "min_cats": 3,
    "max_cats": 6,
    "antagonize_text": null,
    "antagonize_fail_text": null
},
{
    "patrol_id": "fst_med_gatheringraspberrysolo_greenleaf1",
    "biome": "forest",
    "season": "greenleaf",
    "tags": ["herb_gathering", "herb", "raspberry", "no_herbs1", "no_herbs2", "injury", "poisoned"],
    "intro_text": "While gathering herbs, p_l spots a bush of red berries.",
    "decline_text": "p_l decides not to touch the berries.",
    "chance_of_success": 50,
    "exp": 30,
    "success_text": {
        "common": [
            "p_l identifies them as raspberries, and carefully chews off a branch laden with them to bring back to camp - the herb stocks can use this odd fruit, especially its leaves."
        ],
        "uncommon": [
            "p_l knows deathberries when they see them, and slips back to camp to report it to the leader - the warriors will need to be told to avoid this bush."
        ],
        "skill": [
            "It takes little intelligence to recognise deathberries, but a great deal to collect them anyway. If s_c can dry them out, these berries will be sufficient for c_n for years to come. By using their weight to snap off one of the bush's branches, and then carefully carrying it back to camp, s_c manages to bring them safely home."
        ]
    },
    "fail_text": {
        "unscathed": [
            "While p_l thinks they're <i>probably</i> cranberries, they aren't confident enough with the identification to risk being wrong and plucking deathberries instead."
        ],
        "injury": [
            "While plucking them from the bush, p_l feels one of the berries split in their mouth, and a deceptively good taste coats their tongue. These aren't raspberries. They rush to force themselves to throw up, and it works, expelling the deathberries from their system, but they're weak and shaky for the rest of the day."
        ]
    },
    "win_skills": ["smart", "very smart", "extremely smart"],
    "min_cats": 1,
    "max_cats": 1,
    "antagonize_text": null,
    "antagonize_fail_text": null
    },
{
    "patrol_id": "fst_med_gatheringraspberrysoloapp1",
    "biome": "forest",
    "season": "greenleaf",
    "tags": ["herb_gathering", "herb", "raspberry", "no_herbs1", "med_cat", "apprentice", "injury", "poisoned", "death"],
    "intro_text": "While gathering herbs, app1 stumbles upon a bush of red berries.",
    "decline_text": "app1 decides not to touch the berries.",
    "chance_of_success": 50,
    "exp": 30,
    "success_text": {
        "common": [
            "app1 identifies them as raspberries, and carefully chews off a branch laden with them to bring back to camp. They can't quite remember what raspberries treat, but they're pretty sure it's something to do with kitting."
        ],
        "uncommon": [
            "These... could be deathberries. Might be raspberries. But maybe deathberries. It's not worth the risk, they can ask their mentor for more training about it later."
        ]
    },
    "fail_text": {
        "unscathed": [
            "Confidently gathering them and prancing back to camp, app1 is then informed that they've gathered raspberries, not cranberries, and this isn't going to help the Clan's elders with their problems."
        ],
        "death": [
            "app1 plucks the berries, several splitting in their mouth, and is surprised at how good they taste - after all, every herb they're trying to learn tastes awful, so it's surprising that one tastes good. As they start back to camp, however, they wobble a bit, and the world goes dark. Their body is found soon after, but it's already too late to help."
        ],
        "injury": [
            "app1 carefully plucks the delicious-tasting berries, and as soon as the deceptive taste hits their tongue, they realize they've made a terrible mistake. Trying to force themself to vomit and staggering weakly, they crawl back to camp, weakly hoping their mentor will help them."
        ]
    },
    "min_cats": 1,
    "max_cats": 1,
    "antagonize_text": null,
    "antagonize_fail_text": null,
    "history_text": {
        "reg_death": "r_c died before completing their medicine cat training, from accidentally eating deathberries."
    }
},
{
    "patrol_id": "fst_med_gatheringtansy_greenleaf1",
    "biome": "forest",
    "season": "greenleaf",
    "tags": ["herb_gathering", "med_only", "herb", "tansy", "many_herbs1", "many_herbs2"],
    "intro_text": "p_l heads out to find tansy, scenting the air for its sharp smell and eyes on the lookout for tansy's strange, orb-like yellow flowers that greenleaf has brought out in abundance.",
    "decline_text": "They have second thoughts about leaving their patients behind, and decide to go another day.",
    "chance_of_success": 70,
    "exp": 10,
    "success_text": {
        "common": [
            "The yellow dew drops shining merrily in the distance guide p_l in to the tansy patch, where they take a good harvest."
        ],
        "uncommon": [
            "Good for all coughs, all wounds, and all poisons - but it would be dangerous to assume tansy has no downsides. In small doses, it does help with nearly any ailment... but in <i>large</i> doses, it poisons the body, even to the point of causing death."
        ],
        "skill": [
            "Tansy might smell sharp enough to be enjoyed freshening up dens, but it sure tastes... interesting. s_c isn't sure they'll ever get used to it, but at least it's a reminder to be careful around the potentially poisonous herb."
        ]
    },
    "fail_text": {
        "unscathed": [
            "Try as they might, p_l can't quite remember the exact shape of the tansy leaves, and isn't going to harvest from plants they haven't confidently identified. Better safe than sorry, as they say."
        ]
    },
    "win_skills": ["keen eye"],
    "min_cats": 1,
    "max_cats": 1,
    "antagonize_text": null,
    "antagonize_fail_text": null
},
{
    "patrol_id": "fst_med_gatheringtansy_greenleaf2",
    "biome": "forest",
    "season": "greenleaf",
    "tags": ["herb_gathering", "adult_stat", "med_only", "med_cat", "herb", "tansy", "many_herbs1", "many_herbs2", "big_change", "platonic", "dislike", "comfort", "respect", "trust", "apprentice"],
    "intro_text": "p_l heads out to find tansy with app1. They instruct app1 to scent the air for its sharp smell and keep their eyes on the lookout for tansy's strange, orb-like yellow flowers that greenleaf has brought out in abundance.",
    "decline_text": "They have second thoughts leaving their patients behind, especially with them also bringing their apprentice, and decide to go another day.",
    "chance_of_success": 70,
    "exp": 20,
    "success_text": {
        "common": [
            "The yellow dew drops shining merrily in the distance guide app1 in to the tansy patch, where they take a good harvest. p_l is proud of the work they've put in to learning so many things so quickly."
        ],
        "uncommon": [
            "Good for all coughs, all wounds, and all poisons - but it'd be dangerous to assume tansy has no downsides. p_l quietly teaches app1 how tansy is also used to ease the passing of mortally wounded cats, and to induce losing a litter in queens whose pregnancy is risking their life. This means it's not used for pregnant or nursing queens, nor for kits."
        ],
        "skill": [
            "Tansy might smell sharp enough to be enjoyed freshening up dens, but it sure tastes... interesting. s_c isn't sure they'll ever get used to it, but at least it's a reminder to be careful around the potentially poisonous herb, and app1 thankfully seems to be taking the appropriate amount of care harvesting it."
        ]
    },
    "fail_text": {
        "unscathed": [
            "Try as they might, p_l can't quite remember the exact shape of the tansy leaves, and isn't going to harvest from plants they haven't confidently identified. Better safe than sorry, as they say."
        ]
    },
    "win_skills": ["keen eye"],
    "min_cats": 2,
    "max_cats": 2,
    "antagonize_text": null,
    "antagonize_fail_text": null
},
{
    "patrol_id": "fst_med_gatheringtansy_greenleaf3",
    "biome": "forest",
    "season": "greenleaf",
    "tags": ["herb_gathering", "med_cat", "warrior", "herb", "tansy", "many_herbs1", "many_herbs2", "big_change", "patrol_to_p_l", "platonic", "dislike", "respect"],
    "intro_text": "p_l heads out to find tansy, scenting the air for its sharp smell and eyes on the lookout for tansy's strange, orb-like yellow flowers that greenleaf has brought out in abundance. They've brought some of their Clanmates with them to hopefully help them carry a good harvest home.",
    "decline_text": "They're stopped before they leave camp - these warriors are needed elsewhere. p_l's expedition will have to wait.",
    "chance_of_success": 30,
    "exp": 10,
    "success_text": {
        "common": [
            "The yellow dew drops shining merrily in the distance guide p_l's patrol in to the tansy patch, where they take a good harvest."
        ],
        "uncommon": [
            "Good for all coughs, all wounds, and all poisons - but it would be dangerous to assume tansy has no downsides. In small doses, it does help with nearly any ailment, but in <i>large</i> doses, it poisons the body, even to the point of death. p_l carefully guides the patrol in gathering, though unless they try drinking it, there isn't much danger."
        ],
        "skill": [
            "Tansy might smell sharp enough to be enjoyed freshening up dens, but it sure tastes... interesting. s_c isn't sure they'll ever get used to it, but at least it's a reminder to be careful around the potentially poisonous herb, which is extra helpful when gathering with their less-experienced Clanmates."
        ]
    },
    "fail_text": {
        "unscathed": [
            "Try as they might, p_l can't quite remember the exact shape of the tansy leaves, and isn't going to harvest from plants they haven't confidently identified. Better safe than sorry, as they say."
        ]
    },
    "win_skills": ["keen eye"],
    "min_cats": 3,
    "max_cats": 6,
    "antagonize_text": null,
    "antagonize_fail_text": null
},
{
    "patrol_id": "fst_med_gatheringthyme_greenleaf1",
    "biome": "forest",
    "season": "greenleaf",
    "tags": ["herb_gathering", "med_only", "herb", "thyme", "many_herbs1", "many_herbs2"],
    "intro_text": "p_l has finally put enough time aside to go search for thyme.",
    "decline_text": "They have second thoughts about leaving their patients behind, and decide to go another day.",
    "chance_of_success": 70,
    "exp": 10,
    "success_text": {
        "common": [
            "Thankfully, they don't have to go far, and being among thyme's calming scent makes gathering it quite pleasant."
        ],
        "uncommon": [
            "It calms racing hearts and minds, bringing cats back from the shock of loss or injury... thyme is always both helpful and pleasant to have around, and p_l makes sure to organise the herb stores so that the scent wafts near their nest."
        ],
        "skill": [
            "Thyme, thyme, thyme, there's never enough thyme. s_c snorts at their little joke, mouth crammed full of the herb, as they make their way home."
        ]
    },
    "fail_text": {
        "unscathed": [
            "p_l has no time - and no thyme. They're forced to give up on the search for today."
        ]
    },
    "win_skills": ["keen eye"],
    "min_cats": 1,
    "max_cats": 1,
    "antagonize_text": null,
    "antagonize_fail_text": null
},
{
    "patrol_id": "fst_med_gatheringthyme_greenleaf2",
    "biome": "forest",
    "season": "greenleaf",
    "tags": ["herb_gathering", "adult_stat", "med_only", "med_cat", "herb", "thyme", "many_herbs1", "many_herbs2", "big_change", "platonic", "dislike", "comfort", "respect", "trust", "apprentice"],
    "intro_text": "p_l has finally put enough time aside to go search for thyme with app1.",
    "decline_text": "They have second thoughts leaving their patients behind, especially with them also bringing their apprentice, and decide to go another day.",
    "chance_of_success": 70,
    "exp": 20,
    "success_text": {
        "common": [
            "Thankfully, they don't have to go far, and being among thyme's calming scent makes gathering it quite pleasant. Both app1 and p_l enjoy the chance for a peaceful afternoon."
        ],
        "uncommon": [
            "It calms racing hearts and minds, bringing cats back from the shock of loss or injury... thyme is always both helpful and pleasant to have around, and p_l makes sure to organise the herb stores so that the scent wafts near the nests they and app1 curl up in at night."
        ],
        "skill": [
            "Thyme, thyme, thyme, there's never enough thyme. s_c snorts at their little joke, putting down the herbs they carry to explain it to app1."
        ]
    },
    "fail_text": {
        "unscathed": [
            "p_l has no time - and no thyme. They're forced to give up on the search for today."
        ]
    },
    "win_skills": ["keen eye"],
    "min_cats": 2,
    "max_cats": 2,
    "antagonize_text": null,
    "antagonize_fail_text": null
},
{
    "patrol_id": "fst_med_gatheringthyme_greenleaf3",
    "biome": "forest",
    "season": "greenleaf",
    "tags": ["herb_gathering", "warrior", "herb", "thyme", "many_herbs1", "many_herbs2", "big_change", "patrol_to_p_l", "platonic", "dislike", "respect"],
    "intro_text": "p_l has finally put enough time aside to go search for thyme with a gathering patrol.",
    "decline_text": "They're stopped before they leave camp - these warriors are needed elsewhere. p_l's expedition will have to wait.",
    "chance_of_success": 30,
    "exp": 10,
    "success_text": {
        "common": [
            "Thankfully, they don't have to go far, and being among thyme's calming scent makes gathering it quite pleasant as the patrol settles in to nip off its leaves."
        ],
        "uncommon": [
            "It calms racing hearts and minds, bringing cats back from the shock of loss or injury... thyme is always both helpful and pleasant to have around, and p_l decides that this patrol has brought back so much there's no harm in letting the warriors take a stem each for their nests."
        ],
        "skill": [
            "Thyme, thyme, thyme, there's never enough thyme. s_c snorts at their little joke, putting down the herbs they carry to explain it to the rest of the patrol."
        ]
    },
    "fail_text": {
        "unscathed": [
            "p_l has no time - and no thyme. They're forced to give up on the search for today."
        ]
    },
    "win_skills": ["keen eye"],
    "min_cats": 3,
    "max_cats": 6,
    "antagonize_text": null,
    "antagonize_fail_text": null
},
{
    "patrol_id": "fst_med_gatheringwildgarlic_greenleaf1",
    "biome": "forest",
    "season": "greenleaf",
    "tags": ["herb_gathering", "med_only", "herb", "wild_garlic", "many_herbs1", "many_herbs2"],
    "intro_text": "p_l heads out on what promises to be a fragrant patrol, searching for wild garlic.",
    "decline_text": "They have second thoughts about leaving their patients behind, and decide to go another day.",
    "chance_of_success": 70,
    "exp": 10,
    "success_text": {
        "common": [
            "This garlic will certainly restock the herb stores... which are close to p_l's nest. Yay..."
        ],
        "uncommon": [
            "The leaves, and especially the bulbs, of wild garlic are the preeminent herb to treat infection, even if using them results each time in either their patient or their loved ones complaining about the smell. p_l, personally, will take a bit of a bad smell over illness, thank you very much."
        ],
        "skill": [
            "s_c, ever eagle-eyed, spots grass that looks suspiciously tall, with oddly thick blades. One sniff confirms it as wild garlic, and this patch has heaps to harvest."
        ]
    },
    "fail_text": {
        "unscathed": [
            "Try as they might, p_l can't quite remember the exact shape of the garlic leaves, and isn't going to harvest from plants they haven't confidently identified. Better safe than sorry, as they say."
        ]
    },
    "win_skills": ["keen eye"],
    "min_cats": 1,
    "max_cats": 1,
    "antagonize_text": null,
    "antagonize_fail_text": null
},
{
    "patrol_id": "fst_med_gatheringwildgarlic_greenleaf2",
    "biome": "forest",
    "season": "greenleaf",
    "tags": ["herb_gathering", "adult_stat", "med_only", "med_cat", "herb", "wild_garlic", "many_herbs1", "many_herbs2", "big_change", "platonic", "dislike", "comfort", "respect", "trust", "apprentice"],
    "intro_text": "p_l heads out on what promises to be a fragrant patrol, searching for wild garlic with app1.",
    "decline_text": "They have second thoughts leaving their patients behind, especially with them also bringing their apprentice, and decide to go another day.",
    "chance_of_success": 70,
    "exp": 20,
    "success_text": {
        "common": [
            "This garlic will certainly restock the herb stores... which are close to p_l's nest. Yay... they commiserate with app1, both cats sighing but accepting the stink in their den as a necessary evil."
        ],
        "uncommon": [
            "The leaves, and especially the bulbs, of wild garlic are the preeminent herb to treat infection, even if using them results each time in either their patient or their loved ones complaining about the smell. p_l teaches app1 that sometimes, they need to prioritise treating their patients above listening to them."
        ],
        "skill": [
            "s_c, ever eagle-eyed, spots grass that looks suspiciously tall, with oddly thick blades. One sniff confirms it as wild garlic, and this patch has heaps to harvest with app1."
        ]
    },
    "fail_text": {
        "unscathed": [
            "Try as they might, p_l can't quite remember the exact shape of the garlic leaves, and isn't going to harvest from plants they haven't confidently identified. Better safe than sorry, as they say."
        ]
    },
    "win_skills": ["keen eye"],
    "min_cats": 2,
    "max_cats": 2,
    "antagonize_text": null,
    "antagonize_fail_text": null
},
{
    "patrol_id": "fst_med_gatheringwildgarlic_greenleaf3",
    "biome": "forest",
    "season": "greenleaf",
    "tags": ["herb_gathering", "warrior", "herb", "wild_garlic", "many_herbs1", "many_herbs2", "big_change", "patrol_to_p_l", "platonic", "dislike", "respect"],
    "intro_text": "p_l heads out on what promises to be a fragrant patrol, searching for wild garlic with a gathering patrol.",
    "decline_text": "They're stopped before they leave camp - these warriors are needed elsewhere. p_l's expedition will have to wait.",
    "chance_of_success": 30,
    "exp": 10,
    "success_text": {
        "common": [
            "This garlic will certainly restock the herb stores... which are close to p_l's nest. Yay... at least the warriors seem relieved that they'll never have to sleep next to the herbs."
        ],
        "uncommon": [
            "The leaves, and especially the bulbs, of wild garlic are the preeminent herb to treat infection, even if using them results each time in either their patient or their loved ones complaining about the smell. The patrol looks a little disgusted, but they're still a great help to p_l for gathering it."
        ],
        "skill": [
            "s_c, ever eagle-eyed, spots grass that looks suspiciously tall, with oddly thick blades. One sniff confirms it as wild garlic, and the patch has heaps for their patrol to harvest."
        ]
    },
    "fail_text": {
        "unscathed": [
            "Try as they might, p_l can't quite remember the exact shape of the garlic leaves, and isn't going to harvest from plants they haven't confidently identified. Better safe than sorry, as they say."
        ]
    },
    "win_skills": ["keen eye"],
    "min_cats": 3,
    "max_cats": 6,
    "antagonize_text": null,
    "antagonize_fail_text": null
}
]<|MERGE_RESOLUTION|>--- conflicted
+++ resolved
@@ -879,11 +879,6 @@
     "decline_text": "They're stopped before they leave camp - these warriors are needed elsewhere. p_l's expedition will have to wait.",
     "chance_of_success": 30,
     "exp": 10,
-<<<<<<< HEAD
-    "success_text": [
-            "The many stems of goldenrod surround p_l as they work, snipping off stems and clumps of tiny yellow flowers to bring back to c_n's herb stores. The patrol chats as they work, exchanging gossip and news as the smell of cut stems wreathes around them.",
-            "The bushes have responded to the sun's call with great enthusiasm, exploding outward in chaotic growth. p_l finds it heartening, seeing the goldenrod fight its own territorial battles against the plants next to it, bursting with health. The plant won't miss what they take, not even with so many here to carry off material for c_n's stores.",
-=======
     "success_text": {
         "common": [
             "The many stems of goldenrod surround p_l as they work, snipping off stems and clumps of tiny yellow flowers to bring back to c_n's herb stores. The patrol chats as they work, exchanging gossip and news as the smell of cut stems wreathes around them"
@@ -892,7 +887,6 @@
             "The bushes have responded to the sun's call with great enthusiasm, exploding outward in chaotic growth. p_l finds it heartening, seeing the goldenrod fight its own territorial battles against the plants next to it, bursting with health. The plant won't miss what they take, not even with so many here to carry off material for c_n's stores."
         ],
         "skill": [
->>>>>>> 73cc0630
             "s_c has a good eye for these things, snipping off the best, lushest goldenrod to take back for the Clan's stores. They control what is harvested, while their team works to efficiently carry the herb back to camp, deferring to s_c's expertise."
         ]
     },
@@ -1828,9 +1822,10 @@
     "max_cats": 1,
     "antagonize_text": null,
     "antagonize_fail_text": null,
-    "history_text": {
-        "reg_death": "r_c died before completing their medicine cat training, from accidentally eating deathberries."
-    }
+    "history_text": [
+            null,
+            "r_c died before completing their medicine cat training, from accidentally eating deathberries."
+    ]
 },
 {
     "patrol_id": "fst_med_gatheringtansy_greenleaf1",
