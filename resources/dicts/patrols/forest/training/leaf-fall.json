--- conflicted
+++ resolved
@@ -1,6 +1,5 @@
 [
     {
-<<<<<<< HEAD
         "patrol_id": "fst_train_leaffallromanticstroll_20locked1",
         "biome": ["forest"],
         "season": ["leaf-fall"],
@@ -160,8 +159,8 @@
                 ]
             }
         ]
-    }
-=======
+    },
+    {
     "patrol_id": "fst_train_playinginleaves1",
     "biome": ["forest"],
     "season": ["leaf-fall"],
@@ -320,5 +319,4 @@
     ]
 }
 
->>>>>>> 32d10fd9
 ]