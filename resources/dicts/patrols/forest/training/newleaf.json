--- conflicted
+++ resolved
@@ -198,11 +198,7 @@
                 "weight": 5
             },
             {
-<<<<<<< HEAD
                 "text": "s_c pounces, flipping the beetle with soft paws and flopping over onto {PRONOUN/app1/poss} back, watching the insect scurry from one paw to the other, so completely entranced by its color and tiny, perfect legs that {PRONOUN/app1/subject} {VERB/app1/do/does}n't notice {PRONOUN/app1/poss} own skill catching and keeping the bug.",
-=======
-                "text": "s_c pounces, flipping the beetle with soft paws and flopping over onto {PRONOUN/s_c/poss} back, watching the insect scurry from one paw to the other, so completely entranced by its color and tiny, perfect legs that {PRONOUN/s_c/subject} {VERB/s_c/don't/doesn't} notice {PRONOUN/s_c/poss} own skill catching and keeping the bug.",
->>>>>>> 881e63ec
                 "exp": 20,
                 "weight": 20,
                 "stat_skill": ["HUNTER,0"]
