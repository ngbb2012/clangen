[
{
    "patrol_id": "fst_train_session1",
    "biome": "forest",
    "season": "Any",
<<<<<<< HEAD
    "tags": ["apprentice", "training", "scar", "TOETRAP", "minor_injury", "warrior"],
=======
    "tags": ["app_stat", "apprentice", "training", "scar", "minor_injury", "warrior"],
>>>>>>> b25bebae
    "intro_text": "The patrol wants to hold a training session for app1. They decide to focus on tree climbing!",
    "decline_text": "They decide to focus on the patrolling the territory instead. Training can wait for another day.",
    "chance_of_success": 70,
    "exp": 30,
    "success_text": [
        "app1 listens carefully as the proper techniques of tree climbing are explained.",
        "app1 picks up the instruction quickly and follows the directions of the other patrol members as they climb up the tree.",
        null,
        "By the end of the patrol s_c is leaping from branch to branch, as nimble as a squirrel."
    ],
    "fail_text": [
        "app1 manages to get into the tree, but climbing back down proves to be a problem.",
        "s_c struggles to take the lesson seriously and eventually the training session ends early with no real progress made.",
        null,
        "app1 begins making their way up into the tree, but a branch cracks and breaks beneath their weight! The apprentice is sent crashing back to earth, hurting their paw in the process."
    ],
    "win_trait": ["confident", "daring", "bold"],
    "fail_trait": ["troublesome", "playful"],
    "min_cats": 2,
    "max_cats": 6,
    "antagonize_text": null,
    "antagonize_fail_text": null,
    "history_text": [
        "r_c got scarred training in the forest as an apprentice."
    ]
},
{
    "patrol_id": "fst_train_sett1",
    "biome": "forest",
    "season": "Any",
    "tags": ["death", "scar", "BELLY", "training", "battle_injury", "trust", "respect", "clan_to_r_c"],
    "intro_text": "r_c wanders past an old badger sett in the roots of a hazelnut tree, only to freeze. There's new scent here, acrid and sour.",
    "decline_text": "Surely it must be nothing... uneasily, r_c continues on.",
    "chance_of_success": 80,
    "exp": 40,
    "success_text": [
        "Feeling ever so alone on their solo patrol, r_c carefully sniffs around the mouth of the burrow, but the scent change is unmistakable - a new badger occupant has moved in. Creeping forward, belly flat in the dirt, they manage just enough of a glimpse to confirm the badger's presence. Heart pounding, r_c sprints back to camp to warn everyone.",
        "Feeling ever so alone on their solo patrol, r_c carefully sniffs around the mouth of the burrow, but after a few moments, realizes that the scent is relatively weak. A badger was here, no doubt about it, but it doesn't seem to have taken up residence. This will be important information to report back at camp.",
        "s_c decides there has to be a smarter way of figuring out if a badger has moved in, one that doesn't involve sticking their head in front of a predator. They search the clearing around the sett thoroughly until they come upon some fresh badger scat - stinky, horrible, and perfect proof of the new occupant of the sett.",
        "Carefully considering their options, r_c decides to set up a stakeout. When the badger pokes its head above ground at dusk, they're prepared, and dart off back to camp to warn everyone before the predator has blinked the sleep out of its eyes."
    ],
    "fail_text": [
        null,
        "Well, the only way to know is to check! s_c scrambles into the den for a look and comes nose to nose with its occupant. It's only by the grace of StarClan that they're able to redirect that speed to twist around just as fast, shedding fur in clumps as the badger's furious snarling and fizzing follows them up the burrow tunnel.",
        "r_c carefully approaches the burrow, trying to figure out if there's anything new inside. It's so dark, and it all smells the same... They try to creep just a little closer - but the ground drops away steeply beneath their paws and they lose their footing, skidding right into the disturbed badger's lethal jaws.",
        "While r_c is carefully sniffing at the burrow entrance, there's a rustle from the woods behind them. It's difficult to say who's more surprised - r_c or the badger. It charges for the sett and r_c leaps out of the way, but its claws catch their pelt, and it's a bloodied cat that limps back into camp to report the whole sorry adventure."
    ],
    "win_skills": ["smart", "very smart", "extremely smart"], 
    "win_trait": ["patient", "responsible", "thoughtful", "wise", "calm", "careful", "nervous", "sneaky", "strange"],
    "fail_trait": ["adventurous", "ambitious", "bloodthirsty", "bold", "confident", "daring", "fierce", "insecure", "playful", "shameless", "troublesome", "vengeful"],
    "min_cats": 1,
    "max_cats": 1,
    "antagonize_text": null,
    "antagonize_fail_text": null,
    "history_text": [
        "r_c was scarred by a badger.",
        "r_c lost their life to a badger.",
        "were killed by a badger"
    ]
},
{
    "patrol_id": "fst_train_sett2",
    "biome": "forest",
    "season": "Any",
    "tags": ["scar", "THROAT", "battle_injury", "training", "trust", "respect", "patrol_to_p_l", "patrol_to_r_c"],
    "intro_text": "p_l wanders past an old badger sett in the roots of a hazelnut tree, only to freeze. There's new scent here, acrid and sour.",
    "decline_text": "Surely it must be nothing... uneasily, the patrol continues on.",
    "chance_of_success": 80,
    "exp": 40,
    "success_text": [
        "Calling the rest of the patrol over, the cats discuss their next move. If a badger has moved in, they need to confirm it, but how? Eventually p_l comes up with a plan - stuffing bushes into the mouth of the sett. The cats will be able to come back tomorrow to see if anything has shoved them out of the way.",
        "p_l organizes the patrol, and together they lift a long skinny branch from the forest floor, shoving the end into the sett. With half the branch's length to go there's an outraged explosion of fizzing from the depths of the burrow, and the patrol retreats to report back to camp. With any luck, it's been injured, but no one wants to check.",
        "s_c decides there has to be a smarter way of figuring out if a badger has moved in, one that doesn't involve sticking their head in front of a predator. They lead the patrol on a search of the clearing around the sett until they come upon some fresh badger scat - stinky, horrible, and perfect proof of the new occupant of the sett.",
        "Carefully considering their options, s_c decides to set up a stakeout with the patrol. When the badger pokes its head above the ground at dusk, they're prepared, and in unison everyone turns for home. The cats fade into the underbrush before the predator has even blinked the sleep out of its eyes."
    ],
    "fail_text": [
        "The cats try to find enough bits of undergrowth in the nearby forest to block the opening to the sett, but the area is pretty bare. Before they know it they're tired, thirsty, and returning home with nothing to show for it.",
        "Well, the only way to know is to check! s_c scrambles into the den for a look and comes nose to nose with its occupant. It's only by the grace of StarClan that they're able to redirect that speed to twist around just as fast, shedding fur in clumps as the badger's furious snarling and fizzing follows them up the burrow tunnel.",
        null,
        "As the patrol is sniffing around the burrow entrance there's a rustle from the woods. It's difficult to say who's more surprised - cats or badger. There's a confused rush of paws and flying fur as the patrol scatters and the beast charges for the sett. r_c is battered in the process but everyone gets home safe in the end... including the badger."
    ],
    "win_skills": ["smart", "very smart", "extremely smart"], 
    "win_trait": ["patient", "responsible", "thoughtful", "wise", "calm", "careful", "nervous", "sneaky", "strange"],
    "fail_trait": ["adventurous", "ambitious", "bloodthirsty", "bold", "confident", "daring", "fierce", "insecure", "playful", "shameless", "troublesome", "vengeful"], 
    "min_cats": 2,
    "max_cats": 6,
    "antagonize_text": null,
    "antagonize_fail_text": null,
    "history_text": [
        "This cat was scarred by a badger."
    ]
},
{
    "patrol_id": "fst_train_stuck1",
    "biome": "forest",
    "season": "Any",
    "tags": ["training", "platonic", "comfort", "trust", "blunt_force_injury", "death", "scar", "SIDE", "p_l_to_r_c", "s_c to r_c", "patrol_to_p_l", "patrol_to_r_c"],
    "intro_text": "Trailing behind the patrol, there's a mighty crash above r_c. They look around wildly - just as the world is blotted out by a tangle of heavy falling branches.",
    "decline_text": "Thankfully, they're on the edge of the obstruction, and wriggle their way clear.",
    "chance_of_success": 90,
    "exp": 20,
    "success_text": [
        "Their Clanmates come running at their yowls, and r_c is soon freed, shaken but unharmed. The patrol settles down as everyone comforts each other.",
        "p_l tugs on just the right branch, lifting the pile off of r_c for long enough for the other cat to scramble free.",
        "Without letting themselves panic, s_c carefully assesses the branches trapping their Clanmate, then throws their weight onto one. It acts as a lever, forcing the entire pile up and allowing r_c to scrabble free, shaken but grateful.",
        "Creeping in as close as possible, s_c purrs to r_c, keeping them calm as the patrol carefully works to remove the branches pinning them down. r_c blinks up at them, holding on to their presence in the scary situation."
    ],
    "fail_text": [
        "The patrol works all day to free r_c and gets nothing else done.",
        "Harshly, s_c tells r_c that they're on their own - if they're too much of an idiot to get out from under some branches on their own then they'd probably just mess up the patrol anyway.",
        "Hurt and wheezing, r_c hears the patrol panicking as they drift to StarClan.",
        "The patrol eventually manages to rescue r_c, but they need to be helped back to camp, battered and injured."
    ],
    "win_skills": ["very smart", "extremely smart"],
    "win_trait": ["altruistic", "compassionate", "empathetic", "faithful", "loving", "patient", "responsible", "thoughtful", "wise"],
    "fail_trait": ["ambitious", "bloodthirsty", "cold", "fierce", "shameless", "strict", "troublesome", "vengeful"],
    "min_cats": 2,
    "max_cats": 6,
    "antagonize_text": null,
    "antagonize_fail_text": null,
    "history_text": [
        "r_c carries a scar from being trapped on patrol.",
        "r_c tragically died after being trapped on patrol.",
      "died after being trapped on patrol"
    ]
},
{
    "patrol_id": "fst_train_stuck2",
    "biome": "forest",
    "season": "Any",
    "tags": ["training", "blunt_force_injury", "death", "scar", "SIDE"],
    "intro_text": "r_c is training alone out in the forest when suddenly, a mighty crash sounds from above. They look around wildly - just as the world is blotted out by a tangle of heavy falling branches.",
    "decline_text": "Thankfully, they're on the edge of the obstruction, and wriggle their way clear.",
    "chance_of_success": 70,
    "exp": 20,
    "success_text": [
        "r_c spends the entire day carefully working their way free and gets nothing else done, but at least they're unharmed.",
        null,
        "s_c takes a breath and tries to remain calm. Looking around to try to find a way out, they spot a place where all the branches are seemingly resting on one. With a surge of energy they crash their way out through the weak point, twig-covered but free.",
        null
    ],
    "fail_text": [
        "Pinned under the branches, r_c yowls until their voice is hoarse and their throat is sore, and thankfully, a patrol passes by after a few hours and frees their hapless Clanmate.",
        null,
        "Hurt and wheezing, r_c does their best to hang on and wait for a patrol, but they succumb to their injuries and drift to StarClan alone.",
        "r_c eventually manages to pull themselves free, but they're battered and injured. It's all they can do to find a bush to shelter under through the night in the cold forest until a patrol finds them the next morning and helps them to the medicine den."
    ],
    "win_skills": ["smart", "very smart", "extremely smart"],
    "min_cats": 1,
    "max_cats": 1,
    "antagonize_text": null,
    "antagonize_fail_text": null,
    "history_text": [
        "r_c carries a scar from being trapped on patrol.",
        "r_c tragically died after being trapped on patrol.",
      "died after being trapped on patrol"
    ]

},
{
    "patrol_id": "fst_train_soloapp1",
    "biome": "forest",
    "season": "Any",
<<<<<<< HEAD
    "tags": ["training", "apprentice", "minor_injury", "scar", "LEFTEAR"],
=======
    "tags": ["app_stat", "training", "apprentice", "minor_injury", "scar"],
>>>>>>> b25bebae
    "intro_text": "r_c heads out into the forest alone, but maybe an apprentice shouldn't try to do a solo patrol.",
    "decline_text": "r_c turns back to camp, deciding that this is a bad idea.",
    "chance_of_success": 50,
    "exp": 20,
    "success_text": [
        "At least this is a good chance to learn the territory! r_c heads off to map out a thicket they've always found confusing.",
        "r_c rounds a corner and stumbles across a tiny, perfect waterfall!",
        null,
        "There's nothing to worry about! s_c pads confidently through c_n territory, assured in their safety by the strength of c_n borders."

    ],
    "fail_text": [
        "r_c gets lost in the territory and doesn't learn anything.",
        "s_c shivers a little, imagining what could be out there... No, definitely not. They turn around and slink straight back to camp.",
        null,
        "The apprentice wanders along obliviously and slips, tumbling right down a well-hidden gully. Bruised and sore, r_c has to report to the medicine cat den when they return to camp."
    ],
    "win_skills": null,
    "win_trait": ["adventurous", "bold", "charismatic", "childish", "confident", "daring", "playful", "righteous"],
    "fail_trait": ["insecure", "lonesome", "nervous"],
    "min_cats": 1,
    "max_cats": 1,
    "antagonize_text": null,
    "antagonize_fail_text": null,
    "history_text": [
            "r_c got injured as an apprentice, exploring alone."
    ]
},
{
    "patrol_id": "fst_train_solo2",
    "biome": "forest",
    "season": "Any",
    "tags": ["training", "warrior"],
    "intro_text": "r_c heads out into the forest alone, wanting to explore and have some time to themselves.",
    "decline_text": "r_c turns back to camp, deciding that their duties have to come first.",
    "chance_of_success": 60,
    "exp": 20,
    "success_text": [
        "r_c heads off to map out a thicket they've always found confusing. Hunting, fighting, driving off predators; it all requires knowledge of their home turf. It's always worth making sure their mental map is up to date.",
        "r_c rounds a corner and stumbles across a tiny, perfect waterfall!",
        "s_c rounds a corner and stumbles across a tiny, perfect waterfall! Further investigation shows that it emerges from an equally tiny spring, and s_c purrs. This reliable water source could be important during times of drought.",
        "s_c pads confidently through c_n territory. There's a particular peace in exploring their beloved home, ears pricked up curiously whenever they spot how the seasons and weather have reshaped it since they last passed this way."
    ],
    "fail_text": [
        "r_c gets lost in the territory. Somehow.",
        "s_c shivers a little, thinking of the dangers of solo patrols... No, definitely not. They turn around and slink straight back to camp."
    ],
    "win_skills": ["smart", "very smart", "extremely smart"],
    "win_trait": ["adventurous", "bold", "charismatic", "childish", "confident", "daring", "playful", "righteous"],
    "fail_trait": ["insecure", "lonesome", "nervous"],
    "min_cats": 1,
    "max_cats": 1,
    "antagonize_text": null,
    "antagonize_fail_text": null
},
{
    "patrol_id": "fst_train_solo3",
    "biome": "forest",
    "season": "Any",
    "tags": ["training", "deputy"],
    "intro_text": "r_c heads out into the forest alone, wanting to explore and have some time to themselves.",
    "decline_text": "r_c turns back to camp, deciding that their duties have to come first.",
    "chance_of_success": 70,
    "exp": 20,
    "success_text": [
        "r_c heads off to map out a thicket they've always found confusing. Hunting, fighting, driving off predators; it all requires knowledge of their home turf. It's always worth making sure their mental map is up to date. It feels a little like more work though, and isn't exactly the peaceful break they hoped for.",
        "r_c rounds a corner and stumbles across a tiny, perfect waterfall! Purring, they take the opportunity for a small moment of peace, relaxing and enjoying the view.",
        "s_c rounds a corner and stumbles across a tiny, perfect waterfall! Further investigation shows that it emerges from an equally tiny spring, and s_c purrs. This reliable water source could be important during times of drought, and its discovery helps to ease one of the many worries on the deputy's mind.",
        "s_c pads confidently through c_n territory. There's a particular peace in exploring their beloved home, ears pricked up curiously whenever they spot how the seasons and weather have reshaped it since they last passed this way."
    ],
    "fail_text": [
        "r_c gets lost in the territory. Somehow. Their pelt is burning with shame by the time they finally return, sneaking back to their den to avoid any embarrassing questions.",
        "s_c wavers in their decision. They have so much work to do, so many other things demanding their time... No, definitely not. They turn around and march straight back to camp."
    ],
    "win_skills": ["smart", "very smart", "extremely smart"],
    "win_trait": ["adventurous", "bold", "charismatic", "childish", "confident", "daring", "playful", "righteous"],
    "fail_trait": ["insecure", "lonesome", "nervous"],
    "min_cats": 1,
    "max_cats": 1,
    "antagonize_text": null,
    "antagonize_fail_text": null
},
{
    "patrol_id": "fst_train_solo4",
    "biome": "forest",
    "season": "Any",
    "tags": ["training", "leader"],
    "intro_text": "r_c heads out into the forest alone, wanting to explore and have some time to themselves.",
    "decline_text": "r_c turns back to camp, deciding that their duties have to come first.",
    "chance_of_success": 70,
    "exp": 20,
    "success_text": [
        "r_c heads off to map out a thicket they've always found confusing. Hunting, fighting, driving off predators; it all requires knowledge of their home turf. It's always worth making sure their mental map is up to date. It feels a little like more work though, and isn't exactly the peaceful break they hoped for.",
        "r_c rounds a corner and stumbles across a tiny, perfect waterfall! Purring, they take the opportunity for a small moment of peace, relaxing and enjoying the view.",
        "s_c rounds a corner and stumbles across a tiny, perfect waterfall! Further investigation shows that it emerges from an equally tiny spring, and s_c purrs. This reliable water source could be important during times of drought, and its discovery helps to ease one of the many worries on the leader's mind.",
        "s_c pads confidently through c_n territory. There's a particular peace in exploring their beloved home, ears pricked up curiously whenever they spot how the seasons and weather have reshaped it since they last passed this way."
    ],
    "fail_text": [
        "r_c gets lost in the territory. Somehow. Their pelt is burning with shame by the time they finally return, sneaking back to their den to avoid any embarrassing questions.",
        "s_c wavers in their decision. They have so much work to do, so many other things demanding their time... No, definitely not. They turn around and march straight back to camp."
    ],
    "win_skills": ["smart", "very smart", "extremely smart"],
    "win_trait": ["adventurous", "bold", "charismatic", "childish", "confident", "daring", "playful", "righteous"],
    "fail_trait": ["insecure", "lonesome", "nervous"],
    "min_cats": 1,
    "max_cats": 1,
    "antagonize_text": null,
    "antagonize_fail_text": null
},
{
    "patrol_id": "fst_train_porcupine1",
    "biome": "forest",
    "season": "Any",
    "tags": ["adult_stat", "training", "apprentice", "trust", "comfort", "dislike", "warrior"],
    "intro_text": "p_l takes them both out to see a big porcupine a patrol spotted in one of the many glades of c_n's forest.",
    "decline_text": "When they get there, they can't find it, and the lesson fails.",
    "chance_of_success": 80,
    "exp": 15,
    "success_text": [
            "app1 watches the big bushy lump of a creature with wide eyes, tail twitching with excitement. p_l points out the cascade of spines lying flat on its hairy back as the porcupine snuffles happily around the forest floor, sounding like a happy newborn kit in the nursery.",
            "p_l points out the cascade of spines lying flat on its hairy back as the porcupine snuffles happily around the forest floor, sounding like a happy newborn kit in the nursery. app1 looks a bit disbelieving, so p_l darts towards the porcupine, making it throw its back up at the cats in a full threat display, spines just as fluffed up as app1's pelt.",
            "s_c points out the dangers of the creature, explaining how some c_n stories tell of a warrior who, in an impossible battle defending a nursery full of kits, sacrificed his body and let StarClan transform his back into an impenetrable wall of thorns to protect his Clan."
    ],
    "fail_text": [
            "app1 maintains that porcupines are prey, not weird transformed dead cats or anything like that, just prey, and p_l can't get them to take the training session seriously."
    ],
    "win_skills": ["good speaker", "great speaker", "excellent speaker"],
    "win_trait": null,
    "fail_skills": null,
    "fail_trait": null,
    "min_cats": 2,
    "max_cats": 2,
    "antagonize_text": null,
    "antagonize_fail_text": null
},
{
    "patrol_id": "fst_train_porcupine2",
    "biome": "forest",
    "season": "Any",
    "tags": ["adult_stat", "training", "apprentice", "trust", "comfort", "dislike", "warrior"],
    "intro_text": "p_l takes them both out to see a big porcupine a patrol spotted in one of the many glades of c_n's forest.",
    "decline_text": "When they get there, they can't find it, and the lesson fails.",
    "chance_of_success": 80,
    "exp": 15,
    "success_text": [
            "app1 watches the big bushy lump of a creature with wide eyes, tail twitching with excitement. p_l points out the cascade of spines lying flat on its hairy back as the porcupine snuffles happily around the forest floor, sounding like a happy newborn kit in the nursery.",
            "p_l points out the cascade of spines lying flat on its hairy back as the porcupine snuffles happily around the forest floor, sounding like a happy newborn kit in the nursery. app1 looks a bit disbelieving, so p_l darts towards the porcupine, making it throw its back up at the cats in a full threat display, spines just as fluffed up as app1's pelt.",
            "s_c points out the dangers of the creature, finding some spines the porcupine has dropped and showing app1 exactly how they hook into a pelt, or worse, the flesh beneath. It's dangerous, s_c teaches, but it can also be used to defend the Clan - this is why porcupine spines are so valuable for reinforcing c_n's defenses."
    ],
    "fail_text": [
            "app1 refuses to believe that the happy snuffly creature they visit can possibly be dangerous prey, and starts an argument with p_l about it."
    ],
    "win_skills": ["good teacher", "great teacher", "fantastic teacher"],
    "win_trait": null,
    "fail_skills": null,
    "fail_trait": null,
    "min_cats": 2,
    "max_cats": 2,
    "antagonize_text": null,
    "antagonize_fail_text": null
},
{
    "patrol_id": "fst_train_porcupine3",
    "biome": "forest",
    "season": "Any",
    "tags": ["adult_stat", "training", "apprentice", "trust", "comfort", "dislike", "two_apprentices", "warrior"],
    "intro_text": "p_l takes them out to see a big porcupine a patrol spotted in one of the many glades of c_n's forest.",
    "decline_text": "When they get there, they can't find it, and the lesson fails.",
    "chance_of_success": 90,
    "exp": 20,
    "success_text": [
            "app1 and app2 watch the big bushy lump of a creature with wide eyes, tails twitching with excitement. p_l points out the cascade of spines lying flat on its hairy back as the porcupine snuffles happily around the forest floor, sounding like a happy newborn kit in the nursery.",
            "p_l points out the cascade of spines lying flat on its hairy back as the porcupine snuffles happily around the forest floor, sounding like a happy newborn kit in the nursery. app1 looks a bit disbelieving, so p_l darts towards the porcupine, making it throw its back up at the cats in a full threat display, spines just as fluffed up as app2's pelt.",
            "s_c points out the dangers of the creature, explaining how some c_n stories tell of a warrior who, in an impossible battle defending a nursery full of kits, sacrificed his body and let StarClan transform his back into an impenetrable wall of thorns to protect his Clan. app1 and app2 spend the walk back to  c_n wondering what this ancient warrior was like."
    ],
    "fail_text": [
            "app1 maintains that porcupines are prey, not weird transformed dead cats or anything like that, just prey, and p_l can't get them to take the training session seriously. They distract app2 as well, and eventually p_l has to give up on teaching."
    ],
    "win_skills": ["good speaker", "great speaker", "excellent speaker"],
    "win_trait": null,
    "fail_skills": null,
    "fail_trait": null,
    "min_cats": 3,
    "max_cats": 6,
    "antagonize_text": null,
    "antagonize_fail_text": null
},
{
    "patrol_id": "fst_train_porcupine4",
    "biome": "forest",
    "season": "Any",
    "tags": ["adult_stat", "training", "apprentice", "trust", "comfort", "dislike", "two_apprentices", "warrior"],
    "intro_text": "p_l takes them out to see a big porcupine a patrol spotted in one of the many glades of c_n's forest.",
    "decline_text": "When they get there, they can't find it, and the lesson fails.",
    "chance_of_success": 90,
    "exp": 15,
    "success_text": [
            "app1 and app2 watch the big bushy lump of a creature with wide eyes, tails twitching with excitement. p_l points out the cascade of spines lying flat on its hairy back as the porcupine snuffles happily around the forest floor, sounding like a happy newborn kit in the nursery.",
            "p_l points out the cascade of spines lying flat on its hairy back as the porcupine snuffles happily around the forest floor, sounding like a happy newborn kit in the nursery. app1 looks a bit disbelieving, so p_l darts towards the porcupine, making it throw its back up at the cats in a full threat display, spines just as fluffed up as app2's pelt.",
            "s_c points out the dangers of the creature, finding some spines the porcupine has dropped and showing app1 and app2 exactly how they hook into a pelt, or worse, the flesh beneath. It's dangerous, s_c teaches, but it can also be used to defend the Clan - this is why porcupine spines are so valuable for reinforcing c_n's defenses."
    ],
    "fail_text": [
            "app1 refuses to believe that the happy snuffly creature they visit can possibly be dangerous prey, and starts an argument with p_l about it. app2 sides with p_l and no one learns anything in the squabbling."
    ],
    "win_skills": ["good teacher", "great teacher", "fantastic teacher"],
    "win_trait": null,
    "fail_skills": null,
    "fail_trait": null,
    "min_cats": 3,
    "max_cats": 6,
    "antagonize_text": null,
    "antagonize_fail_text": null
},
{
    "patrol_id": "fst_train_willow1",
    "biome": "forest",
    "season": "Any",
    "tags": ["adult_stat", "training", "apprentice", "two_apprentices", "rel_two_apps", "romantic", "platonic", "comfort"],
    "intro_text": "Off in the woods, app1 waits for app2 underneath the low hanging branches of a willow. The tip of their tail keeps twitching in excitement.",
    "decline_text": "Oh no! They both forgot that they were on elder nest change duty today!",
    "chance_of_success": 70,
    "exp": 10,
    "success_text": [
            "app1 bursts out from cover, pouncing on app2 with claws sheathed and giggling. app2 rolls with the blow and kicks app1 off, bounding after them with promises of getting them back! On and on the chase goes, neither interested in winning it as they play under the dappled light of the canopy.",
            "app2 emerges into the hidden soft light under the willow tree. Seeing app1, they trot up, asking why app1 wanted to meet there. app1 looks away with a purr, making up some nonsense about fight training that makes no sense. Instead both apprentices hang out there all afternoon, awkward and thrilled.",
            null,
            "app2 emerges into the hidden soft light under the willow tree. Seeing s_c, they trot up, asking why s_c wanted to meet there. Stuttering but determined, s_c explains that they wondered if, possibly, maybe, app2 would like to go on a... date? app2 looks away with a purr and murmurs a soft yes to the willow roots, suddenly unable to make eye contact."
    ],
    "fail_text": [
            "app1 bursts out from cover, pouncing on app2 with claws sheathed and giggling. app2 rolls with the blow and kicks app1 off, but they scramble to their feet looking hurt, and storm off in a huff.",
            "app2 emerges into the hidden soft light under the willow tree. Seeing app1, they trot up, asking why app1 wanted to meet there. app1 status out some nonsense about hunting, and then runs off into the forest."

    ],
    "win_skills": null,
    "win_trait": ["adventurous", "bold", "charismatic", "childish", "confident", "daring", "playful", "righteous"],
    "fail_skills": null,
    "fail_trait": null,
    "min_cats": 2,
    "max_cats": 2,
    "antagonize_text": null,
    "antagonize_fail_text": null
},
{
    "patrol_id": "fst_train_sunset1",
    "biome": "forest",
    "season": "Any",
    "tags": ["training", "warrior", "romantic", "platonic", "comfort", "no_app"],
    "intro_text": "p_l approaches r_c, asking if they wouldn't mind showing p_l their hunting techniques, and perhaps doing some training with them?",
    "decline_text": "r_c declines gently, explaining that they have too much work to do.",
    "chance_of_success": 80,
    "exp": 10,
    "success_text": [
            "The cats go out together in the late of the day, as the shadows stretch long under the trees. r_c goes through their tricks, showing p_l how they shift their balance to make less noise on leaf litter, as p_l watches with eyes that r_c notices are a bit too admiring for what's just a little trick. They smirk, showing off a little.",
            "It's a long but satisfying training session, with both cats having an in depth chance to test themselves and work on their skills. It ends with them both sitting on a little outlook, watching the sun go down and catching the last of its rays on their pelts. r_c sees p_l watching them instead of the sun, and smiles.",
            "s_c is a fantastic hunter, and p_l isn't shy about telling them so. They blush, but work through it, showing p_l how to hold their balance on a branch so stably they'll be able to nap while waiting for prey to ambush below.",
            "p_l marvels at the opportunity to have s_c's time to themselves. s_c is such a popular cat, so friendly and fun to be around, and yet when the training session draws to a close under the setting sun, s_c looks surprised to be told so."
    ],
    "fail_text": [
            "r_c tries, but both the cats are too tired after a long day's work, and end up snapping at each other. It's nothing serious, but both agree to take some time to cool off.",
            "r_c spots p_l looking at them a little bit too admiringly, and ends the training session early, diplomatically making up an excuse."
    ],
    "win_skills": ["fantastic hunter"],
    "win_trait": ["adventurous", "bold", "charismatic", "childish", "confident", "daring", "playful", "righteous"],
    "fail_skills": null,
    "fail_trait": null,
    "min_cats": 2,
    "max_cats": 2,
    "antagonize_text": null,
    "antagonize_fail_text": null
},
{
	"patrol_id": "fst_train_groveclan1",
	"biome": "forest",
	"season": "Any",
	"tags": ["adult_stat", "training", "apprentice", "trust", "comfort", "dislike", "platonic", "warrior"],
	"intro_text": "Out in the forest, p_l asks app1 if they know why c_n chooses to live in the woods, under the canopy, rather than any other environment.",
	"decline_text": "app1 seems distracted. p_l shrugs, and decides to focus on more active training today instead.",
	"chance_of_success": 60,
	"exp": 15,
	"success_text": [
        	"Their ancestors lived in a sheltered redwood grove, and it protected them from the elements and fed their prey and kept their kits dry, p_l explains. But one day, Twolegs destroyed their home with fire and monsters, and the cats of that Clan scattered. Some, after many trials, founded c_n, and chose a place that seemed familiar and safe.",
        	"p_l shows app1 how the trees protect from wind and rain, how, like their ancestors have done for generations, c_n has learnt to jump between branches like the squirrels they hunt. app1 nods, talking about how the plains or beaches wouldn't have those advantages.",
        	"c_n myths tell of the Clan their founders were descended from, who lived in a grove of redwood trees shielding them from the world. The Clan has taken lessons from it, about how to use the resources of the forest to keep themselves safe, and to this day they still live with tree trunks standing sentry around camp."
	],
	"fail_text": [
        	"app1 launches into a speech about how c_n is awesome because they aren't kittypets, only for p_l to stop them. That wasn't the point of the lesson.",
        	"Churlish and grumpy, app1 storms past p_l, not interested in hearing their dumb lesson."
	],
	"win_skills": ["good speaker", "great speaker", "excellent speaker", "good teacher", "great teacher", "fantastic teacher"],
	"win_trait": null,
	"fail_skills": null,
	"fail_trait": ["troublesome"],
	"min_cats": 2,
	"max_cats": 2,
	"antagonize_text": null,
	"antagonize_fail_text": null
}
]<|MERGE_RESOLUTION|>--- conflicted
+++ resolved
@@ -3,11 +3,7 @@
     "patrol_id": "fst_train_session1",
     "biome": "forest",
     "season": "Any",
-<<<<<<< HEAD
-    "tags": ["apprentice", "training", "scar", "TOETRAP", "minor_injury", "warrior"],
-=======
-    "tags": ["app_stat", "apprentice", "training", "scar", "minor_injury", "warrior"],
->>>>>>> b25bebae
+    "tags": ["app_stat", "apprentice", "training", "scar", "TOETRAP", "minor_injury", "warrior"],
     "intro_text": "The patrol wants to hold a training session for app1. They decide to focus on tree climbing!",
     "decline_text": "They decide to focus on the patrolling the territory instead. Training can wait for another day.",
     "chance_of_success": 70,
@@ -171,11 +167,7 @@
     "patrol_id": "fst_train_soloapp1",
     "biome": "forest",
     "season": "Any",
-<<<<<<< HEAD
-    "tags": ["training", "apprentice", "minor_injury", "scar", "LEFTEAR"],
-=======
-    "tags": ["app_stat", "training", "apprentice", "minor_injury", "scar"],
->>>>>>> b25bebae
+    "tags": ["app_stat", "training", "apprentice", "minor_injury", "scar", "LEFTEAR"],
     "intro_text": "r_c heads out into the forest alone, but maybe an apprentice shouldn't try to do a solo patrol.",
     "decline_text": "r_c turns back to camp, deciding that this is a bad idea.",
     "chance_of_success": 50,
