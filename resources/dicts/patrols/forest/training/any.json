[
    {
        "patrol_id": "fst_train_session1",
        "biome": ["forest"],
        "season": ["any"],
        "types": ["training"],
        "tags": [],
        "patrol_art": "fst_train_session1",
        "min_cats": 2,
        "max_cats": 6,
        "min_max_status": {
            "apprentice": [1, 6],
            "normal adult": [1, 6]
        },
        "weight": 20,
        "intro_text": "The patrol wants to hold a training session for app1. They decide to focus on tree climbing!",
        "decline_text": "They decide to focus on patrolling the territory instead. Training can wait for another day.",
        "chance_of_success": 60,
        "success_outcomes": [
            {
                "text": "app1 listens carefully as the proper techniques of tree climbing are explained.",
                "exp": 30,
                "weight": 20
            },
            {
                "text": "app1 picks up the instruction quickly and follows the directions of the other patrol members as {PRONOUN/app1/subject} {VERB/app1/climb/climbs} up the tree.",
                "exp": 30,
                "weight": 5
            },
            {
                "text": "By the end of the patrol, s_c is leaping from branch to branch, as nimble as a squirrel.",
                "exp": 30,
                "weight": 20,
                "stat_trait": ["confident", "daring", "bold"],
                "can_have_stat": ["app"]
            }
        ],
        "fail_outcomes": [
            {
                "text": "app1 manages to get into the tree, but climbing back down proves to be a problem.",
                "exp": 0,
                "weight": 20
            },
            {
                "text": "s_c struggles to take the lesson seriously, and eventually the training session ends early with no real progress made.",
                "exp": 0,
                "weight": 20,
                "stat_trait": ["troublesome", "childish", "playful"],
                "can_have_stat": ["app"]
            },
            {
                "text": "app1 begins making {PRONOUN/app1/poss} way up into the tree, but a branch cracks and breaks beneath {PRONOUN/app1/poss} weight! The apprentice is sent crashing back to earth, hurting {PRONOUN/app1/poss} paw in the process.",
                "exp": 0,
                "weight": 10,
                "injury": [
                    {
                        "cats": ["app1"],
                        "injuries": ["minor_injury"],
                        "scars": ["TOETRAP"]
                    }
                ],
                "history_text": { "scar": "m_c got scarred training in the forest as an apprentice." }
            }
        ]
    },
    {
        "patrol_id": "fst_train_sett1",
        "biome": ["forest"],
        "season": ["any"],
        "types": ["training"],
        "tags": [],
        "patrol_art": "fst_train_sett",
        "min_cats": 1,
        "max_cats": 1,
        "min_max_status": {},
        "weight": 20,
<<<<<<< HEAD
        "intro_text": "r_c wanders past an old badger sett in the roots of a hazelnut tree, only to freeze. There's new scent here, acrid and sour.",
        "decline_text": "Surely it must be nothing... Uneasily, r_c continues on.",
=======
        "intro_text": "r_c wanders past an old badger sett in the roots of a hazelnut tree, then freezes. There's new scent here, acrid and sour.",
        "decline_text": "Surely it must be nothing... uneasily, r_c continues on.",
>>>>>>> 8503c1e4
        "chance_of_success": 60,
        "success_outcomes": [
            {
                "text": "Feeling ever so alone on {PRONOUN/r_c/poss} solo patrol, r_c carefully sniffs around the mouth of the burrow, but the scent change is unmistakable - a new badger occupant has moved in. Creeping forward, belly flat in the dirt, {PRONOUN/r_c/subject} {VERB/r_c/manage/manages} just enough of a glimpse to confirm the badger's presence. Heart pounding, r_c sprints back to camp to warn everyone.",
                "exp": 40,
                "weight": 20,
                "relationships": [
                    {
                        "cats_to": ["r_c"],
                        "cats_from": ["clan"],
                        "mutual": false,
                        "values": ["respect", "trust"],
                        "amount": 5
                    }
                ]
            },
            {
                "text": "Feeling ever so alone on {PRONOUN/r_c/poss} solo patrol, r_c carefully sniffs around the mouth of the burrow. After a few moments, {PRONOUN/r_c/subject} {VERB/r_c/realize/realizes} that the scent is relatively weak. A badger was here, no doubt about it, but it doesn't seem to have taken up residence. This is important information to report back at camp.",
                "exp": 40,
                "weight": 5,
                "relationships": [
                    {
                        "cats_to": ["r_c"],
                        "cats_from": ["clan"],
                        "mutual": false,
                        "values": ["respect", "trust"],
                        "amount": 5
                    }
                ]
            },
            {
                "text": "s_c decides there has to be a smarter way of figuring out if a badger has moved in, one that doesn't involve sticking {PRONOUN/s_c/poss} head in front of a predator. {PRONOUN/s_c/subject/CAP} {VERB/s_c/search/searches} the clearing around the sett thoroughly until {PRONOUN/s_c/subject} {VERB/s_c/come/comes} upon some fresh badger scat - stinky, horrible, and perfect proof of the new occupant of the sett.",
                "exp": 40,
                "weight": 20,
                "stat_skill": ["CLEVER,1"],
                "relationships": [
                    {
                        "cats_to": ["s_c"],
                        "cats_from": ["clan"],
                        "mutual": false,
                        "values": ["respect", "trust"],
                        "amount": 5
                    }
                ]
            },
            {
                "text": "Carefully considering {PRONOUN/r_c/poss} options, r_c decides to set up a stakeout. When the badger pokes its head above ground at dusk, {PRONOUN/r_c/subject}{VERB/r_c/'re/'s} prepared, and {VERB/r_c/dart/darts} off back to camp to warn everyone before the predator has blinked the sleep out of its eyes.",
                "exp": 40,
                "weight": 20,
                "stat_trait": [
                    "responsible",
                    "thoughtful",
                    "wise",
                    "calm",
                    "careful",
                    "nervous",
                    "sneaky",
                    "strange",
                    "cunning"
                ],
                "relationships": [
                    {
                        "cats_to": ["s_c"],
                        "cats_from": ["clan"],
                        "mutual": false,
                        "values": ["respect", "trust"],
                        "amount": 5
                    }
                ]
            }
        ],
        "fail_outcomes": [
            {
                "text": "Well, the only way to know is to check! s_c scrambles into the den for a look and comes nose to nose with its occupant. It's only by the grace of StarClan that {PRONOUN/s_c/subject}{VERB/s_c/'re/'s} able to redirect that speed and twist around just as fast, shedding fur in clumps as the badger's furious snarling and fizzing follows {PRONOUN/s_c/object} up the burrow tunnel.",
                "exp": 0,
                "weight": 20,
                "stat_trait": [
                    "adventurous",
                    "ambitious",
                    "bloodthirsty",
                    "bold",
                    "childish",
                    "confident",
                    "daring",
                    "fierce",
                    "insecure",
                    "oblivious",
                    "playful",
                    "shameless",
                    "troublesome",
                    "vengeful"
                ],
                "relationships": [
                    {
                        "cats_to": ["s_c"],
                        "cats_from": ["clan"],
                        "mutual": false,
                        "values": ["respect", "trust"],
                        "amount": -5
                    }
                ]
            },
            {
                "text": "r_c carefully approaches the burrow to figure out if there's anything new inside. It's so dark, and it all smells the same... {PRONOUN/r_c/subject/CAP} {VERB/r_c/try/tries} to creep just a little closer - but the ground drops away steeply beneath {PRONOUN/r_c/poss} paws and {PRONOUN/r_c/subject} {VERB/r_c/lose/loses} {PRONOUN/r_c/poss} footing, skidding right into the disturbed badger's lethal jaws.",
                "exp": 0,
                "weight": 10,
                "dead_cats": ["r_c"],
                "history_text": {
                    "scar": "m_c was scarred by a badger.",
                    "reg_death": "m_c lost their life to a badger.",
                    "lead_death": "{VERB/m_c/were/was} killed by a badger"
                },
                "relationships": [
                    {
                        "cats_to": ["r_c"],
                        "cats_from": ["clan"],
                        "mutual": false,
                        "values": ["respect", "trust"],
                        "amount": -5
                    }
                ]
            },
            {
                "text": "While r_c is carefully sniffing at the burrow entrance, there's a rustle from the woods behind {PRONOUN/s_c/object}. It's difficult to say who's more surprised - r_c or the badger. It charges for the sett and r_c leaps out of the way, but its claws catch {PRONOUN/r_c/poss} pelt. r_c limps back to camp with blood trailing in {PRONOUN/r_c/poss} wake to report the whole sorry adventure.",
                "exp": 0,
                "weight": 10,
                "injury": [
                    {
                        "cats": ["r_c"],
                        "injuries": ["big_bite_injury"],
                        "scars": ["BELLY"]
                    }
                ],
                "history_text": {
                    "scar": "m_c was scarred by a badger.",
                    "reg_death": "m_c lost their life to a badger.",
                    "lead_death": "{VERB/m_c/were/was} killed by a badger"
                },
                "relationships": [
                    {
                        "cats_to": ["r_c"],
                        "cats_from": ["clan"],
                        "mutual": false,
                        "values": ["respect", "trust"],
                        "amount": -5
                    }
                ]
            }
        ]
    },
    {
        "patrol_id": "fst_train_sett2",
        "biome": ["forest"],
        "season": ["any"],
        "types": ["training"],
        "tags": [],
        "patrol_art": "fst_train_sett",
        "min_cats": 2,
        "max_cats": 6,
        "min_max_status": {},
        "weight": 20,
<<<<<<< HEAD
        "intro_text": "p_l wanders past an old badger sett in the roots of a hazelnut tree, only to freeze. There's new scent here, acrid and sour.",
        "decline_text": "Surely it must be nothing... Uneasily, the patrol continues on.",
=======
        "intro_text": "The patrol passes an old badger sett in the roots of a hazelnut tree, then freezes. There's new scent here, acrid and sour.",
        "decline_text": "Surely it must be nothing... uneasily, the patrol continues on.",
>>>>>>> 8503c1e4
        "chance_of_success": 60,
        "success_outcomes": [
            {
                "text": "Calling the rest of the patrol over, the cats discuss their next move. If a badger has moved in, they need to confirm it, but how? p_l comes up with a plan: stuffing bushes into the mouth of the sett. The cats will be able to come back tomorrow to see if anything has shoved them out of the way.",
                "exp": 40,
                "weight": 20,
                "relationships": [
                    {
                        "cats_to": ["r_c", "p_l"],
                        "cats_from": ["patrol", "patrol"],
                        "mutual": false,
                        "values": ["respect", "trust"],
                        "amount": 5
                    }
                ]
            },
            {
                "text": "p_l organizes the patrol, and together they lift a long, skinny branch from the forest floor, shoving the end into the sett. With half the branch's length to go, there's an outraged explosion of fizzing from the depths of the burrow. The patrol retreats to report back to camp. With any luck, it's been injured, but no one wants to check.",
                "exp": 40,
                "weight": 5,
                "relationships": [
                    {
                        "cats_to": ["r_c", "p_l"],
                        "cats_from": ["patrol", "patrol"],
                        "mutual": false,
                        "values": ["respect", "trust"],
                        "amount": 5
                    }
                ]
            },
            {
                "text": "s_c decides there has to be a smarter way of figuring out if a badger has moved in, one that doesn't involve sticking anyone's head in front of a predator. {PRONOUN/s_c/subject/CAP} {VERB/s_c/lead/leads} the patrol on a search of the clearing around the sett until they come upon some fresh badger scat - stinky, horrible, and perfect proof of the new occupant of the sett.",
                "exp": 40,
                "weight": 20,
                "stat_skill": ["CLEVER,1"],
                "relationships": [
                    {
                        "cats_to": ["s_c", "p_l"],
                        "cats_from": ["patrol", "patrol"],
                        "mutual": false,
                        "values": ["respect", "trust"],
                        "amount": 5
                    }
                ]
            },
            {
                "text": "Carefully considering {PRONOUN/s_c/poss} options, s_c decides to set up a stakeout with the patrol. When the badger pokes its head above the ground at dusk, they're prepared, and in unison everyone turns for home. The cats fade into the underbrush before the predator has even blinked the sleep out of its eyes.",
                "exp": 40,
                "weight": 20,
                "stat_trait": [
                    "patient",
                    "responsible",
                    "thoughtful",
                    "wise",
                    "calm",
                    "careful",
                    "nervous",
                    "sneaky",
                    "strange",
                    "cunning"
                ],
                "relationships": [
                    {
                        "cats_to": ["s_c", "p_l"],
                        "cats_from": ["patrol", "patrol"],
                        "mutual": false,
                        "values": ["respect", "trust"],
                        "amount": 5
                    }
                ]
            }
        ],
        "fail_outcomes": [
            {
                "text": "The cats try to find enough bits of undergrowth in the nearby forest to block the opening to the sett, but the area is pretty bare. Before they know it, they're tired, thirsty, and forced to return home with nothing to show for it.",
                "exp": 0,
                "weight": 20,
                "relationships": [
                    {
                        "cats_to": ["r_c", "p_l"],
                        "cats_from": ["patrol", "patrol"],
                        "mutual": false,
                        "values": ["respect", "trust"],
                        "amount": -5
                    }
                ]
            },
            {
                "text": "Well, the only way to know is to check! s_c scrambles into the den for a look and comes nose to nose with its occupant. It's only by the grace of StarClan that {PRONOUN/s_c/subject}{VERB/s_c/'re/'s} able to redirect that speed and twist around just as fast, shedding fur in clumps as the badger's furious snarling and fizzing follows {PRONOUN/s_c/object} up the burrow tunnel.",
                "exp": 0,
                "weight": 20,
                "stat_trait": [
                    "adventurous",
                    "ambitious",
                    "bloodthirsty",
                    "bold",
                    "childish",
                    "confident",
                    "daring",
                    "fierce",
                    "insecure",
                    "oblivious",
                    "playful",
                    "shameless",
                    "troublesome",
                    "vengeful"
                ],
                "relationships": [
                    {
                        "cats_to": ["s_c", "p_l"],
                        "cats_from": ["patrol", "patrol"],
                        "mutual": false,
                        "values": ["respect", "trust"],
                        "amount": -5
                    }
                ]
            },
            {
                "text": "As the patrol is sniffing around the burrow entrance, they hear a rustle from the woods. It's difficult to say who's more surprised - the cats or the badger. There's a confused rush of paws and flying fur as the patrol scatters and the beast charges for the sett. r_c is battered in the process but everyone gets home in one piece... including the badger.",
                "exp": 0,
                "weight": 10,
                "injury": [
                    {
                        "cats": ["r_c"],
                        "injuries": ["big_bite_injury"],
                        "scars": ["THROAT"]
                    }
                ],
                "history_text": { "scar": "This cat was scarred by a badger." },
                "relationships": [
                    {
                        "cats_to": ["r_c", "p_l"],
                        "cats_from": ["patrol", "patrol"],
                        "mutual": false,
                        "values": ["respect", "trust"],
                        "amount": -5
                    }
                ]
            }
        ]
    },
    {
        "patrol_id": "fst_train_stuck1",
        "biome": ["forest"],
        "season": ["any"],
        "types": ["training"],
        "tags": [],
        "patrol_art": "fst_train_stuck",
        "min_cats": 3,
        "max_cats": 6,
        "min_max_status": {},
        "weight": 20,
        "intro_text": "As {PRONOUN/r_c/subject} {VERB/r_c/trail/trails} behind the patrol, there's a mighty crash above r_c. {PRONOUN/r_c/subject/CAP} {VERB/r_c/look/looks} around wildly - just as the world is blotted out by a tangle of heavy falling branches.",
        "decline_text": "Thankfully, {PRONOUN/r_c/subject}{VERB/r_c/'re/'s} on the edge of the obstruction, and {PRONOUN/r_c/subject} {VERB/r_c/wriggle/wriggles} {PRONOUN/r_c/poss} way clear.",
        "chance_of_success": 40,
        "success_outcomes": [
            {
                "text": "{PRONOUN/r_c/poss/CAP} Clanmates come running at {PRONOUN/r_c/poss} yowls, and r_c is soon freed, shaken but unharmed. The patrol settles down as everyone comforts each other.",
                "exp": 20,
                "weight": 20,
                "relationships": [
                    {
                        "cats_to": ["r_c", "p_l", "p_l", "s_c"],
                        "cats_from": ["patrol", "patrol", "r_c", "r_c"],
                        "mutual": true,
                        "values": ["platonic", "comfort", "trust"],
                        "amount": 5
                    }
                ],
                "art": "fst_train_stuck_outcome"
            },
            {
                "text": "p_l tugs on just the right branch, lifting the pile off of r_c for long enough for the other cat to scramble free.",
                "exp": 20,
                "weight": 5,
                "relationships": [
                    {
                        "cats_to": ["r_c", "p_l", "p_l", "s_c"],
                        "cats_from": ["patrol", "patrol", "r_c", "r_c"],
                        "mutual": true,
                        "values": ["platonic", "comfort", "trust"],
                        "amount": 5
                    }
                ],
                "art": "fst_train_stuck_outcome"
            },
            {
                "text": "Without letting {PRONOUN/s_c/self} panic, s_c carefully assesses the branches trapping {PRONOUN/s_c/poss} Clanmate, then throws {PRONOUN/s_c/poss} weight onto one. It acts as a lever, forcing the entire pile up and allowing r_c to scrabble free, shaken but grateful.",
                "exp": 20,
                "weight": 20,
                "stat_skill": ["CLEVER,2"],
                "relationships": [
                    {
                        "cats_to": ["s_c", "p_l", "p_l", "s_c"],
                        "cats_from": ["patrol", "patrol", "r_c", "r_c"],
                        "mutual": true,
                        "values": ["platonic", "comfort", "trust"],
                        "amount": 5
                    }
                ],
                "art": "fst_train_stuck_outcome"
            },
            {
                "text": "Creeping in as close as possible, s_c purrs to r_c, keeping {PRONOUN/r_c/object} calm as the patrol carefully works to remove the branches pinning {PRONOUN/r_c/object} down. r_c blinks up at {PRONOUN/s_c/object}, holding on to {PRONOUN/s_c/poss} presence in the scary situation.",
                "exp": 20,
                "weight": 20,
                "stat_trait": [
                    "compassionate",
                    "faithful",
                    "loving",
                    "responsible",
                    "thoughtful",
                    "wise"
                ],
                "relationships": [
                    {
                        "cats_to": ["s_c", "p_l", "p_l", "s_c"],
                        "cats_from": ["patrol", "patrol", "r_c", "r_c"],
                        "mutual": true,
                        "values": ["platonic", "comfort", "trust"],
                        "amount": 5
                    }
                ],
                "art": "fst_train_stuck_outcome"
            }
        ],
        "fail_outcomes": [
            {
                "text": "The patrol works all day to free r_c and gets nothing else done.",
                "exp": 0,
                "weight": 20,
                "relationships": [
                    {
                        "cats_to": ["r_c", "p_l", "p_l", "s_c"],
                        "cats_from": ["patrol", "patrol", "r_c", "r_c"],
                        "mutual": true,
                        "values": ["platonic", "comfort", "trust"],
                        "amount": -5
                    }
                ],
                "art": "fst_train_stuck_outcome"
            },
            {
                "text": "As s_c rarely has patience for other cats, s_c tells r_c harshly that {PRONOUN/s_c/subject} {VERB/s_c/don't/doesn't} have time for some mouse-brain who got stuck, making r_c resentful as {PRONOUN/r_c/subject} {VERB/r_c/pull/pulls} {PRONOUN/r_c/self} out from under the branches.",
                "exp": 0,
                "weight": 20,
                "stat_trait": [
                    "ambitious",
                    "bloodthirsty",
                    "cold",
                    "fierce",
                    "shameless",
                    "strict",
                    "troublesome",
                    "vengeful"
                ],
                "relationships": [
                    {
                        "cats_to": ["s_c", "p_l", "p_l", "s_c"],
                        "cats_from": ["patrol", "patrol", "r_c", "r_c"],
                        "mutual": true,
                        "values": ["platonic", "comfort", "trust"],
                        "amount": -5
                    }
                ],
                "art": "fst_train_stuck_outcome"
            },
            {
                "text": "Hurt and wheezing, r_c hears the patrol panicking as {PRONOUN/r_c/subject} {VERB/r_c/drift/drifts} to StarClan.",
                "exp": 0,
                "weight": 10,
                "dead_cats": ["r_c"],
                "history_text": {
                    "scar": "m_c carries a scar from being trapped on patrol.",
                    "reg_death": "m_c tragically died after being trapped on patrol.",
                    "lead_death": "died after being trapped on patrol"
                },
                "relationships": [
                    {
                        "cats_to": ["r_c", "p_l", "p_l", "s_c"],
                        "cats_from": ["patrol", "patrol", "r_c", "r_c"],
                        "mutual": true,
                        "values": ["platonic", "comfort", "trust"],
                        "amount": -5
                    }
                ],
                "art": "fst_train_stuck_outcome"
            },
            {
                "text": "The patrol eventually manages to rescue r_c, but {PRONOUN/r_c/subject} {VERB/r_c/need/needs} to be helped back to camp, battered and injured.",
                "exp": 0,
                "weight": 10,
                "injury": [
                    {
                        "cats": ["r_c"],
                        "injuries": ["blunt_force_injury"],
                        "scars": ["SIDE"]
                    }
                ],
                "history_text": {
                    "scar": "m_c carries a scar from being trapped on patrol.",
                    "reg_death": "m_c tragically died after being trapped on patrol.",
                    "lead_death": "died after being trapped on patrol"
                },
                "relationships": [
                    {
                        "cats_to": ["r_c", "p_l", "p_l", "s_c"],
                        "cats_from": ["patrol", "patrol", "r_c", "r_c"],
                        "mutual": true,
                        "values": ["platonic", "comfort", "trust"],
                        "amount": -5
                    }
                ],
                "art": "fst_train_stuck_outcome"
            },
            {
                "text": "The patrol can't help r_c in time, and as r_c starts to drift off to StarClan, s_c's glint malevolently. Was this...? r_c doesn't have a chance to finish {PRONOUN/r_c/poss} last thought.",
                "exp": 0,
                "weight": 10,
                "stat_trait": [
                    "ambitious",
                    "bloodthirsty",
                    "cold",
                    "fierce",
                    "shameless",
                    "strict",
                    "troublesome",
                    "vengeful"
                ],
                "dead_cats": ["r_c"],
                "history_text": {
                    "scar": "m_c carries a scar from being trapped on patrol.",
                    "reg_death": "m_c tragically died after being trapped on patrol.",
                    "lead_death": "died after being trapped on patrol"
                },
                "relationships": [
                    {
                        "cats_to": ["s_c", "p_l", "p_l", "s_c"],
                        "cats_from": ["patrol", "patrol", "r_c", "r_c"],
                        "mutual": true,
                        "values": ["platonic", "comfort", "trust"],
                        "amount": -5
                    }
                ],
                "art": "fst_train_stuck_outcome"
            },
            {
                "text": "Even though r_c made it out, {PRONOUN/r_c/subject} {VERB/r_c/swear/swears} someone pushed {PRONOUN/r_c/object}, and blame s_c. s_c denies it and says they should get r_c back to camp to get {PRONOUN/r_c/poss} injury looked at.",
                "exp": 0,
                "weight": 10,
                "stat_trait": [
                    "ambitious",
                    "bloodthirsty",
                    "cold",
                    "fierce",
                    "shameless",
                    "strict",
                    "troublesome",
                    "vengeful"
                ],
                "injury": [
                    {
                        "cats": ["r_c"],
                        "injuries": ["blunt_force_injury"],
                        "scars": ["SIDE"]
                    }
                ],
                "history_text": {
                    "scar": "m_c carries a scar from being trapped on patrol.",
                    "reg_death": "m_c tragically died after being trapped on patrol.",
                    "lead_death": "died after being trapped on patrol"
                },
                "relationships": [
                    {
                        "cats_to": ["s_c", "p_l", "p_l", "s_c"],
                        "cats_from": ["patrol", "patrol", "r_c", "r_c"],
                        "mutual": true,
                        "values": ["platonic", "comfort", "trust"],
                        "amount": -5
                    }
                ],
                "art": "gen_warrior_crouching"
            }
        ]
    },
    {
        "patrol_id": "fst_train_stuck2",
        "biome": ["plains"],
        "season": ["any"],
        "types": ["training"],
        "tags": [],
        "patrol_art": "fst_train_stuck",
        "min_cats": 2,
        "max_cats": 2,
        "min_max_status": {},
        "weight": 20,
        "intro_text": "As r_c trails behind p_l, there's a mighty crash above {PRONOUN/r_c/object}. {PRONOUN/r_c/subject/CAP} {VERB/r_c/look/looks} around wildly - just as the world is blotted out by a tangle of heavy falling branches.",
        "decline_text": "Thankfully, {PRONOUN/r_c/subject}{VERB/r_c/'re/'s} on the edge of the obstruction, and {PRONOUN/r_c/subject} {VERB/r_c/wriggle/wriggles} {PRONOUN/r_c/poss} way clear.",
        "chance_of_success": 50,
        "success_outcomes": [
            {
                "text": "{PRONOUN/r_c/poss/CAP} Clanmate comes running at {PRONOUN/r_c/poss} yowls, and r_c is soon freed, shaken but unharmed. The cats settle down as they comfort each other.",
                "exp": 20,
                "weight": 20,
                "relationships": [
                    {
                        "cats_to": ["r_c", "p_l", "p_l", "s_c"],
                        "cats_from": ["patrol", "patrol", "r_c", "r_c"],
                        "mutual": true,
                        "values": ["platonic", "comfort", "trust"],
                        "amount": 5
                    }
                ],
                "art": "fst_train_stuck_outcome"
            },
            {
                "text": "p_l tugs on just the right branch, lifting the pile off of r_c for long enough for the other cat to scramble free.",
                "exp": 20,
                "weight": 5,
                "relationships": [
                    {
                        "cats_to": ["r_c", "p_l", "p_l", "s_c"],
                        "cats_from": ["patrol", "patrol", "r_c", "r_c"],
                        "mutual": true,
                        "values": ["platonic", "comfort", "trust"],
                        "amount": 5
                    }
                ],
                "art": "fst_train_stuck_outcome"
            },
            {
                "text": "Without letting {PRONOUN/s_c/self} panic, s_c carefully assesses the branches trapping {PRONOUN/s_c/poss} Clanmate, then throws {PRONOUN/s_c/poss} weight onto one. It acts as a lever, forcing the entire pile up and allowing r_c to scrabble free, shaken but grateful.",
                "exp": 20,
                "weight": 20,
                "stat_skill": ["CLEVER,2"],
                "relationships": [
                    {
                        "cats_to": ["s_c", "p_l", "p_l", "s_c"],
                        "cats_from": ["patrol", "patrol", "r_c", "r_c"],
                        "mutual": true,
                        "values": ["platonic", "comfort", "trust"],
                        "amount": 5
                    }
                ],
                "art": "fst_train_stuck_outcome"
            },
            {
<<<<<<< HEAD
                "text": "Creeping in as close as possible, s_c purrs to r_c, keeping {PRONOUN/r_c/object} calm as {PRONOUN/s_c/subject} carefully {VERB/s_c/dig/digs} down to {PRONOUN/r_c/object}. r_c blinks up at {PRONOUN/s_c/object}, holding on to {PRONOUN/s_c/poss} presence in the scary situation.",
=======
                "text": "Creeping in as close as possible, s_c purrs to r_c, keeping {PRONOUN/r_c/object} calm as {PRONOUN/s_c/subject} carefully {VERB/s_c/work/works} to remove the branches pinning {PRONOUN/s_c/poss} Clanmate. r_c blinks up at {PRONOUN/s_c/object}, holding on to {PRONOUN/s_c/poss} presence in the scary situation.",
>>>>>>> 8503c1e4
                "exp": 20,
                "weight": 20,
                "stat_trait": [
                    "compassionate",
                    "faithful",
                    "loving",
                    "responsible",
                    "thoughtful",
                    "wise"
                ],
                "can_have_stat": ["p_l"],
                "relationships": [
                    {
                        "cats_to": ["s_c", "p_l", "p_l", "s_c"],
                        "cats_from": ["patrol", "patrol", "r_c", "r_c"],
                        "mutual": true,
                        "values": ["platonic", "comfort", "trust"],
                        "amount": 5
                    }
                ],
                "art": "fst_train_stuck_outcome"
            }
        ],
        "fail_outcomes": [
            {
                "text": "p_l works all day to free r_c, and the two of them get nothing else done.",
                "exp": 0,
                "weight": 20,
                "relationships": [
                    {
                        "cats_to": ["r_c", "p_l", "p_l", "s_c"],
                        "cats_from": ["patrol", "patrol", "r_c", "r_c"],
                        "mutual": true,
                        "values": ["platonic", "comfort", "trust"],
                        "amount": -5
                    }
                ],
                "art": "fst_train_stuck_outcome"
            },
            {
                "text": "As s_c rarely has patience for other cats, s_c tells r_c harshly that {PRONOUN/s_c/subject} {VERB/s_c/don't/doesn't} have time for some mouse-brain who got stuck, making r_c resentful as {PRONOUN/r_c/subject} {VERB/r_c/pull/pulls} {PRONOUN/r_c/self} out from under the branches.",
                "exp": 0,
                "weight": 20,
                "stat_trait": [
                    "ambitious",
                    "bloodthirsty",
                    "cold",
                    "fierce",
                    "shameless",
                    "strict",
                    "troublesome",
                    "vengeful"
                ],
                "relationships": [
                    {
                        "cats_to": ["s_c", "p_l", "p_l", "s_c"],
                        "cats_from": ["patrol", "patrol", "r_c", "r_c"],
                        "mutual": true,
                        "values": ["platonic", "comfort", "trust"],
                        "amount": -5
                    }
                ],
                "art": "fst_train_stuck_outcome"
            },
            {
                "text": "Hurt and wheezing, r_c hears p_l panicking as {PRONOUN/r_c/subject} {VERB/r_c/drift/drifts} to StarClan.",
                "exp": 0,
                "weight": 10,
                "dead_cats": ["r_c"],
                "history_text": {
                    "scar": "m_c carries a scar from being trapped on patrol",
                    "reg_death": "m_c tragically died after being trapped on patrol.",
                    "lead_death": "died after being trapped on patrol"
                },
                "relationships": [
                    {
                        "cats_to": ["r_c", "p_l", "p_l", "s_c"],
                        "cats_from": ["patrol", "patrol", "r_c", "r_c"],
                        "mutual": true,
                        "values": ["platonic", "comfort", "trust"],
                        "amount": -5
                    }
                ],
                "art": "fst_train_stuck_outcome"
            },
            {
                "text": "p_l eventually manages to rescue r_c, but {PRONOUN/r_c/subject} {VERB/r_c/need/needs} to be helped back to camp, battered and injured.",
                "exp": 0,
                "weight": 10,
                "injury": [
                    {
                        "cats": ["r_c"],
                        "injuries": ["blunt_force_injury"],
                        "scars": ["LEFTEAR"]
                    }
                ],
                "history_text": {
                    "scar": "m_c carries a scar from being trapped on patrol",
                    "reg_death": "m_c tragically died after being trapped on patrol.",
                    "lead_death": "died after being trapped on patrol"
                },
                "relationships": [
                    {
                        "cats_to": ["r_c", "p_l", "p_l", "s_c"],
                        "cats_from": ["patrol", "patrol", "r_c", "r_c"],
                        "mutual": true,
                        "values": ["platonic", "comfort", "trust"],
                        "amount": -5
                    }
                ],
                "art": "fst_train_stuck_outcome"
            }
        ]
    },
    {
        "patrol_id": "fst_train_stuck3",
        "biome": ["forest"],
        "season": ["any"],
        "types": ["training"],
        "tags": ["romantic"],
        "patrol_art": "fst_train_stuck",
        "min_cats": 2,
        "max_cats": 2,
        "min_max_status": {},
        "weight": 20,
        "intro_text": "As r_c trails behind p_l, there's a mighty crash above {PRONOUN/r_c/object}. {PRONOUN/r_c/subject/CAP} look around wildly - just as the world is blotted out by a tangle of heavy falling branches.",
        "decline_text": "Thankfully, {PRONOUN/r_c/subject}{VERB/r_c/'re/'s} on the edge of the obstruction, and {PRONOUN/r_c/subject} {VERB/r_c/wriggle/wriggles} {PRONOUN/r_c/poss} way clear.",
        "chance_of_success": 50,
        "success_outcomes": [
            {
                "text": "p_l comes running at {PRONOUN/r_c/poss} yowls, and r_c is soon freed, shaken but unharmed. r_c had never noticed how strong p_l is before.",
                "exp": 20,
                "weight": 20,
                "relationships": [
                    {
                        "cats_to": ["p_l"],
                        "cats_from": ["r_c"],
                        "mutual": true,
                        "values": ["romantic", "comfort", "trust"],
                        "amount": 5
                    }
                ],
                "art": "fst_train_stuck_outcome"
            },
            {
                "text": "p_l tugs on just the right branch, lifting the pile off of r_c for long enough for the other cat to scramble free. r_c admires how smart p_l is.",
                "exp": 20,
                "weight": 5,
                "relationships": [
                    {
                        "cats_to": ["p_l"],
                        "cats_from": ["r_c"],
                        "mutual": true,
                        "values": ["romantic", "comfort", "trust"],
                        "amount": 5
                    }
                ],
                "art": "fst_train_stuck_outcome"
            },
            {
                "text": "Without letting {PRONOUN/s_c/self} panic, s_c carefully assesses the branches trapping {PRONOUN/s_c/poss} Clanmate, then throws {PRONOUN/s_c/poss} weight onto one. It acts as a lever, forcing the entire pile up and allowing r_c to scrabble free, shaken but grateful. r_c is impressed by s_c's wits.",
                "exp": 20,
                "weight": 20,
                "stat_skill": ["CLEVER,2"],
                "relationships": [
                    {
                        "cats_to": ["p_l"],
                        "cats_from": ["r_c"],
                        "mutual": true,
                        "values": ["romantic", "comfort", "trust"],
                        "amount": 5
                    }
                ],
                "art": "fst_train_stuck_outcome"
            },
            {
<<<<<<< HEAD
                "text": "Creeping in as close as possible, s_c purrs to r_c, keeping {PRONOUN/r_c/object} calm as {PRONOUN/s_c/subject} carefully {VERB/s_c/dig/digs} down to {PRONOUN/r_c/object}. r_c blinks up at {PRONOUN/s_c/object}, holding on to {PRONOUN/s_c/poss} presence in the scary situation.",
=======
                "text": "Creeping in as close as possible, s_c purrs to r_c, keeping {PRONOUN/r_c/object} calm as {PRONOUN/s_c/subject} carefully {VERB/s_c/work/works} to remove the branches pinning {PRONOUN/s_c/poss} Clanmate. r_c blinks up at {PRONOUN/s_c/object}, holding on to {PRONOUN/s_c/poss} presence in the scary situation.",
>>>>>>> 8503c1e4
                "exp": 20,
                "weight": 20,
                "stat_trait": [
                    "compassionate",
                    "faithful",
                    "loving",
                    "responsible",
                    "thoughtful",
                    "wise"
                ],
                "relationships": [
                    {
                        "cats_to": ["p_l"],
                        "cats_from": ["r_c"],
                        "mutual": true,
                        "values": ["romantic", "comfort", "trust"],
                        "amount": 5
                    }
                ],
                "art": "fst_train_stuck_outcome"
            }
        ],
        "fail_outcomes": [
            {
                "text": "p_l works all day to free r_c, and the two of them get nothing else done.",
                "exp": 0,
                "weight": 20,
                "relationships": [
                    {
                        "cats_to": ["p_l"],
                        "cats_from": ["r_c"],
                        "mutual": true,
                        "values": ["romantic", "comfort", "trust"],
                        "amount": -5
                    }
                ],
                "art": "fst_train_stuck_outcome"
            },
            {
                "text": "As s_c rarely has patience for other cats, s_c tells r_c harshly that {PRONOUN/s_c/subject} {VERB/s_c/don't/doesn't} have time for some mouse-brain who got stuck, making r_c resentful as {PRONOUN/r_c/subject} {VERB/r_c/pull/pulls} {PRONOUN/r_c/self} out from under the branches.",
                "exp": 0,
                "weight": 20,
                "stat_trait": [
                    "ambitious",
                    "bloodthirsty",
                    "cold",
                    "fierce",
                    "shameless",
                    "strict",
                    "troublesome",
                    "vengeful"
                ],
                "relationships": [
                    {
                        "cats_to": ["p_l"],
                        "cats_from": ["r_c"],
                        "mutual": true,
                        "values": ["romantic", "comfort", "trust"],
                        "amount": -5
                    }
                ],
                "art": "fst_train_stuck_outcome"
            },
            {
                "text": "Hurt and wheezing, r_c hears p_l panicking as {PRONOUN/r_c/subject} {VERB/r_c/drift/drifts} to StarClan.",
                "exp": 0,
                "weight": 10,
                "dead_cats": ["r_c"],
                "history_text": {
                    "scar": "m_c carries a scar from being trapped on patrol",
                    "reg_death": "m_c tragically died after being trapped on patrol.",
                    "lead_death": "died after being trapped on patrol"
                },
                "relationships": [
                    {
                        "cats_to": ["p_l"],
                        "cats_from": ["r_c"],
                        "mutual": true,
                        "values": ["romantic", "comfort", "trust"],
                        "amount": -5
                    }
                ],
                "art": "fst_train_stuck_outcome"
            },
            {
                "text": "p_l eventually manages to rescue r_c, but {PRONOUN/r_c/subject} {VERB/r_c/need/needs} to be helped back to camp, battered and injured.",
                "exp": 0,
                "weight": 10,
                "injury": [
                    {
                        "cats": ["r_c"],
                        "injuries": ["blunt_force_injury"],
                        "scars": ["LEFTEAR"]
                    }
                ],
                "history_text": {
                    "scar": "m_c carries a scar from being trapped on patrol",
                    "reg_death": "m_c tragically died after being trapped on patrol.",
                    "lead_death": "died after being trapped on patrol"
                },
                "relationships": [
                    {
                        "cats_to": ["p_l"],
                        "cats_from": ["r_c"],
                        "mutual": true,
                        "values": ["romantic", "comfort", "trust"],
                        "amount": -5
                    }
                ],
                "art": "fst_train_stuck_outcome"
            }
        ]
    },
    {
        "patrol_id": "fst_train_stuck4",
        "biome": ["forest"],
        "season": ["any"],
        "types": ["training"],
        "tags": [],
        "patrol_art": "fst_train_stuck",
        "min_cats": 1,
        "max_cats": 1,
        "min_max_status": {},
        "weight": 20,
        "intro_text": "r_c is training alone out in the forest when suddenly, a mighty crash sounds from above. {PRONOUN/r_c/subject/CAP} {VERB/r_c/look/looks} around wildly - just as the world is blotted out by a tangle of heavy falling branches.",
        "decline_text": "Thankfully, {PRONOUN/r_c/subject}{VERB/r_c/'re/'s} on the edge of the obstruction, and {VERB/r_c/wriggle/wriggles} {PRONOUN/r_c/poss} way clear.",
        "chance_of_success": 40,
        "success_outcomes": [
            {
                "text": "r_c spends the entire day carefully working {PRONOUN/r_c/poss} way free and gets nothing else done, but at least {PRONOUN/r_c/subject}{VERB/r_c/'re/'s} unharmed.",
                "exp": 20,
                "weight": 20,
                "art": "fst_train_stuck_outcome"
            },
            {
                "text": "s_c takes a breath and tries to remain calm. Looking around to try to find a way out, {PRONOUN/r_c/subject} {VERB/r_c/spot/spots} a place where all the branches are seemingly resting on one. With a surge of energy, {PRONOUN/r_c/subject} {VERB/r_c/crash/crashes} {PRONOUN/r_c/poss} way out through the weak point, twig-covered but free.",
                "exp": 20,
                "weight": 20,
                "stat_skill": ["CLEVER,1"],
                "art": "fst_train_stuck_outcome"
            }
        ],
        "fail_outcomes": [
            {
                "text": "Pinned under the branches, r_c yowls until {PRONOUN/r_c/poss} voice is hoarse and {PRONOUN/r_c/poss} throat is sore. Thankfully, a patrol passes by after a few hours and frees their hapless Clanmate.",
                "exp": 0,
                "weight": 20,
                "art": "fst_train_stuck_outcome"
            },
            {
                "text": "Hurt and wheezing, r_c does {PRONOUN/r_c/poss} best to hang on and wait for a patrol, but {PRONOUN/r_c/subject} {VERB/r_c/succumb/succumbs} to {PRONOUN/r_c/poss} injuries and {VERB/r_c/drift/drifts} to StarClan alone.",
                "exp": 0,
                "weight": 10,
                "dead_cats": ["r_c"],
                "history_text": {
                    "scar": "m_c carries a scar from being trapped on patrol.",
                    "reg_death": "m_c tragically died after being trapped on patrol.",
                    "lead_death": "died after being trapped on patrol"
                },
                "art": "fst_train_stuck_outcome"
            },
            {
                "text": "r_c eventually manages to pull {PRONOUN/r_c/self} free, but {PRONOUN/r_c/subject}{VERB/r_c/'re/'s} battered and injured. It's all {PRONOUN/r_c/subject} can do to find a bush to shelter under through the night in the cold forest until a patrol finds {PRONOUN/r_c/object} the next morning and helps {PRONOUN/r_c/object} to the medicine cat den.",
                "exp": 0,
                "weight": 10,
                "injury": [
                    {
                        "cats": ["r_c"],
                        "injuries": ["blunt_force_injury"],
                        "scars": ["SIDE"]
                    }
                ],
                "history_text": {
                    "scar": "m_c carries a scar from being trapped on patrol.",
                    "reg_death": "m_c tragically died after being trapped on patrol.",
                    "lead_death": "died after being trapped on patrol"
                },
                "art": "fst_train_stuck_outcome"
            }
        ]
    },
    {
        "patrol_id": "fst_train_soloapp1",
        "biome": ["forest"],
        "season": ["any"],
        "types": ["training"],
        "tags": [],
        "patrol_art": "gen_train_soloapp",
        "min_cats": 1,
        "max_cats": 1,
        "min_max_status": {
            "apprentice": [1, 6]
        },
        "weight": 20,
        "intro_text": "r_c heads out into the forest alone, but maybe an apprentice shouldn't try to do a solo patrol.",
        "decline_text": "r_c turns back to camp, deciding that this is a bad idea.",
        "chance_of_success": 30,
        "success_outcomes": [
            {
                "text": "At least this is a good chance to learn the territory! r_c heads off to map out a thicket {PRONOUN/r_c/subject}{VERB/r_c/'ve/'s} always found confusing.",
                "exp": 20,
                "weight": 20
            },
            {
                "text": "r_c rounds a corner and stumbles across a tiny, sparkling waterfall!",
                "exp": 20,
                "weight": 5
            },
            {
                "text": "There's nothing to worry about! s_c pads confidently through c_n territory, assured in {PRONOUN/r_c/poss} safety by the strength of c_n's borders.",
                "exp": 20,
                "weight": 20,
                "stat_trait": [
                    "adventurous",
                    "bold",
                    "charismatic",
                    "childish",
                    "confident",
                    "daring",
                    "playful",
                    "righteous"
                ],
                "can_have_stat": ["app"]
            }
        ],
        "fail_outcomes": [
            {
                "text": "r_c gets lost in the territory and doesn't learn anything.",
                "exp": 0,
                "weight": 20
            },
            {
                "text": "s_c shivers a little, imagining what could be out there... No, definitely not. {PRONOUN/s_c/subject/CAP} {VERB/s_c/turn/turns} around and {VERB/s_c/slink/slinks} straight back to camp.",
                "exp": 0,
                "weight": 20,
                "stat_trait": ["insecure", "lonesome", "nervous"],
                "can_have_stat": ["app"]
            },
            {
                "text": "The apprentice wanders along obliviously and slips, tumbling right down a well-hidden gully. Bruised and sore, r_c has to report to the medicine cat den when {PRONOUN/r_c/subject} {VERB/r_c/return/returns} to camp.",
                "exp": 0,
                "weight": 10,
                "injury": [
                    {
                        "cats": ["app1"],
                        "injuries": ["minor_injury"],
                        "scars": ["LEFTEAR"]
                    }
                ],
                "history_text": { "scar": "m_c got injured as an apprentice, exploring alone." }
            }
        ]
    },
    {
        "patrol_id": "fst_train_solo2",
        "biome": ["forest"],
        "season": ["any"],
        "types": ["training"],
        "tags": [],
        "patrol_art": "gen_train_solo",
        "min_cats": 1,
        "max_cats": 1,
        "min_max_status": {
            "normal adult": [1, 6]
        },
        "weight": 20,
        "intro_text": "r_c heads out into the forest alone, wanting to explore and have some time to {PRONOUN/r_c/self}.",
        "decline_text": "r_c turns back to camp, deciding that {PRONOUN/r_c/poss} duties have to come first.",
        "chance_of_success": 60,
        "success_outcomes": [
            {
                "text": "r_c heads off to map out a thicket {PRONOUN/r_c/subject}{VERB/r_c/'ve/'s} always found confusing. Hunting, fighting, driving off predators - it all requires knowledge of {PRONOUN/r_c/poss} home turf. It's always worth making sure {PRONOUN/r_c/poss} mental map is up to date.",
                "exp": 20,
                "weight": 20
            },
            {
                "text": "r_c rounds a corner and stumbles across a tiny, sparkling waterfall!",
                "exp": 20,
                "weight": 5
            },
            {
                "text": "s_c rounds a corner and stumbles across a tiny, sparkling waterfall! Further investigation shows that it emerges from an equally tiny spring, and s_c purrs. This reliable water source could be important during times of drought.",
                "exp": 20,
                "weight": 20,
                "stat_skill": ["CLEVER,1"]
            },
            {
                "text": "s_c pads confidently through c_n territory. There's a particular peace in exploring {PRONOUN/s_c/poss} beloved home, ears pricked up curiously whenever {PRONOUN/s_c/subject} {VERB/s_c/spot/spots} how the seasons and weather have reshaped it since {PRONOUN/s_c/subject} last passed this way.",
                "exp": 20,
                "weight": 20,
                "stat_trait": [
                    "adventurous",
                    "bold",
                    "charismatic",
                    "childish",
                    "confident",
                    "daring",
                    "playful",
                    "righteous"
                ]
            }
        ],
        "fail_outcomes": [
            {
                "text": "r_c gets lost in the territory. Somehow.",
                "exp": 0,
                "weight": 20
            },
            {
                "text": "s_c shivers a little, thinking of the dangers of solo patrols... No, definitely not. {PRONOUN/s_c/subject/CAP} {VERB/s_c/turn/turns} around and {VERB/s_c/slink/slinks} straight back to camp.",
                "exp": 0,
                "weight": 20,
                "stat_trait": ["insecure", "lonesome", "nervous"]
            }
        ]
    },
    {
        "patrol_id": "fst_train_solo3",
        "biome": ["forest"],
        "season": ["any"],
        "types": ["training"],
        "tags": [],
        "patrol_art": "gen_train_solo",
        "min_cats": 1,
        "max_cats": 1,
        "min_max_status": {
            "deputy": [1, 6]
        },
        "weight": 20,
        "intro_text": "r_c heads out into the forest alone, wanting to explore and have some time to {PRONOUN/r_c/self}.",
        "decline_text": "r_c turns back to camp, deciding that {PRONOUN/r_c/poss} duties have to come first.",
        "chance_of_success": 60,
        "success_outcomes": [
            {
                "text": "r_c heads off to map out a thicket {PRONOUN/r_c/subject}{VERB/r_c/'ve/'s} always found confusing. Hunting, fighting, driving off predators - it all requires knowledge of {PRONOUN/r_c/poss} home turf. It's always worth making sure {PRONOUN/r_c/poss} mental map is up to date. It feels a little like more work though, and isn't exactly the peaceful break {PRONOUN/r_c/subject} hoped for.",
                "exp": 20,
                "weight": 20
            },
            {
                "text": "r_c rounds a corner and stumbles across a tiny, sparkling waterfall! Purring, {PRONOUN/r_c/subject} {VERB/r_c/take/takes} the opportunity for a moment of peace, relaxing and enjoying the view.",
                "exp": 20,
                "weight": 5
            },
            {
                "text": "s_c rounds a corner and stumbles across a tiny, sparkling waterfall! Further investigation shows that it emerges from an equally tiny spring, and s_c purrs. This reliable water source could be important during times of drought, and its discovery helps to ease one of the many worries on the deputy's mind.",
                "exp": 20,
                "weight": 20,
                "stat_skill": ["CLEVER,1"]
            },
            {
                "text": "s_c pads confidently through c_n territory. There's a particular peace in exploring {PRONOUN/s_c/poss} beloved home, ears pricked up curiously whenever {PRONOUN/s_c/subject} {VERB/s_c/spot/spots} how the seasons and weather have reshaped it since {PRONOUN/s_c/subject} last passed this way.",
                "exp": 20,
                "weight": 20,
                "stat_trait": [
                    "adventurous",
                    "bold",
                    "charismatic",
                    "childish",
                    "confident",
                    "daring",
                    "playful",
                    "righteous"
                ]
            }
        ],
        "fail_outcomes": [
            {
                "text": "r_c gets lost in the territory. Somehow. {PRONOUN/r_c/poss/CAP} pelt is burning with shame by the time {PRONOUN/r_c/subject} finally {VERB/r_c/return/returns}, sneaking back to {PRONOUN/r_c/poss} den to avoid any embarrassing questions.",
                "exp": 0,
                "weight": 20
            },
            {
                "text": "s_c wavers in {PRONOUN/s_c/poss} decision. {PRONOUN/s_c/subject/CAP} {VERB/s_c/have/has} so much work to do, so many other things demanding {PRONOUN/s_c/poss} time... No, definitely not. {PRONOUN/s_c/subject/CAP} {VERB/s_c/turn/turns} around and {VERB/s_c/march/marches} straight back to camp.",
                "exp": 0,
                "weight": 20,
                "stat_trait": ["insecure", "lonesome", "nervous"]
            }
        ]
    },
    {
        "patrol_id": "fst_train_solo4",
        "biome": ["forest"],
        "season": ["any"],
        "types": ["training"],
        "tags": [],
        "patrol_art": "gen_train_solo",
        "min_cats": 1,
        "max_cats": 1,
        "min_max_status": {
            "leader": [1, 6]
        },
        "weight": 20,
        "intro_text": "r_c heads out into the forest alone, wanting to explore and have some time to {PRONOUN/r_c/self}.",
        "decline_text": "r_c turns back to camp, deciding that {PRONOUN/r_c/poss} duties have to come first.",
        "chance_of_success": 60,
        "success_outcomes": [
            {
                "text": "r_c heads off to map out a thicket {PRONOUN/r_c/subject}{VERB/r_c/'ve/'s} always found confusing. Hunting, fighting, driving off predators - it all requires knowledge of {PRONOUN/r_c/poss} home turf. It's always worth making sure {PRONOUN/r_c/poss} mental map is up to date. It feels a little like more work though, and isn't exactly the peaceful break {PRONOUN/r_c/subject} hoped for.",
                "exp": 20,
                "weight": 20
            },
            {
                "text": "r_c rounds a corner and stumbles across a tiny, sparkling waterfall! Purring, {PRONOUN/r_c/subject} {VERB/r_c/take/takes} the opportunity for a moment of peace, relaxing and enjoying the view.",
                "exp": 20,
                "weight": 5
            },
            {
                "text": "s_c rounds a corner and stumbles across a tiny, sparkling waterfall! Further investigation shows that it emerges from an equally tiny spring, and s_c purrs. This reliable water source could be important during times of drought, and its discovery helps to ease one of the many worries on the leader's mind.",
                "exp": 20,
                "weight": 20,
                "stat_skill": ["CLEVER,1"]
            },
            {
                "text": "s_c pads confidently through c_n territory. There's a particular peace in exploring {PRONOUN/s_c/poss} beloved home, ears pricked up curiously whenever {PRONOUN/s_c/subject} {VERB/s_c/spot/spots} how the seasons and weather have reshaped it since {PRONOUN/s_c/subject} last passed this way.",
                "exp": 20,
                "weight": 20,
                "stat_trait": [
                    "adventurous",
                    "bold",
                    "charismatic",
                    "childish",
                    "confident",
                    "daring",
                    "playful",
                    "righteous"
                ]
            }
        ],
        "fail_outcomes": [
            {
                "text": "r_c gets lost in the territory. Somehow. {PRONOUN/r_c/poss/CAP} pelt is burning with shame by the time {PRONOUN/r_c/subject} finally {VERB/r_c/return/returns}, sneaking back to {PRONOUN/r_c/poss} den to avoid any embarrassing questions.",
                "exp": 0,
                "weight": 20
            },
            {
                "text": "s_c wavers in {PRONOUN/s_c/poss} decision. {PRONOUN/s_c/subject/CAP} {VERB/s_c/have/has} so much work to do, so many other things demanding {PRONOUN/s_c/poss} time... No, definitely not. {PRONOUN/s_c/subject/CAP} {VERB/s_c/turn/turns} around and {VERB/s_c/march/marches} straight back to camp.",
                "exp": 0,
                "weight": 20,
                "stat_trait": ["insecure", "lonesome", "nervous"]
            }
        ]
    },
    {
        "patrol_id": "fst_train_porcupine1",
        "biome": ["forest"],
        "season": ["any"],
        "types": ["training"],
        "tags": [],
        "patrol_art": "fst_train_porcupine",
        "min_cats": 2,
        "max_cats": 2,
        "min_max_status": {
            "apprentice": [1, 6],
            "normal adult": [1, 6]
        },
        "weight": 20,
        "intro_text": "p_l takes them both out to see a big porcupine a patrol spotted in one of the many glades of c_n's forest.",
        "decline_text": "When they get there, they can't find it, and the lesson fails.",
        "chance_of_success": 60,
        "success_outcomes": [
            {
                "text": "app1 watches the big bushy lump of a creature with wide eyes, tail twitching with excitement. p_l points out the cascade of spines lying flat on its hairy back as the porcupine snuffles happily around the forest floor, sounding like a happy newborn kit in the nursery.",
                "exp": 15,
                "weight": 20,
                "relationships": [
                    {
                        "cats_to": ["patrol"],
                        "cats_from": ["patrol"],
                        "mutual": false,
                        "values": ["comfort", "trust"],
                        "amount": 5
                    },
                    {
                        "cats_to": ["patrol"],
                        "cats_from": ["patrol"],
                        "mutual": false,
                        "values": ["dislike"],
                        "amount": -5
                    }
                ]
            },
            {
                "text": "p_l points out the cascade of spines lying flat on its hairy back as the porcupine snuffles happily around the forest floor, sounding like a happy newborn kit in the nursery. app1 looks a bit disbelieving, so p_l darts towards the porcupine, making it throw its back up at the cats in a full threat display, spines just as fluffed up as app1's pelt.",
                "exp": 15,
                "weight": 5,
                "relationships": [
                    {
                        "cats_to": ["patrol"],
                        "cats_from": ["patrol"],
                        "mutual": false,
                        "values": ["comfort", "trust"],
                        "amount": 5
                    },
                    {
                        "cats_to": ["patrol"],
                        "cats_from": ["patrol"],
                        "mutual": false,
                        "values": ["dislike"],
                        "amount": -5
                    }
                ]
            },
            {
                "text": "s_c points out the dangers of the creature, explaining how some c_n stories tell of a warrior who, in an impossible battle defending a nursery full of kits, sacrificed his body and let StarClan transform his back into an impenetrable wall of thorns to protect his Clan.",
                "exp": 15,
                "weight": 20,
                "stat_skill": ["STORY,1", "LORE,1"],
                "can_have_stat": ["adult"],
                "relationships": [
                    {
                        "cats_to": ["patrol"],
                        "cats_from": ["patrol"],
                        "mutual": false,
                        "values": ["comfort", "trust"],
                        "amount": 5
                    },
                    {
                        "cats_to": ["patrol"],
                        "cats_from": ["patrol"],
                        "mutual": false,
                        "values": ["dislike"],
                        "amount": -5
                    }
                ]
            },
            {
                "text": "s_c points out the dangers of the creature, finding some spines the porcupine has dropped and showing app1 exactly how they hook into a pelt, or worse, the flesh beneath. It's dangerous, s_c teaches, but it can also be used to defend the Clan - this is why porcupine spines are so valuable for reinforcing c_n's defenses.",
                "exp": 15,
                "weight": 20,
                "stat_skill": ["TEACHER,1"],
                "can_have_stat": ["adult"],
                "relationships": [
                    {
                        "cats_to": ["patrol"],
                        "cats_from": ["patrol"],
                        "mutual": false,
                        "values": ["comfort", "trust"],
                        "amount": 5
                    },
                    {
                        "cats_to": ["patrol"],
                        "cats_from": ["patrol"],
                        "mutual": false,
                        "values": ["dislike"],
                        "amount": -5
                    }
                ]
            }
        ],
        "fail_outcomes": [
            {
                "text": "app1 refuses to believe that the happy snuffly creature they visited can possibly be dangerous prey, and starts an argument with p_l about it.",
                "exp": 0,
                "weight": 20,
                "relationships": [
                    {
                        "cats_to": ["patrol"],
                        "cats_from": ["patrol"],
                        "mutual": false,
                        "values": ["comfort", "trust"],
                        "amount": -5
                    },
                    {
                        "cats_to": ["patrol"],
                        "cats_from": ["patrol"],
                        "mutual": false,
                        "values": ["dislike"],
                        "amount": 5
                    }
                ]
            },
            {
                "text": "app1 maintains that porcupines are prey, not weird transformed dead cats or anything like that, just prey, and p_l can't get {PRONOUN/app1/object} to take the training session seriously.",
                "exp": 0,
                "weight": 5,
                "relationships": [
                    {
                        "cats_to": ["patrol"],
                        "cats_from": ["patrol"],
                        "mutual": false,
                        "values": ["comfort", "trust"],
                        "amount": -5
                    },
                    {
                        "cats_to": ["patrol"],
                        "cats_from": ["patrol"],
                        "mutual": false,
                        "values": ["dislike"],
                        "amount": 5
                    }
                ]
            }
        ]
    },
    {
        "patrol_id": "fst_train_porcupine2",
        "biome": ["forest"],
        "season": ["any"],
        "types": ["training"],
        "tags": [],
        "patrol_art": "fst_train_porcupine",
        "min_cats": 3,
        "max_cats": 6,
        "min_max_status": {
            "apprentice": [1, 6],
            "all apprentices": [2, 2],
            "normal adult": [1, 6]
        },
        "weight": 20,
        "intro_text": "p_l takes them out to see a big porcupine a patrol spotted in one of the many glades of c_n's forest.",
        "decline_text": "When they get there, they can't find it, and the lesson fails.",
        "chance_of_success": 60,
        "success_outcomes": [
            {
                "text": "app1 and app2 watch the big bushy lump of a creature with wide eyes, tails twitching with excitement. p_l points out the cascade of spines lying flat on its hairy back as the porcupine snuffles happily around the forest floor, sounding like a happy newborn kit in the nursery.",
                "exp": 20,
                "weight": 20,
                "relationships": [
                    {
                        "cats_to": ["patrol"],
                        "cats_from": ["patrol"],
                        "mutual": false,
                        "values": ["comfort", "trust"],
                        "amount": 5
                    },
                    {
                        "cats_to": ["patrol"],
                        "cats_from": ["patrol"],
                        "mutual": false,
                        "values": ["dislike"],
                        "amount": -5
                    }
                ]
            },
            {
                "text": "p_l points out the cascade of spines lying flat on its hairy back as the porcupine snuffles happily around the forest floor, sounding like a happy newborn kit in the nursery. app1 looks a bit disbelieving, so p_l darts towards the porcupine, making it throw its back up at the cats in a full threat display, spines just as fluffed up as app2's pelt.",
                "exp": 20,
                "weight": 5,
                "relationships": [
                    {
                        "cats_to": ["patrol"],
                        "cats_from": ["patrol"],
                        "mutual": false,
                        "values": ["comfort", "trust"],
                        "amount": 5
                    },
                    {
                        "cats_to": ["patrol"],
                        "cats_from": ["patrol"],
                        "mutual": false,
                        "values": ["dislike"],
                        "amount": -5
                    }
                ]
            },
            {
                "text": "s_c points out the dangers of the creature, explaining how some c_n stories tell of a warrior who, in an impossible battle defending a nursery full of kits, sacrificed his body and let StarClan transform his back into an impenetrable wall of thorns to protect his Clan. app1 and app2 spend the walk back to c_n wondering what this ancient warrior was like.",
                "exp": 20,
                "weight": 20,
                "stat_skill": ["STORY,1", "LORE,1"],
                "can_have_stat": ["adult"],
                "relationships": [
                    {
                        "cats_to": ["patrol"],
                        "cats_from": ["patrol"],
                        "mutual": false,
                        "values": ["comfort", "trust"],
                        "amount": 5
                    },
                    {
                        "cats_to": ["patrol"],
                        "cats_from": ["patrol"],
                        "mutual": false,
                        "values": ["dislike"],
                        "amount": -5
                    }
                ]
            },
            {
                "text": "s_c points out the dangers of the creature, finding some spines the porcupine has dropped and showing app1 and app2 exactly how they hook into a pelt, or worse, the flesh beneath. It's dangerous, s_c teaches, but it can also be used to defend the Clan - this is why porcupine spines are so valuable for reinforcing c_n's defenses.",
                "exp": 15,
                "weight": 20,
                "stat_skill": ["TEACHER,1"],
                "can_have_stat": ["adult"],
                "relationships": [
                    {
                        "cats_to": ["patrol"],
                        "cats_from": ["patrol"],
                        "mutual": false,
                        "values": ["comfort", "trust"],
                        "amount": 5
                    },
                    {
                        "cats_to": ["patrol"],
                        "cats_from": ["patrol"],
                        "mutual": false,
                        "values": ["dislike"],
                        "amount": -5
                    }
                ]
            }
        ],
        "fail_outcomes": [
            {
                "text": "app1 refuses to believe that the happy snuffly creature they visited can possibly be dangerous prey, and starts an argument with p_l about it. app2 sides with p_l, and no one learns anything in the squabbling.",
                "exp": 0,
                "weight": 20,
                "relationships": [
                    {
                        "cats_to": ["patrol"],
                        "cats_from": ["patrol"],
                        "mutual": false,
                        "values": ["comfort", "trust"],
                        "amount": -5
                    },
                    {
                        "cats_to": ["patrol"],
                        "cats_from": ["patrol"],
                        "mutual": false,
                        "values": ["dislike"],
                        "amount": 5
                    }
                ]
            },
            {
                "text": "app1 maintains that porcupines are prey, not weird transformed dead cats or anything like that, just prey, and p_l can't get {PRONOUN/app1/object} to take the training session seriously. {PRONOUN/app1/subject/CAP} {VERB/app1/distract/distracts} app2 as well, and eventually p_l has to give up on teaching.",
                "exp": 0,
                "weight": 5,
                "relationships": [
                    {
                        "cats_to": ["patrol"],
                        "cats_from": ["patrol"],
                        "mutual": false,
                        "values": ["comfort", "trust"],
                        "amount": -5
                    },
                    {
                        "cats_to": ["patrol"],
                        "cats_from": ["patrol"],
                        "mutual": false,
                        "values": ["dislike"],
                        "amount": 5
                    }
                ]
            }
        ]
    },
    {
        "patrol_id": "fst_train_willow1",
        "biome": ["forest"],
        "season": ["any"],
        "types": ["training"],
        "tags": ["rom_two_apps", "romantic"],
        "patrol_art": "fst_train_willow1",
        "min_cats": 2,
        "max_cats": 2,
        "min_max_status": {
            "apprentice": [1, 6],
            "all apprentices": [2, 2]
        },
        "weight": 20,
        "intro_text": "Off in the woods, app1 waits for app2 underneath the low-hanging branches of a willow. The tip of {PRONOUN/app1/poss} tail twitches in excitement.",
        "decline_text": "Oh no! They both forgot that they were on elder nest change duty today!",
        "chance_of_success": 60,
        "success_outcomes": [
            {
                "text": "app2 bursts out from cover, pouncing on app1 with claws sheathed and giggling. app1 rolls with the blow and kicks app2 off, bounding after {PRONOUN/app2/object} with promises of getting {PRONOUN/app2/object} back! On and on the chase goes, neither interested in winning it as they play under the dappled light of the canopy.",
                "exp": 10,
                "weight": 20,
                "relationships": [
                    {
                        "cats_to": ["app1"],
                        "cats_from": ["app2"],
                        "mutual": false,
                        "values": ["romantic", "platonic", "comfort"],
                        "amount": 5
                    }
                ]
            },
            {
                "text": "app2 emerges into the hidden soft light under the willow tree. Seeing app1, {PRONOUN/app2/subject} {VERB/app2/trot/trots} up, asking why app1 wanted to meet there. app1 looks away with a purr, making up some nonsense about fight training. Instead, both apprentices hang out there all afternoon, awkward and thrilled.",
                "exp": 10,
                "weight": 5,
                "relationships": [
                    {
                        "cats_to": ["app1"],
                        "cats_from": ["app2"],
                        "mutual": false,
                        "values": ["romantic", "platonic", "comfort"],
                        "amount": 5
                    }
                ]
            },
            {
                "text": "app2 emerges into the hidden soft light under the willow tree. Seeing s_c, they trot up, asking why s_c wanted to meet there. Stuttering but determined, s_c explains that {PRONOUN/s_c/subject} wondered if, possibly, maybe, app2 would like to hang out... just the two of them? app2 looks away with a purr and mumbles a soft yes to the willow roots, suddenly unable to make eye contact.",
                "exp": 10,
                "weight": 20,
                "stat_trait": [
                    "adventurous",
                    "bold",
                    "charismatic",
                    "childish",
                    "confident",
                    "daring",
                    "playful",
                    "righteous"
                ],
                "can_have_stat": ["app1"],
                "relationships": [
                    {
                        "cats_to": ["app1"],
                        "cats_from": ["app2"],
                        "mutual": false,
                        "values": ["romantic", "platonic", "comfort"],
                        "amount": 5
                    }
                ]
            }
        ],
        "fail_outcomes": [
            {
                "text": "app2 bursts out from cover, pouncing on app1 with claws sheathed and giggling. app1 rolls with the blow and kicks app2 off - but then {PRONOUN/app1/subject} {VERB/app1/scramble/scrambles} to {PRONOUN/app1/poss} paws, looking hurt, and {VERB/app1/storm/storms} off in a huff, leaving app2 confused and wondering.",
                "exp": 0,
                "weight": 20,
                "relationships": [
                    {
                        "cats_to": ["app1"],
                        "cats_from": ["app2"],
                        "mutual": false,
                        "values": ["romantic", "platonic", "comfort"],
                        "amount": -5
                    }
                ]
            },
            {
                "text": "app2 emerges into the hidden soft light under the willow tree. Seeing app1, {PRONOUN/app2/subject} {VERB/app2/trot/trots} up, asking why app1 wanted to meet there. Nerve breaking, app1 stutters out some nonsense about hunting and then runs off into the forest.",
                "exp": 0,
                "weight": 20,
                "relationships": [
                    {
                        "cats_to": ["app1"],
                        "cats_from": ["app2"],
                        "mutual": false,
                        "values": ["romantic", "platonic", "comfort"],
                        "amount": -5
                    }
                ]
            }
        ]
    },
    {
        "patrol_id": "fst_train_sunset1",
        "biome": ["forest"],
        "season": ["any"],
        "types": ["training"],
        "tags": ["romantic"],
        "patrol_art": "gen_train_sunset",
        "min_cats": 2,
        "max_cats": 2,
        "min_max_status": {
            "all apprentices": [-1, -1],
            "normal adult": [1, 6]
        },
        "weight": 20,
        "intro_text": "r_c approaches p_l, asking if {PRONOUN/p_l/subject} wouldn't mind showing r_c {PRONOUN/p_l/poss} hunting techniques and perhaps doing some training with {PRONOUN/r_c/object}?",
        "decline_text": "p_l declines gently, explaining that {PRONOUN/p_l/subject} {VERB/p_l/have/has} too much work to do.",
        "chance_of_success": 60,
        "relationship_constraint": ["not_mates"],
        "success_outcomes": [
            {
                "text": "The cats go out together late in the day, as the shadows stretch long under the trees. p_l goes through {PRONOUN/p_l/poss} tricks, showing r_c how {PRONOUN/p_l/subject} {VERB/p_l/shift/shifts} {PRONOUN/p_l/poss} balance to make less noise on leaf litter. r_c watches with eyes that p_l notices are a bit too admiring for what's just a little trick. {PRONOUN/p_l/subject/CAP} {VERB/p_l/smirk/smirks}, showing off a little.",
                "exp": 10,
                "weight": 20,
                "relationships": [
                    {
                        "cats_to": ["p_l"],
                        "cats_from": ["r_c"],
                        "mutual": true,
                        "values": ["romantic", "platonic", "comfort"],
                        "amount": 5
                    }
                ]
            },
            {
                "text": "It's a long, but satisfying training session, and both cats get the chance to test themselves and work on their skills. It ends with the two of them sitting on a little outlook, watching the sun go down and catching the last of its rays on their pelts. r_c sees p_l watching {PRONOUN/r_c/object} instead of the sunset, and smiles.",
                "exp": 10,
                "weight": 5,
                "relationships": [
                    {
                        "cats_to": ["p_l"],
                        "cats_from": ["r_c"],
                        "mutual": true,
                        "values": ["romantic", "platonic", "comfort"],
                        "amount": 5
                    }
                ]
            },
            {
                "text": "s_c is a fantastic hunter, and r_c isn't shy about telling {PRONOUN/s_c/object} so. {PRONOUN/s_c/subject/CAP} {VERB/s_c/blush/blushes}, but {VERB/s_c/work/works} through it, showing r_c how to hold {PRONOUN/r_c/poss} balance on a branch so stably {PRONOUN/r_c/subject}'ll be able to nap while waiting to ambush prey below.",
                "exp": 10,
                "weight": 20,
                "stat_skill": ["HUNTER,3"],
                "relationships": [
                    {
                        "cats_to": ["p_l"],
                        "cats_from": ["r_c"],
                        "mutual": true,
                        "values": ["romantic", "platonic", "comfort"],
                        "amount": 5
                    }
                ]
            },
            {
                "text": "r_c marvels at the opportunity to have s_c's time to {PRONOUN/r_c/self}. s_c is such a popular cat, so friendly and fun to be around, and yet when the training session draws to a close under the setting sun, s_c looks surprised to be told so.",
                "exp": 10,
                "weight": 20,
                "stat_trait": [
                    "adventurous",
                    "bold",
                    "charismatic",
                    "childish",
                    "confident",
                    "daring",
                    "playful",
                    "righteous"
                ],
                "relationships": [
                    {
                        "cats_to": ["p_l"],
                        "cats_from": ["r_c"],
                        "mutual": true,
                        "values": ["romantic", "platonic", "comfort"],
                        "amount": 5
                    }
                ]
            }
        ],
        "fail_outcomes": [
            {
                "text": "p_l tries, but both the cats are too tired after a long day's work and end up snapping at each other. It's nothing serious, but both agree to take some time to cool off.",
                "exp": 0,
                "weight": 20,
                "relationships": [
                    {
                        "cats_to": ["p_l"],
                        "cats_from": ["r_c"],
                        "mutual": true,
                        "values": ["romantic", "platonic", "comfort"],
                        "amount": -5
                    }
                ]
            },
            {
                "text": "p_l spots r_c looking at them a little bit too admiringly, and ends the training session early with a diplomatic and completely made-up excuse.",
                "exp": 0,
                "weight": 20,
                "relationships": [
                    {
                        "cats_to": ["p_l"],
                        "cats_from": ["r_c"],
                        "mutual": true,
                        "values": ["romantic", "platonic", "comfort"],
                        "amount": -5
                    }
                ]
            }
        ]
    },
    {
        "patrol_id": "fst_train_arguingromance1",
        "biome": ["forest"],
        "season": ["any"],
        "types": ["training"],
        "tags": ["romantic", "pos_jealousy"],
        "patrol_art": "train_general_intro",
        "min_cats": 2,
        "max_cats": 2,
        "min_max_status": {
            "all apprentices": [-1, -1]
        },
        "weight": 20,
        "intro_text": "As p_l pads through the woods near camp, looking for a good tree to sharpen {PRONOUN/p_l/poss} claws on before {PRONOUN/p_l/subject} {VERB/p_l/begin/begins} {PRONOUN/p_l/poss} training, {PRONOUN/p_l/subject} round a corner and find r_c doing the same thing. p_l allows {PRONOUN/p_l/self} a sigh before {PRONOUN/p_l/subject} {VERB/p_l/join/joins} {PRONOUN/r_c/object}. While Clanmates will do better training together, r_c just rubs {PRONOUN/p_l/object} the wrong way.",
        "decline_text": "...It's fine to train somewhere else, p_l decides. {PRONOUN/p_l/subject/CAP} {VERB/p_l/don't/doesn't} really want to interact with r_c.",
        "chance_of_success": 60,
        "relationship_constraint": ["dislike_10", "not_mates"],
        "success_outcomes": [
            {
                "text": "r_c shows {PRONOUN/p_l/object} a stunningly successful move {PRONOUN/r_c/subject}{VERB/r_c/'ve/'s} been working on to rapidly change directions in a hunt by clawing tree trunks to skid to a halt, and p_l can't let {PRONOUN/p_l/self} look bad in comparison, showing off {PRONOUN/p_l/poss} battle backflip with a smug smirk.",
                "exp": 15,
                "weight": 20,
                "relationships": [
                    {
                        "cats_to": ["patrol"],
                        "cats_from": ["patrol"],
                        "mutual": false,
                        "values": ["romantic", "dislike"],
                        "amount": 10
                    }
                ]
            },
            {
                "text": "r_c shows off how far {PRONOUN/r_c/subject} can pounce, so p_l shows off how fast {PRONOUN/p_l/subject} can run, so r_c shows off how sharp {PRONOUN/r_c/poss} claws are, so p_l shows off how shiny {PRONOUN/p_l/poss} pelt is, so r_c shows off how long {PRONOUN/r_c/poss} legs are, so p_l shows off how cool {PRONOUN/p_l/poss} scars are - this goes on all afternoon.",
                "exp": 15,
                "weight": 5,
                "relationships": [
                    {
                        "cats_to": ["patrol"],
                        "cats_from": ["patrol"],
                        "mutual": false,
                        "values": ["romantic", "dislike"],
                        "amount": 10
                    }
                ]
            }
        ],
        "fail_outcomes": [
            {
                "text": "Both warriors are stiffly polite with each other, and it's a boring and completely unproductive afternoon, though maybe r_c isn't quite the thorn in {PRONOUN/p_l/poss} paw p_l thought {PRONOUN/r_c/subject} {VERB/r_c/were/was}.",
                "exp": 0,
                "weight": 20,
                "relationships": [
                    {
                        "cats_to": ["patrol"],
                        "cats_from": ["patrol"],
                        "mutual": false,
                        "values": ["romantic", "dislike"],
                        "amount": -10
                    }
                ]
            }
        ]
    },
    {
        "patrol_id": "fst_train_groveclan1",
        "biome": ["forest"],
        "season": ["any"],
        "types": ["training"],
        "tags": [],
        "patrol_art": "train_general_intro",
        "min_cats": 2,
        "max_cats": 2,
        "min_max_status": {
            "apprentice": [1, 6],
            "normal adult": [1, 6]
        },
        "weight": 20,
        "intro_text": "Out in the forest, p_l asks app1 if {PRONOUN/app1/subject} {VERB/app1/know/knows} why c_n chooses to live in the woods under the canopy, rather than any other environment.",
        "decline_text": "app1 seems distracted. p_l shrugs and decides to focus on more active training today instead.",
        "chance_of_success": 60,
        "success_outcomes": [
            {
                "text": "Their ancestors lived in a sheltered redwood grove, and it protected them from the elements and fed them prey and kept their kits dry, p_l explains. But one day, Twolegs destroyed their home with fire and monsters, and the cats of that Clan scattered. Some, after many trials, founded c_n and chose a place that seemed familiar and safe.",
                "exp": 15,
                "weight": 20,
                "relationships": [
                    {
                        "cats_to": ["patrol"],
                        "cats_from": ["patrol"],
                        "mutual": false,
                        "values": ["platonic", "comfort", "trust"],
                        "amount": 5
                    },
                    {
                        "cats_to": ["patrol"],
                        "cats_from": ["patrol"],
                        "mutual": false,
                        "values": ["dislike"],
                        "amount": -5
                    }
                ]
            },
            {
                "text": "p_l shows app1 how the trees protect from wind and rain, and how, like their ancestors have done for generations, c_n has learnt to jump between branches like the squirrels they hunt. app1 nods and points out that plains or beaches wouldn't have those advantages.",
                "exp": 15,
                "weight": 5,
                "relationships": [
                    {
                        "cats_to": ["patrol"],
                        "cats_from": ["patrol"],
                        "mutual": false,
                        "values": ["platonic", "comfort", "trust"],
                        "amount": 5
                    },
                    {
                        "cats_to": ["patrol"],
                        "cats_from": ["patrol"],
                        "mutual": false,
                        "values": ["dislike"],
                        "amount": -5
                    }
                ]
            },
            {
                "text": "c_n myths tell of the Clan their founders were descended from, who lived in a grove of redwood trees shielding them from the world. The Clan has taken lessons from it, about how to use the resources of the forest to keep themselves safe, and to this day they still live with tree trunks standing sentry around camp.",
                "exp": 15,
                "weight": 20,
                "stat_skill": ["SPEAKER,1", "TEACHER,1", "LORE,1"],
                "can_have_stat": ["adult"],
                "relationships": [
                    {
                        "cats_to": ["patrol"],
                        "cats_from": ["patrol"],
                        "mutual": false,
                        "values": ["platonic", "comfort", "trust"],
                        "amount": 5
                    },
                    {
                        "cats_to": ["patrol"],
                        "cats_from": ["patrol"],
                        "mutual": false,
                        "values": ["dislike"],
                        "amount": -5
                    }
                ]
            }
        ],
        "fail_outcomes": [
            {
                "text": "app1 launches into a speech about how c_n is awesome because they aren't kittypets, only for p_l to stop them. That wasn't the point of the lesson.",
                "exp": 0,
                "weight": 20,
                "relationships": [
                    {
                        "cats_to": ["patrol"],
                        "cats_from": ["patrol"],
                        "mutual": false,
                        "values": ["platonic", "comfort", "trust"],
                        "amount": -5
                    },
                    {
                        "cats_to": ["patrol"],
                        "cats_from": ["patrol"],
                        "mutual": false,
                        "values": ["dislike"],
                        "amount": 5
                    }
                ]
            },
            {
                "text": "Churlish and grumpy, app1 storms past p_l, not interested in hearing {PRONOUN/p_l/poss} dumb lesson.",
                "exp": 0,
                "weight": 20,
                "stat_trait": ["troublesome", "grumpy"],
                "can_have_stat": ["app"],
                "relationships": [
                    {
                        "cats_to": ["patrol"],
                        "cats_from": ["patrol"],
                        "mutual": false,
                        "values": ["platonic", "comfort", "trust"],
                        "amount": -5
                    },
                    {
                        "cats_to": ["patrol"],
                        "cats_from": ["patrol"],
                        "mutual": false,
                        "values": ["dislike"],
                        "amount": 5
                    }
                ]
            }
        ]
    },
    {
        "patrol_id": "fst_train_flatwoods1",
        "biome": ["forest"],
        "season": ["any"],
        "types": ["training"],
        "tags": ["halloween"],
        "patrol_art": "flatwoods_INTRO",
        "min_cats": 2,
        "max_cats": 6,
        "min_max_status": {
            "apprentice": [2, 6],
            "healer cats": [-1, -1],
            "normal adult": [-1, -1]
        },
        "weight": 20,
        "chance_of_success": 50,
        "relationship_constraint": [],
        "pl_skill_constraint": [],
        "intro_text": "Padding through the forest at night on a dare, the apprentices gasp as light streaks across the sky. A StarClan cat has fallen!",
        "decline_text": "Before the apprentices can pursue the fallen StarClan cat, the worst of all possibilities happens - a warrior discovers them, sending them back to camp with a loud scolding.",
        "success_outcomes": [
            {
                "text": "Scrambling up the hill, app1 shoves app2 up a slightly too big step, both of them panting as they run. Strange-smelling mist swirls around them as they search for the StarClan cat, until app2 bumps into a huge, tall pillar - one that blinks down with slow, glowing red eyes.",
                "exp": 0,
                "weight": 20
            }
        ],
        "fail_outcomes": [
            {
                "text": "app2 gets stuck on a big stone step as the apprentices try to scramble uphill - and by the time they climb up, only the dissipating, strangely scented mist says that anything magical passed through here at all.",
                "exp": 0,
                "weight": 20
            }
        ]
    },
    {
        "patrol_id": "fst_train_doverdemon",
        "biome": ["forest"],
        "season": ["any"],
        "types": ["training"],
        "tags": ["halloween"],
        "patrol_art": "doverdemon_INTRO",
        "min_cats": 1,
        "max_cats": 1,
        "min_max_status": {},
        "weight": 20,
        "intro_text": "As r_c is out alone, {PRONOUN/r_c/subject} {VERB/r_c/spot/spots} something out of the corner of {PRONOUN/r_c/poss} eye; spindly, long, and partially hidden by the undergrowth of the forest.",
        "decline_text": "{PRONOUN/r_c/subject/CAP} {VERB/r_c/hurry/hurries} back to camp, a little freaked out.",
        "chance_of_success": 40,
        "success_outcomes": [
            {
                "text": "It leaps up onto a fallen log - whatever it is, bulbous head, long, spindly limbs, pale, hairless skin like a skink. r_c hisses, and it echoes in a whisper, skittering off into the woods.",
                "exp": 20,
                "weight": 20
            }
        ],
        "fail_outcomes": [
            {
                "text": "r_c doesn't want to talk about it when {PRONOUN/r_c/subject} {VERB/r_c/come/comes} back to camp. {PRONOUN/r_c/subject/CAP} {VERB/r_c/don't/doesn't} want to talk about anything.",
                "exp": 0,
                "weight": 20,
                "injury": [
                    {
                        "cats": ["r_c"],
                        "injuries": ["shock"]
                    }
                ],
                "history_text": {
                    "reg_death": "m_c died of shock after {PRONOUN/m_c/poss} encounter with the Dover Demon.",
                    "lead_death": "died of shock from an encounter with the Dover Demon"
                }
            }
        ]
    },
    {
        "patrol_id": "fst_train_crows1",
        "biome": ["forest"],
        "season": ["any"],
        "types": ["training"],
        "tags": ["halloween"],
        "patrol_art": "crows_mocking_INTRO",
        "min_cats": 1,
        "max_cats": 1,
        "min_max_status": {
            "apprentice": [1, 1]
        },
        "weight": 20,
        "chance_of_success": 50,
        "relationship_constraint": [],
        "pl_skill_constraint": [],
        "intro_text": "app1 gathers {PRONOUN/app1/poss} strength, butt wiggling with excitement, legs tense, and throws {PRONOUN/app1/self} upward, twisting in the air in a massive pounce that surely would bring down the mightiest prey! <i>OoOooo,</i> a voice says mockingly.",
        "decline_text": "What was that?! StarClan?! app1 is going home, {PRONOUN/app1/subject} {VERB/app1/do/does}n't like this!",
        "success_outcomes": [
            {
                "text": "Well it's not like they can do better, app1 shouts back at the crows! Humph. Birdbrains.",
                "exp": 0,
                "weight": 20
            }
        ],
        "fail_outcomes": [
            {
                "text": "Who said that?! How dare they insult c_n's mightiest hunter! app1 yowls threats at the bushes as {PRONOUN/app1/subject} {VERB/app1/search/searches} for {PRONOUN/app1/poss} foe. Above, the crows laugh quietly to each other.",
                "exp": 0,
                "weight": 20
            }
        ]
    },
    {
        "patrol_id": "fst_train_wareprey_lorelocked1",
        "biome": ["forest"],
        "season": ["any"],
        "types": ["training"],
        "tags": [],
        "patrol_art": "hunt_general_intro",
        "min_cats": 2,
        "max_cats": 3,
        "min_max_status": {
           "normal adult": [1, 5],
           "apprentice":[1, 5]
            },
        "weight": 40,
        "chance_of_success": 50,
        "pl_skill_constraint": ["LORE,1"],
        "intro_text": "app1 watches the shrew scurry below {PRONOUN/app1/object}, lining up a flawless pounce from the tree branches. {PRONOUN/app1/subject/CAP} {VERB/app1/purr/purrs} with amusement towards {PRONOUN/app1/poss} hapless prey.",
        "decline_text": "This is too easy - app1 declines to chase it, wanting harder prey.",
        "success_outcomes": [
                {
                    "text": "p_l waves a tail across app1's path, stopping {PRONOUN/app1/object} with a stern stare. app1 isn't just being disrespectful - {PRONOUN/app1/subject}{VERB/app1/'re/'s} being stupid. That's a hero's shrew, it'd be able to hold ten of app1 on its spine without sweating, and inedible besides, like all shrews. app1 nods, and apologies. Every hunt deserves respect.",
                    "exp": 30,
                    "weight": 20,
                    "relationships": [
                        {
                            "cats_to": ["p_l"],
                            "cats_from": ["patrol"],
                            "mutual": false,
                            "values": ["dislike"],
                            "amount": -10
                        },
                        {
                            "cats_to": ["p_l"],
                            "cats_from": ["app1"],
                            "mutual": false,
                            "values": ["comfort", "trust", "respect", "dislike"],
                            "amount": 10
                        }
                    ]
                }
            ],
            "fail_outcomes": [
                {
                    "text": "app1 leaps from on high, claws extended - but when {PRONOUN/app1/subject} {VERB/app1/land/lands} squarely on the shrew, it doesn't even flinch, and up close this prey smells foul and wretched. Maybe this wasn't the best idea...",
                    "exp": 0,
                    "weight": 20,
                    "relationships": [
                        {
                            "cats_to": ["p_l"],
                            "cats_from": ["app1"],
                            "mutual": true,
                            "values": ["respect", "trust"],
                            "amount": -10
                        }
                    ]
                }
            ]
    }
]<|MERGE_RESOLUTION|>--- conflicted
+++ resolved
@@ -74,13 +74,8 @@
         "max_cats": 1,
         "min_max_status": {},
         "weight": 20,
-<<<<<<< HEAD
         "intro_text": "r_c wanders past an old badger sett in the roots of a hazelnut tree, only to freeze. There's new scent here, acrid and sour.",
         "decline_text": "Surely it must be nothing... Uneasily, r_c continues on.",
-=======
-        "intro_text": "r_c wanders past an old badger sett in the roots of a hazelnut tree, then freezes. There's new scent here, acrid and sour.",
-        "decline_text": "Surely it must be nothing... uneasily, r_c continues on.",
->>>>>>> 8503c1e4
         "chance_of_success": 60,
         "success_outcomes": [
             {
@@ -242,13 +237,8 @@
         "max_cats": 6,
         "min_max_status": {},
         "weight": 20,
-<<<<<<< HEAD
         "intro_text": "p_l wanders past an old badger sett in the roots of a hazelnut tree, only to freeze. There's new scent here, acrid and sour.",
         "decline_text": "Surely it must be nothing... Uneasily, the patrol continues on.",
-=======
-        "intro_text": "The patrol passes an old badger sett in the roots of a hazelnut tree, then freezes. There's new scent here, acrid and sour.",
-        "decline_text": "Surely it must be nothing... uneasily, the patrol continues on.",
->>>>>>> 8503c1e4
         "chance_of_success": 60,
         "success_outcomes": [
             {
@@ -696,11 +686,7 @@
                 "art": "fst_train_stuck_outcome"
             },
             {
-<<<<<<< HEAD
                 "text": "Creeping in as close as possible, s_c purrs to r_c, keeping {PRONOUN/r_c/object} calm as {PRONOUN/s_c/subject} carefully {VERB/s_c/dig/digs} down to {PRONOUN/r_c/object}. r_c blinks up at {PRONOUN/s_c/object}, holding on to {PRONOUN/s_c/poss} presence in the scary situation.",
-=======
-                "text": "Creeping in as close as possible, s_c purrs to r_c, keeping {PRONOUN/r_c/object} calm as {PRONOUN/s_c/subject} carefully {VERB/s_c/work/works} to remove the branches pinning {PRONOUN/s_c/poss} Clanmate. r_c blinks up at {PRONOUN/s_c/object}, holding on to {PRONOUN/s_c/poss} presence in the scary situation.",
->>>>>>> 8503c1e4
                 "exp": 20,
                 "weight": 20,
                 "stat_trait": [
@@ -877,11 +863,7 @@
                 "art": "fst_train_stuck_outcome"
             },
             {
-<<<<<<< HEAD
                 "text": "Creeping in as close as possible, s_c purrs to r_c, keeping {PRONOUN/r_c/object} calm as {PRONOUN/s_c/subject} carefully {VERB/s_c/dig/digs} down to {PRONOUN/r_c/object}. r_c blinks up at {PRONOUN/s_c/object}, holding on to {PRONOUN/s_c/poss} presence in the scary situation.",
-=======
-                "text": "Creeping in as close as possible, s_c purrs to r_c, keeping {PRONOUN/r_c/object} calm as {PRONOUN/s_c/subject} carefully {VERB/s_c/work/works} to remove the branches pinning {PRONOUN/s_c/poss} Clanmate. r_c blinks up at {PRONOUN/s_c/object}, holding on to {PRONOUN/s_c/poss} presence in the scary situation.",
->>>>>>> 8503c1e4
                 "exp": 20,
                 "weight": 20,
                 "stat_trait": [
