[
{
    "patrol_id": "gen_bord_otherclan_allies1",
    "biome": "Any",
    "season": "Any",
    "tags": ["border", "other_clan"],
    "intro_text": "Your patrol meets o_c_n, a Clan they consider to be allies, at the border.",
    "decline_text": "You decide not to stop and talk with their patrol.",
    "chance_of_success": 60,
    "exp": 10,
    "success_text": [
            "The patrol has a nice conversation with them, remarking on the recent weather before parting to continue patrolling.",
            "The patrols share recent Clan news with each other: how prey has been running lately, new apprentices or kits, and other such information. They part on good terms, comradery between the Clans continuing to grow.",
            "s_c approaches the other patrol first, calling out a greeting and smoothly beginning a friendly conversation. The two patrols sit and chat for a little while before once again parting to patrol their respective territories.",
            "s_c excitedly trots up to the other patrol, greeting them pleasantly. They seem to be on good terms with the other cats on this patrol and strike up conversation about specific happenings in their Clan, asking if so-and-so had kits or if a certain apprentice had been made a warrior yet."
    ],
    "fail_text": [
            "Though your patrol stops to chat, the other patrol seems standoffish and cold. After a stilted attempt at conversation, the two patrols part and go on their way. It seems as though your alliance with o_c_n is weakening.",
            "Your patrol stops to talk with the other cats but s_c is quick to begin taunting them, poking fun at the other Clan. When the two patrols part ways tails are whipping and voices border on a hiss."
    ],
    "other_clan": null,
    "win_skills": ["good speaker", "great speaker", "excellent speaker"],
    "win_trait": ["charismatic", "altruistic", "thoughtful", "wise", "confident"],
    "fail_skills": null,
    "fail_trait": ["bloodthirsty", "vengeful", "troublesome", "childish"],
    "min_cats": 1,
    "max_cats": 6,
    "antagonize_text": "Despite considering them allies, these cats are no friends of c_n. Your patrol glares and hisses from their side of the border until the o_c_n patrol continues on their way, confused and wary.",
    "antagonize_fail_text": "Your patrol meets the other with glares and taunts but the o_c_n patrol appears unfazed. The other patrol leader meets p_l's gaze evenly and with confidence. Eventually your patrol backs down and leaves the area first, feeling a bit embarrassed at the lack of reaction.",
    "history_text": []
},

{
    "patrol_id": "gen_bord_otherclan_allies2",
    "biome": "Any",
    "season": "Any",
    "tags": ["border", "other_clan"],
    "intro_text": "Your patrol meets o_c_n, a Clan they consider to be allies, at the border.",
    "decline_text": "You decide not to stop and talk with their patrol.",
    "chance_of_success": 60,
    "exp": 10,
    "success_text": [
            "The patrol has a nice conversation with them, remarking on the recent weather before parting to continue patrolling.",
            "The patrols share recent Clan news with each other: how prey has been running lately, new apprentices or kits, and other such information. They part on good terms, comradery between the Clans continuing to grow.",
            "s_c approaches the other patrol first, calling out a greeting and then remarking on a recent battle between o_c_n and one of the other Clans. s_c compliments the o_c_n cats on their battle prowess.",
            "s_c approaches the other patrol first, calling out a greeting and then remarking on a recent battle between o_c_n and one of the other Clans. s_c compliments the o_c_n cats on their battle prowess."
    ],
    "fail_text": [
            "Though your patrol stops to chat, the other patrol seems standoffish and cold. After a stilted attempt at conversation, the two patrols part and go on their way. It seems as though your alliance with o_c_n is weakening.",
            "Your patrol stops to talk with the other cats but s_c is nervous to talk with o_c_n cats. The other patrol notices and takes offense at the lack of friendly demeanor."
    ],
    "other_clan": null,
    "win_skills": ["good fighter", "great fighter", "excellent fighter"],
    "win_trait": ["confident", "fierce", "bold", "righteous", "bloodthirsty", "compassionate", "empathetic"],
    "fail_skills": null,
    "fail_trait": ["nervous", "insecure"],
    "min_cats": 1,
    "max_cats": 6,
    "antagonize_text": "Despite considering them allies, these cats are no friends of c_n. Your patrol glares and hisses from their side of the border until the o_c_n patrol continues on their way, confused and wary.",
    "antagonize_fail_text": "Your patrol meets the other with glares and taunts but the o_c_n patrol appears unfazed. The other patrol leader meets p_l's gaze evenly and with confidence. Eventually your patrol backs down and leaves the area first, feeling a bit embarrassed at the lack of reaction.",
    "history_text": []
},

{
    "patrol_id": "gen_bord_otherclan_allies3",
    "biome": "Any",
    "season": "Any",
<<<<<<< HEAD
    "tags": ["border", "other_clan", "hunting", "small_prey", "no_fail_prey"],
=======
    "tags": ["otherclan_nochangesuccess","border", "other_clan", "hunting", "small_prey"],
>>>>>>> eceb2271
    "intro_text": "r_c spies a fat rabbit on the other side of the o_c_n border. A tempting opportunity to be sure, but it may not be wise to hunt on their ally's territory.",
    "decline_text": "It's not worth ruining c_n's relationship with their ally.",
    "chance_of_success": 60,
    "exp": 10,
    "success_text": [
            "r_c pounces without hesitation! They glance around, rabbit hanging from their muzzle, but it seems there aren't any o_c_n cats nearby. r_c trots back over the border, their prize in tow and transgression unnoticed.",
            "r_c leaps for the rabbit! And promptly trips over a rock. The rabbit hops away and r_c sheepishly picks themselves up. It's probably for the better that they weren't able to catch the rabbit. Trespassing could easily have damaged relations with o_c_n.",
            "s_c leaps for the rabbit, making a swift kill just before a o_c_n patrol comes into view. The o_c_n cats seem miffed by this trespass, but not yet hostile thanks to your alliance. Thankfully s_c smooths things over with the other patrol, graciously gifting them the rabbit, and they part ways without damaging the relationship between Clans.",
            "r_c is about to leap for the rabbit before s_c grabs them by the scruff and pulls them back! A moment later, r_c sees the group of o_c_n cats that had just come into view. Good thing s_c stopped them before they could blatantly trespass in full view of the other Clan."
    ],
    "fail_text": [
            "r_c leaps for the rabbit! And promptly trips over a rock. The rabbit hops away and r_c sheepishly picks themselves up before noticing the o_c_n cat watching them from the other side of the border. The other cat knows exactly what r_c was intending to do and turns away, presumably to report the incident to their own leader.",
            "s_c pounces with no hesitation! They easily kill the rabbit before glancing up and coming face to face with a o_c_n cat. s_c is promptly chased back over the border and the other cat glares, hissing and spitting, until your patrol leaves the area."
    ],
    "other_clan": null,
    "win_skills": ["good speaker", "great speaker", "excellent speaker"],
    "win_trait": ["careful", "calm", "patient", "wise", "sneaky", "responsible"],
    "fail_skills": null,
    "fail_trait": ["daring", "adventurous", "ambitious", "bold", "shameless", "troublesome"],
    "min_cats": 2,
    "max_cats": 6,
    "antagonize_text": "A tempting opportunity. And also a perfect one. r_c pounces and swiftly kills the rabbit, intentionally leaving evidence of their deed behind. That will show those o_c_n cats just how confident c_n is in their own power.",
    "antagonize_fail_text": "r_c leaps for the rabbit! And promptly trips over a rock. The rabbit hops away and r_c sheepishly picks themselves up before noticing the o_c_n cat watching them from the other side of the border. The other cat laughs at the pathetic display and turns to walk deeper into their own territory.  They seem to be unfazed and unimpressed by the sad attempt.",
    "history_text": []
},
{
    "patrol_id": "gen_med_borderherb1",
    "biome": "Any",
    "season": "leaf-bare",
    "tags": ["med_cat", "herb", "raspberry", "other_clan", "med_only"],
    "intro_text": "p_l pads along, mouth open slightly as they scent for any traces of herbs. Oh! They can smell some raspberries nearby - but it seems that they're just over the border.",
    "decline_text": "They decide that trespassing isn't worth it in this case.",
    "chance_of_success": 60,
    "exp": 20,
    "success_text": [
            "They pad over to the border and hesitate only momentarily before crossing. They quickly gather some of the berries, making sure to leave plenty for o_c_n's medicine cat if they need some, too.",
            "They pad to the border and pause for a heartbeat to scent the air. o_c_n's scent is very strong, but there's something else... o_c_n's medicine cat appears at that moment. They're walking towards the raspberriesies when they spot p_l and wave their tail in greeting. They invite p_l to gather some, as there's plenty. p_l gratefully accepts.",
            "p_l is about to step over the border when a hiss stops them in their tracks. A o_c_n warrior bounds into view, bristling. However, when the warrior realizes who the other cat is, they quickly apologize to p_l and invite them to gather herbs. o_c_n is happy to share with friends."
    ],
    "fail_text": [
            "p_l starts to step over the border but a hiss stops them in their tracks. A o_c_n patrol is padding their way. Though the patrol seems to calm down as they recognize p_l, they look gravely at the medicine cat and explain that they can't spare any herbs - their medicine cat sent them to collect the last of the berries. p_l nods and thanks them anyway."
    ],
    "win_skills": ["good mediator", "great mediator", "excellent mediator"],
    "win_trait": null,
    "fail_skills": null,
    "fail_trait": null,
    "min_cats": 1,
    "max_cats": 1,
    "antagonize_text": null,
    "antagonize_fail_text": null
},
{
    "patrol_id": "gen_bord_scent_allies1",
    "biome": "Any",
    "season": "Any",
    "tags": ["border", "other_clan", "death", "bite-wound", "torn pelt", "injury", "scar"],
    "intro_text": "As your patrol is checking the border lines, they notice that a o_c_n scent has strayed into their territory. o_c_n is their ally, but this is a bit suspicious.",
    "decline_text": "p_l decides that it isn't important. After all, o_c_n wouldn't do anything to jeopardize the alliance. Maybe an apprentice simply lost their way.",
    "chance_of_success": 60,
    "exp": 10,
    "success_text": [
        "After poking around a bit, your patrol discovers a o_c_n apprentice wandering nearby, hopelessly lost. The apprentice is distraught upon discovering they're on the wrong side of the border, but p_l only chuckles and gently guides the young cat back to their own territory.",
        "Your patrol follows the scent deeper into their own territory, eventually stumbling upon the o_c_n medicine cat! It seems there's an herb shortage and the medicine cat was hoping to borrow from c_n's own stores to treat a badly wounded warrior. p_l hastily escorts the cat to the c_n camp.",
        "Your patrol follows the scent to a o_c_n cat taking refuge up a tree. The cat yowls a warning and your patrol scatters when they hear the cry. Just in time, too, as a large dog jumps at the patrol! s_c rallies the patrol to drive the dog away, thankfully avoiding any injuries. The o_c_n cat is grateful for the rescue.",
        "Your patrol follows the scent and finds a wounded o_c_n warrior. It seems the cat had been caught by a dog and chased into c_n territory. The dog is gone now, but the warrior can't make it back across the border on their own. s_c insists that the patrol escort the warrior back to the o_c_n camp and the o_c_n leader is grateful for the service."
    ],
    "fail_text": [
        "Your patrol decides to follow the scent, but only end up walking in circles. Either the trespasser is good at concealing their trail or your patrol just needs to work on their tracking skills. It doesn't matter now, the whole day has been wasted. p_l decides that they should just return to camp and report the strange scent.",
        "s_c can't contain their annoyance at the trespass and when your patrol finds a lost o_c_n apprentice to be the source of the scent s_c reprimands them heavily. The apprentice is nearly in tears when s_c finally lets them go and the patrol leads them back to the border line, tension thick in the air.",
        "Your patrol follows the scent to a o_c_n cat taking refuge up a tree. The cat yowls a warning, but they aren't quick enough and a large dog suddenly descends upon your patrol. r_c is killed before they can run and the rest of the patrol scatters in fear.",
        "Your patrol follows the scent to a o_c_n cat taking refuge up a tree. The cat yowls a warning and your patrol scatters when they hear the cry. Just in time, too, as a large dog jumps at the patrol, catching r_c but thankfully only injuring them before r_c tears themself free and sprints away."
    ],
    "win_skills": ["good fighter", "great fighter", "excellent fighter"],
    "win_trait": ["altruistic", "compassionate", "empathetic", "calm"],
    "fail_skills": null,
    "fail_trait": ["bloodthirsty", "cold", "fierce", "strict", "vengeful"],
    "min_cats": 2,
    "max_cats": 6,
    "antagonize_text": "This is a trespass that will not be tolerated and, frankly, should be reciprocated. Your patrol blatantly spreads their own scent on o_c_n's territory, ruining the clearly marked border lines.",
    "antagonize_fail_text": "How dare they trespass! Your patrol bounds after the scent, hoping to find the source of it, eventually finding that it leads to the c_n camp. Inside they find the o_c_n medicine cat conversing with your own medicine cat. They tell the patrol off for so hastily jumping to conclusions.  The other medicine cat was only looking to borrow some herbs.",
    "history_text": [
        "r_c followed the scent of a trespassing cat and was scarred by a dog.",
        "r_c followed the scent of a trespassing cat and was killed by a dog.",
        "followed the scent of a trespassing cat and were killed by a dog"
    ]
},
{
    "patrol_id": "gen_bord_scent_allies2",
    "biome": "Any",
    "season": "Any",
    "tags": ["border", "other_clan", "death", "bite-wound", "mangled tail", "injury", "scar"],
    "intro_text": "As p_l is checking the border lines, they notice that a o_c_n scent has strayed into their territory. o_c_n is their ally, but this is a bit suspicious.",
    "decline_text": "p_l decides that it isn't important. After all, o_c_n wouldn't do anything to jeopardize the alliance.  Maybe an apprentice simply lost their way.",
    "chance_of_success": 50,
    "exp": 10,
    "success_text": [
        "After poking around a bit, p_l discovers a o_c_n apprentice wandering nearby, hopelessly lost. The apprentice is distraught upon discovering they're on the wrong side of the border, but p_l only chuckles and gently guides the young cat back to their own territory.",
        "p_l follows the scent deeper into their own territory, eventually stumbling upon the o_c_n medicine cat!  It seems there's an herb shortage and the medicine cat was hoping to borrow from c_n's own stores to treat a badly wounded warrior. p_l hastily escorts the cat to the c_n camp.",
        null,
        "p_l follows the scent and finds a wounded o_c_n warrior. It seems the cat had been caught by a dog and chased into c_n territory.  The dog is gone now, but the warrior can't make it back across the border on their own. s_c insists on escorting the warrior back to the o_c_n camp and the o_c_n leader is grateful for the service."
    ],
    "fail_text": [
        "p_l decides to follow the scent, but only ends up walking in circles. Either the trespasser is good at concealing their trail or your patrol just needs to work on their tracking skills.  It doesn't matter now, the whole day has been wasted. p_l decides that they should just return to camp and report the strange scent.",
        "s_c can't contain their annoyance at the trespass and when they find a lost o_c_n apprentice to be the source of the scent s_c reprimands them heavily. The apprentice is nearly in tears when s_c finally lets them go and grumpily leads them back to the border line, tension thick in the air.",
        "r_c follows the scent to a o_c_n cat taking refuge up a tree. The cat yowls a warning, but they aren't quick enough and a large dog suddenly descends upon r_c. r_c is killed before they can run.",
        "r_c follows the scent to a o_c_n cat taking refuge up a tree. The cat yowls a warning and r_c sprints for the same tree when they hear the cry. Just in time, too, as a large dog jumps at them, catching r_c but thankfully only injuring them before r_c tears themself free and scales the tree."
    ],
    "win_skills": null,
    "win_trait": ["altruistic", "compassionate", "empathetic", "calm"],
    "fail_skills": null,
    "fail_trait": ["bloodthirsty", "cold", "fierce", "strict", "vengeful"],
    "min_cats": 1,
    "max_cats": 1,
    "antagonize_text": "This is a trespass that will not be tolerated and, frankly, should be reciprocated. p_l blatantly spreads their own scent on o_c_n's territory, ruining the clearly marked border lines.",
    "antagonize_fail_text": "How dare they trespass! p_l bounds after the scent, hoping to find the source of it, eventually finding that it leads to the c_n camp. Inside they find the o_c_n medicine cat conversing with your own medicine cat. They tell p_l off for so hastily jumping to conclusions. The other medicine cat was only looking to borrow some herbs.",
    "history_text": [
        "r_c followed the scent of a trespassing cat and was scarred by a dog.",
        "r_c followed the scent of a trespassing cat and was killed by a dog.",
        "followed the scent of a trespassing cat and were killed by a dog"
    ]
},
{
    "patrol_id": "fst_bord_solo_allies1",
    "biome": "forest",
    "season": "Any",
    "tags": ["border", "other_clan", "no_app"],
    "intro_text": "r_c heads out into the forest alone, wanting to make a quick check on the border.",
    "decline_text": "r_c turns back to camp, deciding that their other duties have to come first.",
    "chance_of_success": 30,
    "exp": 20,
    "success_text": [
        "There's a particular spot where a stream crosses from c_n's forest to o_c_n where the spray from the stream's little tumbling rapids wipes the territory marks particularly quickly. r_c remarks it, and heads home, a simple but necessary mission completed.",
        "r_c comes across a o_c_n apprentice on the wrong side of the border, and holding prey. They see the young cat off with a stern warning, and then bring the prey back to c_n camp to report the incident to the deputy.",
        "s_c comes across a patrol from o_c_n, out on a similar mission to them, and turns to follow the same marking path as them, keen to catch up on what their ally has been up to.",
        "As s_c marks the border, they encounter a o_c_n border patrol. It even includes a young apprentice, whose eyes go round and fur fluffs up at encountering a real c_n cat! s_c plays along, acting very impressed with the hard working apprentice, and the apprentice's mentor purrs gratefully."
    ],
    "fail_text": [
        "r_c marks a little, but they reach a section where the border is muddled, and have to give up and go home.",
        "r_c is having trouble focusing today, and puts a mark in the wrong place - and at the worst possible moment, because a o_c_n patrol sees them doing it! They immediately apologize to the o_c_n patrol for the diplomatic incident they've inadvertently caused.",
        null
    ],
    "win_skills": ["good speaker", "great speaker", "excellent speaker"],
    "win_trait": ["altruistic", "compassionate", "empathetic", "faithful", "loving", "patient", "responsible", "thoughtful", "wise"],
    "fail_skills": null,
    "fail_trait": ["ambitious", "bloodthirsty", "cold", "fierce", "shameless", "strict", "troublesome", "vengeful"],
    "min_cats": 1,
    "max_cats": 1,
    "antagonize_text": null,
    "antagonize_fail_text": null
},
{
    "patrol_id": "fst_bord_solo_allies2",
    "biome": "forest",
    "season": "Any",
    "tags": ["border", "other_clan", "battle_injury", "scar", "deputy"],
    "intro_text": "r_c heads out into the forest alone, wanting to make a quick check on the border.",
    "decline_text": "r_c turns back to camp, deciding that their other duties have to come first.",
    "chance_of_success": 30,
    "exp": 20,
    "success_text": [
        "There's a particular spot where a stream crosses from c_n's forest to o_c_n where the spray from the stream's little tumbling rapids wipes the territory marks particularly quickly. r_c remarks it, and heads home, a simple but necessary mission completed.",
        "r_c comes across a o_c_n apprentice on the wrong side of the border, and holding prey. Unimpressed, r_c brings them back to their border as the apprentice tries to melt into the ground in shame, handing them back to a mentor whose face goes slack with horror to see c_n's deputy.",
        "s_c comes across a patrol from o_c_n, out on a similar mission to them. They strike up a friendly conversation, keen to catch up on what their ally has been up to. They send the patrol off with several friendly messages to pass on from different c_n cats, and an update from c_n's leader.",
        "As s_c marks the border, they encounter a o_c_n border patrol, which includes a young apprentice. Their eyes go round and they tuck their paws together neatly, sitting pretty for inspection. s_c plays along, acting very impressed with the hard working apprentice, and the apprentice's mentor purrs gratefully at the c_n deputy's kindness."
    ],
    "fail_text": [
        "r_c marks a little, but they reach a section where the border is muddled, and have to give up and go home.",
        "r_c is having trouble focusing today, and puts a mark in the wrong place - and at the worst possible moment, because a o_c_n patrol sees them doing it! The diplomatic incident spirals. Though both allies are able to keep it merely tense and not violent, there'll be consequences for this.",
        null,
        "r_c encounters a patrol from o_c_n on the border, and greets them politely, but there's something different here. Something dangerous. They return to camp, blood soaked through their fur and a new fear in their heart - is o_c_n still their ally?"
    ],
    "win_skills": ["good speaker", "great speaker", "excellent speaker"],
    "win_trait": ["altruistic", "compassionate", "empathetic", "faithful", "loving", "patient", "responsible", "thoughtful", "wise"],
    "fail_skills": null,
    "fail_trait": ["ambitious", "bloodthirsty", "cold", "fierce", "shameless", "strict", "troublesome", "vengeful"],
    "min_cats": 1,
    "max_cats": 1,
    "antagonize_text": null,
    "antagonize_fail_text": null,
    "history_text": [
            "r_c got injured patrolling on the border."
    ]
},
{
    "patrol_id": "fst_bord_solo_allies3",
    "biome": "forest",
    "season": "Any",
    "tags": ["border", "other_clan", "battle_injury", "scar", "leader"],
    "intro_text": "r_c heads out into the forest alone, wanting to make a quick check on the border.",
    "decline_text": "r_c turns back to camp, deciding that their other duties have to come first.",
    "chance_of_success": 30,
    "exp": 20,
    "success_text": [
        "There's a particular spot where a stream crosses from c_n's forest to o_c_n where the spray from the stream's little tumbling rapids wipes the territory marks particularly quickly. r_c remarks it, and heads home, a simple but necessary mission completed.",
        "r_c comes across a o_c_n apprentice on the wrong side of the border, and holding prey. Unimpressed, r_c brings them back to their border as the apprentice tries to melt into the ground in shame, handing them back to a mentor who tucks their tail and starts to apologize profusely.",
        "s_c comes across a patrol from o_c_n, out on a similar mission to them. They strike up a friendly conversation, keen to catch up on what their ally has been up to. The cats leave with several messages to pass on from both sides, and a refreshed sense of goodwill and trust between them.",
        "As s_c marks the border, they encounter a o_c_n border patrol, which includes a young apprentice. Their eyes go round and they hide behind their mentor, but s_c manages to coax them out, praising the little apprentice to their mentor, who purrs gratefully at the c_n leader's kindness."
    ],
    "fail_text": [
        "r_c marks a little, but they reach a section where the border is muddled, and have to give up and go home.",
        "r_c is having trouble focusing today, and puts a mark in the wrong place - and at the worst possible moment, because a o_c_n patrol sees them doing it! The diplomatic incident spirals. Though both allies are able to keep it merely tense and not violent, there'll be consequences for this.",
        null,
        "r_c encounters a patrol from o_c_n on the border, and greets them politely, but there's something different here. Something dangerous. They return to camp, blood soaked through their fur and a new fear in their heart - is o_c_n still their ally?"
    ],
    "win_skills": ["good speaker", "great speaker", "excellent speaker"],
    "win_trait": ["altruistic", "compassionate", "empathetic", "faithful", "loving", "patient", "responsible", "thoughtful", "wise"],
    "fail_skills": null,
    "fail_trait": ["ambitious", "bloodthirsty", "cold", "fierce", "shameless", "strict", "troublesome", "vengeful"],
    "min_cats": 1,
    "max_cats": 1,
    "antagonize_text": null,
    "antagonize_fail_text": null,
    "history_text": [
            "r_c got injured patrolling on the border."
    ]
},
{
    "patrol_id": "fst_bord_solo_allies4",
    "biome": "forest",
    "season": "Any",
    "tags": ["border", "other_clan", "deputy"],
    "intro_text": "r_c heads out into the forest alone, wanting to make a quick check on the border.",
    "decline_text": "r_c turns back to camp, deciding that their other duties have to come first.",
    "chance_of_success": 30,
    "exp": 20,
    "success_text": [
        "There's a particular spot where a stream crosses from c_n's forest to o_c_n where the spray from the stream's little tumbling rapids wipes the territory marks particularly quickly. r_c remarks it, and heads home, a simple but necessary mission completed.",
        "r_c heads out to clarify a portion of the border that there's been confusion over recently, and encounters the deputy of o_c_n out doing the same thing. They commiserate and exchange news with each other, neither ally blaming the other for the innocent mistakes of apprentices.",
        "s_c comes across a patrol from o_c_n, out on a similar mission to them and being led by their deputy. They strike up a friendly conversation, and eventually the o_c_n warriors drift away. The unexpected opportunity turns into a venting session, both deputies finally getting the chance to lift stress from their shoulders and talk to an equal.",
        "As s_c marks the border, they encounter the o_c_n deputy out with their new apprentice. Their fellow deputy encourages their apprentice to quiz s_c, and s_c compliments them both on how the young cat's training is progressing."
    ],
    "fail_text": [
        "r_c heads out to clarify a portion of the border that there's been confusion over recently, and encounters the deputy of o_c_n out doing the same thing. Both deputies find a point where they can't agree on the right border path, and have to return to camp and raise it with their leaders.",
        "r_c is having trouble focusing today, and puts a mark in the wrong place - and at the worst possible moment, because a o_c_n patrol sees them doing it! The diplomatic incident spirals. Though both allies are able to keep it merely tense and not violent, there'll be consequences for this."
    ],
    "win_skills": ["good speaker", "great speaker", "excellent speaker"],
    "win_trait": ["altruistic", "compassionate", "empathetic", "faithful", "loving", "patient", "responsible", "thoughtful", "wise"],
    "fail_skills": null,
    "fail_trait": null,
    "min_cats": 1,
    "max_cats": 1,
    "antagonize_text": null,
    "antagonize_fail_text": null
},
{
    "patrol_id": "fst_bord_solo_allies5",
    "biome": "forest",
    "season": "Any",
    "tags": ["border", "other_clan", "leader"],
    "intro_text": "r_c heads out into the forest alone, wanting to make a quick check on the border.",
    "decline_text": "r_c turns back to camp, deciding that their other duties have to come first.",
    "chance_of_success": 30,
    "exp": 20,
    "success_text": [
        "There's a particular spot where a stream crosses from c_n's forest to o_c_n where the spray from the stream's little tumbling rapids wipes the territory marks particularly quickly. r_c remarks it, and heads home, a simple but necessary mission completed.",
        "r_c heads out to clarify a portion of the border that there's been confusion over recently, and encounters the leader of o_c_n out doing the same thing. They commiserate and exchange news with each other, neither ally blaming the other for the innocent mistakes of apprentices.",
        "s_c comes across a patrol from o_c_n, out on a similar mission to s_c with their leader. They strike up a friendly conversation, and eventually the o_c_n warriors drift away. The unexpected opportunity turns into a venting session, both leaders finally getting the chance to lift stress from their shoulders and talk to an equal.",
        "As s_c marks the border, they encounter the o_c_n leader out with their new apprentice. Their fellow leader encourages their apprentice to quiz s_c, and s_c compliments them both on how the young cat's training is progressing."
    ],
    "fail_text": [
        "r_c heads out to clarify a portion of the border that there's been confusion over recently, and encounters the leader of o_c_n out doing the same thing. Both leaders find a point where they can't agree on the right border path, and agree to raise it next Gathering instead.",
        "r_c is having trouble focusing today, and puts a mark in the wrong place - and at the worst possible moment, because a o_c_n patrol sees them doing it! The diplomatic incident spirals. Though both allies are able to keep it merely tense and not violent, there'll be consequences for this."
    ],
    "win_skills": ["good speaker", "great speaker", "excellent speaker"],
    "win_trait": ["altruistic", "compassionate", "empathetic", "faithful", "loving", "patient", "responsible", "thoughtful", "wise"],
    "fail_skills": null,
    "fail_trait": null,
    "min_cats": 1,
    "max_cats": 1,
    "antagonize_text": null,
    "antagonize_fail_text": null
},
{
    "patrol_id": "pln_bord_solo_allies1",
    "biome": "plains",
    "season": "Any",
    "tags": ["border", "other_clan", "no_app"],
    "intro_text": "r_c heads out into the grasslands alone, wanting to make a quick check on the border.",
    "decline_text": "r_c turns back to camp, deciding that their other duties have to come first.",
    "chance_of_success": 30,
    "exp": 20,
    "success_text": [
        "There's a particular spot where a herd of buffalo have wandered recently along the border with o_c_n, churning the grass into mud and wiping the territorial marks off the map. r_c remarks it, and heads home, a simple but necessary mission completed.",
        "r_c comes across a o_c_n apprentice on the wrong side of the border, and holding prey. They see the young cat off with a stern warning, and then bring the prey back to c_n camp to report the incident to the deputy.",
        "s_c comes across a patrol from o_c_n, out on a similar mission to them, and turns to follow the same marking path as them, keen to catch up on what their ally has been up to.",
        "As s_c marks the border, they encounter a o_c_n border patrol. It even includes a young apprentice, whose eyes go round and fur fluffs up at encountering a real c_n cat! s_c plays along, acting very impressed with the hard working apprentice, and the apprentice's mentor purrs gratefully."
    ],
    "fail_text": [
        "r_c marks a little, but they reach a section where the border is muddled, and have to give up and go home.",
        "r_c is having trouble focusing today, and puts a mark in the wrong place - and at the worst possible moment, because a o_c_n patrol sees them doing it! They immediately apologize to the o_c_n patrol for the diplomatic incident they've inadvertently caused."
    ],
    "win_skills": ["good speaker", "great speaker", "excellent speaker"],
    "win_trait": ["altruistic", "compassionate", "empathetic", "faithful", "loving", "patient", "responsible", "thoughtful", "wise"],
    "fail_skills": null,
    "fail_trait": ["ambitious", "bloodthirsty", "cold", "fierce", "shameless", "strict", "troublesome", "vengeful"],
    "min_cats": 1,
    "max_cats": 1,
    "antagonize_text": null,
    "antagonize_fail_text": null
},
{
    "patrol_id": "pln_bord_solo_allies2",
    "biome": "plains",
    "season": "Any",
    "tags": ["border", "other_clan", "battle_injury", "scar", "deputy"],
    "intro_text": "r_c heads out into the grasslands alone, wanting to make a quick check on the border.",
    "decline_text": "r_c turns back to camp, deciding that their other duties have to come first.",
    "chance_of_success": 30,
    "exp": 20,
    "success_text": [
        "There's a particular spot where a stream crosses from c_n's forest to o_c_n where the spray from the stream's little tumbling rapids wipes the territory marks particularly quickly. r_c remarks it, and heads home, a simple but necessary mission completed.",
        "r_c comes across a o_c_n apprentice on the wrong side of the border, and holding prey. Unimpressed, r_c brings them back to their border as the apprentice tries to melt into the ground in shame, handing them back to a mentor whose face goes slack with horror to see c_n's deputy.",
        "s_c comes across a patrol from o_c_n, out on a similar mission to them. They strike up a friendly conversation, keen to catch up on what their ally has been up to. They send the patrol off with several friendly messages to pass on from different c_n cats, and an update from c_n's leader.",
        "As s_c marks the border, they encounter a o_c_n border patrol, which includes a young apprentice. Their eyes go round and they tuck their paws together neatly, sitting pretty for inspection. s_c plays along, acting very impressed with the hard working apprentice, and the apprentice's mentor purrs gratefully at the c_n deputy's kindness."
    ],
    "fail_text": [
        "r_c marks a little, but they reach a section where the border is muddled, and have to give up and go home.",
        "r_c is having trouble focusing today, and puts a mark in the wrong place - and at the worst possible moment, because a o_c_n patrol sees them doing it! The diplomatic incident spirals. Though both allies are able to keep it merely tense and not violent, there'll be consequences for this.",
        null,
        "r_c encounters a patrol from o_c_n on the border, and greets them politely, but there's something different here. Something dangerous. They return to camp, blood soaked through their fur and a new fear in their heart - is o_c_n still their ally?"
    ],
    "win_skills": ["good speaker", "great speaker", "excellent speaker"],
    "win_trait": ["altruistic", "compassionate", "empathetic", "faithful", "loving", "patient", "responsible", "thoughtful", "wise"],
    "fail_skills": null,
    "fail_trait": ["ambitious", "bloodthirsty", "cold", "fierce", "shameless", "strict", "troublesome", "vengeful"],
    "min_cats": 1,
    "max_cats": 1,
    "antagonize_text": null,
    "antagonize_fail_text": null,
    "history_text": [
            "r_c got injured patrolling on the border."
    ]
},
{
    "patrol_id": "pln_bord_solo_allies3",
    "biome": "plains",
    "season": "Any",
    "tags": ["border", "other_clan", "battle_injury", "scar", "leader"],
    "intro_text": "r_c heads out into the grasslands alone, wanting to make a quick check on the border.",
    "decline_text": "r_c turns back to camp, deciding that their other duties have to come first.",
    "chance_of_success": 30,
    "exp": 20,
    "success_text": [
        "There's a particular spot where a herd of buffalo have wandered recently along the border with o_c_n, churning the grass into mud and wiping the territorial marks off the map. r_c remarks it, and heads home, a simple but necessary mission completed.",
        "r_c comes across a o_c_n apprentice on the wrong side of the border, and holding prey. Unimpressed, r_c brings them back to their border as the apprentice tries to melt into the ground in shame, handing them back to a mentor who tucks their tail and starts to apologize profusely.",
        "s_c comes across a patrol from o_c_n, out on a similar mission to them. They strike up a friendly conversation, keen to catch up on what their ally has been up to. The cats leave with several messages to pass on from both sides, and a refreshed sense of goodwill and trust between them.",
        "As s_c marks the border, they encounter a o_c_n border patrol, which includes a young apprentice. Their eyes go round and they hide behind their mentor, but s_c manages to coax them out, praising the little apprentice to their mentor, who purrs gratefully at the c_n leader's kindness."
    ],
    "fail_text": [
        "r_c marks a little, but they reach a section where the border is muddled, and have to give up and go home.",
        "r_c is having trouble focusing today, and puts a mark in the wrong place - and at the worst possible moment, because a o_c_n patrol sees them doing it! The diplomatic incident spirals. Though both allies are able to keep it merely tense and not violent, there'll be consequences for this.",
        null,
        "r_c encounters a patrol from o_c_n on the border, and greets them politely, but there's something different here. Something dangerous. They return to camp, blood soaked through their fur and a new fear in their heart - is o_c_n still their ally?"
    ],
    "win_skills": ["good speaker", "great speaker", "excellent speaker"],
    "win_trait": ["altruistic", "compassionate", "empathetic", "faithful", "loving", "patient", "responsible", "thoughtful", "wise"],
    "fail_skills": null,
    "fail_trait": ["ambitious", "bloodthirsty", "cold", "fierce", "shameless", "strict", "troublesome", "vengeful"],
    "min_cats": 1,
    "max_cats": 1,
    "antagonize_text": null,
    "antagonize_fail_text": null,
    "history_text": [
            "r_c got injured patrolling on the border."
    ]
},
{
    "patrol_id": "pln_bord_solo_allies4",
    "biome": "plains",
    "season": "Any",
    "tags": ["border", "other_clan", "deputy"],
    "intro_text": "r_c heads out into the grasslands alone, wanting to make a quick check on the border.",
    "decline_text": "r_c turns back to camp, deciding that their other duties have to come first.",
    "chance_of_success": 30,
    "exp": 20,
    "success_text": [
        "There's a particular spot where a herd of buffalo have wandered recently along the border with o_c_n, churning the grass into mud and wiping the territorial marks off the map. r_c remarks it, and heads home, a simple but necessary mission completed.",
        "r_c heads out to clarify a portion of the border that there's been confusion over recently, and encounters the deputy of o_c_n out doing the same thing. They commiserate and exchange news with each other, neither ally blaming the other for the innocent mistakes of apprentices.",
        "s_c comes across a patrol from o_c_n, out on a similar mission to them and being led by their deputy. They strike up a friendly conversation, and eventually the o_c_n warriors drift away. The unexpected opportunity turns into a venting session, both deputies finally getting the chance to lift stress from their shoulders and talk to an equal.",
        "As s_c marks the border, they encounter the o_c_n deputy out with their new apprentice. Their fellow deputy encourages their apprentice to quiz s_c, and s_c compliments them both on how the young cat's training is progressing."
    ],
    "fail_text": [
        "r_c heads out to clarify a portion of the border that there's been confusion over recently, and encounters the deputy of o_c_n out doing the same thing. Both deputies find a point where they can't agree on the right border path, and have to return to camp and raise it with their leaders.",
        "r_c is having trouble focusing today, and puts a mark in the wrong place - and at the worst possible moment, because a o_c_n patrol sees them doing it! The diplomatic incident spirals. Though both allies are able to keep it merely tense and not violent, there'll be consequences for this."
    ],
    "win_skills": ["good speaker", "great speaker", "excellent speaker"],
    "win_trait": ["altruistic", "compassionate", "empathetic", "faithful", "loving", "patient", "responsible", "thoughtful", "wise"],
    "fail_skills": null,
    "fail_trait": null,
    "min_cats": 1,
    "max_cats": 1,
    "antagonize_text": null,
    "antagonize_fail_text": null
},
{
    "patrol_id": "pln_bord_solo_allies5",
    "biome": "plains",
    "season": "Any",
    "tags": ["border", "other_clan", "leader"],
    "intro_text": "r_c heads out into the grasslands alone, wanting to make a quick check on the border.",
    "decline_text": "r_c turns back to camp, deciding that their other duties have to come first.",
    "chance_of_success": 30,
    "exp": 20,
    "success_text": [
        "There's a particular spot where a herd of buffalo have wandered recently along the border with o_c_n, churning the grass into mud and wiping the territorial marks off the map. r_c remarks it, and heads home, a simple but necessary mission completed.",
        "r_c heads out to clarify a portion of the border that there's been confusion over recently, and encounters the leader of o_c_n out doing the same thing. They commiserate and exchange news with each other, neither ally blaming the other for the innocent mistakes of apprentices.",
        "s_c comes across a patrol from o_c_n, out on a similar mission to s_c with their leader. They strike up a friendly conversation, and eventually the o_c_n warriors drift away. The unexpected opportunity turns into a venting session, both leaders finally getting the chance to lift stress from their shoulders and talk to an equal.",
        "As s_c marks the border, they encounter the o_c_n leader out with their new apprentice. Their fellow leader encourages their apprentice to quiz s_c, and s_c compliments them both on how the young cat's training is progressing."
    ],
    "fail_text": [
        "r_c heads out to clarify a portion of the border that there's been confusion over recently, and encounters the leader of o_c_n out doing the same thing. Both leaders find a point where they can't agree on the right border path, and agree to raise it next Gathering instead.",
        "r_c is having trouble focusing today, and puts a mark in the wrong place - and at the worst possible moment, because a o_c_n patrol sees them doing it! The diplomatic incident spirals. Though both allies are able to keep it merely tense and not violent, there'll be consequences for this."
    ],
    "win_skills": ["good speaker", "great speaker", "excellent speaker"],
    "win_trait": ["altruistic", "compassionate", "empathetic", "faithful", "loving", "patient", "responsible", "thoughtful", "wise"],
    "fail_skills": null,
    "fail_trait": null,
    "min_cats": 1,
    "max_cats": 1,
    "antagonize_text": null,
    "antagonize_fail_text": null
},
{
    "patrol_id": "mtn_bord_solo_allies1",
    "biome": "mountainous",
    "season": "Any",
    "tags": ["border", "other_clan", "no_app"],
    "intro_text": "r_c heads out into the mountains alone, wanting to make a quick check on the border.",
    "decline_text": "r_c turns back to camp, deciding that their other duties have to come first.",
    "chance_of_success": 30,
    "exp": 20,
    "success_text": [
        "There's a particular spot where the ground is prone to slipping along the border with o_c_n, dirt falling away from under the trails - not dangerous, but wiping the territorial marks off the map. r_c remarks it, and heads home, a simple but necessary mission completed.",
        "r_c comes across a o_c_n apprentice on the wrong side of the border, and holding prey. They see the young cat off with a stern warning, and then bring the prey back to c_n camp to report the incident to the deputy.",
        "s_c comes across a patrol from o_c_n, out on a similar mission to them, and turns to follow the same marking path as them, keen to catch up on what their ally has been up to.",
        "As s_c marks the border, they encounter a o_c_n border patrol. It even includes a young apprentice, whose eyes go round and fur fluffs up at encountering a real c_n cat! s_c plays along, acting very impressed with the hard working apprentice, and the apprentice's mentor purrs gratefully."
    ],
    "fail_text": [
        "r_c marks a little, but they reach a section where the border is muddled, and have to give up and go home.",
        "r_c is having trouble focusing today, and puts a mark in the wrong place - and at the worst possible moment, because a o_c_n patrol sees them doing it! They immediately apologize to the o_c_n patrol for the diplomatic incident they've inadvertently caused."
    ],
    "win_skills": ["good speaker", "great speaker", "excellent speaker"],
    "win_trait": ["altruistic", "compassionate", "empathetic", "faithful", "loving", "patient", "responsible", "thoughtful", "wise"],
    "fail_skills": null,
    "fail_trait": ["ambitious", "bloodthirsty", "cold", "fierce", "shameless", "strict", "troublesome", "vengeful"],
    "min_cats": 1,
    "max_cats": 1,
    "antagonize_text": null,
    "antagonize_fail_text": null
},
{
    "patrol_id": "mtn_bord_solo_allies2",
    "biome": "mountainous",
    "season": "Any",
    "tags": ["border", "other_clan", "battle_injury", "scar", "deputy"],
    "intro_text": "r_c heads out into the mountains alone, wanting to make a quick check on the border.",
    "decline_text": "r_c turns back to camp, deciding that their other duties have to come first.",
    "chance_of_success": 30,
    "exp": 20,
    "success_text": [
        "There's a particular spot where the ground is prone to slipping along the border with o_c_n, dirt falling away from under the trails - not dangerous, but wiping the territorial marks off the map. r_c remarks it, and heads home, a simple but necessary mission completed.",
        "r_c comes across a o_c_n apprentice on the wrong side of the border, and holding prey. Unimpressed, r_c brings them back to their border as the apprentice tries to melt into the ground in shame, handing them back to a mentor whose face goes slack with horror to see c_n's deputy.",
        "s_c comes across a patrol from o_c_n, out on a similar mission to them. They strike up a friendly conversation, keen to catch up on what their ally has been up to. They send the patrol off with several friendly messages to pass on from different c_n cats, and an update from c_n's leader.",
        "As s_c marks the border, they encounter a o_c_n border patrol, which includes a young apprentice. Their eyes go round and they tuck their paws together neatly, sitting pretty for inspection. s_c plays along, acting very impressed with the hard working apprentice, and the apprentice's mentor purrs gratefully at the c_n deputy's kindness."
    ],
    "fail_text": [
        "r_c marks a little, but they reach a section where the border is muddled, and have to give up and go home.",
        "r_c is having trouble focusing today, and puts a mark in the wrong place - and at the worst possible moment, because a o_c_n patrol sees them doing it! The diplomatic incident spirals. Though both allies are able to keep it merely tense and not violent, there'll be consequences for this.",
        null,
        "r_c encounters a patrol from o_c_n on the border, and greets them politely, but there's something different here. Something dangerous. They return to camp, blood soaked through their fur and a new fear in their heart - is o_c_n still their ally?"
    ],
    "win_skills": ["good speaker", "great speaker", "excellent speaker"],
    "win_trait": ["altruistic", "compassionate", "empathetic", "faithful", "loving", "patient", "responsible", "thoughtful", "wise"],
    "fail_skills": null,
    "fail_trait": ["ambitious", "bloodthirsty", "cold", "fierce", "shameless", "strict", "troublesome", "vengeful"],
    "min_cats": 1,
    "max_cats": 1,
    "antagonize_text": null,
    "antagonize_fail_text": null,
    "history_text": [
            "r_c got injured patrolling on the border."
    ]
},
{
    "patrol_id": "mtn_bord_solo_allies3",
    "biome": "mountainous",
    "season": "Any",
    "tags": ["border", "other_clan", "battle_injury", "scar", "leader"],
    "intro_text": "r_c heads out into the mountains alone, wanting to make a quick check on the border.",
    "decline_text": "r_c turns back to camp, deciding that their other duties have to come first.",
    "chance_of_success": 30,
    "exp": 20,
    "success_text": [
        "There's a particular spot where the ground is prone to slipping along the border with o_c_n, dirt falling away from under the trails - not dangerous, but wiping the territorial marks off the map. r_c remarks it, and heads home, a simple but necessary mission completed.",
        "r_c comes across a o_c_n apprentice on the wrong side of the border, and holding prey. Unimpressed, r_c brings them back to their border as the apprentice tries to melt into the ground in shame, handing them back to a mentor who tucks their tail and starts to apologize profusely.",
        "s_c comes across a patrol from o_c_n, out on a similar mission to them. They strike up a friendly conversation, keen to catch up on what their ally has been up to. The cats leave with several messages to pass on from both sides, and a refreshed sense of goodwill and trust between them.",
        "As s_c marks the border, they encounter a o_c_n border patrol, which includes a young apprentice. Their eyes go round and they hide behind their mentor, but s_c manages to coax them out, praising the little apprentice to their mentor, who purrs gratefully at the c_n leader's kindness."
    ],
    "fail_text": [
        "r_c marks a little, but they reach a section where the border is muddled, and have to give up and go home.",
        "r_c is having trouble focusing today, and puts a mark in the wrong place - and at the worst possible moment, because a o_c_n patrol sees them doing it! The diplomatic incident spirals. Though both allies are able to keep it merely tense and not violent, there'll be consequences for this.",
        null,
        "r_c encounters a patrol from o_c_n on the border, and greets them politely, but there's something different here. Something dangerous. They return to camp, blood soaked through their fur and a new fear in their heart - is o_c_n still their ally?"
    ],
    "win_skills": ["good speaker", "great speaker", "excellent speaker"],
    "win_trait": ["altruistic", "compassionate", "empathetic", "faithful", "loving", "patient", "responsible", "thoughtful", "wise"],
    "fail_skills": null,
    "fail_trait": ["ambitious", "bloodthirsty", "cold", "fierce", "shameless", "strict", "troublesome", "vengeful"],
    "min_cats": 1,
    "max_cats": 1,
    "antagonize_text": null,
    "antagonize_fail_text": null,
    "history_text": [
            "r_c got injured patrolling on the border."
    ]
},
{
    "patrol_id": "mtn_bord_solo_allies4",
    "biome": "mountainous",
    "season": "Any",
    "tags": ["border", "other_clan", "deputy"],
    "intro_text": "r_c heads out into the mountains alone, wanting to make a quick check on the border.",
    "decline_text": "r_c turns back to camp, deciding that their other duties have to come first.",
    "chance_of_success": 30,
    "exp": 20,
    "success_text": [
        "There's a particular spot where the ground is prone to slipping along the border with o_c_n, dirt falling away from under the trails - not dangerous, but wiping the territorial marks off the map. r_c remarks it, and heads home, a simple but necessary mission completed.",
        "r_c heads out to clarify a portion of the border that there's been confusion over recently, and encounters the deputy of o_c_n out doing the same thing. They commiserate and exchange news with each other, neither ally blaming the other for the innocent mistakes of apprentices.",
        "s_c comes across a patrol from o_c_n, out on a similar mission to them and being led by their deputy. They strike up a friendly conversation, and eventually the o_c_n warriors drift away. The unexpected opportunity turns into a venting session, both deputies finally getting the chance to lift stress from their shoulders and talk to an equal.",
        "As s_c marks the border, they encounter the o_c_n deputy out with their new apprentice. Their fellow deputy encourages their apprentice to quiz s_c, and s_c compliments them both on how the young cat's training is progressing."
    ],
    "fail_text": [
        "r_c heads out to clarify a portion of the border that there's been confusion over recently, and encounters the deputy of o_c_n out doing the same thing. Both deputies find a point where they can't agree on the right border path, and have to return to camp and raise it with their leaders.",
        "r_c is having trouble focusing today, and puts a mark in the wrong place - and at the worst possible moment, because a o_c_n patrol sees them doing it! The diplomatic incident spirals. Though both allies are able to keep it merely tense and not violent, there'll be consequences for this."
    ],
    "win_skills": ["good speaker", "great speaker", "excellent speaker"],
    "win_trait": ["altruistic", "compassionate", "empathetic", "faithful", "loving", "patient", "responsible", "thoughtful", "wise"],
    "fail_skills": null,
    "fail_trait": null,
    "min_cats": 1,
    "max_cats": 1,
    "antagonize_text": null,
    "antagonize_fail_text": null
},
{
    "patrol_id": "mtn_bord_solo_allies5",
    "biome": "mountainous",
    "season": "Any",
    "tags": ["border", "other_clan", "leader"],
    "intro_text": "r_c heads out into the mountains alone, wanting to make a quick check on the border.",
    "decline_text": "r_c turns back to camp, deciding that their other duties have to come first.",
    "chance_of_success": 30,
    "exp": 20,
    "success_text": [
        "There's a particular spot where the ground is prone to slipping along the border with o_c_n, dirt falling away from under the trails - not dangerous, but wiping the territorial marks off the map. r_c remarks it, and heads home, a simple but necessary mission completed.",
        "r_c heads out to clarify a portion of the border that there's been confusion over recently, and encounters the leader of o_c_n out doing the same thing. They commiserate and exchange news with each other, neither ally blaming the other for the innocent mistakes of apprentices.",
        "s_c comes across a patrol from o_c_n, out on a similar mission to s_c with their leader. They strike up a friendly conversation, and eventually the o_c_n warriors drift away. The unexpected opportunity turns into a venting session, both leaders finally getting the chance to lift stress from their shoulders and talk to an equal.",
        "As s_c marks the border, they encounter the o_c_n leader out with their new apprentice. Their fellow leader encourages their apprentice to quiz s_c, and s_c compliments them both on how the young cat's training is progressing."
    ],
    "fail_text": [
        "r_c heads out to clarify a portion of the border that there's been confusion over recently, and encounters the leader of o_c_n out doing the same thing. Both leaders find a point where they can't agree on the right border path, and agree to raise it next Gathering instead.",
        "r_c is having trouble focusing today, and puts a mark in the wrong place - and at the worst possible moment, because a o_c_n patrol sees them doing it! The diplomatic incident spirals. Though both allies are able to keep it merely tense and not violent, there'll be consequences for this."
    ],
    "win_skills": ["good speaker", "great speaker", "excellent speaker"],
    "win_trait": ["altruistic", "compassionate", "empathetic", "faithful", "loving", "patient", "responsible", "thoughtful", "wise"],
    "fail_skills": null,
    "fail_trait": null,
    "min_cats": 1,
    "max_cats": 1,
    "antagonize_text": null,
    "antagonize_fail_text": null
},
{
    "patrol_id": "bch_bord_solo_allies1",
    "biome": "beach",
    "season": "Any",
    "tags": ["border", "other_clan", "no_app"],
   "intro_text": "r_c heads out onto the beach alone to check on the border.",
    "decline_text": "r_c turns back to camp, deciding that their other duties have to come first.",
    "chance_of_success": 30,
    "exp": 20,
    "success_text": [
        "The border with o_c_n extends all the way to the coast, with all the pitfalls that come with that. The spray from the ocean has once again wiped away the territorial marks. r_c remarks and heads home, a simple but necessary task completed.",
        "r_c comes across a o_c_n apprentice on the wrong side of the border, and holding prey. They see the young cat off with a stern warning, and then bring the prey back to c_n camp to report the incident to the deputy.",
        "s_c comes across a patrol from o_c_n, out on a similar mission to them, and turns to follow the same marking path as them, keen to catch up on what their ally has been up to.",
        "As s_c marks the border, they encounter a o_c_n border patrol. It even includes a young apprentice, whose eyes go round and fur fluffs up at encountering a real c_n cat! s_c plays along, acting very impressed with the hard working apprentice, and the apprentice's mentor purrs gratefully."
    ],
    "fail_text": [
        "r_c marks a little, but they reach a section where the border is muddled, and have to give up and go home.",
        "r_c is having trouble focusing today, and puts a mark in the wrong place - and at the worst possible moment, because a o_c_n patrol sees them doing it! They immediately apologize to the o_c_n patrol for the diplomatic incident they've inadvertently caused."
    ],
    "win_skills": ["good speaker", "great speaker", "excellent speaker"],
    "win_trait": ["altruistic", "compassionate", "empathetic", "faithful", "loving", "patient", "responsible", "thoughtful", "wise"],
    "fail_skills": null,
    "fail_trait": ["ambitious", "bloodthirsty", "cold", "fierce", "shameless", "strict", "troublesome", "vengeful"],
    "min_cats": 1,
    "max_cats": 1,
    "antagonize_text": null,
    "antagonize_fail_text": null
},
{
    "patrol_id": "bch_bord_solo_allies2",
    "biome": "beach",
    "season": "Any",
    "tags": ["border", "other_clan", "battle_injury", "scar", "deputy"],
   "intro_text": "r_c heads out onto the beach alone to check on the border.",
    "decline_text": "r_c turns back to camp, deciding that their other duties have to come first.",
    "chance_of_success": 30,
    "exp": 20,
    "success_text": [
        "The border with o_c_n extends all the way to the coast, with all the pitfalls that come with that. The spray from the ocean has once again wiped away the territorial marks. r_c remarks and heads home, a simple but necessary task completed.",
        "r_c comes across a o_c_n apprentice on the wrong side of the border, and holding prey. Unimpressed, r_c brings them back to their border as the apprentice tries to melt into the ground in shame, handing them back to a mentor whose face goes slack with horror to see c_n's deputy.",
        "s_c comes across a patrol from o_c_n, out on a similar mission to them. They strike up a friendly conversation, keen to catch up on what their ally has been up to. They send the patrol off with several friendly messages to pass on from different c_n cats, and an update from c_n's leader.",
        "As s_c marks the border, they encounter a o_c_n border patrol, which includes a young apprentice. Their eyes go round and they tuck their paws together neatly, sitting pretty for inspection. s_c plays along, acting very impressed with the hard working apprentice, and the apprentice's mentor purrs gratefully at the c_n deputy's kindness."
    ],
    "fail_text": [
        "r_c marks a little, but they reach a section where the border is muddled, and have to give up and go home.",
        "r_c is having trouble focusing today, and puts a mark in the wrong place - and at the worst possible moment, because a o_c_n patrol sees them doing it! The diplomatic incident spirals. Though both allies are able to keep it merely tense and not violent, there'll be consequences for this.",
        null,
        "r_c encounters a patrol from o_c_n on the border, and greets them politely, but there's something different here. Something dangerous. They return to camp, blood soaked through their fur and a new fear in their heart - is o_c_n still their ally?"
    ],
    "win_skills": ["good speaker", "great speaker", "excellent speaker"],
    "win_trait": ["altruistic", "compassionate", "empathetic", "faithful", "loving", "patient", "responsible", "thoughtful", "wise"],
    "fail_skills": null,
    "fail_trait": ["ambitious", "bloodthirsty", "cold", "fierce", "shameless", "strict", "troublesome", "vengeful"],
    "min_cats": 1,
    "max_cats": 1,
    "antagonize_text": null,
    "antagonize_fail_text": null,
    "history_text": [
            "r_c got injured patrolling on the border."
    ]
},
{
    "patrol_id": "bch_bord_solo_allies3",
    "biome": "beach",
    "season": "Any",
    "tags": ["border", "other_clan", "battle_injury", "scar", "leader"],
   "intro_text": "r_c heads out onto the beach alone to check on the border.",
    "decline_text": "r_c turns back to camp, deciding that their other duties have to come first.",
    "chance_of_success": 30,
    "exp": 20,
    "success_text": [
       "The border with o_c_n extends all the way to the coast, with all the pitfalls that come with that. The spray from the ocean has once again wiped away the territorial marks. r_c remarks and heads home, a simple but necessary task completed.",
        "r_c comes across a o_c_n apprentice on the wrong side of the border, and holding prey. Unimpressed, r_c brings them back to their border as the apprentice tries to melt into the ground in shame, handing them back to a mentor who tucks their tail and starts to apologize profusely.",
        "s_c comes across a patrol from o_c_n, out on a similar mission to them. They strike up a friendly conversation, keen to catch up on what their ally has been up to. The cats leave with several messages to pass on from both sides, and a refreshed sense of goodwill and trust between them.",
        "As s_c marks the border, they encounter a o_c_n border patrol, which includes a young apprentice. Their eyes go round and they hide behind their mentor, but s_c manages to coax them out, praising the little apprentice to their mentor, who purrs gratefully at the c_n leader's kindness."
    ],
    "fail_text": [
        "r_c marks a little, but they reach a section where the border is muddled, and have to give up and go home.",
        "r_c is having trouble focusing today, and puts a mark in the wrong place - and at the worst possible moment, because a o_c_n patrol sees them doing it! The diplomatic incident spirals. Though both allies are able to keep it merely tense and not violent, there'll be consequences for this.",
        null,
        "r_c encounters a patrol from o_c_n on the border, and greets them politely, but there's something different here. Something dangerous. They return to camp, blood soaked through their fur and a new fear in their heart - is o_c_n still their ally?"
    ],
    "win_skills": ["good speaker", "great speaker", "excellent speaker"],
    "win_trait": ["altruistic", "compassionate", "empathetic", "faithful", "loving", "patient", "responsible", "thoughtful", "wise"],
    "fail_skills": null,
    "fail_trait": ["ambitious", "bloodthirsty", "cold", "fierce", "shameless", "strict", "troublesome", "vengeful"],
    "min_cats": 1,
    "max_cats": 1,
    "antagonize_text": null,
    "antagonize_fail_text": null,
    "history_text": [
            "r_c got injured patrolling on the border."
    ]
},
{
    "patrol_id": "bch_bord_solo_allies4",
    "biome": "beach",
    "season": "Any",
    "tags": ["border", "other_clan", "deputy"],
   "intro_text": "r_c heads out onto the beach alone to check on the border.",
    "decline_text": "r_c turns back to camp, deciding that their other duties have to come first.",
    "chance_of_success": 30,
    "exp": 20,
    "success_text": [
       "The border with o_c_n extends all the way to the coast, with all the pitfalls that come with that. The spray from the ocean has once again wiped away the territorial marks. r_c remarks and heads home, a simple but necessary task completed.",
        "r_c heads out to clarify a portion of the border that there's been confusion over recently, and encounters the deputy of o_c_n out doing the same thing. They commiserate and exchange news with each other, neither ally blaming the other for the innocent mistakes of apprentices.",
        "s_c comes across a patrol from o_c_n, out on a similar mission to them and being led by their deputy. They strike up a friendly conversation, and eventually the o_c_n warriors drift away. The unexpected opportunity turns into a venting session, both deputies finally getting the chance to lift stress from their shoulders and talk to an equal.",
        "As s_c marks the border, they encounter the o_c_n deputy out with their new apprentice. Their fellow deputy encourages their apprentice to quiz s_c, and s_c compliments them both on how the young cat's training is progressing."
    ],
    "fail_text": [
        "r_c heads out to clarify a portion of the border that there's been confusion over recently, and encounters the deputy of o_c_n out doing the same thing. Both deputies find a point where they can't agree on the right border path, and have to return to camp and raise it with their leaders.",
        "r_c is having trouble focusing today, and puts a mark in the wrong place - and at the worst possible moment, because a o_c_n patrol sees them doing it! The diplomatic incident spirals. Though both allies are able to keep it merely tense and not violent, there'll be consequences for this."
    ],
    "win_skills": ["good speaker", "great speaker", "excellent speaker"],
    "win_trait": ["altruistic", "compassionate", "empathetic", "faithful", "loving", "patient", "responsible", "thoughtful", "wise"],
    "fail_skills": null,
    "fail_trait": null,
    "min_cats": 1,
    "max_cats": 1,
    "antagonize_text": null,
    "antagonize_fail_text": null
},
{
    "patrol_id": "bch_bord_solo_ally5",
    "biome": "beach",
    "season": "Any",
    "tags": ["border", "other_clan", "leader"],
   "intro_text": "r_c heads out onto the beach alone to check on the border.",
    "decline_text": "r_c turns back to camp, deciding that their other duties have to come first.",
    "chance_of_success": 30,
    "exp": 20,
    "success_text": [
       "The border with o_c_n extends all the way to the coast, with all the pitfalls that come with that. The spray from the ocean has once again wiped away the territorial marks. r_c remarks and heads home, a simple but necessary task completed.",
        "r_c heads out to clarify a portion of the border that there's been confusion over recently, and encounters the leader of o_c_n out doing the same thing. They commiserate and exchange news with each other, neither ally blaming the other for the innocent mistakes of apprentices.",
        "s_c comes across a patrol from o_c_n, out on a similar mission to s_c with their leader. They strike up a friendly conversation, and eventually the o_c_n warriors drift away. The unexpected opportunity turns into a venting session, both leaders finally getting the chance to lift stress from their shoulders and talk to an equal.",
        "As s_c marks the border, they encounter the o_c_n leader out with their new apprentice. Their fellow leader encourages their apprentice to quiz s_c, and s_c compliments them both on how the young cat's training is progressing."
    ],
    "fail_text": [
        "r_c heads out to clarify a portion of the border that there's been confusion over recently, and encounters the leader of o_c_n out doing the same thing. Both leaders find a point where they can't agree on the right border path, and agree to raise it next Gathering instead.",
        "r_c is having trouble focusing today, and puts a mark in the wrong place - and at the worst possible moment, because a o_c_n patrol sees them doing it! The diplomatic incident spirals. Though both allies are able to keep it merely tense and not violent, there'll be consequences for this."
    ],
    "win_skills": ["good speaker", "great speaker", "excellent speaker"],
    "win_trait": ["altruistic", "compassionate", "empathetic", "faithful", "loving", "patient", "responsible", "thoughtful", "wise"],
    "fail_skills": null,
    "fail_trait": null,
    "min_cats": 1,
    "max_cats": 1,
    "antagonize_text": null,
    "antagonize_fail_text": null
}


]<|MERGE_RESOLUTION|>--- conflicted
+++ resolved
@@ -65,11 +65,7 @@
     "patrol_id": "gen_bord_otherclan_allies3",
     "biome": "Any",
     "season": "Any",
-<<<<<<< HEAD
-    "tags": ["border", "other_clan", "hunting", "small_prey", "no_fail_prey"],
-=======
     "tags": ["otherclan_nochangesuccess","border", "other_clan", "hunting", "small_prey"],
->>>>>>> eceb2271
     "intro_text": "r_c spies a fat rabbit on the other side of the o_c_n border. A tempting opportunity to be sure, but it may not be wise to hunt on their ally's territory.",
     "decline_text": "It's not worth ruining c_n's relationship with their ally.",
     "chance_of_success": 60,
