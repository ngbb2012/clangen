[
{
    "patrol_id": "gen_gen_newcat1",
    "biome": "Any",
    "season": "Any",
    "tags": ["border", "new_cat", "new_cat_adult", "reputation", "kits", "no_change_fail_rep"],
    "intro_text": "Your patrol finds a loner who is interested in joining the Clan. They banter with the cat a bit, making them feel more welcome.",
    "success_text": [
            "The patrol doesn't have to do much convincing. The loner seems happy to join the Clan.",
            "The patrol doesn't have to do much convincing. The loner seems happy to join the Clan with their litter of kits."
    ],
    "fail_text": [
            "The loner has a pleasant chat with the patrol, but ultimately they decide not to join."
    ],
    "decline_text": "Your patrol decides to leave the loner be.",
    "antagonize_text": "Your patrol approaches the loner and tells them firmly that newcomers aren't being taken in right now. The loner seems disappointed, but leaves anyway.",
    "antagonize_fail_text": "The patrol approaches the loner and tries to explain that c_n currently has enough mouths to feed, but the loner seems to take offense and leaves in a huff.",
    "chance_of_success": 60,
    "exp": 10,
    "win_skills": ["great speaker", "excellent speaker"],
    "min_cats": 1,
    "max_cats": 6

},
{
    "patrol_id": "gen_gen_newcatkittypet1",
    "biome": "Any",
    "season": "Any",
    "tags": ["border", "new_cat", "new_cat_adult", "reputation", "kits", "no_change_fail_rep"],
    "intro_text": "Your patrol finds a kittypet who is interested in joining the Clan. They banter with the cat a bit, making them feel more welcome.",
    "decline_text": "Your patrol decides to leave the kittypet be.",
    "chance_of_success": 60,
    "exp": 10,
    "success_text": [
        "The patrol doesn't have to do much convincing. The kittypet seems happy to join the Clan.",
        "The patrol doesn't have to do much convincing. The kittypet seems happy to join the Clan with their litter of kits."
    ],
    "fail_text": [
            "Though they decline politely, the descriptions of Clan life seem to have frightened the kittypet."
    ],
    "min_cats": 1,
    "max_cats": 6,
    "win_skills": ["great speaker","excellent speaker"],
    "antagonize_text": "Your patrol approaches the loner and tells them firmly that newcomers aren't being taken in right now. The kittypet seems disappointed, but leaves anyway.",
    "antagonize_fail_text": "The patrol approaches the kittypet and tries to explain that c_n currently has enough mouths to feed, but the kittypet seems to take offense and leaves in a huff."

},
{
    "patrol_id": "gen_gen_newcatthunderpath3",
    "biome": "Any",
    "season": "Any",
    "tags": ["border", "new_cat", "new_cat_adult", "new_cat_injury", "nc_blunt_force_injury", "reputation", "no_change_fail_rep"],
    "intro_text": "r_c finds a wounded cat near the thunderpath.",
    "success_text": [
        "The patrol approaches the injured cat and sees signs of life. Alarmed, they gently pick up the cat and take them back to camp to be treated by the medicine cat. The grateful cat decides to join the Clan."
    ],
    "fail_text": [
        "As r_c inspects the cat, they find that they are already hunting with their ancestors. They take a moment to say a prayer for the cat and bury them.",
        "The cats attempt to carry the cat back to camp, but the cat passes on the way. They stop to bury the cat before continuing home."
    ],
    "decline_text": "They leave the wounded cat alone.",
    "antagonize_text": "Your patrol helps the cat to the nearest healer. They can't spare the herbs for an outsider right now.",
    "antagonize_fail_text": "The patrol attempts to help the cat to a healer nearby, but the cat passes before they can make it. They bury the cat outside their borders.",
    "chance_of_success": 60,
    "exp": 10,
    "win_skills": ["smart", "very smart", "extremely smart"],
    "min_cats": 1,
    "max_cats": 6

},
{
    "patrol_id": "gen_gen_newkit1",
    "biome": "Any",
    "season": "Any",
    "tags": ["border", "new_cat", "new_cat_kit", "reputation", "no_change_fail_rep"],
    "intro_text": "r_c finds an abandoned kit whose parents are nowhere to be found.",
    "success_text": [
        "r_c rushes the kit back to camp. The kit is nursed back to health and promised a place in the Clan."
    ],
    "fail_text": [
        "The kit is rushed back to camp, but grows weak and dies a few days later.",
        "The patrol approaches the kit, only to realize that it's already gone. They say a small prayer and bury it."
    ],
    "decline_text": "The patrol goes to approach when the missing queen appears, sliding out their claws in defense of their baby. Nevermind!",
    "antagonize_text": "Your patrol can't bear to leave the kit alone, so they take it to the border of the closest Clan and wait for a patrol to arrive. The other Clan agrees to take the kit.",
    "antagonize_fail_text": "Your patrol attempts to take the kit to a neighboring Clan instead of leaving it, but it dies on the journey. They give it a small burial.",
    "chance_of_success": 60,
    "exp": 10,
    "win_skills": ["smart", "very smart", "extremely smart"],
    "min_cats": 1,
    "max_cats": 6

},
{
    "patrol_id": "gen_gen_newmed1",
    "biome": "Any",
    "season": "Any",
    "tags": ["border", "new_cat", "reputation", "new_cat_med", "no_change_fail_rep", "kits"],
    "intro_text": "r_c finds a loner who offers their healing skills in exchange for shelter.",
    "success_text": [
        "The new medicine cat is welcomed into the Clan.",
        "The new medicine cat is welcomed into the Clan along with their litter of kits."
    ],
    "fail_text": [
        "After hearing more about your Clan, the loner politely declines joining."
    ],
    "decline_text": "Your patrol politely declines their offer.",
    "antagonize_text": "The patrol says that they can't take on another cat right now, but they point the loner in the direction of the neighboring Clan.",
    "antagonize_fail_text": "The patrol says that they can't take on another cat right now and tries to direct the loner somewhere else, but the loner hisses and says that they can find their own way.",
    "chance_of_success": 40,
    "exp": 10,
    "win_skills": ["great speaker", "excellent speaker"],
    "min_cats": 1,
    "max_cats": 6
},
{
    "patrol_id": "gen_gen_lonerchase1",
    "biome": "Any",
    "season": "Any",
<<<<<<< HEAD
    "tags": ["border", "new_cat", "reputation", "battle_injury", "scar", "LEFTEAR", "no_change_fail_rep"],
=======
    "tags": ["border", "new_cat", "reputation", "injury", "claw-wound", "scar", "no_change_fail_rep"],
>>>>>>> b25bebae
    "intro_text": "Your patrol cautiously moves towards the sound of barking. Near the border, they spot a dog chasing something. Oh no, it's a cat!",
    "success_text": [
            "The patrol swiftly jumps into action. They capture the dog's attention and draw it away from the cat. r_c stays hidden and goes to the cat while the rest of the patrol lures the dog away. They're unharmed, and this display of bravery makes them want to join the Clan!",
            null,
            "s_c leaps into action, pelting towards the dog with a yowl rising in their throat. The dog looks alarmed by this newcomer and abandons the chase as s_c swipes at it. The loner, ruffled but unharmed, is amazed by this display. After some chatting, they decide to join the Clan."
    ],
    "fail_text": [
            "The patrol swiftly jumps into action. They capture the dog's attention and draw it away from the cat. r_c stayed hidden while the rest of the patrol lured the dog away, but when they go to find the cat, they see that it's still running! Oh well, at least they're alright.",
            null,
            null,
            "The patrol jumps into action and chases the dog off without much difficulty. A group of cats is much different than a single one. However, the distressed loner seems to think that they're a threat and takes a swipe at r_c before running off."
    ],
    "decline_text": "The patrol decides not to interfere. Surely the cat can handle itself, the dog isn't even that big.",
    "antagonize_text": "Your patrol watches as the loner climbs up a spindly tree to escape the dog, and then prompty proceed to chase the dog out of the territory. On their way back, they advise the loner that this is a dangerous area and maybe they shouldn't return.",
    "antagonize_fail_text": "The loner escapes the dog by climbing a tree and scowls at the patrol, who stood by watching. The patrol leaves, guilt pricking at them.",
    "chance_of_success": 40,
    "exp": 10,
    "win_skills": ["good fighter", "great fighter", "excellent fighter"],
    "min_cats": 3,
    "max_cats": 5
},
{
    "patrol_id": "fst_bord_noise1",
    "biome": "forest",
    "season": "Any",
<<<<<<< HEAD
    "tags": ["border", "new_cat", "battle_injury", "scar", "BRIDGE", "reputation", "new_cat_apprentice"],
=======
    "tags": ["border", "new_cat", "battle_injury", "scar", "reputation", "new_cat_newborn", "new_cat_queen"],
>>>>>>> b25bebae
    "intro_text": "As the patrol is checking the border lines, they hear an odd sound coming from a nearby bush.",
    "decline_text": "It's probably nothing. The patrol leaves the noise alone and continues on their way.",
    "chance_of_success": 60,
    "exp": 10,
    "success_text": [
            "Before p_l can move to check the bush, a loner emerges with their newborn kits. The cat explains that they would like to join the Clan and after a short conversation with p_l, the loner and their family joins the patrol on the journey back to camp.",
            "p_l pads towards the bush to check on the noise when a rabbit suddenly bursts out, a loner following it! The loner speaks to p_l about Clan life, and how safe it would be for their newborn kits. p_l convinces the family to join the Clan.",
            null,
            "s_c takes the lead in checking the noise and finds that the bush is hiding a loner and their litter! The kits are freshly born, new to the world, and s_c is quick to sit and talk quietly with the new parent. After some coaxing, s_c convinces them to come stay with the Clan for a while, maybe even to join permanently."
    ],
    "fail_text": [
            "p_l pads closer to the bush, intent on finding the source of the noise, only to come face to face with a skunk! The poor cat ends up stinking for days after the unfortunate incident.",
            "s_c doesn't even hesitate before splitting from the patrol to check on the source of the noise. They quickly regret their impulsivity, however, when an angry raccoon bursts from the bush! s_c gets quite the scare, but thankfully the raccoon only wanted to get away from them and quickly runs off back into the undergrowth.",
            "p_l takes the lead in checking the source of the noise and comes face to face with a rogue hiding in the bush! The rogue takes a swipe at p_l, but doesn't get much damage in before p_l retaliates and chases the intruder out c_n territory."
    ],
    "win_skills": null,
    "win_trait": ["compassionate", "empathetic", "loving", "calm"],
    "fail_skills": null,
    "fail_trait": ["daring", "bold", "ambitious"],
    "min_cats": 1,
    "max_cats": 6,
    "antagonize_text": null,
    "antagonize_fail_text": null,
    "history_text": [
            "p_l gained a scar after tussling with a rogue."
    ]
},
{
    "patrol_id": "gen_med_rescue9",
    "biome": "Any",
    "season": "Any",
    "tags": ["med_cat", "med_only", "new_cat", "new_cat_queen", "new_cat_kits", "new_cat_newborn", "no_change_fail_rep"],
    "intro_text": "While searching for some specific herbs p_l is startled by weird sounds and whispers on the wind.",
    "decline_text": "Unnerved and unable to discern if it is a sign from StarClan or nothing, they go back to c_n to ask for help and guidance.",
    "chance_of_success": 45,
    "exp": 10,
    "success_text": [
            "The sounds die away and then start up again in strange, unpredictable intervals. Investigating, p_l suddenly finds themself nose to nose with a panting, bleeding queen, one desperately trying to keep their newborn litter quiet. p_l brings the queen back to camp, where the Clan can assist.",
            "p_l follows the strange sounds on the wind and finds a struggling queen with their newborn kits clinging to them. r_c sprints back to camp to find help while p_l tries to make the queen eat some strengthening herbs. Thankful for the help the queen joins c_n with their kits."
    ],
    "fail_text": [
            "p_l follows the strange sounds on the wind and finds the bodies of an unknown queen with their kits beside them, slowly going cold. r_c goes back to camp to find help bringing their bodies back to camp to pay respects."
    ],
    "win_skills": null,
    "win_trait": null,
    "fail_skills": null,
    "fail_trait": null,
    "min_cats": 2,
    "max_cats": 6,
    "antagonize_text": null,
    "antagonize_fail_text": null
},
{
    "patrol_id": "gen_med_rescue10",
    "biome": "Any",
    "season": "Any",
    "tags": ["med_cat", "med_only", "new_cat", "new_cat_kits", "new_cat_newborn", "no_change_fail_rep"],
    "intro_text": "While searching for some specific herbs p_l is startled by weird sounds and whispers on the wind.",
    "decline_text": "Unnerved and unable to discern if it is a sign from StarClan or nothing, they go back to c_n to ask for help and guidance.",
    "chance_of_success": 45,
    "exp": 10,
    "success_text": [
            "p_l, sure that it is a sign of StarClan, follows the faint wailing. Instead they find a queen who lost their life in a harsh kitting, their newborn kits clinging to a body that will never move again. p_l instantly wraps themselves around the kits and orders r_c back to camp to find help and a queen willing to nurse them.",
            "It takes ages for p_l to pin point the sounds, but eventually they uncover the hidden birthing nest of a dead, cold queen, their newborn kits by their side. p_l makes sure the queen is given a vigil - as the kits grow older, they'll have questions about their parent."
    ],
    "fail_text": [
            "p_l follows the strange sounds on the wind and finds the body of an unknown queen with their kits beside them, slowly going cold. r_c goes back to camp to find help bringing their bodies back to camp to pay respects."
    ],
    "win_skills": null,
    "win_trait": null,
    "fail_skills": null,
    "fail_trait": null,
    "min_cats": 2,
    "max_cats": 6,
    "antagonize_text": null,
    "antagonize_fail_text": null
},
{
    "patrol_id": "gen_med_rescue11",
    "biome": "Any",
    "season": "Any",
    "tags": ["med_cat", "med_only", "no_app", "new_cat", "new_cat_queen", "new_cat_kits", "new_cat_newborn", "no_change_fail_rep"],
    "intro_text": "While searching for some specific herbs p_l is startled by weird sounds and whispers on the wind.",
    "decline_text": "Unnerved and unable to discern if it is a sign from StarClan or nothing, they go back to c_n to ask for help and guidance.",
    "chance_of_success": 45,
    "exp": 10,
    "success_text": [
            "The sounds die away and then start up again in strange, unpredictable intervals. Investigating, p_l suddenly finds themself nose to nose with a panting, bleeding queen, one desperately trying to keep their newborn litter quiet. p_l brings the queen back to camp, where the Clan can assist.",
            "p_l follows the strange sounds on the wind and finds a struggling queen with their newborn kits clinging to them. p_l tries to make the queen eat some strengthening herbs, and slowly helps them back to camp. Thankful for the help the queen joins c_n with their kits."
    ],
    "fail_text": [
            "p_l follows the strange sounds on the wind and finds the body of an unknown queen with their kits beside them, slowly going cold. They cancel their patrol and return to camp to get help sending these lost souls to StarClan."
    ],
    "win_skills": null,
    "win_trait": null,
    "fail_skills": null,
    "fail_trait": null,
    "min_cats": 1,
    "max_cats": 1,
    "antagonize_text": null,
    "antagonize_fail_text": null
},
{
    "patrol_id": "gen_med_rescue12",
    "biome": "Any",
    "season": "Any",
    "tags": ["med_cat", "med_only", "no_app", "new_cat", "new_cat_kits", "new_cat_newborn", "no_change_fail_rep"],
    "intro_text": "While searching for some specific herbs p_l is startled by weird sounds and whispers on the wind.",
    "decline_text": "Unnerved and unable to discern if it is a sign from StarClan or nothing, they go back to c_n to ask for help and guidance.",
    "chance_of_success": 45,
    "exp": 10,
    "success_text": [
            "p_l, sure that it is a sign of StarClan, follows the faint wailing. Instead they find a queen who lost their life in a harsh kitting, their newborn kits clinging to a body that will never move again. p_l instantly wraps themselves around the kits and starts thinking about what they'll need to do to move them to camp.",
            "It takes ages for p_l to pin point the sounds, but eventually they uncover the hidden birthing nest of a dead, cold queen, their newborn kits by their side. p_l makes sure the queen is given a vigil - as the kits grow older, they'll have questions about their parent."
    ],
    "fail_text": [
            "p_l follows the strange sounds on the wind and finds the body of an unknown queen with their kits beside them, slowly going cold. They cancel their patrol and return to camp to get help sending these lost souls to StarClan."
    ],
    "win_skills": null,
    "win_trait": null,
    "fail_skills": null,
    "fail_trait": null,
    "min_cats": 1,
    "max_cats": 1,
    "antagonize_text": null,
    "antagonize_fail_text": null
},
{
    "patrol_id": "gen_med_rescuesoloapp1",
    "biome": "Any",
    "season": "Any",
    "tags": ["med_cat", "med_only", "apprentice", "new_cat", "new_cat_queen", "new_cat_kits", "new_cat_newborn", "no_change_fail_rep"],
    "intro_text": "While searching for some specific herbs, p_l is startled by weird sounds and whispers on the wind.",
    "decline_text": "Unnerved and unable to discern if it is a sign from StarClan or nothing, they go back to c_n to ask for help and guidance.",
    "chance_of_success": 45,
    "exp": 10,
    "success_text": [
            "The sounds die away and then start up again in strange, unpredictable intervals. Investigating, p_l suddenly finds themself nose to nose with a panting, bleeding queen, one desperately trying to keep their newborn litter quiet. They run for home, desperate to bring help.",
            "p_l follows the strange sounds on the wind and finds a struggling queen with their newborn kits clinging to them. Panicking, they ask the queen to hold on just a little longer while they fetch help, then sprint for home, yowling in case any patrol is nearby to assist."
    ],
    "fail_text": [
            "p_l follows the strange sounds on the wind and finds the body of an unknown queen with their kits beside them, slowly going cold. They desperately try to save a kitten, but can't, and their mentor fin them there sobbing hours later."
    ],
    "win_skills": null,
    "win_trait": null,
    "fail_skills": null,
    "fail_trait": null,
    "min_cats": 1,
    "max_cats": 1,
    "antagonize_text": null,
    "antagonize_fail_text": null
},
{
    "patrol_id": "gen_med_rescuesoloapp2",
    "biome": "Any",
    "season": "Any",
    "tags": ["med_cat", "med_only", "apprentice", "new_cat", "new_cat_kits", "new_cat_newborn", "no_change_fail_rep"],
    "intro_text": "While searching for some specific herbs, p_l is startled by weird sounds and whispers on the wind.",
    "decline_text": "Unnerved and unable to discern if it is a sign from StarClan or nothing, they go back to c_n to ask for help and guidance.",
    "chance_of_success": 45,
    "exp": 10,
    "success_text": [
            "p_l, sure that it is a sign of StarClan, follows the faint wailing. Instead they find a queen who lost their life in a harsh kitting, their newborn kits clinging to a body that will never move again. p_l tries to comfort the poor kittens, trying to share their body heat, and wails until a passing patrol hears them.",
            "It takes ages for p_l to pinpoint the sounds, but eventually they uncover the hidden birthing nest of a dead, cold queen, their newborn kits by their side. p_l vows to be the new kits' family, to make sure they'll grow up loved and accepted."
    ],
    "fail_text": [
            "p_l follows the strange sounds on the wind and finds the body of an unknown queen with their kits beside them, slowly going cold. They desperately try to save a kitten, but can't, and their mentor finds them there sobbing hours later."
    ],
    "win_skills": null,
    "win_trait": null,
    "fail_skills": null,
    "fail_trait": null,
    "min_cats": 1,
    "max_cats": 1,
    "antagonize_text": null,
    "antagonize_fail_text": null
},
{
    "patrol_id": "gen_bord_curiouskittypet1",
    "biome": "Any",
    "season": "Any",
    "tags": ["border", "new_cat", "reputation", "scar", "CATBITE", "battle_injury", "new_cat_adult"],
    "intro_text": "As the patrol is checking the border lines, they hear the unmistakable sound of a cat traipsing through Clan territory.",
    "decline_text": "They decide to leave it alone. It's probably just another Clanmate out in the territory.",
    "chance_of_success": 50,
    "exp": 10,
    "success_text": [
        "The patrol approaches warily and comes upon a kittypet that's sniffing around. The kittypet notices their arrival and brightly says that they've heard about the Clan and wish to join. The patrol agrees to take them back to camp.",
        "The patrol follows the noise and comes upon a kittypet that's sniffing around. The kittypet notices them and bundles towards the patrol, whose pelts bush out in surprise. The kittypet quickly begins a story about how they've been training for <i>days</i> now and they're finally ready to join c_n. Well alright then!",
        "The patrol follows the noise and comes upon a kittypet that's sniffing around. The kittypet turns and bristles, hissing at the patrol. s_c calls out a greeting to them and engages them in conversation, which seems to calm them down. They even agree when s_c asks if they'd like to join the Clan!"
    ],
    "fail_text": [
        "The patrol follows the sound, intent on finding the intruder. They come upon a kittypet sniffing around. When the kittypet notices them, however, it turns tail and makes a hasty getaway. At least it's off the territory now.",
        "The patrol follows the sound, intent on finding the intruder. They come upon a kittypet sniffing around. They're about to approach calmly when s_c lets out a yowl and rushes towards the kittypet, who quickly turns tail.",
        null,
        "The patrol follows the sound, ready to confront the intruder. They come upon a large kittypet that's sniffing around. They begin to approach, but the kittypet immediately turns on them. r_c doesn't have enough time to move as the kittypet launches a quick attack. p_l bats the kittypet away and helps r_c back to camp."
    ],
    "win_skills": ["good speaker", "great speaker", "excellent speaker"],
    "win_trait": null,
    "fail_skills": null,
    "fail_trait": ["vengeful", "bloodthirsty"],
    "min_cats": 2,
    "max_cats": 6,
    "antagonize_text": null,
    "antagonize_fail_text": null,
    "history_text": [
            "This cat gained a scar from a fight with an angry kittypet."
    ]
},
{
    "patrol_id": "gen_bord_injuredcat1",
    "biome": "Any",
    "season": "Any",
    "tags": ["border", "new_cat", "reputation", "new_cat_adult", "new_cat_injury", "nc_battle_injury"],
    "intro_text": "The patrol is checking along the border lines when they hear a startling sound - a hiss of pain? They quickly follow the sound to the source. It's a loner, and they appear to be injured.",
    "decline_text": "It's probably nothing. The patrol leaves the noise alone and continues on their way.",
    "chance_of_success": 50,
    "exp": 10,
    "success_text": [
        "The patrol approaches cautiously. The loner draws themself up, but doing so causes them to let out another hiss. p_l offers to bring them to camp. Though they seem hesitant, the loner agrees.",
        "The patrol approaches cautiously. The loner lifts their head and asks for help. p_l agrees. They can't leave a fellow cat to die.",
        "The loner hisses defensively as the patrol comes closer. s_c speaks soothingly to the loner, assuring them that they mean no harm and simply want to help. The loner seems distrustful, but allows p_l to help them back to camp."
    ],
    "fail_text": [
        "The patrol warily approaches the loner, who doesn't seem to notice them. It's obvious that the cat is bleeding out. p_l attempts to staunch the bleeding and carry the cat to camp, but it's no use. Hopefully the loner didn't suffer too much."
    ],
    "win_skills": ["good speaker", "great speaker", "excellent speaker"],
    "win_trait": null,
    "fail_skills": null,
    "fail_trait": null,
    "min_cats": 1,
    "max_cats": 6,
    "antagonize_text": null,
    "antagonize_fail_text": null,
    "history_text": [
            null
    ]
}
]
<|MERGE_RESOLUTION|>--- conflicted
+++ resolved
@@ -117,11 +117,7 @@
     "patrol_id": "gen_gen_lonerchase1",
     "biome": "Any",
     "season": "Any",
-<<<<<<< HEAD
-    "tags": ["border", "new_cat", "reputation", "battle_injury", "scar", "LEFTEAR", "no_change_fail_rep"],
-=======
-    "tags": ["border", "new_cat", "reputation", "injury", "claw-wound", "scar", "no_change_fail_rep"],
->>>>>>> b25bebae
+    "tags": ["border", "new_cat", "reputation", "injury", "claw-wound", "scar", "LEFTEAR", "no_change_fail_rep"],
     "intro_text": "Your patrol cautiously moves towards the sound of barking. Near the border, they spot a dog chasing something. Oh no, it's a cat!",
     "success_text": [
             "The patrol swiftly jumps into action. They capture the dog's attention and draw it away from the cat. r_c stays hidden and goes to the cat while the rest of the patrol lures the dog away. They're unharmed, and this display of bravery makes them want to join the Clan!",
@@ -147,11 +143,7 @@
     "patrol_id": "fst_bord_noise1",
     "biome": "forest",
     "season": "Any",
-<<<<<<< HEAD
-    "tags": ["border", "new_cat", "battle_injury", "scar", "BRIDGE", "reputation", "new_cat_apprentice"],
-=======
-    "tags": ["border", "new_cat", "battle_injury", "scar", "reputation", "new_cat_newborn", "new_cat_queen"],
->>>>>>> b25bebae
+    "tags": ["border", "new_cat", "battle_injury", "scar", "BRIDGE", "reputation", "new_cat_newborn", "new_cat_queen"],
     "intro_text": "As the patrol is checking the border lines, they hear an odd sound coming from a nearby bush.",
     "decline_text": "It's probably nothing. The patrol leaves the noise alone and continues on their way.",
     "chance_of_success": 60,
