[
    {
        "patrol_id": "wtlnd_bord_soloneutral1",
        "biome": "wetlands",
        "season": "Any",
        "tags": [
            "border",
            "other_clan",
            "injury",
            "scar"
        ],
        "intro_text": "r_c heads out into the wetlands alone, wanting to make a quick check on the border.",
        "decline_text": "r_c turns back to camp, deciding that their other duties have to come first.",
        "chance_of_success": 30,
        "exp": 20,
        "success_text": [
            "A section of their border with o_c_n has flooded under some recent rains, wiping the territorial marks off the map. r_c remarks it, and heads home, a simple but necessary mission completed.",
            "r_c comes across a o_c_n apprentice on the wrong side of the border, and holding prey. They see the young cat off with a furious yowl, and then bring the prey back to c_n camp to report the incident to the deputy.",
            "s_c comes across a patrol from o_c_n, out on a similar mission to them, and turns to follow the same marking path as them. They strike up a friendly conversation, and while s_c doesn't give anything away about c_n, they're able to pick up on a lot of gossip about o_c_n through careful conversation.",
            "As s_c marks the border, they encounter a o_c_n border patrol. It even includes a young apprentice, whose eyes go round and fur fluffs up at encountering a real c_n cat! s_c plays along, acting very impressed with the hard working apprentice, and the apprentice's mentor purrs gratefully."
        ],
        "fail_text": [
            "r_c marks a little, but they reach a section where the border is muddled, and have to give up and go home.",
            "s_c is marking along the territory line when they encounter a patrol from o_c_n, out on a similar mission. They stare at the other Clan's patrol challengingly, following their every move until the shared border ends, and though no words are exchanged it's very tense.",
            null,
            "r_c is having trouble focusing today, and puts a mark in the wrong place - and at the worst possible moment, because a o_c_n patrol sees them doing it! They come back to camp scratched up, and immediately apologize to the deputy for the diplomatic incident they've inadvertently caused."
        ],
        "win_skills": [
            "good speaker",
            "great speaker",
            "excellent speaker"
        ],
        "win_trait": [
            "altruistic",
            "compassionate",
            "empathetic",
            "faithful",
            "loving",
            "patient",
            "responsible",
            "thoughtful",
            "wise"
        ],
        "fail_skills": [
            "None"
        ],
        "fail_trait": [
            "ambitious",
            "bloodthirsty",
            "cold",
            "fierce",
            "shameless",
            "strict",
            "troublesome",
            "vengeful"
        ],
        "min_cats": 1,
        "max_cats": 1,
        "antagonize_text": null,
        "antagonize_fail_text": null,
        "history_text": [
            "r_c got injured patrolling on the border."
        ]
    },
    {
        "patrol_id": "wtlnd_bord_soloneutral2",
        "biome": "wetlands",
        "season": "Any",
        "tags": [
            "border",
            "other_clan",
            "injury",
            "scar",
            "deputy",
            "death"
        ],
        "intro_text": "r_c heads out into the wetlands alone, wanting to make a quick check on the border.",
        "decline_text": "r_c turns back to camp, deciding that their other duties have to come first.",
        "chance_of_success": 30,
        "exp": 20,
        "success_text": [
            "A section of their border with o_c_n has flooded under some recent rains, wiping the territorial marks off the map. r_c remarks it, and heads home, a simple but necessary mission completed.",
            "r_c comes across a o_c_n apprentice on the wrong side of the border, and holding prey. Furious, they snarl their anger. The apprentice turns tail and flees, with r_c hot on their trail, and when the apprentice crosses the border to hide behind their mentor the o_c_n warrior's face goes slack with horror to see c_n's deputy.",
            "s_c comes across a patrol from o_c_n, out on a similar mission to them. They strike up a friendly conversation, and while s_c doesn't give anything away about c_n, they're able to pick up on a lot of gossip about o_c_n through careful conversation. It's always worth keeping an eye on their neighbors.",
            "As s_c marks the border, they encounter a o_c_n border patrol, which includes a young apprentice. Their eyes go round and they tuck their paws together neatly, sitting pretty for inspection. s_c plays along, acting very impressed with the hard working apprentice, and the apprentice's mentor purrs gratefully at the c_n deputy's kindness."
        ],
        "fail_text": [
            "r_c marks a little, but they reach a section where the border is muddled, and have to give up and go home.",
            "s_c is marking along the territory line when they encounter a patrol from o_c_n, out on a similar mission. They stare at the other Clan's patrol challengingly, following their every move until the shared border ends, and though no words are exchanged it's very tense.",
            "r_c encounters a patrol from o_c_n on the border, and greets them politely, but there's something different here. Something dangerous. They don't return to camp.",
            "r_c is having trouble focusing today, and puts a mark in the wrong place - and at the worst possible moment, because a o_c_n patrol sees them doing it! The diplomatic incident spirals into a full blown conflict, and r_c hauls themselves back to camp wounded and bleeding."
        ],
        "win_skills": [
            "good speaker",
            "great speaker",
            "excellent speaker"
        ],
        "win_trait": [
            "altruistic",
            "compassionate",
            "empathetic",
            "faithful",
            "loving",
            "patient",
            "responsible",
            "thoughtful",
            "wise"
        ],
        "fail_skills": [
            "None"
        ],
        "fail_trait": [
            "ambitious",
            "bloodthirsty",
            "cold",
            "fierce",
            "shameless",
            "strict",
            "troublesome",
            "vengeful"
        ],
        "min_cats": 1,
        "max_cats": 1,
        "antagonize_text": null,
        "antagonize_fail_text": null,
        "history_text": [
            "r_c got injured patrolling on the border.",
            "r_c lost their life in an ambush on the border."
        ]
    },
    {
        "patrol_id": "wtlnd_bord_soloneutral3",
        "biome": "wetlands",
        "season": "Any",
        "tags": [
            "border",
            "other_clan",
            "injury",
            "scar",
            "leader",
            "death"
        ],
        "intro_text": "r_c heads out into the wetlands alone, wanting to make a quick check on the border.",
        "decline_text": "r_c turns back to camp, deciding that their other duties have to come first.",
        "chance_of_success": 30,
        "exp": 20,
        "success_text": [
            "A section of their border with o_c_n has flooded under some recent rains, wiping the territorial marks off the map. r_c remarks it, and heads home, a simple but necessary mission completed.",
            "r_c comes across a o_c_n apprentice on the wrong side of the border, and holding prey. Furious, they snarl their anger. The apprentice turns tail and flees, with r_c hot on their trail, and when the apprentice crosses the border to hide behind their mentor the o_c_n warrior's tail tucks at the sight of c_n's outraged leader.",
            "s_c comes across a patrol from o_c_n, out on a similar mission to them. They strike up a friendly conversation, and while s_c doesn't give anything away about c_n, they're able to pick up on a lot of gossip about o_c_n through careful conversation. It's always worth keeping an eye on their neighbors. Trust, but verify.",
            "As s_c marks the border, they encounter a o_c_n border patrol, which includes a young apprentice. Their eyes go round and they hide behind their mentor, but s_c manages to coax them out, praising the little apprentice to their mentor, who purrs gratefully at the c_n leader's kindness."
        ],
        "fail_text": [
            "r_c marks a little, but they reach a section where the border is muddled, and have to give up and go home.",
            "s_c is marking along the territory line when they encounter a patrol from o_c_n, out on a similar mission. They stare at the other Clan's patrol challengingly, following their every move until the shared border ends, and though no words are exchanged it's very tense.",
            "r_c encounters a patrol from o_c_n on the border, and greets them politely, but there's something different here. Something dangerous. They return to camp, blood soaked through their fur and a new hardness in their heart.",
            "r_c is having trouble focusing today, and puts a mark in the wrong place - and at the worst possible moment, because a o_c_n patrol sees them doing it! The diplomatic incident spirals into a full blown conflict, and r_c hauls themselves back to camp wounded and bleeding."
        ],
        "win_skills": [
            "good speaker",
            "great speaker",
            "excellent speaker"
        ],
        "win_trait": [
            "altruistic",
            "compassionate",
            "empathetic",
            "faithful",
            "loving",
            "patient",
            "responsible",
            "thoughtful",
            "wise"
        ],
        "fail_skills": [
            "None"
        ],
        "fail_trait": [
            "ambitious",
            "bloodthirsty",
            "cold",
            "fierce",
            "shameless",
            "strict",
            "troublesome",
            "vengeful"
        ],
        "min_cats": 1,
        "max_cats": 1,
        "antagonize_text": null,
        "antagonize_fail_text": null,
        "history_text": [
            "r_c got injured patrolling on the border.",
            "r_c lost a life in an ambush on the border."
        ]
    },
    {
        "patrol_id": "wtlnd_bord_soloneutral4",
        "biome": "wetlands",
        "season": "Any",
        "tags": [
            "border",
            "other_clan",
            "injury",
            "scar",
            "deputy"
        ],
        "intro_text": "r_c heads out into the wetlands alone, wanting to make a quick check on the border.",
        "decline_text": "r_c turns back to camp, deciding that their other duties have to come first.",
        "chance_of_success": 30,
        "exp": 20,
        "success_text": [
            "A section of their border with o_c_n has flooded under some recent rains, wiping the territorial marks off the map. r_c remarks it, and heads home, a simple but necessary mission completed.",
            "r_c heads out to clarify a portion of the border that there's been confusion over recently, and encounters the deputy of o_c_n out doing the same thing. They commiserate over the incompetence of the apprentices on both sides that caused the issue, and walk away with a greater respect for one another.",
            "s_c comes across a patrol from o_c_n, out on a similar mission to them and being led by their deputy. They strike up a friendly conversation, and eventually the o_c_n warriors drift away. The unexpected opportunity turns into the perfect chance to casually but purposefully keep each other informed on an ongoing problem in the forest.",
            "As s_c marks the border, they encounter the o_c_n deputy out with their new apprentice. Their fellow deputy encourages their apprentice to quiz s_c, and s_c compliments them both on how the young cat's training is progressing."
        ],
        "fail_text": [
            "r_c heads out to clarify a portion of the border that there's been confusion over recently, and encounters the deputy of o_c_n out doing the same thing. Both deputies find a point where they can't agree on the right border path, and have to return to camp and raise it with their leaders.",
            null,
            null,
            "r_c is having trouble focusing today, and puts a mark in the wrong place - and at the worst possible moment, because a o_c_n patrol sees them doing it! The diplomatic incident spirals into a full blown conflict, and r_c hauls themselves back to camp wounded and bleeding."
        ],
        "win_skills": [
            "good speaker",
            "great speaker",
            "excellent speaker"
        ],
        "win_trait": [
            "altruistic",
            "compassionate",
            "empathetic",
            "faithful",
            "loving",
            "patient",
            "responsible",
            "thoughtful",
            "wise"
        ],
        "fail_skills": [
            "None"
        ],
        "fail_trait": [
            "None"
        ],
        "min_cats": 1,
        "max_cats": 1,
        "antagonize_text": null,
        "antagonize_fail_text": null,
        "history_text": [
            "r_c got injured patrolling on the border."
        ]
    },
    {
        "patrol_id": "wtlnd_bord_soloneutral5",
        "biome": "wetlands",
        "season": "Any",
        "tags": [
            "border",
            "other_clan",
            "injury",
            "scar",
            "leader"
        ],
        "intro_text": "r_c heads out into the wetlands alone, wanting to make a quick check on the border.",
        "decline_text": "r_c turns back to camp, deciding that their other duties have to come first.",
        "chance_of_success": 30,
        "exp": 20,
        "success_text": [
            "A section of their border with o_c_n has flooded under some recent rains, wiping the territorial marks off the map. r_c remarks it, and heads home, a simple but necessary mission completed.",
            "r_c heads out to clarify a portion of the border that there's been confusion over recently, and encounters the leader of o_c_n out doing the same thing. They commiserate over the incompetence of the apprentices on both sides that caused the issue, and walk away with a greater respect for one another.",
            "s_c comes across a patrol from o_c_n, out on a similar mission to s_c with their leader. They strike up a friendly conversation, and eventually the o_c_n warriors drift away. The unexpected opportunity turns into the perfect chance to casually but purposefully keep each other informed on an ongoing problem in the forest.",
            "As s_c marks the border, they encounter the o_c_n leader out with their new apprentice. Their fellow leader encourages their apprentice to quiz s_c, and s_c compliments them both on how the young cat's training is progressing."
        ],
        "fail_text": [
            "r_c heads out to clarify a portion of the border that there's been confusion over recently, and encounters the leader of o_c_n out doing the same thing. Both leaders find a point where they can't agree on the right border path, and agree to raise it next Gathering instead.",
            null,
            null,
            "r_c is having trouble focusing today, and puts a mark in the wrong place - and at the worst possible moment, because a o_c_n patrol sees them doing it! The diplomatic incident spirals into a full blown conflict, and r_c hauls themselves back to camp wounded and bleeding."
        ],
        "win_skills": [
            "good speaker",
            "great speaker",
            "excellent speaker"
        ],
        "win_trait": [
            "altruistic",
            "compassionate",
            "empathetic",
            "faithful",
            "loving",
            "patient",
            "responsible",
            "thoughtful",
            "wise"
        ],
        "fail_skills": [
            "None"
        ],
        "fail_trait": [
            "None"
        ],
        "min_cats": 1,
        "max_cats": 1,
        "antagonize_text": null,
        "antagonize_fail_text": null,
        "history_text": [
            "r_c got injured patrolling on the border."
        ]
    },
    {
        "patrol_id": "wtlnd_bord_soloally1",
        "biome": "wetlands",
        "season": "Any",
        "tags": [
            "border",
            "other_clan",
            "no_app"
        ],
        "intro_text": "r_c heads out into the wetlands alone, wanting to make a quick check on the border.",
        "decline_text": "r_c turns back to camp, deciding that their other duties have to come first.",
        "chance_of_success": 30,
        "exp": 20,
        "success_text": [
            "A section of their border with o_c_n has flooded under some recent rains, wiping the territorial marks off the map. r_c remarks it, and heads home, a simple but necessary mission completed.",
            "r_c comes across a o_c_n apprentice on the wrong side of the border, and holding prey. They see the young cat off with a stern warning, and then bring the prey back to c_n camp to report the incident to the deputy.",
            "s_c comes across a patrol from o_c_n, out on a similar mission to them, and turns to follow the same marking path as them, keen to catch up on what their ally has been up to.",
            "As s_c marks the border, they encounter a o_c_n border patrol. It even includes a young apprentice, whose eyes go round and fur fluffs up at encountering a real c_n cat! s_c plays along, acting very impressed with the hard working apprentice, and the apprentice's mentor purrs gratefully."
        ],
        "fail_text": [
            "r_c marks a little, but they reach a section where the border is muddled, and have to give up and go home.",
            "r_c is having trouble focusing today, and puts a mark in the wrong place - and at the worst possible moment, because a o_c_n patrol sees them doing it! They immediately apologize to the o_c_n patrol for the diplomatic incident they've inadvertently caused.",
            null
        ],
        "win_skills": [
            "good speaker",
            "great speaker",
            "excellent speaker"
        ],
        "win_trait": [
            "altruistic",
            "compassionate",
            "empathetic",
            "faithful",
            "loving",
            "patient",
            "responsible",
            "thoughtful",
            "wise"
        ],
        "fail_skills": [
            "None"
        ],
        "fail_trait": [
            "ambitious",
            "bloodthirsty",
            "cold",
            "fierce",
            "shameless",
            "strict",
            "troublesome",
            "vengeful"
        ],
        "min_cats": 1,
        "max_cats": 1,
        "antagonize_text": null,
        "antagonize_fail_text": null
    },
    {
        "patrol_id": "wtlnd_bord_soloally2",
        "biome": "wetlands",
        "season": "Any",
        "tags": [
            "border",
            "other_clan",
            "injury",
            "scar",
            "deputy"
        ],
        "intro_text": "r_c heads out into the wetlands alone, wanting to make a quick check on the border.",
        "decline_text": "r_c turns back to camp, deciding that their other duties have to come first.",
        "chance_of_success": 30,
        "exp": 20,
        "success_text": [
            "A section of their border with o_c_n has flooded under some recent rains, wiping the territorial marks off the map. r_c remarks it, and heads home, a simple but necessary mission completed.",
            "r_c comes across a o_c_n apprentice on the wrong side of the border, and holding prey. Unimpressed, r_c brings them back to their border as the apprentice tries to melt into the ground in shame, handing them back to a mentor whose face goes slack with horror to see c_n's deputy.",
            "s_c comes across a patrol from o_c_n, out on a similar mission to them. They strike up a friendly conversation, keen to catch up on what their ally has been up to. They send the patrol off with several friendly messages to pass on from different c_n cats, and an update from c_n's leader.",
            "As s_c marks the border, they encounter a o_c_n border patrol, which includes a young apprentice. Their eyes go round and they tuck their paws together neatly, sitting pretty for inspection. s_c plays along, acting very impressed with the hard working apprentice, and the apprentice's mentor purrs gratefully at the c_n deputy's kindness."
        ],
        "fail_text": [
            "r_c marks a little, but they reach a section where the border is muddled, and have to give up and go home.",
            "r_c is having trouble focusing today, and puts a mark in the wrong place - and at the worst possible moment, because a o_c_n patrol sees them doing it! The diplomatic incident spirals. Though both allies are able to keep it merely tense and not violent, there'll be consequences for this.",
            null,
            "r_c encounters a patrol from o_c_n on the border, and greets them politely, but there's something different here. Something dangerous. They return to camp, blood soaked through their fur and a new fear in their heart - is o_c_n still their ally?"
        ],
        "win_skills": [
            "good speaker",
            "great speaker",
            "excellent speaker"
        ],
        "win_trait": [
            "altruistic",
            "compassionate",
            "empathetic",
            "faithful",
            "loving",
            "patient",
            "responsible",
            "thoughtful",
            "wise"
        ],
        "fail_skills": [
            "None"
        ],
        "fail_trait": [
            "ambitious",
            "bloodthirsty",
            "cold",
            "fierce",
            "shameless",
            "strict",
            "troublesome",
            "vengeful"
        ],
        "min_cats": 1,
        "max_cats": 1,
        "antagonize_text": null,
        "antagonize_fail_text": null,
        "history_text": [
            "r_c got injured patrolling on the border."
        ]
    },
    {
        "patrol_id": "wtlnd_bord_soloally3",
        "biome": "wetlands",
        "season": "Any",
        "tags": [
            "border",
            "other_clan",
            "injury",
            "scar",
            "leader"
        ],
        "intro_text": "r_c heads out into the wetlands alone, wanting to make a quick check on the border.",
        "decline_text": "r_c turns back to camp, deciding that their other duties have to come first.",
        "chance_of_success": 30,
        "exp": 20,
        "success_text": [
            "A section of their border with o_c_n has flooded under some recent rains, wiping the territorial marks off the map. r_c remarks it, and heads home, a simple but necessary mission completed.",
            "r_c comes across a o_c_n apprentice on the wrong side of the border, and holding prey. Unimpressed, r_c brings them back to their border as the apprentice tries to melt into the ground in shame, handing them back to a mentor who tucks their tail and starts to apologize profusely.",
            "s_c comes across a patrol from o_c_n, out on a similar mission to them. They strike up a friendly conversation, keen to catch up on what their ally has been up to. The cats leave with several messages to pass on from both sides, and a refreshed sense of goodwill and trust between them.",
            "As s_c marks the border, they encounter a o_c_n border patrol, which includes a young apprentice. Their eyes go round and they hide behind their mentor, but s_c manages to coax them out, praising the little apprentice to their mentor, who purrs gratefully at the c_n leader's kindness."
        ],
        "fail_text": [
            "r_c marks a little, but they reach a section where the border is muddled, and have to give up and go home.",
            "r_c is having trouble focusing today, and puts a mark in the wrong place - and at the worst possible moment, because a o_c_n patrol sees them doing it! The diplomatic incident spirals. Though both allies are able to keep it merely tense and not violent, there'll be consequences for this.",
            null,
            "r_c encounters a patrol from o_c_n on the border, and greets them politely, but there's something different here. Something dangerous. They return to camp, blood soaked through their fur and a new fear in their heart - is o_c_n still their ally?"
        ],
        "win_skills": [
            "good speaker",
            "great speaker",
            "excellent speaker"
        ],
        "win_trait": [
            "altruistic",
            "compassionate",
            "empathetic",
            "faithful",
            "loving",
            "patient",
            "responsible",
            "thoughtful",
            "wise"
        ],
        "fail_skills": [
            "None"
        ],
        "fail_trait": [
            "ambitious",
            "bloodthirsty",
            "cold",
            "fierce",
            "shameless",
            "strict",
            "troublesome",
            "vengeful"
        ],
        "min_cats": 1,
        "max_cats": 1,
        "antagonize_text": null,
        "antagonize_fail_text": null,
        "history_text": [
            "r_c got injured patrolling on the border."
        ]
    },
    {
        "patrol_id": "wtlnd_bord_soloally4",
        "biome": "wetlands",
        "season": "Any",
        "tags": [
            "border",
            "other_clan",
            "deputy"
        ],
        "intro_text": "r_c heads out into the wetlands alone, wanting to make a quick check on the border.",
        "decline_text": "r_c turns back to camp, deciding that their other duties have to come first.",
        "chance_of_success": 30,
        "exp": 20,
        "success_text": [
            "A section of their border with o_c_n has flooded under some recent rains, wiping the territorial marks off the map. r_c remarks it, and heads home, a simple but necessary mission completed.",
            "r_c heads out to clarify a portion of the border that there's been confusion over recently, and encounters the deputy of o_c_n out doing the same thing. They commiserate and exchange news with each other, neither ally blaming the other for the innocent mistakes of apprentices.",
            "s_c comes across a patrol from o_c_n, out on a similar mission to them and being led by their deputy. They strike up a friendly conversation, and eventually the o_c_n warriors drift away. The unexpected opportunity turns into a venting session, both deputies finally getting the chance to lift stress from their shoulders and talk to an equal.",
            "As s_c marks the border, they encounter the o_c_n deputy out with their new apprentice. Their fellow deputy encourages their apprentice to quiz s_c, and s_c compliments them both on how the young cat's training is progressing."
        ],
        "fail_text": [
            "r_c heads out to clarify a portion of the border that there's been confusion over recently, and encounters the deputy of o_c_n out doing the same thing. Both deputies find a point where they can't agree on the right border path, and have to return to camp and raise it with their leaders.",
            "r_c is having trouble focusing today, and puts a mark in the wrong place - and at the worst possible moment, because a o_c_n patrol sees them doing it! The diplomatic incident spirals. Though both allies are able to keep it merely tense and not violent, there'll be consequences for this."
        ],
        "win_skills": [
            "good speaker",
            "great speaker",
            "excellent speaker"
        ],
        "win_trait": [
            "altruistic",
            "compassionate",
            "empathetic",
            "faithful",
            "loving",
            "patient",
            "responsible",
            "thoughtful",
            "wise"
        ],
        "fail_skills": [
            "None"
        ],
        "fail_trait": [
            "None"
        ],
        "min_cats": 1,
        "max_cats": 1,
        "antagonize_text": null,
        "antagonize_fail_text": null
    },
    {
        "patrol_id": "wtlnd_bord_soloally5",
        "biome": "wetlands",
        "season": "Any",
        "tags": [
            "border",
            "other_clan",
            "leader"
        ],
        "intro_text": "r_c heads out into the wetlands alone, wanting to make a quick check on the border.",
        "decline_text": "r_c turns back to camp, deciding that their other duties have to come first.",
        "chance_of_success": 30,
        "exp": 20,
        "success_text": [
            "A section of their border with o_c_n has flooded under some recent rains, wiping the territorial marks off the map. r_c remarks it, and heads home, a simple but necessary mission completed.",
            "r_c heads out to clarify a portion of the border that there's been confusion over recently, and encounters the leader of o_c_n out doing the same thing. They commiserate and exchange news with each other, neither ally blaming the other for the innocent mistakes of apprentices.",
            "s_c comes across a patrol from o_c_n, out on a similar mission to s_c with their leader. They strike up a friendly conversation, and eventually the o_c_n warriors drift away. The unexpected opportunity turns into a venting session, both leaders finally getting the chance to lift stress from their shoulders and talk to an equal.",
            "As s_c marks the border, they encounter the o_c_n leader out with their new apprentice. Their fellow leader encourages their apprentice to quiz s_c, and s_c compliments them both on how the young cat's training is progressing."
        ],
        "fail_text": [
            "r_c heads out to clarify a portion of the border that there's been confusion over recently, and encounters the leader of o_c_n out doing the same thing. Both leaders find a point where they can't agree on the right border path, and agree to bring the subject up at next Gathering instead.",
            "r_c is having trouble focusing today, and puts a mark in the wrong place - and at the worst possible moment, because a o_c_n patrol sees them doing it! The diplomatic incident spirals. Though both allies are able to keep it merely tense and not violent, there'll be consequences for this."
        ],
        "win_skills": [
            "good speaker",
            "great speaker",
            "excellent speaker"
        ],
        "win_trait": [
            "altruistic",
            "compassionate",
            "empathetic",
            "faithful",
            "loving",
            "patient",
            "responsible",
            "thoughtful",
            "wise"
        ],
        "fail_skills": [
            "None"
        ],
        "fail_trait": [
            "None"
        ],
        "min_cats": 1,
        "max_cats": 1,
        "antagonize_text": null,
        "antagonize_fail_text": null
    },
    {
        "patrol_id": "wtlnd_bord_solohostile1",
        "biome": "wetlands",
        "season": "Any",
        "tags": [
            "border",
            "other_clan",
            "injury",
            "scar",
            "no_app",
            "death"
        ],
        "intro_text": "r_c heads out into the wetlands alone, wanting to make a quick check on the border.",
        "decline_text": "r_c turns back to camp, deciding that their other duties have to come first.",
        "chance_of_success": 30,
        "exp": 20,
        "success_text": [
            "A section of their border with o_c_n has flooded under some recent rains, wiping the territorial marks off the map. r_c remarks it, and heads home, a simple but necessary mission completed.",
            "r_c comes across a o_c_n apprentice on the wrong side of the border, and holding prey. The youngster is terrified, and loudly protests that they didn't know! r_c gives them the benefit of the doubt and brings them back to the frantic patrol looking for them on the other side of the border, who are formal, but genuinely, grateful.",
            "s_c is marking along the territory line when they encounter a patrol from o_c_n, out on a similar mission. They stare at the other Clan's patrol challengingly, following their every move until the shared border ends. But by the standards of o_c_n - c_n relations, it's a peaceful encounter.",
            "As s_c marks the border, they encounter a o_c_n border patrol. It even includes a young apprentice, who starts fluffing up and insulting them. s_c sternly growls back to the apprentice that border fights are no joke, and surprisingly their mentor joins s_c, both warriors teaching the youngster firmly but peacefully."
        ],
        "fail_text": [
            "r_c comes across a o_c_n apprentice on the wrong side of the border, and holding prey. They see the young cat off with a furious swipe of their claws, and then bring the prey back to c_n camp to report the incident to the deputy.",
            "s_c is marking along the territory line when they encounter a patrol from o_c_n, out on a similar mission. They stare at the other Clan's patrol challengingly, following their every move until the shared border ends, and the patrol is marred by muttered insults and hissed threats from both sides.",
            null,
            "r_c is having trouble focusing today, and puts a mark in the wrong place - and at the worst possible moment, because a o_c_n patrol sees them doing it! They come back to camp battered and scratched, and immediately apologize to the deputy for the diplomatic incident they've inadvertently caused.",
            "s_c finds a o_c_n patrol out marking the same border, and can't contain their hostility. Eventually the other patrol snaps, and s_c doesn't come back to camp. Their body is found along the border, and o_c_n boasts about it at the next Gathering.",
            "s_c can't contain their hatred for o_c_n, not even meeting a patrol of theirs at the border as a lone cat. They come back to camp bleeding."
        ],
        "win_skills": [
            "good speaker",
            "great speaker",
            "excellent speaker"
        ],
        "win_trait": [
            "altruistic",
            "compassionate",
            "empathetic",
            "faithful",
            "loving",
            "patient",
            "responsible",
            "thoughtful",
            "wise"
        ],
        "fail_skills": [
            "None"
        ],
        "fail_trait": [
            "ambitious",
            "bloodthirsty",
            "cold",
            "fierce",
            "shameless",
            "strict",
            "troublesome",
            "vengeful"
        ],
        "min_cats": 1,
        "max_cats": 1,
        "antagonize_text": null,
        "antagonize_fail_text": null,
        "history_text": [
            "r_c got injured patrolling on the border.",
            "r_c was killed by a hostile Clan."
        ]
    },
    {
        "patrol_id": "wtlnd_bord_solohostile2",
        "biome": "wetlands",
        "season": "Any",
        "tags": [
            "border",
            "other_clan",
            "injury",
            "scar",
            "deputy",
            "death"
        ],
        "intro_text": "r_c heads out into the wetlands alone, wanting to make a quick check on the border.",
        "decline_text": "r_c turns back to camp, deciding that their other duties have to come first.",
        "chance_of_success": 30,
        "exp": 20,
        "success_text": [
            "A section of their border with o_c_n has flooded under some recent rains, wiping the territorial marks off the map. r_c remarks it, and heads home, a simple but necessary mission completed.",
            "r_c comes across a o_c_n apprentice on the wrong side of the border, and holding prey. The youngster is terrified, and loudly protests that they didn't know! r_c gives them the benefit of the doubt and brings them back to the frantic patrol looking for them on the other side of the border, who bow their heads to c_n's deputy in gratitude.",
            "s_c is marking along the territory line when they encounter a patrol from o_c_n, out on a similar mission. They stare at the other Clan's patrol challengingly, following their every move until the shared border ends. But by the standards of o_c_n - c_n relations, it's a peaceful encounter.",
            "As s_c marks the border, they encounter a o_c_n border patrol. It even includes a young apprentice, who starts fluffing up and insulting them. s_c sternly growls back to the apprentice that border fights are no joke, and surprisingly their mentor joins s_c, both warrior and deputy teaching the youngster firmly but peacefully."
        ],
        "fail_text": [
            "r_c comes across a o_c_n apprentice on the wrong side of the border, and holding prey. Furious, they snarl their anger. The apprentice turns tail and flees, with r_c hot on their trail, and when the apprentice crosses the border to hide behind their mentor the o_c_n warrior's face goes slack with horror to see c_n's deputy.",
            "s_c is marking along the territory line when they encounter a patrol from o_c_n, out on a similar mission. They stare at the other Clan's patrol challengingly, following their every move until the shared border ends, and the patrol is marred by muttered insults and hissed threats from both sides.",
            "r_c encounters a patrol from o_c_n on the border, and greets them coldly, but there's something different here. Something dangerous. They don't return to camp.",
            "r_c is having trouble focusing today, and puts a mark in the wrong place - and at the worst possible moment, because a o_c_n patrol sees them doing it! The diplomatic incident spirals into a full blown conflict, and r_c hauls themselves back to camp wounded and bleeding.",
            "s_c finds a o_c_n patrol out marking the same border, and can't contain their hostility. Eventually the other patrol snaps, and s_c doesn't come back to camp. Their body is found along the border, and o_c_n boasts about it at the next Gathering.",
            "s_c can't contain their hatred for o_c_n, not even meeting a patrol of theirs at the border as a lone cat. They come back to camp bleeding."
        ],
        "win_skills": [
            "good speaker",
            "great speaker",
            "excellent speaker"
        ],
        "win_trait": [
            "altruistic",
            "compassionate",
            "empathetic",
            "faithful",
            "loving",
            "patient",
            "responsible",
            "thoughtful",
            "wise"
        ],
        "fail_skills": [
            "None"
        ],
        "fail_trait": [
            "ambitious",
            "bloodthirsty",
            "cold",
            "fierce",
            "shameless",
            "strict",
            "troublesome",
            "vengeful"
        ],
        "min_cats": 1,
        "max_cats": 1,
        "antagonize_text": null,
        "antagonize_fail_text": null,
        "history_text": [
            "r_c got injured patrolling on the border.",
            "r_c was killed by a hostile Clan."
        ]
    },
    {
        "patrol_id": "wtlnd_bord_solohostile3",
        "biome": "wetlands",
        "season": "Any",
        "tags": [
            "border",
            "other_clan",
            "injury",
            "scar",
            "leader",
            "death"
        ],
        "intro_text": "r_c heads out into the wetlands alone, wanting to make a quick check on the border.",
        "decline_text": "r_c turns back to camp, deciding that their other duties have to come first.",
        "chance_of_success": 30,
        "exp": 20,
        "success_text": [
            "A section of their border with o_c_n has flooded under some recent rains, wiping the territorial marks off the map. r_c remarks it, and heads home, a simple but necessary mission completed.",
            "r_c comes across a o_c_n apprentice on the wrong side of the border, and holding prey. The youngster is terrified, and loudly protests that they didn't know! r_c gives them the benefit of the doubt and brings them back to the frantic patrol looking for them on the other side of the border, who crouch to the ground and thank r_c profusely.",
            "s_c is marking along the territory line when they encounter a patrol from o_c_n, out on a similar mission. They stare at the other Clan's patrol challengingly, following their every move until the shared border ends. But by the standards of o_c_n - c_n relations, it's a peaceful encounter.",
            "As s_c marks the border, they encounter a o_c_n border patrol. It even includes a young apprentice, who starts fluffing up and insulting them. s_c sternly growls back to the apprentice that border fights are no joke, and surprisingly their mentor joins s_c, both warrior and leader teaching the youngster firmly but peacefully."
        ],
        "fail_text": [
            "r_c comes across a o_c_n apprentice on the wrong side of the border, and holding prey. Furious, they snarl their anger. The apprentice turns tail and flees, with r_c hot on their trail, and when the apprentice crosses the border to hide behind their mentor the o_c_n warrior's face goes slack with horror to see c_n's leader.",
            "s_c is marking along the territory line when they encounter a patrol from o_c_n, out on a similar mission. They stare at the other Clan's patrol challengingly, following their every move until the shared border ends, and the patrol is marred by muttered insults and hissed threats from both sides.",
            "r_c encounters a patrol from o_c_n on the border, and greets them politely, but there's something different here. Something dangerous. They return to camp, blood soaked through their fur and a new hardness in their heart.",
            "r_c is having trouble focusing today, and puts a mark in the wrong place - and at the worst possible moment, because a o_c_n patrol sees them doing it! The diplomatic incident spirals into a full blown conflict, and r_c hauls themselves back to camp wounded and bleeding.",
            "s_c finds a o_c_n patrol out marking the same border, and can't contain their hostility. Eventually the other patrol snaps, and s_c loses a life in a vicious fight. o_c_n boasts about it at the next Gathering.",
            "s_c can't contain their hatred for o_c_n, not even meeting a patrol of theirs at the border as a lone cat. They come back to camp bleeding."
        ],
        "win_skills": [
            "good speaker",
            "great speaker",
            "excellent speaker"
        ],
        "win_trait": [
            "altruistic",
            "compassionate",
            "empathetic",
            "faithful",
            "loving",
            "patient",
            "responsible",
            "thoughtful",
            "wise"
        ],
        "fail_skills": [
            "None"
        ],
        "fail_trait": [
            "ambitious",
            "bloodthirsty",
            "cold",
            "fierce",
            "shameless",
            "strict",
            "troublesome",
            "vengeful"
        ],
        "min_cats": 1,
        "max_cats": 1,
        "antagonize_text": null,
        "antagonize_fail_text": null,
        "history_text": [
            "r_c got injured patrolling on the border.",
            "r_c lost a life against a hostile Clan."
        ]
    },
    {
        "patrol_id": "wtlnd_bord_solohostile4",
        "biome": "wetlands",
        "season": "Any",
        "tags": [
            "border",
            "other_clan",
            "injury",
            "scar",
            "deputy",
            "death"
        ],
        "intro_text": "r_c heads out into the wetlands alone, wanting to make a quick check on the border.",
        "decline_text": "r_c turns back to camp, deciding that their other duties have to come first.",
        "chance_of_success": 30,
        "exp": 20,
        "success_text": [
            "A section of their border with o_c_n has flooded under some recent rains, wiping the territorial marks off the map. r_c remarks it, and heads home, a simple but necessary mission completed.",
            "r_c heads out to clarify a portion of the border that there's been confusion over recently, and encounters the deputy of o_c_n out doing the same thing. They're carefully frosty with each other, but manage to work together to find a solution. Maybe o_c_n isn't as bad as r_c thought.",
            "s_c comes across a patrol from o_c_n, out on a similar mission to them and being led by their deputy. One of the patrol yowls an insult, and s_c squares up, coldly sneering at the warrior that thinks they can take them. The other deputy calls their warrior back, begrudgingly impressed.",
            "As s_c marks the border, they encounter the o_c_n deputy out with their new apprentice. s_c passes on a message from c_n's leader, and politely wishes the young apprentice well. The other deputy is begrudgingly impressed."
        ],
        "fail_text": [
            "r_c heads out to clarify a portion of the border that there's been confusion over recently, and encounters the deputy of o_c_n out doing the same thing. Both deputies find a point where they can't agree on the right border path, and it nearly comes to a fight.",
            null,
            null,
            "r_c heads out to clarify a portion of the border that there's been confusion over recently, and encounters the deputy of o_c_n out doing the same thing. Both deputies find a point where they can't agree on the right border path, and it ends in a hissing fight.",
            "s_c finds a o_c_n patrol out marking the same border, and can't contain their hostility. Eventually the other patrol snaps, and s_c doesn't come back to camp. Their body is found along the border, and o_c_n boasts about it at the next Gathering.",
            "s_c can't contain their hatred for o_c_n, not even meeting a patrol of theirs at the border as a lone cat. They come back to camp bleeding."
        ],
        "win_skills": [
            "good speaker",
            "great speaker",
            "excellent speaker"
        ],
        "win_trait": [
            "altruistic",
            "compassionate",
            "empathetic",
            "faithful",
            "loving",
            "patient",
            "responsible",
            "thoughtful",
            "wise"
        ],
        "fail_skills": [
            "None"
        ],
        "fail_trait": [
            "None"
        ],
        "min_cats": 1,
        "max_cats": 1,
        "antagonize_text": null,
        "antagonize_fail_text": null,
        "history_text": [
            "r_c got injured patrolling on the border.",
            "r_c was killed by a hostile Clan."
        ]
    },
    {
        "patrol_id": "wtlnd_bord_solohostile5",
        "biome": "wetlands",
        "season": "Any",
        "tags": [
            "border",
            "other_clan",
            "injury",
            "scar",
            "leader",
            "death"
        ],
        "intro_text": "r_c heads out into the wetlands alone, wanting to make a quick check on the border.",
        "decline_text": "r_c turns back to camp, deciding that their other duties have to come first.",
        "chance_of_success": 30,
        "exp": 20,
        "success_text": [
            "A section of their border with o_c_n has flooded under some recent rains, wiping the territorial marks off the map. r_c remarks it, and heads home, a simple but necessary mission completed.",
            "r_c heads out to clarify a portion of the border that there's been confusion over recently, and encounters the leader of o_c_n out doing the same thing. They're carefully frosty with each other, but manage to work together to find a solution. Maybe o_c_n isn't as bad as r_c thought.",
            "s_c comes across a patrol from o_c_n, out on a similar mission to them and being led by their Clan leader. One of the patrol yowls an insult, and s_c squares up, coldly sneering at the warrior that thinks they can take them. The other leader calls their warrior back, begrudgingly impressed.",
            "As s_c marks the border, they encounter the o_c_n leader out with their new apprentice. s_c passes on some important information affecting both their Clans, and politely wishes the young apprentice well. The other leader is begrudgingly impressed."
        ],
        "fail_text": [
            "r_c heads out to clarify a portion of the border that there's been confusion over recently, and encounters the leader of o_c_n out doing the same thing. Both leaders find a point where they can't agree on the right border path, and storm off in a huff.",
            null,
            null,
            "r_c heads out to clarify a portion of the border that there's been confusion over recently, and encounters the leader of o_c_n out doing the same thing. Both leaders find a point where they can't agree on the right border path, and it descends into a proper fight, claws out between them.",
            "s_c finds a o_c_n patrol out marking the same border, and can't contain their hostility. Eventually the other patrol snaps, and s_c loses a life in a vicious fight. o_c_n boasts about it at the next Gathering.",
            "s_c can't contain their hatred for o_c_n, not even meeting a patrol of theirs at the border as a lone cat. They come back to camp bleeding."
        ],
        "win_skills": [
            "good speaker",
            "great speaker",
            "excellent speaker"
        ],
        "win_trait": [
            "altruistic",
            "compassionate",
            "empathetic",
            "faithful",
            "loving",
            "patient",
            "responsible",
            "thoughtful",
            "wise"
        ],
        "fail_skills": [
            "None"
        ],
        "fail_trait": [
            "None"
        ],
        "min_cats": 1,
        "max_cats": 1,
        "antagonize_text": null,
        "antagonize_fail_text": null,
        "history_text": [
            "r_c got injured patrolling on the border.",
            "r_c was killed by a hostile Clan."
        ]
    },
    {
        "patrol_id": "wtlnd_bord_abandontwoleg1",
        "biome": "wetlands",
        "season": "Any",
        "tags": [
            "fighting",
            "border",
            "new_cat",
            "disaster"
        ],
        "intro_text": "Your patrol hears some odd noises coming from an abandoned Twoleg nest out in the swamp.",
        "decline_text": "Your patrol decides not to investigate.",
        "chance_of_success": 40,
        "exp": 30,
        "success_text": [
            "It's just an odd loner singing to themselves. The patrol greets them, and as the loner isn't inside c_n territory, it's a polite interaction without any hostility.",
            "It's just an odd loner singing to themselves. When they see the patrol they invite them to sing too, but instead, p_l offers the somewhat battered looking and strange cat an introduction to c_n. It's got to be far less lonely than their current life.",
            "Your patrol walks into an ambush by a group of rogues. It's only by the grace of StarClan that s_c is there, fighting with the ferocity of LionClan, the strength of TigerClan, and the flexibility of LeopardClan. Shaken, but no more than bruised, the patrol manages to retreat to safety.",
            "s_c signals for the patrol to stop. Carefully, quietly, they explain their concerns about the unknown situation. And maybe they're being too cautious - but then p_l picks up on the scent of strange cats around the Twoleg den. Forewarned, the patrol retreats to safety."
        ],
        "fail_text": [
            null,
            null,
            "Your patrol walks into an ambush by a group of rogues and everyone is slaughtered.",
            null
        ],
        "win_skills": [
            "excellent fighter"
        ],
        "win_trait": [
            "careful",
            "insecure",
            "nervous"
        ],
        "fail_skills": [
            "None"
        ],
        "fail_trait": [
            "None"
        ],
        "min_cats": 2,
        "max_cats": 6,
        "antagonize_text": null,
        "antagonize_fail_text": null,
        "history_text": [
            null,
            "This cat died from being ambushed by rogues."
        ]
    },
    {
        "patrol_id": "wtlnd_bord_abandontwoleg2",
        "biome": "wetlands",
        "season": "Any",
        "tags": [
            "fighting",
            "border",
            "new_cat",
            "disaster"
        ],
        "intro_text": "r_c hears some odd noises coming from an abandoned Twoleg nest out in the swamp.",
        "decline_text": "Your patrol decides not to investigate.",
        "chance_of_success": 10,
        "exp": 30,
        "success_text": [
            "It's just an odd loner singing to themselves. r _cgreets them, and as the loner isn't inside c_n territory, it's a polite interaction without any hostility.",
            "It's just an odd loner singing to themselves. When they see the patrol they invite them to sing too, but instead, p_l offers the somewhat battered looking and strange cat an introduction to c_n. It's got to be far less lonely than their current life.",
            "s_c walks into an ambush by a group of rogues. It's only by the grace of StarClan that s_c has the fighting skill and confidence to escape, running for their life.",
            "s_c has a bad feeling about this. And maybe they're being too cautious - but then they pick up on the scent of strange cats around the Twoleg den. Forewarned, s_c retreats to safety."
        ],
        "fail_text": [
            null,
            null,
            "Your patrol walks into an ambush by a group of rogues and everyone is slaughtered.",
            null
        ],
        "win_skills": [
            "excellent fighter"
        ],
        "win_trait": [
            "careful",
            "insecure",
            "nervous"
        ],
        "fail_skills": [
            "None"
        ],
        "fail_trait": [
            "None"
        ],
        "min_cats": 1,
        "max_cats": 1,
        "antagonize_text": null,
        "antagonize_fail_text": null,
        "history_text": [
            null,
            "This cat died from being ambushed by rogues."
        ]
    },
    {
        "patrol_id": "wtlnd_bord_flashflood1",
        "biome": "wetlands",
        "season": "Any",
        "tags": [
            "border",
            "multi_deaths",
            "injury",
            "respect",
            "trust"
        ],
        "intro_text": "There are dark clouds in the horizon and p_l wonders if they should continue.",
        "decline_text": "Your patrol decides to head back early.",
        "chance_of_success": 40,
        "exp": 20,
        "success_text": [
            "While it's pretty gray up there, the promised rain never comes.",
            "The cats become wet from the rain but otherwise the patrol is successful.",
            "s_c makes a careful judgment, and the patrol keeps going. They stick to solid ground, sometimes routing themselves through the trees as the rain begins to pour around them.",
            "It's not worth the risk - s_c convinces the patrol to head for home."
        ],
        "fail_text": [
            null,
            null,
            "There is a downpour and a sudden flood from the overflowing river in the swamp sweeps all of the cats in the patrol away. Some manage to ride the waves, paddling for their lives, but many are lost forever.",
            null
        ],
        "win_skills": [
            "very smart",
            "extremely smart"
        ],
        "win_trait": [
            "careful",
            "insecure",
            "nervous"
        ],
        "fail_skills": [
            "None"
        ],
        "fail_trait": [
            "None"
        ],
        "min_cats": 2,
        "max_cats": 6,
        "antagonize_text": null,
        "antagonize_fail_text": null,
        "history_text": [
            null,
            "This cat was drowned by floodwaters."
        ]
    },
    {
        "patrol_id": "wtlnd_bord_flashflood2",
        "biome": "wetlands",
        "season": "Any",
        "tags": [
            "border",
            "death",
            "injury",
            "respect",
            "trust"
        ],
        "intro_text": "There are dark clouds in the horizon and p_l wonders if they should continue.",
        "decline_text": "Your patrol decides to head back early.",
        "chance_of_success": 40,
        "exp": 20,
        "success_text": [
            "While it's pretty gray up there, the promised rain never comes.",
            "The cats become wet from the rain but otherwise the patrol is successful.",
            "s_c makes a careful judgment, and the patrol keeps going. They stick to solid ground, sometimes routing themselves through the trees as the rain begins to pour around them.",
            "It's not worth the risk - s_c convinces the patrol to head for home."
        ],
        "fail_text": [
            null,
            null,
            "There is a downpour and a sudden flood from the overflowing river in the swamp sweeps all of the cats in the patrol away. p_l yowls out a warning, and most of the patrol are able to react quickly, striking out strongly for passing pieces of driftwood, but r_c doesn't make it, sinking beneath the water.",
            null
        ],
        "win_skills": [
            "very smart",
            "extremely smart"
        ],
        "win_trait": [
            "careful",
            "insecure",
            "nervous"
        ],
        "fail_skills": [
            "None"
        ],
        "fail_trait": [
            "None"
        ],
        "min_cats": 2,
        "max_cats": 6,
        "antagonize_text": null,
        "antagonize_fail_text": null,
        "history_text": [
            null,
            "r_c was drowned by floodwaters."
        ]
    },
    {
        "patrol_id": "wtlnd_bord_flashflood3",
        "biome": "wetlands",
        "season": "Any",
        "tags": [
            "border",
            "death",
            "injury"
        ],
        "intro_text": "There are dark clouds in the horizon and r_c wonders if they should continue.",
        "decline_text": "Your patrol decides to head back early.",
        "chance_of_success": 40,
        "exp": 20,
        "success_text": [
            "While it's pretty gray up there, the promised rain never comes.",
            "r_c becomes wet from the rain but otherwise the patrol is successful.",
            "s_c makes a careful judgment, and keeps going. They stick to solid ground, sometimes routing themselves through the trees as the rain begins to pour around them.",
            "It's not worth the risk - s_c heads for home."
        ],
        "fail_text": [
            null,
            null,
            "There is a downpour and a sudden flood from the overflowing river in the swamp sweeps r_c away.",
            "There is a downpour and a sudden flood from the overflowing river in the swamp sweeps r_c away. Somehow, gasping for air and paddling desperately, r_c is able to remember enough of their training to keep an eye out for driftwood, and sinks their claws into the first piece that's swept past them. It saves their life."
        ],
        "win_skills": [
            "very smart",
            "extremely smart"
        ],
        "win_trait": [
            "careful",
            "insecure",
            "nervous"
        ],
        "fail_skills": [
            "None"
        ],
        "fail_trait": [
            "None"
        ],
        "min_cats": 1,
        "max_cats": 1,
        "antagonize_text": null,
        "antagonize_fail_text": null,
        "history_text": [
            null,
            "r_c was drowned by floodwaters."
        ]
    },
    {
        "patrol_id": "wtlnd_bord_flashflood4",
        "biome": "wetlands",
        "season": "Any",
        "tags": [
            "border",
            "injury"
        ],
        "intro_text": "There are dark clouds in the horizon and r_c wonders if they should continue.",
        "decline_text": "Your patrol decides to head back early.",
        "chance_of_success": 40,
        "exp": 20,
        "success_text": [
            "While it's pretty gray up there, the promised rain never comes.",
            "r_c becomes wet from the rain but otherwise the patrol is successful.",
            "s_c makes a careful judgment, and keeps going. They stick to solid ground, sometimes routing themselves through the trees as the rain begins to pour around them.",
            "It's not worth the risk - s_c heads for home."
        ],
        "fail_text": [
            null,
            null,
            null,
            "There is a downpour and a sudden flood from the overflowing river in the swamp sweeps r_c away. With the little warning they have, they spot a branch being carried by the water, and strike out strongly for it. Exhausted and shivering, they nevertheless cling to safety as the floodwaters run their course."
        ],
        "win_skills": [
            "very smart",
            "extremely smart"
        ],
        "win_trait": [
            "careful",
            "insecure",
            "nervous"
        ],
        "fail_skills": [
            "None"
        ],
        "fail_trait": [
            "None"
        ],
        "min_cats": 1,
        "max_cats": 1,
        "antagonize_text": null,
        "antagonize_fail_text": null,
        "history_text": [
            null,
            "r_c was drowned by floodwaters."
        ]
    },
    {
<<<<<<< HEAD
        "patrol_id": "wtlnd_bord_flashflood5",
=======
        "patrol_id": "wtlnd_bord_flashflood7",
        "biome": "wetlands",
        "season": "leaf-bare",
        "tags": [
            "border",
            "disaster",
            "big_prey",
            "respect",
            "trust",
            "platonic"
        ],
        "intro_text": "As the patrol crosses a muddy bog, shivering with the cold, there's a creaking, rushing sound, like a wave - but the swamp shouldn't have any waves.",
        "decline_text": "Your patrol scrambles back the way they came, fluffed up and panting.",
        "chance_of_success": 40,
        "exp": 20,
        "success_text": [
            "The cats leap forward, dashing to the other side of the bog and up into the trees. They make it in time to watch the swamp get lost under a tide of water from inland.",
            null,
            "s_c shouts to get back! The patrol scrambles back the way they came and watches the swamp disappear under a flood of water. It leaves behind a changed landscape, tons of debris - and a large dead sheep. Your cats pounce on the opportunity to scavenge.",
            "s_c shrieks at the strange sound, paws digging into the mud as they turn and run for home. The rest of the patrol yowls at them to stop, running after them, but s_c is proven right when the swamp disappears under a flood of water from inland. They've saved them all."
        ],
        "fail_text": [
            null,
            null,
            "The cats are in the middle of the bog when the flood hits them, freezing water rushing past, sweeping them straight out into the churning river, under it's ice.",
            null
        ],
        "win_skills": [
            "extremely smart"
        ],
        "win_trait": [
            "careful",
            "insecure",
            "nervous"
        ],
        "fail_skills": [
            "None"
        ],
        "fail_trait": [
            "None"
        ],
        "min_cats": 2,
        "max_cats": 6,
        "antagonize_text": null,
        "antagonize_fail_text": null,
        "history_text": [
            null,
            "This cat was killed by a flood."
        ]
    },
    {
        "patrol_id": "wtlnd_bord_flashflood8",
>>>>>>> 6ffecded
        "biome": "wetlands",
        "season": "leaf-bare",
        "tags": [
            "border",
            "death",
            "big_prey"
        ],
        "intro_text": "As r_c crosses a muddy bog, shivering with the cold, there's a creaking, rushing sound, like a wave - but the swamp shouldn't have any waves.",
        "decline_text": "r_c decides to head back early.",
        "chance_of_success": 40,
        "exp": 20,
        "success_text": [
            "r_c leaps forward, dashing to the other side of the bog and up into the trees. They make it in time to watch the swamp get lost under a tide of water from inland.",
            null,
            "s_c scrambles back the way they came and watches the swamp disappear under a flood of water. It leaves behind a changed landscape, tons of debris - and a large dead sheep. s_c pounces on the opportunity to scavenge.",
            "s_c shrieks at the strange sound, paws digging into the mud as they turn and run for home. They are proven right when the swamp disappears under a flood of water from inland. Their caution saved their life."
        ],
        "fail_text": [
            null,
            null,
            "r_c is in the middle of the bog when the flood hits them, freezing water rushing past and sweeping them straight out into the churning river, under it's ice.",
            null
        ],
        "win_skills": [
            "extremely smart"
        ],
        "win_trait": [
            "careful",
            "insecure",
            "nervous"
        ],
        "fail_skills": [
            "None"
        ],
        "fail_trait": [
            "None"
        ],
        "min_cats": 1,
        "max_cats": 1,
        "antagonize_text": null,
        "antagonize_fail_text": null,
        "history_text": [
            null,
            "r_c was killed by a flood."
        ]
    },
    {
        "patrol_id": "wtlnd_bord_trackrogue1",
        "biome": "wetlands",
        "season": "Any",
        "tags": [
            "fighting",
            "injury",
            "scar",
            "border",
            "death"
        ],
        "intro_text": "While on patrol, r_c notices some suspicious pawprints in the swamp mud.",
        "decline_text": "They decide not to investigate.",
        "chance_of_success": 30,
        "exp": 10,
        "success_text": [
            "The pawprints lead to a trespassing rogue. r_c slips into the swamp and sets up an ambush, sending the rogue fleeing off c_n territory.",
            "r_c soon realizes that the pawprints smell of c_n. Someone must have wandered through this section of the border recently, but it's not a threat.",
            "The pawprints lead to a trespassing rogue. s_c throws themselves at the rogue, hissing furiously, and drives them off c_n territory.",
            "Boldy, s_c follows the pawprints to a trespassing rogue, and confronts them. Fur puffed up and scowling, they demand the rogue leaves c_n territory. Intimidated by their confidence, the rogue gives in and leaves without a fight."
        ],
        "fail_text": [
            "It turns out they were r_c's own pawprints... r_c huffs with embarrassment, suddenly grateful they're alone.",
            "The pawprints lead to a trespassing rogue. s_c tries to set up a trap by using the tides to cut off the rogue's escape path, but they aren't as smart as they think they are. The trap fails, and the rogue wanders on.",
            "Nose to the ground following the trail, r_c doesn't see the blow that kills them.",
            "Nose to the ground following the trail, r_c doesn't see the blow coming. They haul themselves to their feet, spitting with outrage, but the rogue that did it has already turned and run."
        ],
        "win_skills": [
            "good fighter",
            "great fighter",
            "excellent fighter"
        ],
        "win_trait": [
            "ambitious",
            "bloodthirsty",
            "cold",
            "fierce",
            "shameless",
            "strict",
            "troublesome",
            "vengeful",
            "adventurous",
            "bold",
            "charismatic",
            "childish",
            "confident",
            "daring",
            "playful",
            "righteous"
        ],
        "fail_skills": [
            "smart"
        ],
        "fail_trait": [
            "None"
        ],
        "min_cats": 1,
        "max_cats": 1,
        "antagonize_text": null,
        "antagonize_fail_text": null,
        "history_text": [
            "r_c was scarred by an invading rogue.",
            "r_c was killed by an invading rogue."
        ]
    },
    {
        "patrol_id": "wtlnd_bord_trackrogue2",
        "biome": "wetlands",
        "season": "Any",
        "tags": [
            "fighting",
            "injury",
            "scar",
            "border",
            "death"
        ],
        "intro_text": "While on patrol, r_c notices some suspicious pawprints in the swamp mud.",
        "decline_text": "They decide not to investigate.",
        "chance_of_success": 30,
        "exp": 10,
        "success_text": [
            "The pawprints lead to a trespassing rogue. r_c slips into the swamp and sets up an ambush, sending the rogue fleeing off c_n territory.",
            "r_c soon realizes that the pawprints smell of c_n. Someone must have wandered through this section of the border recently, but it's not a threat.",
            "The pawprints lead to a trespassing rogue. s_c sets up a trap by using the tides to cut off the rogue's escape path. It makes the startled intruder cower to realize they've been caught and trapped by c_n, and they're escorted to the border with the lesson firmly learnt.",
            "Boldy, s_c follows the pawprints to a trespassing rogue, and confronts them. Fur puffed up and scowling, they demand the rogue leaves c_n territory. Intimidated by their confidence, the rogue gives in and leaves without a fight."
        ],
        "fail_text": [
            "It turns out they were r_c's own pawprints... r_c huffs with embarrassment, suddenly grateful they're alone.",
            "The pawprints lead to a trespassing rogue. s_c throws themselves at the rogue, hissing furiously, but this is one battle hardened trespasser, and s_c isn't as good of a fighter as they'd like to think. The rogue manages to escape their grasp and run off further into c_n territory.",
            "Nose to the ground following the trail, r_c doesn't see the blow that kills them.",
            "Nose to the ground following the trail, r_c doesn't see the blow coming. They haul themselves to their feet, spitting with outrage, but the rogue that did it has already turned and run."
        ],
        "win_skills": [
            "smart",
            "very smart",
            "extremely smart"
        ],
        "win_trait": [
            "ambitious",
            "bloodthirsty",
            "cold",
            "fierce",
            "shameless",
            "strict",
            "troublesome",
            "vengeful",
            "adventurous",
            "bold",
            "charismatic",
            "childish",
            "confident",
            "daring",
            "playful",
            "righteous"
        ],
        "fail_skills": [
            "good fighter"
        ],
        "fail_trait": [
            "None"
        ],
        "min_cats": 1,
        "max_cats": 1,
        "antagonize_text": null,
        "antagonize_fail_text": null,
        "history_text": [
            "r_c was scarred by an invading rogue.",
            "r_c was killed by an invading rogue."
        ]
    },
    {
        "patrol_id": "wtlnd_bord_trackrogue3",
        "biome": "wetlands",
        "season": "Any",
        "tags": [
            "fighting",
            "injury",
            "scar",
            "border",
            "apprentice",
            "death"
        ],
        "intro_text": "While on patrol, app1 notices some suspicious pawprints in the swamp mud.",
        "decline_text": "They decide not to investigate.",
        "chance_of_success": 30,
        "exp": 10,
        "success_text": [
            "The pawprints lead to a trespassing rogue. app1 slips into the swamp and sets up an ambush that lets them pretend to be a far bigger and more impressive fighter, sending the rogue fleeing off c_n territory.",
            "app1 soon realizes that the pawprints smell of c_n. Someone must have wandered through this section of the border recently, but it's not a threat. In fact. . . they're pretty sure this is their mentor's scent. And their mentor has been hinting there'll be a test soon.",
            null,
            null
        ],
        "fail_text": [
            "It turns out they were app1's own pawprints... app1 huffs with embarrassment, suddenly grateful they're alone. They don't want to look dumb in front of other cats.",
            "Boldy, s_c follows the pawprints to a trespassing rogue, and confronts them. Fur puffed up and scowling, they demand the rogue leaves c_n territory. The rogue is not impressed by this teenager, and ignores them completely.",
            "Nose to the ground following the trail, app1 doesn't see the blow that kills them.",
            "Nose to the ground following the trail, app1 doesn't see the blow coming. They haul themselves to their feet, squealing with pain, and run for home."
        ],
        "win_skills": [
            "None"
        ],
        "win_trait": [
            "None"
        ],
        "fail_skills": [
            "None"
        ],
        "fail_trait": [
            "ambitious",
            "bloodthirsty",
            "cold",
            "fierce",
            "shameless",
            "strict",
            "troublesome",
            "vengeful",
            "adventurous",
            "bold",
            "charismatic",
            "childish",
            "confident",
            "daring",
            "playful",
            "righteous"
        ],
        "min_cats": 1,
        "max_cats": 1,
        "antagonize_text": null,
        "antagonize_fail_text": null,
        "history_text": [
            "r_c was scarred by an invading rogue.",
            "r_c was killed by an invading rogue."
        ]
    },
    {
        "patrol_id": "wtlnd_bord_trackrogue4",
        "biome": "wetlands",
        "season": "Any",
        "tags": [
            "fighting",
            "injury",
            "scar",
            "border"
        ],
        "intro_text": "While on patrol, r_c notices some suspicious pawprints in the swamp mud.",
        "decline_text": "They decide not to investigate.",
        "chance_of_success": 50,
        "exp": 10,
        "success_text": [
            "The pawprints lead to a trespassing rogue. The patrol slips into the swamp and sets up an ambush, sending the rogue fleeing off c_n territory.",
            "r_c soon realizes that the pawprints smell of c_n. Someone must have wandered through this section of the border recently, but it's not a threat.",
            "The pawprints lead to a trespassing rogue. s_c throws themselves at the rogue, hissing furiously, and together with r_c drives them off c_n territory.",
            "Boldy, s_c follows the pawprints to a trespassing rogue, and confronts them. Fur puffed up and scowling, s_c and r_c demand the rogue leaves c_n territory. Intimidated by their confidence, the rogue gives in and leaves without a fight."
        ],
        "fail_text": [
            "It turns out they were r_c's own pawprints... r_c huffs with embarrassment, suddenly grateful that their patrol is so small. Less eyes watching that embarrassing moment.",
            "The pawprints lead to a trespassing rogue. s_c tries to set up a trap by using the tides to cut off the rogue's escape path, but they aren't as smart as they think they are. The trap fails, and the rogue wanders on.",
            null,
            "Nose to the ground following the trail, r_c doesn't see the blow coming. They haul themselves to their feet, spitting with outrage, but the rogue that did it has already turned and run from the patrol."
        ],
        "win_skills": [
            "good fighter",
            "great fighter",
            "excellent fighter"
        ],
        "win_trait": [
            "ambitious",
            "bloodthirsty",
            "cold",
            "fierce",
            "shameless",
            "strict",
            "troublesome",
            "vengeful",
            "adventurous",
            "bold",
            "charismatic",
            "childish",
            "confident",
            "daring",
            "playful",
            "righteous"
        ],
        "fail_skills": [
            "smart"
        ],
        "fail_trait": [
            "None"
        ],
        "min_cats": 2,
        "max_cats": 2,
        "antagonize_text": null,
        "antagonize_fail_text": null,
        "history_text": [
            "r_c was scarred by an invading rogue.",
            null
        ]
    },
    {
        "patrol_id": "wtlnd_bord_trackrogue5",
        "biome": "wetlands",
        "season": "Any",
        "tags": [
            "fighting",
            "injury",
            "scar",
            "border"
        ],
        "intro_text": "While on patrol, r_c notices some suspicious pawprints in the swamp mud.",
        "decline_text": "They decide not to investigate.",
        "chance_of_success": 50,
        "exp": 10,
        "success_text": [
            "The pawprints lead to a trespassing rogue. The patrol slips into the swamp and sets up an ambush, sending the rogue fleeing off c_n territory.",
            "r_c soon realizes that the pawprints smell of c_n. Someone must have wandered through this section of the border recently, but it's not a threat.",
            "The pawprints lead to a trespassing rogue. s_c sets up a trap by using the tides to cut off the rogue's escape path. It makes the startled intruder cower to realize they've been caught and trapped by c_n, and they're escorted to the border with the lesson firmly learnt.",
            "Boldy, s_c follows the pawprints to a trespassing rogue, and confronts them. Fur puffed up and scowling, s_c and r_c demand the rogue leaves c_n territory. Intimidated by their confidence, the rogue gives in and leaves without a fight."
        ],
        "fail_text": [
            "It turns out they were r_c's own pawprints... r_c huffs with embarrassment, suddenly grateful that their patrol is so small. Less eyes watching that embarrassing moment.",
            "The pawprints lead to a trespassing rogue. s_c throws themselves at the rogue, hissing furiously, but this is one battle hardened trespasser, and s_c isn't as good of a fighter as they'd like to think. The rogue manages to escape their grasp and run off further into c_n territory.",
            null,
            "Nose to the ground following the trail, r_c doesn't see the blow coming. They haul themselves to their feet, spitting with outrage, but the rogue that did it has already turned and run."
        ],
        "win_skills": [
            "smart",
            "very smart",
            "extremely smart"
        ],
        "win_trait": [
            "ambitious",
            "bloodthirsty",
            "cold",
            "fierce",
            "shameless",
            "strict",
            "troublesome",
            "vengeful",
            "adventurous",
            "bold",
            "charismatic",
            "childish",
            "confident",
            "daring",
            "playful",
            "righteous"
        ],
        "fail_skills": [
            "good fighter"
        ],
        "fail_trait": [
            "None"
        ],
        "min_cats": 2,
        "max_cats": 2,
        "antagonize_text": null,
        "antagonize_fail_text": null,
        "history_text": [
            "r_c was scarred by an invading rogue.",
            null
        ]
    },
    {
        "patrol_id": "wtlnd_bord_trackrogue6",
        "biome": "wetlands",
        "season": "Any",
        "tags": [
            "fighting",
            "injury",
            "scar",
            "border",
            "apprentice"
        ],
        "intro_text": "While on patrol, app1 notices some suspicious pawprints in the swamp mud.",
        "decline_text": "They decide not to investigate.",
        "chance_of_success": 50,
        "exp": 10,
        "success_text": [
            "The pawprints lead to a trespassing rogue. The patrol slips into the swamp and sets up an ambush, sending the rogue fleeing off c_n territory.",
            "app1 soon realizes that the pawprints smell of c_n. Someone must have wandered through this section of the border recently, but it's not a threat. In fact. . . they're pretty sure this is their mentor's scent. And their mentor has been hinting there'll be a test soon.",
            null,
            null
        ],
        "fail_text": [
            "It turns out they were app1's own pawprints... app1 huffs with embarrassment, suddenly grateful that their patrol is so small. Less eyes watching that embarrassing moment. They don't want to look dumb in front of other cats.",
            "Boldy, s_c follows the pawprints to a trespassing rogue, and confronts them. Fur puffed up and scowling, they demand the rogue leaves c_n territory. The rogue is not impressed by the teenager, but reluctantly leaves c_n territory.",
            null,
            "Nose to the ground following the trail, app1 doesn't see the blow coming. They haul themselves to their feet, squealing with pain, and run for home."
        ],
        "win_skills": [
            "None"
        ],
        "win_trait": [
            "None"
        ],
        "fail_skills": [
            "None"
        ],
        "fail_trait": [
            "ambitious",
            "bloodthirsty",
            "cold",
            "fierce",
            "shameless",
            "strict",
            "troublesome",
            "vengeful",
            "adventurous",
            "bold",
            "charismatic",
            "childish",
            "confident",
            "daring",
            "playful",
            "righteous"
        ],
        "min_cats": 2,
        "max_cats": 2,
        "antagonize_text": null,
        "antagonize_fail_text": null,
        "history_text": [
            "r_c was scarred by an invading rogue.",
            null
        ]
    },
    {
        "patrol_id": "wtlnd_bord_trackrogue7",
        "biome": "wetlands",
        "season": "Any",
        "tags": [
            "fighting",
            "border"
        ],
        "intro_text": "While on patrol, r_c notices some suspicious pawprints in the swamp mud.",
        "decline_text": "They decide not to investigate.",
        "chance_of_success": 70,
        "exp": 10,
        "success_text": [
            "The pawprints lead to a trespassing rogue. The patrol slips into the swamp and sets up an ambush, sending the rogue fleeing off c_n territory.",
            "r_c soon realizes that the pawprints smell of c_n. Someone must have wandered through this section of the border recently, but it's not a threat.",
            "The pawprints lead to a trespassing rogue. s_c throws themselves at the rogue, hissing furiously, and together with r_c drives them off c_n territory.",
            "Boldy, s_c follows the pawprints to a trespassing rogue, and confronts them. Fur puffed up and scowling, the patrol demands the rogue leave c_n territory. Intimidated by their confidence and the number of cats, the rogue gives in and leaves without a fight."
        ],
        "fail_text": [
            "It turns out they were r_c's own pawprints... r_c huffs with embarrassment, and can't meet the eyes of the rest of the patrol.",
            "The pawprints lead to a trespassing rogue. s_c tries to set up a trap by using the tides to cut off the rogue's escape path, but they aren't as smart as they think they are. The trap fails, and the rogue wanders on.",
            null,
            null
        ],
        "win_skills": [
            "good fighter",
            "great fighter",
            "excellent fighter"
        ],
        "win_trait": [
            "ambitious",
            "bloodthirsty",
            "cold",
            "fierce",
            "shameless",
            "strict",
            "troublesome",
            "vengeful",
            "adventurous",
            "bold",
            "charismatic",
            "childish",
            "confident",
            "daring",
            "playful",
            "righteous"
        ],
        "fail_skills": [
            "smart"
        ],
        "fail_trait": [
            "None"
        ],
        "min_cats": 3,
        "max_cats": 6,
        "antagonize_text": null,
        "antagonize_fail_text": null,
        "history_text": [
            null,
            null
        ]
    },
    {
        "patrol_id": "wtlnd_bord_trackrogue8",
        "biome": "wetlands",
        "season": "Any",
        "tags": [
            "fighting",
            "border"
        ],
        "intro_text": "While on patrol, r_c notices some suspicious pawprints in the swamp mud.",
        "decline_text": "They decide not to investigate.",
        "chance_of_success": 70,
        "exp": 10,
        "success_text": [
            "The pawprints lead to a trespassing rogue. The patrol slips into the swamp and sets up an ambush, sending the rogue fleeing off c_n territory.",
            "r_c soon realizes that the pawprints smell of c_n. Someone must have wandered through this section of the border recently, but it's not a threat.",
            "The pawprints lead to a trespassing rogue. s_c sets up a trap by using the tides to cut off the rogue's escape path. It makes the startled intruder cower to realize they've been caught and trapped by c_n, and they're escorted to the border with the lesson firmly learnt.",
            "Boldy, s_c follows the pawprints to a trespassing rogue, and confronts them. Fur puffed up and scowling, the patrol demands the rogue leave c_n territory. Intimidated by their confidence and the number of cats, the rogue gives in and leaves without a fight."
        ],
        "fail_text": [
            "It turns out they were r_c's own pawprints... r_c huffs with embarrassment, and can't meet the eyes of the rest of the patrol.",
            "The pawprints lead to a trespassing rogue. s_c throws themselves at the rogue, hissing furiously, but this is one battle hardened trespasser, and s_c isn't as good of a fighter as they'd like to think. The rogue manages to escape their grasp and run off further into c_n territory.",
            null,
            null
        ],
        "win_skills": [
            "smart",
            "very smart",
            "extremely smart"
        ],
        "win_trait": [
            "ambitious",
            "bloodthirsty",
            "cold",
            "fierce",
            "shameless",
            "strict",
            "troublesome",
            "vengeful",
            "adventurous",
            "bold",
            "charismatic",
            "childish",
            "confident",
            "daring",
            "playful",
            "righteous"
        ],
        "fail_skills": [
            "good fighter"
        ],
        "fail_trait": [
            "None"
        ],
        "min_cats": 3,
        "max_cats": 6,
        "antagonize_text": null,
        "antagonize_fail_text": null,
        "history_text": [
            "r_c was scarred by an invading rogue.",
            null
        ]
    },
    {
        "patrol_id": "wtlnd_bord_trackrogue9",
        "biome": "wetlands",
        "season": "Any",
        "tags": [
            "fighting",
            "border",
            "apprentice"
        ],
        "intro_text": "While on patrol, app1 notices some suspicious pawprints in the swamp mud.",
        "decline_text": "They decide not to investigate.",
        "chance_of_success": 70,
        "exp": 10,
        "success_text": [
            "The pawprints lead to a trespassing rogue. The patrol slips into the swamp and sets up an ambush, sending the rogue fleeing off c_n territory.",
            "app1 soon realizes that the pawprints smell of c_n. Someone must have wandered through this section of the border recently, but it's not a threat. In fact. . . they're pretty sure this is their mentor's scent. And their mentor has been hinting there'll be a test soon.",
            null,
            null
        ],
        "fail_text": [
            "It turns out they were app1's own pawprints... app1 huffs with embarrassment, and can't meet the eyes of the rest of the patrol. They don't want to look dumb in front of other cats.",
            "Boldy, s_c follows the pawprints to a trespassing rogue, and confronts them. Fur puffed up and scowling, they demand the rogue leaves c_n territory. The rogue is not impressed by the teenager, but with the full patrol backing them up, leaves c_n territory.",
            null,
            null
        ],
        "win_skills": [
            "None"
        ],
        "win_trait": [
            "None"
        ],
        "fail_skills": [
            "None"
        ],
        "fail_trait": [
            "ambitious",
            "bloodthirsty",
            "cold",
            "fierce",
            "shameless",
            "strict",
            "troublesome",
            "vengeful",
            "adventurous",
            "bold",
            "charismatic",
            "childish",
            "confident",
            "daring",
            "playful",
            "righteous"
        ],
        "min_cats": 3,
        "max_cats": 6,
        "antagonize_text": null,
        "antagonize_fail_text": null,
        "history_text": [
            null,
            null
        ]
    },
    {
        "patrol_id": "wtlnd_bord_story1",
        "biome": "wetlands",
        "season": "Any",
        "tags": [
            "border",
            "platonic",
            "comfort",
            "respect",
            "rel_patrol",
            "patrol_to_r_c"
        ],
        "intro_text": "On their way to mark the far corners of their swamps, r_c starts telling a story of their ancestors to keep every cat entertained.",
        "decline_text": "The patrol seems uninterested, so r_c drops the idea. ",
        "chance_of_success": 60,
        "exp": 20,
        "success_text": [
            "It keeps the cats' minds off their damp paws and muddy path. The patrol goes quickly and easily.",
            null,
            "s_c spins a story, vivid and engaging, telling the tale of a massive war their ancestors fought over the border the patrol is headed to mark. Not only does it keep every cat entertained, it really emphasizes the importance of the patrol and motivates everyone.",
            "It's a fantastic idea, making the patrol fly by as cats chat and laugh with their Clanmates, and everyone ends the day feeling much closer to each other."
        ],
        "fail_text": [
            "r_c skids on mud as they're getting to an exciting part, and has to stop the story to pay attention to the path. ",
            "s_c takes r_c aside, and reminds them coldly to focus on their duties."
        ],
        "win_skills": [
            "good speaker",
            "great speaker",
            "excellent speaker"
        ],
        "win_trait": [
            "charismatic",
            "childish",
            "playful",
            "empathetic",
            "loving",
            "patient"
        ],
        "fail_skills": [
            "None"
        ],
        "fail_trait": [
            "cold",
            "strict",
            "righteous",
            "responsible",
            "thoughtful",
            "wise"
        ],
        "min_cats": 3,
        "max_cats": 6,
        "antagonize_text": null,
        "antagonize_fail_text": null
    }
]<|MERGE_RESOLUTION|>--- conflicted
+++ resolved
@@ -1218,62 +1218,7 @@
         ]
     },
     {
-<<<<<<< HEAD
         "patrol_id": "wtlnd_bord_flashflood5",
-=======
-        "patrol_id": "wtlnd_bord_flashflood7",
-        "biome": "wetlands",
-        "season": "leaf-bare",
-        "tags": [
-            "border",
-            "disaster",
-            "big_prey",
-            "respect",
-            "trust",
-            "platonic"
-        ],
-        "intro_text": "As the patrol crosses a muddy bog, shivering with the cold, there's a creaking, rushing sound, like a wave - but the swamp shouldn't have any waves.",
-        "decline_text": "Your patrol scrambles back the way they came, fluffed up and panting.",
-        "chance_of_success": 40,
-        "exp": 20,
-        "success_text": [
-            "The cats leap forward, dashing to the other side of the bog and up into the trees. They make it in time to watch the swamp get lost under a tide of water from inland.",
-            null,
-            "s_c shouts to get back! The patrol scrambles back the way they came and watches the swamp disappear under a flood of water. It leaves behind a changed landscape, tons of debris - and a large dead sheep. Your cats pounce on the opportunity to scavenge.",
-            "s_c shrieks at the strange sound, paws digging into the mud as they turn and run for home. The rest of the patrol yowls at them to stop, running after them, but s_c is proven right when the swamp disappears under a flood of water from inland. They've saved them all."
-        ],
-        "fail_text": [
-            null,
-            null,
-            "The cats are in the middle of the bog when the flood hits them, freezing water rushing past, sweeping them straight out into the churning river, under it's ice.",
-            null
-        ],
-        "win_skills": [
-            "extremely smart"
-        ],
-        "win_trait": [
-            "careful",
-            "insecure",
-            "nervous"
-        ],
-        "fail_skills": [
-            "None"
-        ],
-        "fail_trait": [
-            "None"
-        ],
-        "min_cats": 2,
-        "max_cats": 6,
-        "antagonize_text": null,
-        "antagonize_fail_text": null,
-        "history_text": [
-            null,
-            "This cat was killed by a flood."
-        ]
-    },
-    {
-        "patrol_id": "wtlnd_bord_flashflood8",
->>>>>>> 6ffecded
         "biome": "wetlands",
         "season": "leaf-bare",
         "tags": [
