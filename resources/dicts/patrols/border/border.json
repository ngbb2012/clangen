--- conflicted
+++ resolved
@@ -180,8 +180,6 @@
     "history_text": [
         "This cat got a scar from a fight with a small dog, but they always say it was a huge dog."
     ]
-<<<<<<< HEAD
-=======
 },
 {
     "patrol_id": "gen_bord_rogues1",
@@ -214,6 +212,5 @@
         "This cat was scarred in a battle with rogues.",
         "This cat died while attempting to fight off a rogue."
     ]
->>>>>>> 80d625d7
 }
 ]