[
    {
        "patrol_id": "wtlnd_hunt_lizard1",
        "biome": ["wetlands"],
        "season": ["any"],
        "types": ["hunting"],
        "tags": [],
        "patrol_art": "hunt_general_intro",
        "min_cats": 1,
        "max_cats": 3,
        "min_max_status": {},
        "weight": 20,
        "intro_text": "The patrol comes across a lizard.",
        "decline_text": "The patrol decides to look for other prey.",
        "chance_of_success": 50,
        "success_outcomes": [
            {
                "text": "The patrol catches the lizard!",
                "exp": 10,
                "weight": 20,
                "prey": ["small"]
            }
        ],
        "fail_outcomes": [
            {
                "text": "The patrol narrowly misses the lizard.",
                "exp": 0,
                "weight": 20,
                "prey": ["very_small"]
            }
        ]
    },
    {
        "patrol_id": "wtlnd_gen_hunt_twolegplace1",
        "biome": ["wetlands"],
        "season": ["any"],
        "types": ["hunting"],
        "tags": [],
        "patrol_art": "hunt_general_intro",
        "min_cats": 1,
        "max_cats": 3,
        "min_max_status": {},
        "weight": 20,
        "intro_text": "The patrol approaches a Twoleg nest perched on the edge of a swamp, with smoke rising from its corner.",
        "decline_text": "The patrol decides to hunt elsewhere.",
        "chance_of_success": 40,
        "success_outcomes": [
            {
                "text": "The patrol has a successful hunt, avoiding any Twolegs.",
                "exp": 20,
                "weight": 20,
                "prey": ["medium"]
            },
            {
                "text": "The patrol finds some astonishingly fat chickens running around the Twoleg nest and help themselves to one.",
                "exp": 20,
                "weight": 5,
                "prey": ["medium"]
            }
        ],
        "fail_outcomes": [
            {
                "text": "Twoleg kits scare the patrol away.",
                "exp": 0,
                "weight": 20,
                "prey": ["very_small"]
            }
        ],
        "antag_fail_outcomes": [
            {
                "text": "The Twoleg kits wandering around are unimpressed by the patrol and chase the cats for fun.",
                "exp": 0,
                "weight": 20
            }
        ],
        "antag_success_outcomes": [
            {
                "text": "A Twoleg kit approaches the patrol, and they send it away squawking with its blood on their claws.",
                "exp": 20,
                "weight": 20
            }
        ]
    },
    {
        "patrol_id": "wtlnd_gen_hunt_twolegplace2",
        "biome": ["wetlands"],
        "season": ["any"],
        "types": ["hunting"],
        "tags": [],
        "patrol_art": "hunt_general_intro",
        "min_cats": 4,
        "max_cats": 6,
        "min_max_status": {},
        "weight": 20,
        "intro_text": "The patrol approaches a Twoleg nest perched on the edge of a swamp, with smoke rising from its corner.",
        "decline_text": "The patrol decides to hunt elsewhere.",
        "chance_of_success": 10,
        "success_outcomes": [
            {
                "text": "The patrol cats split up, using sentries to ensure that the Twolegs don't disturb their hunts.",
                "exp": 20,
                "weight": 20
            },
            {
                "text": "The patrol finds some astonishingly fat chickens running around the Twoleg nest and help themselves to as many as they can carry.",
                "exp": 20,
                "weight": 5
            }
        ],
        "fail_outcomes": [
            {
                "text": "Twoleg kits stomp through the damp swamp, scaring away prey and ruining the hunt.",
                "exp": 0,
                "weight": 20
            }
        ],
        "antag_fail_outcomes": [
            {
                "text": "The Twoleg kits wandering around are unimpressed by the patrol and chase the cats for fun.",
                "exp": 0,
                "weight": 20
            }
        ],
        "antag_success_outcomes": [
            {
                "text": "Finding a Twoleg kit wandering alone, the cats harass it until it flees squawking, its blood on their claws.",
                "exp": 20,
                "weight": 20
            }
        ]
    },
    {
        "patrol_id": "wtlnd_hunt_strange1",
        "biome": ["wetlands"],
        "season": ["any"],
        "types": ["hunting"],
        "tags": [],
        "patrol_art": "hunt_general_intro",
        "min_cats": 2,
        "max_cats": 6,
        "min_max_status": {},
        "weight": 20,
        "intro_text": "The patrol looks around for something to disguise their scent while hunting.",
        "decline_text": "On second thought, maybe not.",
        "chance_of_success": 50,
        "success_outcomes": [
            {
                "text": "They can't think of anything that would work, but their hunt goes well regardless.",
                "exp": 20,
                "weight": 20,
                "prey": ["medium"]
            },
            {
                "text": "A quick dip in a stagnant pond will do! The plan works, and their hunt goes well.",
                "exp": 20,
                "weight": 5,
                "prey": ["medium"]
            },
            {
                "text": "s_c leads them to some rotting muddy grass - it's not clean, but it's extremely effective, and the patrol hunts well.",
                "exp": 20,
                "weight": 20,
                "stat_skill": ["CLEVER,2"],
                "prey": ["large"]
            },
            {
                "text": "s_c tells the patrol to roll in a patch of garlic to disguise their scent, which works perfectly. It's a funny taste to wash off their pelts though.",
                "exp": 20,
                "weight": 20,
                "stat_trait": ["strange"],
                "prey": ["large"]
            }
        ],
        "fail_outcomes": [
            {
                "text": "The patrol finds nothing to disguise their scent, and no prey either.",
                "exp": 0,
                "weight": 20
            },
            {
                "text": "The patrol finds no prey; it seems like all the prey was scared off because of their stench!",
                "exp": 0,
                "weight": 20
            }
        ]
    },
    {
        "patrol_id": "wtlnd_hunt_strange2",
        "biome": ["wetlands"],
        "season": ["any"],
        "types": ["hunting"],
        "tags": [],
        "patrol_art": "hunt_general_intro",
        "min_cats": 1,
        "max_cats": 1,
        "min_max_status": {},
        "weight": 20,
        "intro_text": "r_c looks around for something to disguise their scent while hunting.",
        "decline_text": "On second thought, maybe not.",
        "chance_of_success": 50,
        "success_outcomes": [
            {
                "text": "They can't think of anything that would work, but their hunt goes well regardless.",
                "exp": 20,
                "weight": 20,
                "prey": ["small"]
            },
            {
                "text": "s_c finds some rotting muddy grass - it's not clean, but it's extremely effective, and the hunt goes well.",
                "exp": 20,
                "weight": 20,
                "stat_skill": ["CLEVER,2"],
                "prey": ["medium"]
            },
            {
                "text": "s_c rolls in a patch of garlic to disguise their scent, which works perfectly. It's a funny taste to wash off their pelt though.",
                "exp": 20,
                "weight": 20,
                "stat_trait": ["strange"],
                "prey": ["large"]
            }
        ],
        "fail_outcomes": [
            {
                "text": "The patrol finds nothing to disguise their scent, and no prey either.",
                "exp": 0,
                "weight": 20
            },
            {
                "text": "r_c finds no prey; it seems like all the prey was scared off because of their stench!",
                "exp": 0,
                "weight": 20
            }
        ]
    },
    {
        "patrol_id": "wtlnd_hunt_huntassessment1",
        "biome": ["wetlands"],
        "season": ["any"],
        "types": ["hunting"],
        "tags": [],
        "patrol_art": "hunt_general_intro",
        "min_cats": 1,
        "max_cats": 1,
        "min_max_status": {
            "apprentice": [1, 6]
        },
        "weight": 20,
        "intro_text": "r_c's mentor assesses them by sending them on a solo hunt.",
        "decline_text": "r_c asks their mentor to do the assessment some other time.",
        "chance_of_success": 40,
        "success_outcomes": [
            {
                "text": "r_c manages a skillful catch, and brings it back to the camp to show everyone!",
                "exp": 20,
                "weight": 20,
                "prey": ["medium"]
            },
            {
                "text": "r_c focuses completely on {PRONOUN/r_c/poss} test, slipping into a cleareyed, focused routine of catch and stash, catch and stash. Eventually {PRONOUN/r_c/subject}{VERB/r_c/'ve/'s} caught enough to need {PRONOUN/r_c/poss} mentor's help carrying it back to camp, and the feeling seeing {PRONOUN/r_c/poss} prey stock the fresh-kill pile - {PRONOUN/r_c/subject} {VERB/r_c/feel/feels} ready to burst with happiness!",
                "exp": 20,
                "weight": 5,
                "prey": ["medium"]
            },
            {
                "text": "It's a terrible day for hunting, the prey running sparse and alert. But s_c takes their time and doesn't let the conditions discourage them, until eventually the right opportunity presents itself, and they pull off a perfect catch!",
                "exp": 20,
                "weight": 20,
                "stat_trait": [
                    "calm",
                    "careful",
                    "insecure",
                    "lonesome",
                    "loyal",
                    "nervous",
                    "sneaky",
                    "strange",
                    "patient",
                    "thoughtful",
                    "wise"
                ],
                "can_have_stat": ["app"],
                "prey": ["large"]
            }
        ],
        "fail_outcomes": [
            {
                "text": "Hunting is poor, and while r_c's mentor is disappointed, they don't expect r_c to catch what isn't there.",
                "exp": 0,
                "weight": 20
            },
            {
                "text": "s_c is too hasty, bouncing after first one prey, then another, and it ends with them empty-pawed and exhausted. Their mentor is disappointed - they clearly need more training.",
                "exp": 0,
                "weight": 20,
                "stat_trait": [
                    "adventurous",
                    "bold",
                    "charismatic",
                    "childish",
                    "confident",
                    "daring",
                    "playful",
                    "righteous"
                ],
                "can_have_stat": ["app"]
            }
        ]
    },
    {
        "patrol_id": "wtlnd_hunt_solo2",
        "biome": ["wetlands"],
        "season": ["any"],
        "types": ["hunting"],
        "tags": [],
        "patrol_art": "hunt_general_intro",
        "min_cats": 1,
        "max_cats": 1,
        "min_max_status": {},
        "weight": 20,
        "intro_text": "r_c heads out into the swamps alone, wanting to sink their teeth into some prey and have some time to themselves.",
        "decline_text": "r_c turns back to camp, deciding that a group hunt would be more effective.",
        "chance_of_success": 40,
        "success_outcomes": [
            {
                "text": "r_c heads off to one of their favorite spots in the wetlands, an area where the ground rises and falls in waves, giving a cat solid land to pounce from and providing excellent ambush chances. And what do you know, they are bush! Or they were as far as that big swamp rat thought.",
                "exp": 20,
                "weight": 20,
                "prey": ["medium"]
            },
            {
                "text": "r_c finds a drying pool that's trapped a fat fish flopping in it, and they can barely drag the thing back to camp, but great StarClan, it's juicy when they sit down to eat it with their Clanmates.",
                "exp": 20,
                "weight": 5,
                "prey": ["medium"]
            },
            {
                "text": "s_c gets the chance to try out an idea they've been waiting on for a while. There's a drying pool they've spotted that has finally disconnected from the rest of the swamp when they check on it, and they fish out pawfuls of half-grown frogs.",
                "exp": 20,
                "weight": 20,
                "stat_skill": ["CLEVER,1"],
                "prey": ["large"]
            },
            {
                "text": "The prey is running terribly today. But s_c has patience, and wisely waits for the perfect opportunity instead of getting frustrated. They come back to camp with a good contribution to the Clan's stores, having had a relaxing day sitting with their thoughts while waiting for the prey to come to them.",
                "exp": 20,
                "weight": 20,
                "stat_trait": [
                    "calm",
                    "careful",
                    "insecure",
                    "lonesome",
                    "loyal",
                    "nervous",
                    "sneaky",
                    "strange",
                    "patient",
                    "thoughtful",
                    "wise"
                ],
                "prey": ["large"]
            }
        ],
        "fail_outcomes": [
            {
                "text": "You can't catch what isn't there, and the prey today is very not there.",
                "exp": 0,
                "weight": 20
            },
            {
                "text": "s_c starts the day with endless energy, but as one hunt fails after another, it very quickly runs dry. The come back to camp, empty-pawed and prickling with frustration.",
                "exp": 0,
                "weight": 20,
                "stat_trait": ["bold", "childish", "confident", "daring", "playful"]
            }
        ]
    },
    {
        "patrol_id": "wtlnd_hunt_solo3",
        "biome": ["wetlands"],
        "season": ["any"],
        "types": ["hunting"],
        "tags": [],
        "patrol_art": "hunt_general_intro",
        "min_cats": 1,
        "max_cats": 1,
        "min_max_status": {
            "deputy": [1, 6]
        },
        "weight": 20,
        "intro_text": "r_c heads out into the swamps alone, wanting to sink their teeth into some prey and have some time to themselves.",
        "decline_text": "r_c turns back to camp, deciding that a group hunt would be more effective.",
        "chance_of_success": 40,
        "success_outcomes": [
            {
                "text": "r_c heads off to one of their favorite spots in the wetlands, an area where the ground rises and falls in waves, giving a cat solid land to pounce from and providing excellent ambush chances. And what do you know, they are bush! Or they were as far as that big swamp rat thought. They snicker to themselves as they pad back to camp.",
                "exp": 20,
                "weight": 20,
                "prey": ["medium"]
            },
            {
                "text": "r_c finds a drying pool that's trapped a fat fish flopping in it, and they can barely drag the thing back to camp, but great StarClan, it's juicy when they sit down to eat it with their Clanmates. Purring, {PRONOUN/r_c/subject} {VERB/r_c/take/takes} the opportunity for a moment of peace, relaxing with their friends.",
                "exp": 20,
                "weight": 5,
                "prey": ["medium"]
            },
            {
                "text": "s_c gets the chance to try out an idea they've been waiting on for a while. There's a drying pool they've spotted that has finally disconnected from the rest of the swamp when they check on it, and they fish out pawfuls of half-grown frogs. This is a good spot to remember if c_n hits hard times.",
                "exp": 20,
                "weight": 20,
                "stat_skill": ["CLEVER,1"],
                "prey": ["large"]
            },
            {
                "text": "The prey is running terribly today. But s_c has patience, and wisely waits for the perfect opportunity instead of getting frustrated. They come back to camp with a good contribution to the Clan's stores, having had a relaxing day sitting with their thoughts while waiting for the prey to come to them.",
                "exp": 20,
                "weight": 20,
                "stat_trait": [
                    "calm",
                    "careful",
                    "insecure",
                    "lonesome",
                    "loyal",
                    "nervous",
                    "sneaky",
                    "strange",
                    "patient",
                    "thoughtful",
                    "wise"
                ],
                "prey": ["large"]
            }
        ],
        "fail_outcomes": [
            {
                "text": "You can't catch what isn't there, and the prey today is very not there.",
                "exp": 0,
                "weight": 20
            },
            {
                "text": "s_c starts the day with endless energy, but as one hunt fails after another, it very quickly runs dry. They give up and return to camp, to try and at least make progress on all the work piling up there.",
                "exp": 0,
                "weight": 20,
                "stat_trait": ["bold", "childish", "confident", "daring", "playful"]
            }
        ]
    },
    {
        "patrol_id": "wtlnd_hunt_solo4",
        "biome": ["wetlands"],
        "season": ["any"],
        "types": ["hunting"],
        "tags": [],
        "patrol_art": "hunt_general_intro",
        "min_cats": 1,
        "max_cats": 1,
        "min_max_status": {
            "leader": [1, 6]
        },
        "weight": 20,
        "intro_text": "r_c heads out into the swamps alone, wanting to sink their teeth into some prey and have some time to themselves.",
        "decline_text": "r_c turns back to camp, deciding that a group hunt would be more effective.",
        "chance_of_success": 40,
        "success_outcomes": [
            {
                "text": "r_c heads off to one of their favorite spots in the wetlands, an area where the ground rises and falls in waves, giving a cat solid land to pounce from and providing excellent ambush chances. And what do you know, they are bush! Or they were as far as that big swamp rat thought. They snicker to themselves as they pad back to camp.",
                "exp": 20,
                "weight": 20,
                "prey": ["medium"]
            },
            {
                "text": "r_c finds a drying pool that's trapped a fat fish flopping in it, and they can barely drag the thing back to camp, but great StarClan, it's juicy when they sit down to eat it with their Clanmates. Purring, {PRONOUN/r_c/subject} {VERB/r_c/take/takes} the opportunity for a moment of peace, relaxing with their friends.",
                "exp": 20,
                "weight": 5,
                "prey": ["medium"]
            },
            {
                "text": "s_c gets the chance to try out an idea they've been waiting on for a while. There's a drying pool they've spotted that has finally disconnected from the rest of the swamp when they check on it, and they fish out pawfuls of half-grown frogs. This is a good spot to remember if c_n hits hard times.",
                "exp": 20,
                "weight": 20,
                "stat_skill": ["CLEVER,1"],
                "prey": ["large"]
            },
            {
                "text": "The prey is running terribly today. But s_c has patience, and wisely waits for the perfect opportunity instead of getting frustrated. They come back to camp with a good contribution to the Clan's stores, having had a relaxing day sitting with their thoughts while waiting for the prey to come to them.",
                "exp": 20,
                "weight": 20,
                "stat_trait": [
                    "calm",
                    "careful",
                    "insecure",
                    "lonesome",
                    "loyal",
                    "nervous",
                    "sneaky",
                    "strange",
                    "patient",
                    "thoughtful",
                    "wise"
                ],
                "prey": ["large"]
            }
        ],
        "fail_outcomes": [
            {
                "text": "You can't catch what isn't there, and the prey today is very not there.",
                "exp": 0,
                "weight": 20
            },
            {
                "text": "s_c starts the day with endless energy, but as one hunt fails after another, it very quickly runs dry. They give up and return to camp, to try and at least make progress on all the work piling up there.",
                "exp": 0,
                "weight": 20,
                "stat_trait": ["bold", "childish", "confident", "daring", "playful"]
            }
        ]
    },
    {
        "patrol_id": "wtlnd_hunt_gonetnr1",
        "biome": ["wetlands"],
        "season": ["any"],
        "types": ["hunting"],
        "tags": [],
        "patrol_art": "hunt_general_intro",
        "min_cats": 2,
        "max_cats": 3,
        "min_max_status": {},
        "weight": 20,
        "intro_text": "The patrol encounters a clearing of dry grassy ground where a lot of Twolegs linger.",
        "decline_text": "The patrol decides to hunt elsewhere.",
        "chance_of_success": 60,
        "success_outcomes": [
            {
                "text": "They continue hunting undetected.",
                "exp": 20,
                "weight": 20,
                "prey": ["medium"]
            },
            {
                "text": "Slyly, r_c uses the chance to get food, practicing their best kittypet impression until just the right moment, when {PRONOUN/r_c/subject} {VERB/r_c/dart/darts} forward and {VERB/r_c/make/makes} off with a sandwich in their mouth.",
                "exp": 20,
                "weight": 5,
                "prey": ["medium"]
            },
            {
                "text": "s_c spots the Twolegs unloading metal boxes from their monsters, and abruptly tells the patrol they need to leave. Now.",
                "exp": 20,
                "weight": 20,
                "stat_skill": ["CLEVER,3"]
            },
            {
                "text": "A Twoleg spots s_c and crouches down, clicking softly. s_c hisses and flees.",
                "exp": 20,
                "weight": 20,
                "stat_trait": [
                    "ambitious",
                    "bloodthirsty",
                    "cold",
                    "fierce",
                    "shameless",
                    "strict",
                    "troublesome",
                    "vengeful"
                ]
            }
        ],
        "fail_outcomes": [
            {
                "text": "A Twoleg spots s_c and crouches down, clicking softly. s_c pauses - are they hurt? Do they want to make friends? Before they can decide whether to step closer, there's a swoosh, and a net falls around them. s_c fights desperately, but the Twolegs take them away in the monster.",
                "exp": 0,
                "weight": 20,
                "stat_trait": [
                    "compassionate",
                    "empathetic",
                    "faithful",
                    "loving",
                    "patient",
                    "responsible",
                    "thoughtful",
                    "wise"
                ]
            },
            {
                "text": "The patrol mostly ignores the Twolegs. As they hunt, they hear a yelp from r_c. They've crawled into a metal Twolegs box, and there's nothing they or the rest of the patrol can do to get them out - eventually the Twolegs notice, and r_c is taken by them.",
                "exp": 0,
                "weight": 10,
                "lost_cats": ["r_c"]
            }
        ]
    },
    {
        "patrol_id": "wtlnd_hunt_gonetnr2",
        "biome": ["wetlands"],
        "season": ["any"],
        "types": ["hunting"],
        "tags": [],
        "patrol_art": "hunt_general_intro",
        "min_cats": 4,
        "max_cats": 6,
        "min_max_status": {},
        "weight": 20,
        "intro_text": "The patrol encounters a clearing of dry grassy ground where a lot of Twolegs linger.",
        "decline_text": "The patrol decides to hunt elsewhere.",
        "chance_of_success": 10,
        "success_outcomes": [
            {
                "text": "They continue hunting undetected, using the presence of the Twolegs startling the local wildlife to bring back a good haul.",
                "exp": 20,
                "weight": 20,
                "prey": ["large"]
            },
            {
                "text": "Slyly, r_c uses the chance to get food, practicing their best kittypet impression until just the right moment, when {PRONOUN/r_c/subject} {VERB/r_c/dart/darts} forward and {VERB/r_c/make/makes} off with a hunk of meat in their mouth.",
                "exp": 20,
                "weight": 5,
                "prey": ["large"]
            },
            {
                "text": "s_c spots the Twolegs unloading metal boxes from their monsters, and abruptly tells the patrol they need to leave. Now.",
                "exp": 20,
                "weight": 20,
                "stat_skill": ["CLEVER,3"]
            },
            {
                "text": "A Twoleg spots s_c and crouches down, clicking softly. s_c hisses and flees.",
                "exp": 20,
                "weight": 20,
                "stat_trait": [
                    "ambitious",
                    "bloodthirsty",
                    "cold",
                    "fierce",
                    "shameless",
                    "strict",
                    "troublesome",
                    "vengeful"
                ]
            }
        ],
        "fail_outcomes": [
            {
                "text": "A Twoleg spots s_c and crouches down, clicking softly. s_c pauses - are they hurt? Do they want to make friends? Before they can decide whether to step closer, there's a swoosh, and a net falls around them. s_c fights desperately, but the Twolegs take them away in the monster.",
                "exp": 0,
                "weight": 20,
                "stat_trait": [
                    "compassionate",
                    "empathetic",
                    "faithful",
                    "loving",
                    "patient",
                    "responsible",
                    "thoughtful",
                    "wise"
                ]
            },
            {
                "text": "The patrol mostly ignores the Twolegs. As they hunt, they hear a yelp from r_c. They've crawled into a metal Twolegs box, and there's nothing they or the rest of the patrol can do to get them out - eventually the Twolegs notice, and r_c is taken by them.",
                "exp": 0,
                "weight": 10,
                "lost_cats": ["r_c"]
            }
        ]
    },
    {
        "patrol_id": "wtlnd_hunt_gonetnr3",
        "biome": ["wetlands"],
        "season": ["any"],
        "types": ["hunting"],
        "tags": [],
        "patrol_art": "hunt_general_intro",
        "min_cats": 4,
        "max_cats": 6,
        "min_max_status": {},
        "weight": 20,
        "intro_text": "The patrol encounters a clearing of dry grassy ground where a lot of Twolegs linger.",
        "decline_text": "The patrol decides to hunt elsewhere.",
        "chance_of_success": 10,
        "success_outcomes": [
            {
                "text": "They continue hunting undetected.",
                "exp": 20,
                "weight": 20,
                "prey": ["medium"]
            },
            {
                "text": "Slyly, r_c uses the chance to get food, practicing their best kittypet impression until just the right moment, when {PRONOUN/r_c/subject} {VERB/r_c/dart/darts} forward and {VERB/r_c/make/makes} off with a sandwich in their mouth.",
                "exp": 20,
                "weight": 5,
                "prey": ["medium"]
            },
            {
                "text": "s_c spots the Twolegs unloading metal boxes from their monsters, and abruptly tells the patrol they need to leave. Now.",
                "exp": 20,
                "weight": 20,
                "stat_skill": ["CLEVER,3"]
            },
            {
                "text": "A Twoleg spots s_c and crouches down, clicking softly. s_c hisses and flees.",
                "exp": 20,
                "weight": 20,
                "stat_trait": [
                    "ambitious",
                    "bloodthirsty",
                    "cold",
                    "fierce",
                    "shameless",
                    "strict",
                    "troublesome",
                    "vengeful"
                ]
            }
        ],
        "fail_outcomes": [
            {
                "text": "A Twoleg spots s_c and crouches down, clicking softly. s_c pauses - are they hurt? Do they want to make friends? They wander closer, drawing more of the patrol in with them. Before they can decide whether to step away, there's a swoosh, and a net falls around the cats. They fight desperately, but the Twolegs take them away in the monster.",
                "exp": 0,
                "weight": 20,
                "stat_trait": [
                    "compassionate",
                    "empathetic",
                    "faithful",
                    "loving",
                    "patient",
                    "responsible",
                    "thoughtful",
                    "wise"
                ]
            },
            {
                "text": "The patrol mostly ignores the Twolegs. But as they hunt, the cats encounter delicious-smelling mush in little burrows. Some of the patrol investigates, and doors slam down behind them. There's nothing they or the rest of the patrol can do to get them out - eventually the Twolegs notice, and the trapped cats are taken.",
                "exp": 0,
                "weight": 10,
                "lost_cats": ["multi"]
            }
        ]
    },
    {
        "patrol_id": "wtlnd_hunt_gonetnr4",
        "biome": ["wetlands"],
        "season": ["any"],
        "types": ["hunting"],
        "tags": ["disaster"],
        "patrol_art": "hunt_general_intro",
        "min_cats": 4,
        "max_cats": 6,
        "min_max_status": {},
        "weight": 20,
        "intro_text": "The patrol encounters a clearing of dry grassy ground where a lot of Twolegs linger.",
        "decline_text": "The patrol decides to hunt elsewhere.",
        "chance_of_success": 10,
        "success_outcomes": [
            {
                "text": "They continue hunting undetected, using the presence of the Twolegs startling the local wildlife to bring back a good haul.",
                "exp": 20,
                "weight": 20,
                "prey": ["large"]
            },
            {
                "text": "Slyly, r_c uses the chance to get food, practicing their best kittypet impression until just the right moment, when {PRONOUN/r_c/subject} {VERB/r_c/dart/darts} forward and {VERB/r_c/make/makes} off with a hunk of meat in their mouth.",
                "exp": 20,
                "weight": 5,
                "prey": ["large"]
            },
            {
                "text": "s_c spots the Twolegs unloading metal boxes from their monsters, and abruptly tells the patrol they need to leave. Now.",
                "exp": 20,
                "weight": 20,
                "stat_skill": ["CLEVER,3"]
            },
            {
                "text": "A Twoleg spots s_c and crouches down, clicking softly. s_c hisses and flees.",
                "exp": 20,
                "weight": 20,
                "stat_trait": [
                    "ambitious",
                    "bloodthirsty",
                    "cold",
                    "fierce",
                    "shameless",
                    "strict",
                    "troublesome",
                    "vengeful"
                ]
            }
        ],
        "fail_outcomes": [
            {
                "text": "A Twoleg spots s_c and crouches down, clicking softly. s_c pauses - are they hurt? Do they want to make friends? They wander closer, drawing all of the patrol in with them. Before they can decide whether to step away, there's a swoosh, and a net falls around the cats. They fight desperately, but the Twolegs take them away in the monster.",
                "exp": 0,
                "weight": 20,
                "stat_trait": [
                    "compassionate",
                    "empathetic",
                    "faithful",
                    "loving",
                    "patient",
                    "responsible",
                    "thoughtful",
                    "wise"
                ]
            },
            {
                "text": "The patrol mostly ignores the Twolegs. But as they hunt, the cats encounter delicious-smelling mush in little burrows. The whole patrol investigates, and doors slam down behind them. There's nothing they can do to get out - eventually the Twolegs notice, and the trapped cats are taken from c_n.",
                "exp": 0,
                "weight": 10,
                "lost_cats": ["patrol"]
            }
        ]
    },
    {
        "patrol_id": "wtlnd_hunt_gonetwolegden1",
        "biome": ["wetlands"],
        "season": ["any"],
        "types": ["hunting"],
        "tags": [],
        "patrol_art": "hunt_general_intro",
        "min_cats": 1,
        "max_cats": 1,
        "min_max_status": {},
        "weight": 20,
        "intro_text": "r_c decides to hunt out near the Twoleg dens.",
        "decline_text": "On second thought, they decide to reline their nest today instead.",
        "chance_of_success": 50,
        "success_outcomes": [
            {
                "text": "They're interrupted by Twolegs wandering through the woods a couple times, but it's a successful hunt.",
                "exp": 20,
                "weight": 20,
                "prey": ["medium"]
            },
            {
                "text": "A friendly Twolegs makes a psspsspss noise, and pours kittypet food on the ground for r_c. They've always wondered what it might taste like... dry, is the answer. Very odd.",
                "exp": 20,
                "weight": 5,
                "prey": ["very_small"]
            },
            {
                "text": "s_c gets distracted from hunting by strange Twoleg activity around one of their dens. They appear to be hauling all their many, many varieties of nest lining out and into a big monster. s_c take the opportunity to grab a little soft thing, something that's almost shaped like prey. It'll be good for the nursery.",
                "exp": 20,
                "weight": 20,
                "stat_skill": ["CLEVER,1"],
                "prey": ["medium"]
            },
            {
                "text": "Calmly, s_c weaves around the Twoleg dens, picking out the mice from the tunnels and the birds off the strange metal hanging fruit. A successful, sneaky hunt.",
                "exp": 20,
                "weight": 20,
                "stat_trait": [
                    "calm",
                    "careful",
                    "insecure",
                    "lonesome",
                    "loyal",
                    "nervous",
                    "sneaky",
                    "strange"
                ],
                "prey": ["large"]
            }
        ],
        "fail_outcomes": [
            {
                "text": "The Twolegs here are friendly, and a little carelessly, s_c goes to hunt in their garden. But there's a new thing there: a strange, suspicious box. Wisely, s_c avoids it, and returns to c_n territory.",
                "exp": 0,
                "weight": 20,
                "stat_trait": [
                    "compassionate",
                    "empathetic",
                    "faithful",
                    "loving",
                    "patient",
                    "responsible",
                    "thoughtful",
                    "wise"
                ],
                "prey": ["small"]
            },
            {
                "text": "Carelessly, r_c is seen by Twolegs, and taken from c_n.",
                "exp": 0,
                "weight": 10,
                "lost_cats": ["r_c"]
            }
        ]
    },
    {
        "patrol_id": "wtlnd_hunt_gonetwolegden2",
        "biome": ["wetlands"],
        "season": ["any"],
        "types": ["hunting"],
        "tags": [],
        "patrol_art": "hunt_general_intro",
        "min_cats": 1,
        "max_cats": 1,
        "min_max_status": {
            "apprentice": [1, 6]
        },
        "weight": 20,
        "intro_text": "app1 decides to hunt out near the Twoleg dens.",
        "decline_text": "On second thought, they decide to reline their nest today instead.",
        "chance_of_success": 50,
        "success_outcomes": [
            {
                "text": "They're interrupted by Twolegs wandering through the woods a couple times, so they miss a couple catches, but overall, it works out.",
                "exp": 20,
                "weight": 20,
                "prey": ["medium"]
            },
            {
                "text": "A friendly Twolegs makes a psspsspss noise, and pours kittypet food on the ground for app1. They've always wondered what it might taste like... dry, is the answer. It's strangely appealing.",
                "exp": 20,
                "weight": 5,
                "prey": ["very_small"]
            },
            {
                "text": "Tail lashing excitedly, app1 hunts in the strange, forbidden land, ducking around corners and crawling over gardens with their belly low to the ground. A successful, sneaky hunt.",
                "exp": 20,
                "weight": 20,
                "stat_trait": [
                    "calm",
                    "careful",
                    "insecure",
                    "lonesome",
                    "loyal",
                    "nervous",
                    "sneaky",
                    "strange"
                ],
                "prey": ["large"]
            }
        ],
        "fail_outcomes": [
            {
                "text": "A little carelessly, s_c jumps a fence to hunt in a den's garden. But there's a new thing there: a strange, suspicious box. Wisely, s_c avoids it, and returns to c_n territory.",
                "exp": 0,
                "weight": 20,
                "stat_trait": [
                    "compassionate",
                    "empathetic",
                    "faithful",
                    "loving",
                    "patient",
                    "responsible",
                    "thoughtful",
                    "wise"
                ]
            },
            {
                "text": "Carelessly, app1 is seen by Twolegs, and taken from c_n.",
                "exp": 0,
                "weight": 10,
                "lost_cats": ["r_c"]
            }
        ]
    },
    {
        "patrol_id": "wtlnd_hunt_twolegdencatdare1",
        "biome": ["wetlands"],
        "season": ["any"],
        "types": ["hunting"],
        "tags": ["romantic"],
        "patrol_art": "hunt_general_intro",
        "min_cats": 2,
        "max_cats": 2,
        "min_max_status": {},
        "weight": 20,
        "intro_text": "{PRONOUN/r_c/poss/CAP} eyes daring p_l to say no, r_c suggests hunting by the Twoleg dens.",
        "decline_text": "On second thought, they decide to reline their nests today instead.",
        "chance_of_success": 50,
        "success_outcomes": [
            {
                "text": "They're interrupted by Twolegs wandering through the woods a couple times, but it's a successful hunt.",
                "exp": 20,
                "weight": 20,
                "prey": ["small", "medium"],
                "relationships": [
                    {
                        "cats_to": ["r_c"],
                        "cats_from": ["p_l"],
                        "mutual": true,
                        "values": ["romantic", "platonic"],
                        "amount": 5
                    }
                ]
            },
            {
                "text": "A friendly Twolegs makes a psspsspss noise, and pours kittypet food on the ground for r_c. They fetch p_l, and both cats investigate the food, loudly proclaiming how much better fresh-kill is, but both a little thrilled by the experience.",
                "exp": 20,
                "weight": 5,
                "prey": ["very_small"],
                "relationships": [
                    {
                        "cats_to": ["r_c"],
                        "cats_from": ["p_l"],
                        "mutual": true,
                        "values": ["romantic", "platonic"],
                        "amount": 5
                    }
                ]
            },
            {
                "text": "s_c shows the other cat all around the outskirts of the Twoleg dens, showing off how much they know about the strange animals and their weird behavior, and enjoying getting to feel clever.",
                "exp": 20,
                "weight": 20,
                "stat_skill": ["CLEVER,1"],
                "prey": ["small"],
                "relationships": [
                    {
                        "cats_to": ["r_c"],
                        "cats_from": ["p_l"],
                        "mutual": true,
                        "values": ["romantic", "platonic"],
                        "amount": 5
                    }
                ]
            },
            {
                "text": "It's a strange adventure, odd and weird and a little thrilling. s_c takes the lead, but both s_c and r_c are wide-eyed and a little scared, in a fun way.",
                "exp": 20,
                "weight": 20,
                "stat_trait": [
                    "calm",
                    "careful",
                    "insecure",
                    "lonesome",
                    "loyal",
                    "nervous",
                    "sneaky",
                    "strange"
                ],
                "prey": ["small"],
                "can_have_stat": ["p_l"],
                "relationships": [
                    {
                        "cats_to": ["r_c"],
                        "cats_from": ["p_l"],
                        "mutual": true,
                        "values": ["romantic", "platonic"],
                        "amount": 5
                    }
                ]
            }
        ],
        "fail_outcomes": [
            {
                "text": "Carelessly, r_c is seen by Twolegs and locked, hissing and spitting, in a monster's den. Overnight, they hear p_l yowling from outside, and the two cats manage to craft an escape plan through a broken window. Shivering, r_c presses their pelt against p_l on the way back to c_n.",
                "exp": 0,
                "weight": 20,
                "relationships": [
                    {
                        "cats_to": ["r_c"],
                        "cats_from": ["p_l"],
                        "mutual": true,
                        "values": ["romantic", "platonic"],
                        "amount": -5
                    }
                ]
            },
            {
                "text": "The Twolegs here are friendly, and a little carelessly, s_c goes to hunt in their garden. But there's a new thing there: a strange, suspicious box. Wisely, s_c avoids it, and returns to c_n territory.",
                "exp": 0,
                "weight": 20,
                "stat_trait": [
                    "compassionate",
                    "empathetic",
                    "faithful",
                    "loving",
                    "patient",
                    "responsible",
                    "thoughtful",
                    "wise"
                ],
                "relationships": [
                    {
                        "cats_to": ["r_c"],
                        "cats_from": ["p_l"],
                        "mutual": true,
                        "values": ["romantic", "platonic"],
                        "amount": -5
                    }
                ],
                "prey": ["small"]
            },
            {
                "text": "Carelessly, r_c is seen by Twolegs, and taken from c_n.",
                "exp": 0,
                "weight": 10,
                "lost_cats": ["r_c"],
                "relationships": [
                    {
                        "cats_to": ["r_c"],
                        "cats_from": ["p_l"],
                        "mutual": true,
                        "values": ["romantic", "platonic"],
                        "amount": -5
                    }
                ]
            }
        ]
    },
    {
        "patrol_id": "wtlnd_hunt_twolegdenappdare1",
        "biome": ["wetlands"],
        "season": ["any"],
        "types": ["hunting"],
        "tags": ["romantic"],
        "patrol_art": "hunt_general_intro",
        "min_cats": 2,
        "max_cats": 2,
        "min_max_status": {
            "apprentice": [1, 6]
        },
        "weight": 20,
        "intro_text": "{PRONOUN/app2/poss/CAP} eyes daring app1 to say no, app2 suggests hunting by the Twoleg dens. Where apprentices are definitely not allowed.",
        "decline_text": "On second thought, they decide to reline their nests today instead.",
        "chance_of_success": 50,
        "success_outcomes": [
            {
                "text": "They're interrupted by Twolegs wandering through the woods a couple times, so they miss a couple catches, but overall, it works out.",
                "exp": 20,
                "weight": 20,
                "prey": ["small", "medium"],
                "relationships": [
                    {
                        "cats_to": ["r_c"],
                        "cats_from": ["p_l"],
                        "mutual": true,
                        "values": ["romantic", "platonic"],
                        "amount": 5
                    }
                ]
            },
            {
                "text": "A friendly Twolegs makes a psspsspss noise, and pours kittypet food on the ground for app2. They fetch app1, and both apprentices loudly proclaim how much better fresh-kill is, but both are also wide-eyed and thrilled by the experience.",
                "exp": 20,
                "weight": 5,
                "prey": ["very_small"],
                "relationships": [
                    {
                        "cats_to": ["r_c"],
                        "cats_from": ["p_l"],
                        "mutual": true,
                        "values": ["romantic", "platonic"],
                        "amount": 5
                    }
                ]
            },
            {
                "text": "Tail lashing excitedly, app1 hunts in the strange, forbidden land, ducking around corners and crawling over gardens with their belly low to the ground. app2 tries to be even sneakier, and so app1 ups their game, until they're both probably the most obvious pair of cats in the neighborhood.",
                "exp": 20,
                "weight": 20,
                "stat_trait": [
                    "calm",
                    "careful",
                    "insecure",
                    "lonesome",
                    "loyal",
                    "nervous",
                    "sneaky",
                    "strange"
                ],
                "prey": ["small"],
                "can_have_stat": ["app1", "app2"],
                "relationships": [
                    {
                        "cats_to": ["r_c"],
                        "cats_from": ["p_l"],
                        "mutual": true,
                        "values": ["romantic", "platonic"],
                        "amount": 5
                    }
                ]
            }
        ],
        "fail_outcomes": [
            {
                "text": "Carelessly, app2 is seen by Twolegs and locked, hissing and spitting, in a monster's den. Overnight, they hear app1 yowling from outside, and the two cats manage to craft an escape plan through a broken window. Shivering, app2 presses their pelt against app1 as they pad home.",
                "exp": 0,
                "weight": 20,
                "relationships": [
                    {
                        "cats_to": ["r_c"],
                        "cats_from": ["p_l"],
                        "mutual": true,
                        "values": ["romantic", "platonic"],
                        "amount": -5
                    }
                ]
            },
            {
                "text": "A little carelessly, s_c jumps a fence to hunt in a den's garden. But there's a new thing there: a strange, suspicious box. Wisely, s_c avoids it, and returns to c_n territory.",
                "exp": 0,
                "weight": 20,
                "stat_trait": [
                    "compassionate",
                    "empathetic",
                    "faithful",
                    "loving",
                    "patient",
                    "responsible",
                    "thoughtful",
                    "wise"
                ],
                "relationships": [
                    {
                        "cats_to": ["r_c"],
                        "cats_from": ["p_l"],
                        "mutual": true,
                        "values": ["romantic", "platonic"],
                        "amount": -5
                    }
                ]
            },
            {
                "text": "Carelessly, app1 is seen by Twolegs, and taken from c_n.",
                "exp": 0,
                "weight": 10,
                "lost_cats": ["r_c"],
                "relationships": [
                    {
                        "cats_to": ["r_c"],
                        "cats_from": ["p_l"],
                        "mutual": true,
                        "values": ["romantic", "platonic"],
                        "amount": -5
                    }
                ]
            }
        ]
    },
    {
        "patrol_id": "wtlnd_hunt_gonetwolegtrap1",
        "biome": ["wetlands"],
        "season": ["any"],
        "types": ["hunting"],
        "tags": [],
        "patrol_art": "hunt_general_intro",
        "min_cats": 1,
        "max_cats": 1,
        "min_max_status": {},
        "weight": 20,
        "intro_text": "The smell of food lures r_c into what looks like a tunnel under some swampgrass.",
        "decline_text": "Turning their nose up at the temptation, they continue on their way.",
        "chance_of_success": 50,
        "success_outcomes": [
            {
                "text": "Darting through quickly, they see that the lovely smell is Twoleg mush, and keep running.",
                "exp": 20,
                "weight": 20
            },
            {
                "text": "The lovely smell leads to Twoleg mush. Puzzled, r_c checks around them, only for their fur to stand on end as they realize they're standing in a metal tunnel, cloaked in rust and camouflage. It's to their great fortune that this trap seems to be broken, but whatever Twoleg restocked the bait might still be around. They leave quickly.",
                "exp": 20,
                "weight": 5
            },
            {
                "text": "Something about this situation sets all of s_c's instincts off. They investigate, carefully, and strip the cover of the swampgrass away from a Twoleg trap underneath.",
                "exp": 20,
                "weight": 20,
                "stat_skill": ["CLEVER,1"]
            },
            {
                "text": "Something isn't right. Nervously pawing at the swampgrass, s_c thinks that the smell is too good to be true. They leave it, deciding to return to camp and report it to the deputy instead.",
                "exp": 20,
                "weight": 20,
                "stat_trait": [
                    "calm",
                    "careful",
                    "insecure",
                    "lonesome",
                    "loyal",
                    "nervous",
                    "sneaky",
                    "strange"
                ]
            }
        ],
        "fail_outcomes": [
            {
                "text": "Easily swayed by the delicious smell, s_c wanders recklessly into the sheltered space, only to smack into a metal wall. Inside the trap, a young fox starts up a distressed wail, and s_c feels sympathy for it they never expected to feel for a fox, as well as the heart stopping realization that it could easily have been them.",
                "exp": 0,
                "weight": 20,
                "stat_trait": ["adventurous", "bold", "confident", "daring", "playful"]
            },
            {
                "text": "r_c is caught in a trap hidden in the swampgrass and taken by Twolegs shortly after.",
                "exp": 0,
                "weight": 10,
                "lost_cats": ["r_c"]
            }
        ]
    },
    {
        "patrol_id": "wtlnd_hunt_gonetwolegtrap2",
        "biome": ["wetlands"],
        "season": ["any"],
        "types": ["hunting"],
        "tags": [],
        "patrol_art": "hunt_general_intro",
        "min_cats": 2,
        "max_cats": 6,
        "min_max_status": {},
        "weight": 20,
        "intro_text": "The smell of food lures r_c into what looks like a tunnel under some swampgrass.",
        "decline_text": "Turning their nose up at the temptation, the patrol continues on their way.",
        "chance_of_success": 50,
        "success_outcomes": [
            {
                "text": "Darting through quickly, r_c sees that the lovely smell is Twoleg mush, and keeps running.",
                "exp": 20,
                "weight": 20
            },
            {
                "text": "The lovely smell leads to Twoleg mush. Puzzled, r_c checks around them, only for their fur to stand on end as they realize they're standing in a metal tunnel, cloaked in rust and camouflage. It's to their great fortune that this trap seems to be broken, but whatever Twoleg restocked the bait might still be around. They leave quickly.",
                "exp": 20,
                "weight": 5
            },
            {
                "text": "Something about this situation sets all of s_c's instincts off. They investigate, carefully, and the patrol helps them strip the cover of the swampgrass away from a Twoleg trap underneath.",
                "exp": 20,
                "weight": 20,
                "stat_skill": ["CLEVER,1"]
            },
            {
                "text": "Something isn't right. Nervously pawing at the swampgrass, s_c thinks that the smell is too good to be true. They leave it, convincing the patrol to return to camp and report it to the deputy instead.",
                "exp": 20,
                "weight": 20,
                "stat_trait": [
                    "calm",
                    "careful",
                    "insecure",
                    "lonesome",
                    "loyal",
                    "nervous",
                    "sneaky",
                    "strange"
                ]
            }
        ],
        "fail_outcomes": [
            {
                "text": "Easily swayed by the delicious smell, s_c wanders recklessly into the sheltered space, only to smack into a metal wall. Inside the trap, a young fox starts up a distressed wail, and s_c feels sympathy for it they never expected to feel for a fox, as well as the heart stopping realization that it could easily have been them.",
                "exp": 0,
                "weight": 20,
                "stat_trait": ["adventurous", "bold", "confident", "daring", "playful"]
            },
            {
                "text": "r_c is caught in a trap hidden in the swampgrass! There's nothing the patrol is able to do to help them, and r_c is taken by Twolegs shortly after.",
                "exp": 0,
                "weight": 10,
                "lost_cats": ["r_c"]
            }
        ]
    },
    {
        "patrol_id": "wtlnd_hunt_thunderpath1",
        "biome": ["wetlands"],
        "season": ["any"],
        "types": ["hunting"],
        "tags": ["retirement"],
        "patrol_art": "hunt_general_intro",
        "min_cats": 1,
        "max_cats": 6,
        "min_max_status": {},
        "weight": 20,
        "intro_text": "The patrol comes across a Thunderpath running along a dry bank straight through the wetlands.",
        "decline_text": "They decide it is better not to cross.",
        "chance_of_success": 50,
        "success_outcomes": [
            {
                "text": "The patrol crosses the Thunderpath and hunts on the other side.",
                "exp": 10,
                "weight": 20,
                "prey": ["medium"]
            },
            {
                "text": "The patrol finds a pipe running under the Thunderpath and uses it to cross. They end up with damp paws, but a successful haul of prey.",
                "exp": 10,
                "weight": 5,
                "prey": ["medium"]
            },
            {
                "text": "The patrol stops on the edge of the Thunderpath, and s_c organizes a thorough search that finds a flattened squirrel. It's a reminder of the danger of the Thunderpath, and a good source of scavenged meat.",
                "exp": 10,
                "weight": 20,
                "stat_skill": ["CLEVER,1"],
                "prey": ["medium"]
            },
            {
                "text": "s_c is patient enough to wait until the Thunderpath is completely clear, then trots across to hunt on the other side.",
                "exp": 10,
                "weight": 20,
                "stat_trait": [
                    "calm",
                    "careful",
                    "insecure",
                    "nervous",
                    "sneaky",
                    "strange",
                    "patient",
                    "responsible",
                    "thoughtful",
                    "wise"
                ],
                "prey": ["medium"]
            }
        ],
        "fail_outcomes": [
            {
                "text": "r_c hears a monster thundering towards {PRONOUN/r_c/object}, but it screeches to a halt just in time. That was close! Maybe it's best to go back to camp.",
                "exp": 0,
                "weight": 20
            },
            {
                "text": "r_c is hit by a monster while crossing and dies instantly.",
                "exp": 0,
                "weight": 10,
                "dead_cats": ["r_c"],
                "history_text": {
                    "scar": "m_c was heavily injured by a monster, and carries the scars from it.",
                    "reg_death": "m_c was hit by a monster and killed.",
                    "lead_death": "hit by a monster"
                }
            }
        ]
    },
    {
        "patrol_id": "wtlnd_hunt_thunderpath2",
        "biome": ["wetlands"],
        "season": ["any"],
        "types": ["hunting"],
        "tags": ["retirement", "cruel_season"],
        "patrol_art": "hunt_general_intro",
        "min_cats": 1,
        "max_cats": 6,
        "min_max_status": {},
        "weight": 20,
        "intro_text": "The patrol comes across a Thunderpath running along a dry bank straight through the wetlands.",
        "decline_text": "They decide it is better not to cross.",
        "chance_of_success": 30,
        "success_outcomes": [
            {
                "text": "The patrol crosses the Thunderpath and hunts on the other side.",
                "exp": 10,
                "weight": 20,
                "prey": ["medium"]
            },
            {
                "text": "The patrol finds a pipe running under the Thunderpath and uses it to cross. They end up with damp paws, but a successful haul of prey.",
                "exp": 10,
                "weight": 5,
                "prey": ["medium"]
            },
            {
                "text": "The patrol stops on the edge of the Thunderpath, and s_c organizes a thorough search that finds a flattened squirrel. It's a reminder of the danger of the Thunderpath, and a good source of scavenged meat.",
                "exp": 10,
                "weight": 20,
                "stat_skill": ["CLEVER,1"],
                "prey": ["medium"]
            },
            {
                "text": "s_c is patient enough to wait until the Thunderpath is completely clear, then trots across to hunt on the other side.",
                "exp": 10,
                "weight": 20,
                "stat_trait": [
                    "calm",
                    "careful",
                    "insecure",
                    "nervous",
                    "sneaky",
                    "strange",
                    "patient",
                    "responsible",
                    "thoughtful",
                    "wise"
                ],
                "prey": ["medium"]
            }
        ],
        "fail_outcomes": [
            {
                "text": "r_c hears a monster thundering towards {PRONOUN/r_c/object}, but it screeches to a halt just in time. That was close! Maybe it's best to go back to camp.",
                "exp": 0,
                "weight": 20
            },
            {
                "text": "r_c is crossing the Thunderpath and hears a monster thundering towards {PRONOUN/r_c/object}. {PRONOUN/r_c/subject/CAP} freeze, and the monster swerves to hit {PRONOUN/r_c/object} deliberately, killing {PRONOUN/r_c/object} instantly.",
                "exp": 0,
                "weight": 10,
                "dead_cats": ["r_c"],
                "history_text": {
                    "scar": "m_c was heavily injured by a monster, and carries the scars from it.",
                    "reg_death": "m_c was hit by a monster and killed.",
                    "lead_death": "deliberately hit by a monster"
                }
            }
        ]
    },
    {
        "patrol_id": "wtlnd_hunt_thunderpath3",
        "biome": ["wetlands"],
        "season": ["any"],
        "types": ["hunting"],
        "tags": ["retirement"],
        "patrol_art": "hunt_general_intro",
        "min_cats": 5,
        "max_cats": 6,
        "min_max_status": {},
        "weight": 20,
        "intro_text": "The patrol comes across a Thunderpath running along a dry bank straight through the wetlands.",
        "decline_text": "They decide it is better not to cross.",
        "chance_of_success": 10,
        "success_outcomes": [
            {
                "text": "The patrol crosses the Thunderpath and hunts on the other side.",
                "exp": 10,
                "weight": 20,
                "prey": ["medium"]
            },
            {
                "text": "The patrol finds a pipe running under the Thunderpath and uses it to cross. They end up with damp paws, but a successful haul of lots of prey.",
                "exp": 10,
                "weight": 5,
                "prey": ["medium"]
            },
            {
                "text": "The patrol stops on the edge of the Thunderpath, and s_c organizes a thorough search that finds several flattened pieces of roadkill. It's a reminder of the danger of the Thunderpath, and a good source of scavenged meat.",
                "exp": 10,
                "weight": 20,
                "stat_skill": ["CLEVER,1"],
                "prey": ["medium"]
            },
            {
                "text": "s_c is patient enough to wait until the Thunderpath is completely clear, then trots across with the patrol to hunt on the other side.",
                "exp": 10,
                "weight": 20,
                "stat_trait": [
                    "calm",
                    "careful",
                    "insecure",
                    "nervous",
                    "sneaky",
                    "strange",
                    "patient",
                    "responsible",
                    "thoughtful",
                    "wise"
                ],
                "prey": ["medium"]
            }
        ],
        "fail_outcomes": [
            {
                "text": "As the group crosses the Thunderpath, a speeding monster appears out of nowhere. The cats run panicked in all directions, and several of them get hit and die.",
                "exp": 0,
                "weight": 10,
                "dead_cats": ["multi"],
                "history_text": {
                    "scar": "m_c was heavily injured by a monster, and carries the scars from it.",
                    "reg_death": "This cat was hit by a monster and killed."
                }
            }
        ]
    },
    {
        "patrol_id": "wtlnd_hunt_thunderpath4",
        "biome": ["wetlands"],
        "season": ["any"],
        "types": ["hunting"],
        "tags": ["retirement", "cruel_season"],
        "patrol_art": "hunt_general_intro",
        "min_cats": 5,
        "max_cats": 6,
        "min_max_status": {},
        "weight": 20,
        "intro_text": "The patrol comes across a Thunderpath running along a dry bank straight through the wetlands.",
        "decline_text": "They decide it is better not to cross.",
        "chance_of_success": 10,
        "success_outcomes": [
            {
                "text": "The patrol crosses the Thunderpath and hunts on the other side.",
                "exp": 10,
                "weight": 20,
                "prey": ["large"]
            },
            {
                "text": "The patrol finds a pipe running under the Thunderpath and uses it to cross. They end up with damp paws, but a successful haul of lots of prey.",
                "exp": 10,
                "weight": 5,
                "prey": ["large"]
            },
            {
                "text": "The patrol stops on the edge of the Thunderpath, and s_c organizes a thorough search that finds a flattened squirrel. It's a reminder of the danger of the Thunderpath, and a good source of scavenged meat.",
                "exp": 10,
                "weight": 20,
                "stat_skill": ["CLEVER,1"],
                "prey": ["large"]
            },
            {
                "text": "s_c is patient enough to wait until the Thunderpath is completely clear, then trots across with the patrol to hunt on the other side.",
                "exp": 10,
                "weight": 20,
                "stat_trait": [
                    "calm",
                    "careful",
                    "insecure",
                    "nervous",
                    "sneaky",
                    "strange",
                    "patient",
                    "responsible",
                    "thoughtful",
                    "wise"
                ],
                "prey": ["large"]
            }
        ],
        "fail_outcomes": [
            {
                "text": "r_c hears a monster thundering towards {PRONOUN/r_c/object}, but it screeches to a halt just in time. That was close! Maybe it's best to go back to camp.",
                "exp": 0,
                "weight": 20
            },
            {
                "text": "As the group crosses the Thunderpath, a speeding monster appears out of nowhere. The cats run panicked in all directions, and several of them get hit as the monster swerves to hit them deliberately, killing them instantly.",
                "exp": 0,
                "weight": 10,
                "dead_cats": ["multi"],
                "history_text": {
                    "scar": "m_c was heavily injured by a monster, and carries the scars from it.",
                    "reg_death": "This cat was hit by a monster and killed."
                }
            }
        ]
    },
    {
        "patrol_id": "wtlnd_hunt_lilsalamander1",
        "biome": ["wetlands"],
        "season": ["any"],
        "types": ["hunting"],
        "tags": [],
        "patrol_art": "hunt_general_intro",
        "min_cats": 2,
        "max_cats": 3,
        "min_max_status": {},
        "weight": 20,
        "intro_text": "Something skitters across the leaf litter, catching the patrol's eyes. A little salamander!",
        "decline_text": "Startled by the salamander, the patrol watches it scurry away.",
        "chance_of_success": 60,
        "success_outcomes": [
            {
                "text": "r_c pounces on the little creature and carries the nice slimy mouthful home.",
                "exp": 15,
                "weight": 20,
                "prey": ["small"],
                "relationships": [
                    {
                        "cats_to": ["patrol"],
                        "cats_from": ["patrol"],
                        "mutual": false,
                        "values": ["platonic", "comfort"],
                        "amount": 5
                    }
                ]
            },
            {
                "text": "The salamander drops its tail, and r_c dives for it, while p_l pounces for the body. Surely this counts for two catches? Neither of them cares much, and it's a happy afternoon hunting together.",
                "exp": 15,
                "weight": 5,
                "prey": ["small"],
                "relationships": [
                    {
                        "cats_to": ["patrol"],
                        "cats_from": ["patrol"],
                        "mutual": false,
                        "values": ["platonic", "comfort"],
                        "amount": 5
                    }
                ]
            },
            {
                "text": "s_c is basically on top of the skittering salamander, and ends up doing a ridiculous hop to come down on it with claws extended. r_c compliments them on the catch with a laugh in their meow, and s_c has to agree with them, purring with laughter.",
                "exp": 15,
                "weight": 20,
                "stat_skill": ["HUNTER,1"],
                "prey": ["small"],
                "relationships": [
                    {
                        "cats_to": ["patrol"],
                        "cats_from": ["patrol"],
                        "mutual": false,
                        "values": ["platonic", "comfort"],
                        "amount": 5
                    }
                ]
            }
        ],
        "fail_outcomes": [
            {
                "text": "The patrol is unable to catch the small amphibian quick enough and the little salamander lives another day.",
                "exp": 0,
                "weight": 20,
                "relationships": [
                    {
                        "cats_to": ["patrol"],
                        "cats_from": ["patrol"],
                        "mutual": false,
                        "values": ["platonic", "comfort"],
                        "amount": -5
                    }
                ],
                "prey": ["very_small"]
            },
            {
                "text": "r_c and p_l go for the prey at the same time, bonking their heads together. Not a bad collision, and both of them are mature enough to let it go, but neither is pleased to have missed an easy catch.",
                "exp": 0,
                "weight": 20,
                "relationships": [
                    {
                        "cats_to": ["patrol"],
                        "cats_from": ["patrol"],
                        "mutual": false,
                        "values": ["platonic", "comfort"],
                        "amount": -5
                    }
                ],
                "prey": ["very_small"]
            }
        ]
    },
    {
        "patrol_id": "wtlnd_hunt_lilsalamander2",
        "biome": ["wetlands"],
        "season": ["any"],
        "types": ["hunting"],
        "tags": ["rom_two_apps", "romantic"],
        "patrol_art": "hunt_general_intro",
        "min_cats": 2,
        "max_cats": 3,
        "min_max_status": {
            "apprentice": [1, 6],
            "all apprentices": [2, 2]
        },
        "weight": 20,
        "intro_text": "Something skitters across the leaf litter, catching the patrol's eyes. A little salamander!",
        "decline_text": "Startled by the salamander, the patrol watches it scurry away.",
        "chance_of_success": 60,
        "success_outcomes": [
            {
                "text": "app1 pounces on the little creature and misses, but they don't seem overly concerned, stopping nearly every step to chat to app2, who's just as keen to talk.",
                "exp": 15,
                "weight": 20,
                "prey": ["small"],
                "relationships": [
                    {
                        "cats_to": ["app1"],
                        "cats_from": ["app2"],
                        "mutual": true,
                        "values": ["romantic", "platonic", "comfort"],
                        "amount": 5
                    }
                ]
            },
            {
                "text": "app1 and app2 go for the prey at the same time, bonking their heads together. It makes both of them laugh while apologizing, and they don't leave each other's side for the rest of the patrol, apologies turning to chatting turning to whispered conversations.",
                "exp": 15,
                "weight": 5,
                "prey": ["small"],
                "relationships": [
                    {
                        "cats_to": ["app1"],
                        "cats_from": ["app2"],
                        "mutual": true,
                        "values": ["romantic", "platonic", "comfort"],
                        "amount": 5
                    }
                ]
            }
        ],
        "fail_outcomes": [
            {
                "text": "The patrol is unable to catch the small amphibian quick enough and the little salamander lives another day.",
                "exp": 0,
                "weight": 20,
                "relationships": [
                    {
                        "cats_to": ["app1"],
                        "cats_from": ["app2"],
                        "mutual": true,
                        "values": ["romantic", "platonic", "comfort"],
                        "amount": -5
                    }
                ],
                "prey": ["very_small"]
            }
        ]
    },
    {
        "patrol_id": "wtlnd_hunt_redfox_scavenge1",
        "biome": ["wetlands"],
        "season": ["any"],
        "types": ["hunting"],
        "tags": [],
        "patrol_art": "hunt_general_intro",
        "min_cats": 2,
        "max_cats": 3,
        "min_max_status": {},
        "weight": 20,
        "intro_text": "The patrol catches the scent of a red fox. When they track it down, they find it feeding on a gigantic dead eel it's fished from the swamp, although whether the eel was dead before the fox found it is up for debate.",
        "decline_text": "The patrol decides not to quarrel with the fox and to find prey elsewhere.",
        "chance_of_success": 50,
        "success_outcomes": [
            {
                "text": "Your cats are smaller, but they outnumber the fox, if only by a little, and it's a prize they're willing to fight for. With a prayer to StarClan they throw themselves into battle, and the fox, already half full and unwilling to lose blood over it, is driven off from the kill.",
                "exp": 20,
                "weight": 20,
                "prey": ["medium"],
                "relationships": [
                    {
                        "cats_to": ["patrol", "patrol"],
                        "cats_from": ["clan", "patrol"],
                        "mutual": false,
                        "values": ["respect"],
                        "amount": 5
                    }
                ]
            },
            {
                "text": "s_c shows their strength, leading the fight against the fox. By working together and keeping it distracted, the cats harry and harass the fox until it gives up and runs.",
                "exp": 20,
                "weight": 20,
                "stat_skill": ["FIGHTER,1"],
                "prey": ["medium"],
                "relationships": [
                    {
                        "cats_to": ["patrol", "patrol"],
                        "cats_from": ["clan", "patrol"],
                        "mutual": false,
                        "values": ["respect"],
                        "amount": 5
                    }
                ]
            },
            {
                "text": "The patrol launches into battle, but with so few cats it's exhausting trying to keep the fox and its snapping jaws on the defensive. In an act of daring bravery, s_c darts low to the ground, gets under its snout, and sinks {PRONOUN/s_c/poss} teeth into the fox's throat. It's only one bite, but the fox has had enough and flees.",
                "exp": 20,
                "weight": 20,
                "stat_trait": [
                    "adventurous",
                    "ambitious",
                    "confident",
                    "daring",
                    "fierce",
                    "responsible",
                    "righteous"
                ],
                "prey": ["large"],
                "relationships": [
                    {
                        "cats_to": ["patrol", "patrol"],
                        "cats_from": ["clan", "patrol"],
                        "mutual": false,
                        "values": ["respect"],
                        "amount": 5
                    }
                ]
            }
        ],
        "fail_outcomes": [
            {
                "text": "The patrol fails to drive away the fox, which keeps possession of the food. However, there were no injuries.",
                "exp": 0,
                "weight": 20,
                "relationships": [
                    {
                        "cats_to": ["patrol", "patrol"],
                        "cats_from": ["clan", "patrol"],
                        "mutual": false,
                        "values": ["respect"],
                        "amount": -5
                    }
                ],
                "prey": ["very_small"]
            }
        ]
    },
    {
        "patrol_id": "wtlnd_hunt_redfox_scavenge4",
        "biome": ["wetlands"],
        "season": ["any"],
        "types": ["hunting"],
        "tags": [],
        "patrol_art": "hunt_general_intro",
        "min_cats": 4,
        "max_cats": 6,
        "min_max_status": {},
        "weight": 20,
        "intro_text": "The patrol catches the scent of a red fox. When they track it down, they find it feeding on a gigantic dead eel it's fished from the swamp, although whether the eel was dead before the fox found it is up for debate.",
        "decline_text": "The patrol decides not to quarrel with the fox and to find prey elsewhere.",
        "chance_of_success": 20,
        "success_outcomes": [
            {
                "text": "Your cats are smaller but heavily outnumber the fox, and it's a prize they're willing to fight for. With a prayer to StarClan they throw themselves into battle, and the fox, already half full and unwilling to lose blood over it, is driven off from the kill.",
                "exp": 20,
                "weight": 20,
                "prey": ["medium"],
                "relationships": [
                    {
                        "cats_to": ["patrol", "patrol"],
                        "cats_from": ["clan", "patrol"],
                        "mutual": false,
                        "values": ["respect"],
                        "amount": 5
                    }
                ]
            },
            {
                "text": "s_c shows their strength, leading the fight against the fox. By working together and keeping it distracted, the cats harry and harass the fox until s_c lands a crucial blow, snapping a tendon in one of the fox's hindlegs. The fox runs, but there's no way it'll live long with such a debilitating injury.",
                "exp": 20,
                "weight": 20,
                "stat_skill": ["FIGHTER,1"],
                "prey": ["medium"],
                "relationships": [
                    {
                        "cats_to": ["patrol", "patrol"],
                        "cats_from": ["clan", "patrol"],
                        "mutual": false,
                        "values": ["respect"],
                        "amount": 5
                    }
                ]
            },
            {
                "text": "The patrol launches into battle, keeping the fox on the defensive with teamwork. In an act of daring bravery, s_c darts low to the ground, gets under its snout, and sinks {PRONOUN/s_c/poss} teeth into the fox's throat. s_c holds on grimly as the rest of the patrol takes the opportunity to bring the fox down for good.",
                "exp": 20,
                "weight": 20,
                "stat_trait": [
                    "adventurous",
                    "ambitious",
                    "confident",
                    "daring",
                    "fierce",
                    "responsible",
                    "righteous"
                ],
                "prey": ["large"],
                "relationships": [
                    {
                        "cats_to": ["patrol", "patrol"],
                        "cats_from": ["clan", "patrol"],
                        "mutual": false,
                        "values": ["respect"],
                        "amount": 5
                    }
                ]
            }
        ],
        "fail_outcomes": [
            {
                "text": "The patrol fails to drive away the fox, which keeps possession of the food. However, with so many cats to protect each other, there were no injuries.",
                "exp": 0,
                "weight": 20,
                "relationships": [
                    {
                        "cats_to": ["patrol", "patrol"],
                        "cats_from": ["clan", "patrol"],
                        "mutual": false,
                        "values": ["respect"],
                        "amount": -5
                    }
                ],
                "prey": ["very_small"]
            },
            {
                "text": "The patrol launches into battle, but r_c is caught with a nasty bite, and the cats give up on challenging for the food in favor of quickly helping r_c back to the medicine cat den.",
                "exp": 0,
                "weight": 10,
                "injury": [
                    {
                        "cats": ["r_c"],
                        "injuries": ["bite-wound"],
                        "scars": ["NECKBITE"]
                    }
                ],
                "history_text": { "scar": "m_c carries a scar from a fox fight." },
                "relationships": [
                    {
                        "cats_to": ["patrol", "patrol"],
                        "cats_from": ["clan", "patrol"],
                        "mutual": false,
                        "values": ["respect"],
                        "amount": -5
                    }
                ],
                "prey": ["very_small"]
            },
            {
                "text": "s_c means well, but {PRONOUN/s_c/subject}{VERB/s_c/'re/'s} overconfident in {PRONOUN/s_c/poss} attack and the fox manages to sink their teeth into {PRONOUN/s_c/object}. The patrol is forced to retreat, forming a defensive ring around the wounded s_c.",
                "exp": 0,
                "weight": 10,
                "stat_trait": ["troublesome", "vengeful", "bloodthirsty", "bold"],
                "injury": [
                    {
                        "cats": ["s_c"],
                        "injuries": ["bite-wound"],
                        "scars": ["NECKBITE"]
                    }
                ],
                "history_text": { "scar": "m_c carries a scar from a fox fight." },
                "relationships": [
                    {
                        "cats_to": ["patrol", "patrol"],
                        "cats_from": ["clan", "patrol"],
                        "mutual": false,
                        "values": ["respect"],
                        "amount": -5
                    }
                ],
                "prey": ["very_small"]
            }
        ]
    },
    {
        "patrol_id": "wtlnd_hunt_redfox_scavenge3",
        "biome": ["wetlands"],
        "season": ["any"],
        "types": ["hunting"],
        "tags": [],
        "patrol_art": "hunt_general_intro",
        "min_cats": 1,
        "max_cats": 1,
        "min_max_status": {},
        "weight": 20,
        "intro_text": "r_c catches the scent of a red fox. Tracking it, {PRONOUN/r_c/self} {VERB/r_c/find/finds} the animal feeding on a gigantic dead eel it's fished from the swamp, although whether the eel was dead before the fox found it is up for debate.",
        "decline_text": "r_c decides not to quarrel with the fox and to find prey elsewhere.",
        "chance_of_success": 30,
        "success_outcomes": [
            {
                "text": "r_c may be smaller, alone, and half its weight, but the fox has a prize {PRONOUN/r_c/subject}{VERB/r_c/'re/'s} willing to fight for. With a prayer to StarClan, {PRONOUN/r_c/subject} {VERB/r_c/throw/throws} {PRONOUN/r_c/self} into battle. The fox, already stuffed full and unwilling to lose blood over it, leaves the kill with a grumble.",
                "exp": 30,
                "weight": 20,
                "prey": ["medium"],
                "relationships": [
                    {
                        "cats_to": ["patrol"],
                        "cats_from": ["clan"],
                        "mutual": false,
                        "values": ["respect"],
                        "amount": 5
                    }
                ]
            },
            {
                "text": "s_c uses every trick in {PRONOUN/s_c/poss} talented fighting skillset to attack the fox with no one to watch {PRONOUN/s_c/poss} flank, until the perfect opportunity opens up and {PRONOUN/s_c/subject} {VERB/s_c/pounce/pounces} onto the fox's back, digging in {PRONOUN/s_c/poss} claws. It's a wild ride through the forest until the fox bucks {PRONOUN/s_c/object} off, but it wins {PRONOUN/s_c/object} the eel carcass.",
                "exp": 30,
                "weight": 20,
                "stat_skill": ["FIGHTER,2"],
                "prey": ["medium"],
                "relationships": [
                    {
                        "cats_to": ["patrol"],
                        "cats_from": ["clan"],
                        "mutual": false,
                        "values": ["respect"],
                        "amount": 5
                    }
                ]
            },
            {
                "text": "In an act of daring bravery, s_c darts low to the ground, gets under its snout, and sinks {PRONOUN/s_c/poss} teeth into the fox's throat. But then {PRONOUN/s_c/subject}{VERB/s_c/'re/'s} stuck, unwilling to let go and risk being bitten. {PRONOUN/s_c/subject/CAP}{VERB/s_c/'re/'s} dragged through the forest, over rocks and through bushes, until the fox finally collapses and the battered s_c goes back to proudly claim the eel.",
                "exp": 30,
                "weight": 20,
                "stat_trait": [
                    "adventurous",
                    "ambitious",
                    "confident",
                    "daring",
                    "fierce",
                    "responsible",
                    "righteous"
                ],
                "prey": ["large"],
                "relationships": [
                    {
                        "cats_to": ["patrol"],
                        "cats_from": ["clan"],
                        "mutual": false,
                        "values": ["respect"],
                        "amount": 5
                    }
                ]
            }
        ],
        "fail_outcomes": [
            {
                "text": "The patrol fails to drive away the fox, which keeps possession of the food. However, there were no injuries.",
                "exp": 0,
                "weight": 20,
                "relationships": [
                    {
                        "cats_to": ["patrol"],
                        "cats_from": ["clan"],
                        "mutual": false,
                        "values": ["respect"],
                        "amount": -5
                    }
                ],
                "prey": ["very_small"]
            },
            {
                "text": "Fiercely, r_c throws themselves at the fox, determined to win the eel prize. But the fox values it just as dearly, and manages to get a good grip on r_c, shaking them to pieces and killing them.",
                "exp": 0,
                "weight": 10,
                "dead_cats": ["r_c"],
                "history_text": {
                    "scar": "m_c carries a scar from a solo fox fight.",
                    "reg_death": "m_c fell in a solo battle with a fox."
                },
                "relationships": [
                    {
                        "cats_to": ["patrol"],
                        "cats_from": ["clan"],
                        "mutual": false,
                        "values": ["respect"],
                        "amount": -5
                    }
                ],
                "prey": ["very_small"]
            },
            {
                "text": "r_c launches into battle, but is caught with a nasty bite, and retreats to limp back home. The fox doesn't follow, happy enough to eat the eel instead of the foolish cat.",
                "exp": 0,
                "weight": 10,
                "injury": [
                    {
                        "cats": ["r_c"],
                        "injuries": ["bite-wound"],
                        "scars": ["THREE"]
                    }
                ],
                "history_text": {
                    "scar": "m_c carries a scar from a solo fox fight.",
                    "reg_death": "m_c fell in a solo battle with a fox."
                },
                "relationships": [
                    {
                        "cats_to": ["patrol"],
                        "cats_from": ["clan"],
                        "mutual": false,
                        "values": ["respect"],
                        "amount": -5
                    }
                ],
                "prey": ["very_small"]
            },
            {
                "text": "s_c is overconfident in {PRONOUN/s_c/poss} attack, and the fox manages to sink their teeth into {PRONOUN/s_c/object}. {PRONOUN/s_c/subject/CAP} {VERB/s_c/retreat/retreats}, bleeding and in pain, and the fox settles back down to its meal.",
                "exp": 0,
                "weight": 10,
                "stat_trait": ["troublesome", "vengeful", "bloodthirsty", "bold"],
                "injury": [
                    {
                        "cats": ["s_c"],
                        "injuries": ["bite-wound"],
                        "scars": ["THREE"]
                    }
                ],
                "history_text": {
                    "scar": "m_c carries a scar from a solo fox fight.",
                    "reg_death": "m_c fell in a solo battle with a fox."
                },
                "relationships": [
                    {
                        "cats_to": ["patrol"],
                        "cats_from": ["clan"],
                        "mutual": false,
                        "values": ["respect"],
                        "amount": -5
                    }
                ],
                "prey": ["very_small"]
            }
        ]
    },
    {
        "patrol_id": "wtlnd_hunt_redfox_scavenge5",
        "biome": ["wetlands"],
        "season": ["any"],
        "types": ["hunting"],
        "tags": [],
        "patrol_art": "hunt_general_intro",
        "min_cats": 2,
        "max_cats": 3,
        "min_max_status": {},
        "weight": 20,
        "intro_text": "The patrol catches the scent of a red fox. When they track it down, they find it feeding on the body of a stork. Odd prey, but not out of the question for a red fox.",
        "decline_text": "The patrol decides not to quarrel with the fox and to find prey elsewhere.",
        "chance_of_success": 50,
        "success_outcomes": [
            {
                "text": "Your cats are smaller, but they outnumber the fox, if only by a little, and it's a prize they're willing to fight for. With a prayer to StarClan they throw themselves into battle, and the fox, already half full and unwilling to lose blood over it, is driven off from the kill.",
                "exp": 20,
                "weight": 20,
                "prey": ["medium"],
                "relationships": [
                    {
                        "cats_to": ["patrol", "patrol"],
                        "cats_from": ["clan", "patrol"],
                        "mutual": false,
                        "values": ["respect"],
                        "amount": 5
                    }
                ]
            },
            {
                "text": "s_c shows their strength, leading the fight against the fox. By working together and keeping it distracted, the cats harry and harass the fox until it gives up and runs.",
                "exp": 20,
                "weight": 20,
                "stat_skill": ["FIGHTER,1"],
                "prey": ["medium"],
                "relationships": [
                    {
                        "cats_to": ["patrol", "patrol"],
                        "cats_from": ["clan", "patrol"],
                        "mutual": false,
                        "values": ["respect"],
                        "amount": 5
                    }
                ]
            },
            {
                "text": "The patrol launches into battle, but with so few cats it's exhausting trying to keep the fox and its snapping jaws on the defensive. In an act of daring bravery, s_c darts low to the ground, gets under its snout, and sinks {PRONOUN/s_c/poss} teeth into the fox's throat. It's only one bite, but the fox has had enough and flees.",
                "exp": 20,
                "weight": 20,
                "stat_trait": [
                    "adventurous",
                    "ambitious",
                    "confident",
                    "daring",
                    "fierce",
                    "responsible",
                    "righteous"
                ],
                "prey": ["medium"],
                "relationships": [
                    {
                        "cats_to": ["patrol", "patrol"],
                        "cats_from": ["clan", "patrol"],
                        "mutual": false,
                        "values": ["respect"],
                        "amount": 5
                    }
                ]
            }
        ],
        "fail_outcomes": [
            {
                "text": "The patrol fails to drive away the fox, which keeps possession of the food. However, there were no injuries.",
                "exp": 0,
                "weight": 20,
                "relationships": [
                    {
                        "cats_to": ["patrol", "patrol"],
                        "cats_from": ["clan", "patrol"],
                        "mutual": false,
                        "values": ["respect"],
                        "amount": -5
                    }
                ],
                "prey": ["very_small"]
            },
            {
                "text": "The patrol launches into battle, but r_c is caught with a nasty bite, and the cats give up on challenging for the food in favor of quickly helping r_c back to the medicine cat den.",
                "exp": 0,
                "weight": 10,
                "injury": [
                    {
                        "cats": ["r_c"],
                        "injuries": ["big_bite_injury"],
                        "scars": ["NECKBITE"]
                    }
                ],
                "history_text": { "scar": "m_c carries a scar from a fox fight." },
                "relationships": [
                    {
                        "cats_to": ["patrol", "patrol"],
                        "cats_from": ["clan", "patrol"],
                        "mutual": false,
                        "values": ["respect"],
                        "amount": -5
                    }
                ],
                "prey": ["very_small"]
            },
            {
                "text": "s_c means well, but {PRONOUN/s_c/subject}{VERB/s_c/'re/'s} overconfident in {PRONOUN/s_c/poss} attack and the fox manages to sink their teeth into {PRONOUN/s_c/object}. The patrol is forced to retreat, forming a defensive ring around the wounded s_c.",
                "exp": 0,
                "weight": 10,
                "stat_trait": ["troublesome", "vengeful", "bloodthirsty", "bold"],
                "injury": [
                    {
                        "cats": ["s_c"],
                        "injuries": ["big_bite_injury"],
                        "scars": ["NECKBITE"]
                    }
                ],
                "history_text": { "scar": "m_c carries a scar from a fox fight." },
                "relationships": [
                    {
                        "cats_to": ["patrol", "patrol"],
                        "cats_from": ["clan", "patrol"],
                        "mutual": false,
                        "values": ["respect"],
                        "amount": -5
                    }
                ],
                "prey": ["very_small"]
            }
        ]
    },
    {
        "patrol_id": "wtlnd_hunt_redfox_scavenge6",
        "biome": ["wetlands"],
        "season": ["any"],
        "types": ["hunting"],
        "tags": [],
        "patrol_art": "hunt_general_intro",
        "min_cats": 4,
        "max_cats": 6,
        "min_max_status": {},
        "weight": 20,
        "intro_text": "The patrol catches the scent of a red fox. When they track it down, they find it feeding on the body of a stork. Odd prey, but not out of the question for a red fox.",
        "decline_text": "The patrol decides not to quarrel with the fox and to find prey elsewhere.",
        "chance_of_success": 20,
        "success_outcomes": [
            {
                "text": "Your cats are smaller but heavily outnumber the fox, and it's a prize they're willing to fight for. With a prayer to StarClan they throw themselves into battle, and the fox, already half full and unwilling to lose blood over it, is driven off from the kill.",
                "exp": 20,
                "weight": 20,
                "prey": ["medium"],
                "relationships": [
                    {
                        "cats_to": ["patrol", "patrol"],
                        "cats_from": ["clan", "patrol"],
                        "mutual": false,
                        "values": ["respect"],
                        "amount": 5
                    }
                ]
            },
            {
                "text": "s_c shows their strength, leading the fight against the fox. By working together and keeping it distracted, the cats harry and harass the fox until s_c lands a crucial blow, snapping a tendon in one of the fox's hindlegs. The fox runs, but there's no way it'll live long with such a debilitating injury.",
                "exp": 20,
                "weight": 20,
                "stat_skill": ["FIGHTER,1"],
                "prey": ["medium"],
                "relationships": [
                    {
                        "cats_to": ["patrol", "patrol"],
                        "cats_from": ["clan", "patrol"],
                        "mutual": false,
                        "values": ["respect"],
                        "amount": 5
                    }
                ]
            },
            {
                "text": "The patrol launches into battle, keeping the fox on the defensive with teamwork. In an act of daring bravery, s_c darts low to the ground, gets under its snout, and sinks {PRONOUN/s_c/poss} teeth into the fox's throat. s_c holds on grimly as the rest of the patrol takes the opportunity to bring the fox down for good.",
                "exp": 20,
                "weight": 20,
                "stat_trait": [
                    "adventurous",
                    "ambitious",
                    "confident",
                    "daring",
                    "fierce",
                    "responsible",
                    "righteous"
                ],
                "prey": ["medium"],
                "relationships": [
                    {
                        "cats_to": ["patrol", "patrol"],
                        "cats_from": ["clan", "patrol"],
                        "mutual": false,
                        "values": ["respect"],
                        "amount": 5
                    }
                ]
            }
        ],
        "fail_outcomes": [
            {
                "text": "The patrol fails to drive away the fox, which keeps possession of the food. However, with so many cats to protect each other, there were no injuries.",
                "exp": 0,
                "weight": 20,
                "relationships": [
                    {
                        "cats_to": ["patrol", "patrol"],
                        "cats_from": ["clan", "patrol"],
                        "mutual": false,
                        "values": ["respect"],
                        "amount": -5
                    }
                ],
                "prey": ["very_small"]
            },
            {
                "text": "The patrol launches into battle, but r_c is caught with a nasty bite, and the cats give up on challenging for the food in favor of quickly helping r_c back to the medicine cat den.",
                "exp": 0,
                "weight": 10,
                "injury": [
                    {
                        "cats": ["r_c"],
                        "injuries": ["big_bite_injury"],
                        "scars": ["NECKBITE"]
                    }
                ],
                "history_text": { "scar": "m_c carries a scar from a fox fight." },
                "relationships": [
                    {
                        "cats_to": ["patrol", "patrol"],
                        "cats_from": ["clan", "patrol"],
                        "mutual": false,
                        "values": ["respect"],
                        "amount": -5
                    }
                ],
                "prey": ["very_small"]
            },
            {
                "text": "s_c means well, but {PRONOUN/s_c/subject}{VERB/s_c/'re/'s} overconfident in {PRONOUN/s_c/poss} attack and the fox manages to sink their teeth into {PRONOUN/s_c/object}. The patrol is forced to retreat, forming a defensive ring around the wounded s_c.",
                "exp": 0,
                "weight": 10,
                "stat_trait": ["troublesome", "vengeful", "bloodthirsty", "bold"],
                "injury": [
                    {
                        "cats": ["s_c"],
                        "injuries": ["big_bite_injury"],
                        "scars": ["NECKBITE"]
                    }
                ],
                "history_text": { "scar": "m_c carries a scar from a fox fight." },
                "relationships": [
                    {
                        "cats_to": ["patrol", "patrol"],
                        "cats_from": ["clan", "patrol"],
                        "mutual": false,
                        "values": ["respect"],
                        "amount": -5
                    }
                ],
                "prey": ["very_small"]
            }
        ]
    },
    {
        "patrol_id": "wtlnd_hunt_redfox_scavenge8",
        "biome": ["wetlands"],
        "season": ["any"],
        "types": ["hunting"],
        "tags": [],
        "patrol_art": "hunt_general_intro",
        "min_cats": 1,
        "max_cats": 1,
        "min_max_status": {},
        "weight": 20,
        "intro_text": "r_c catches the scent of a red fox. Tracking it, {PRONOUN/r_c/self} {VERB/r_c/find/finds} the animal feeding on the body of a stork. Odd prey, but not out of the question for a red fox.",
        "decline_text": "r_c decides not to quarrel with the fox and to find prey elsewhere.",
        "chance_of_success": 30,
        "success_outcomes": [
            {
                "text": "r_c is all alone and half its weight, but the fox has a prize {PRONOUN/r_c/subject}{VERB/r_c/'re/'s} willing to fight for. With a prayer to StarClan, {PRONOUN/r_c/subject} {VERB/r_c/throw/throws} {PRONOUN/r_c/self} into battle. The fox, already stuffed full and unwilling to lose blood over it, leaves the kill with a grumble.",
                "exp": 30,
                "weight": 20,
                "prey": ["medium"],
                "relationships": [
                    {
                        "cats_to": ["patrol"],
                        "cats_from": ["clan"],
                        "mutual": false,
                        "values": ["respect"],
                        "amount": 5
                    }
                ]
            },
            {
                "text": "s_c uses every trick in their talented fighting skillset to attack the fox with no one to watch their flank, until the perfect opportunity opens up and they pounce onto the fox's back, digging in their claws. It's a wild ride through the wetlands until the fox bucks them off, but it wins them the stork carcass.",
                "exp": 30,
                "weight": 20,
                "stat_skill": ["FIGHTER,2"],
                "prey": ["medium"],
                "relationships": [
                    {
                        "cats_to": ["patrol"],
                        "cats_from": ["clan"],
                        "mutual": false,
                        "values": ["respect"],
                        "amount": 5
                    }
                ]
            },
            {
                "text": "In an act of daring bravery, s_c darts low to the ground, gets under its snout, and sinks {PRONOUN/s_c/poss} teeth into the fox's throat. But then {PRONOUN/s_c/subject}{VERB/s_c/'re/'s} stuck, unwilling to let go and risk being bitten. {PRONOUN/s_c/subject/CAP}{VERB/s_c/'re/'s} dragged through the forest, over rocks and through bushes, until the fox finally collapses and the battered s_c goes back to proudly claim the stork.",
                "exp": 30,
                "weight": 20,
                "stat_trait": [
                    "adventurous",
                    "ambitious",
                    "confident",
                    "daring",
                    "fierce",
                    "responsible",
                    "righteous"
                ],
                "prey": ["medium"],
                "relationships": [
                    {
                        "cats_to": ["patrol"],
                        "cats_from": ["clan"],
                        "mutual": false,
                        "values": ["respect"],
                        "amount": 5
                    }
                ]
            }
        ],
        "fail_outcomes": [
            {
                "text": "The patrol fails to drive away the fox, which keeps possession of the food. However, there were no injuries.",
                "exp": 0,
                "weight": 20,
                "relationships": [
                    {
                        "cats_to": ["patrol"],
                        "cats_from": ["clan"],
                        "mutual": false,
                        "values": ["respect"],
                        "amount": -5
                    }
                ],
                "prey": ["very_small"]
            },
            {
                "text": "Fiercely, r_c throws themselves at the fox, determined to win the stork prize. But the fox values it just as dearly, and manages to get a good grip on r_c, shaking them to pieces and killing them.",
                "exp": 0,
                "weight": 10,
                "dead_cats": ["r_c"],
                "history_text": {
                    "scar": "m_c carries a scar from a solo fox fight.",
                    "reg_death": "m_c fell in a solo battle with a fox.",
                    "lead_death": "died fighting a fox"
                },
                "relationships": [
                    {
                        "cats_to": ["patrol"],
                        "cats_from": ["clan"],
                        "mutual": false,
                        "values": ["respect"],
                        "amount": -5
                    }
                ],
                "prey": ["very_small"]
            },
            {
                "text": "r_c launches into battle, but is caught with a nasty bite, and retreats to limp back home. The fox doesn't follow, happy enough to eat the stork instead of the foolish cat.",
                "exp": 0,
                "weight": 10,
                "injury": [
                    {
                        "cats": ["r_c"],
                        "injuries": ["big_bite_injury"],
                        "scars": ["THREE"]
                    }
                ],
                "history_text": {
                    "scar": "m_c carries a scar from a solo fox fight.",
                    "reg_death": "m_c fell in a solo battle with a fox.",
                    "lead_death": "died fighting a fox"
                },
                "relationships": [
                    {
                        "cats_to": ["patrol"],
                        "cats_from": ["clan"],
                        "mutual": false,
                        "values": ["respect"],
                        "amount": -5
                    }
                ],
                "prey": ["very_small"]
            },
            {
                "text": "s_c is overconfident in {PRONOUN/s_c/poss} attack, and the fox manages to sink their teeth into {PRONOUN/s_c/object}. {PRONOUN/s_c/subject/CAP} {VERB/s_c/retreat/retreats}, bleeding and in pain, and the fox settles back down to its meal.",
                "exp": 0,
                "weight": 10,
                "stat_trait": ["troublesome", "vengeful", "bloodthirsty", "bold"],
                "injury": [
                    {
                        "cats": ["s_c"],
                        "injuries": ["big_bite_injury"],
                        "scars": ["THREE"]
                    }
                ],
                "history_text": {
                    "scar": "m_c carries a scar from a solo fox fight.",
                    "reg_death": "m_c fell in a solo battle with a fox.",
                    "lead_death": "died fighting a fox"
                },
                "relationships": [
                    {
                        "cats_to": ["patrol"],
                        "cats_from": ["clan"],
                        "mutual": false,
                        "values": ["respect"],
                        "amount": -5
                    }
                ],
                "prey": ["very_small"]
            }
        ]
    },
    {
        "patrol_id": "wtlnd_hunt_foxgray_scavenge4",
        "biome": ["wetlands"],
        "season": ["any"],
        "types": ["hunting"],
        "tags": [],
        "patrol_art": "hunt_general_intro",
        "min_cats": 2,
        "max_cats": 3,
        "min_max_status": {},
        "weight": 20,
        "intro_text": "The patrol catches the scent of a fox - but is it red, or gray? Tracking it, they find a stocky gray fox feeding on an unidentifiable but deliciously stinky small mound of carrion fished up from the swamp.",
        "decline_text": "The patrol decides not to quarrel with the fox and to find prey elsewhere.",
        "chance_of_success": 70,
        "success_outcomes": [
            {
                "text": "While a gray fox is bigger and far stockier than the cats, the delicious stench of whatever it is makes the cats' eyes go wide and silly, and they leap to claim possession of it. Outnumbered and already full of stinky nonsense, the gray fox leaves, scrambling up a tree as the cats give in to instinct and roll around in the glorious smell.",
                "exp": 20,
                "weight": 20,
                "prey": ["medium"],
                "relationships": [
                    {
                        "cats_to": ["patrol", "patrol"],
                        "cats_from": ["clan", "patrol"],
                        "mutual": false,
                        "values": ["respect"],
                        "amount": 5
                    }
                ]
            },
            {
                "text": "A gray fox is bigger than them, yes... but only just, and that carcass smells divine. The cats creep up on the fox, using the thick swamp brush for cover, and wait until the fox has its head buried in the carcass to attack. The ambush sends the competing predator fleeing, and leaves the cats to claim the heavenly stinky food.",
                "exp": 20,
                "weight": 5,
                "prey": ["medium"],
                "relationships": [
                    {
                        "cats_to": ["patrol", "patrol"],
                        "cats_from": ["clan", "patrol"],
                        "mutual": false,
                        "values": ["respect"],
                        "amount": 5
                    }
                ]
            },
            {
                "text": "s_c shows their strength, leading the fight against the gray fox. By working together and keeping it distracted, the cats harry and harass the fox until it gives up and runs.",
                "exp": 20,
                "weight": 20,
                "stat_skill": ["FIGHTER,1"],
                "prey": ["medium"],
                "relationships": [
                    {
                        "cats_to": ["patrol", "patrol"],
                        "cats_from": ["clan", "patrol"],
                        "mutual": false,
                        "values": ["respect"],
                        "amount": 5
                    }
                ]
            },
            {
                "text": "The patrol launches into battle, but with so few cats it's exhausting trying to keep the fox and its snapping jaws on the defensive. In an act of daring bravery, s_c darts low to the ground, gets under its snout, and sinks {PRONOUN/s_c/poss} teeth into the fox's throat. It's only one bite, but the fox has had enough and flees.",
                "exp": 20,
                "weight": 20,
                "stat_trait": [
                    "adventurous",
                    "ambitious",
                    "confident",
                    "daring",
                    "fierce",
                    "responsible",
                    "righteous"
                ],
                "prey": ["medium"],
                "relationships": [
                    {
                        "cats_to": ["patrol", "patrol"],
                        "cats_from": ["clan", "patrol"],
                        "mutual": false,
                        "values": ["respect"],
                        "amount": 5
                    }
                ]
            }
        ],
        "fail_outcomes": [
            {
                "text": "The patrol fails to drive away the fox, which keeps possession of the food. However, there were no injuries.",
                "exp": 0,
                "weight": 20,
                "relationships": [
                    {
                        "cats_to": ["patrol", "patrol"],
                        "cats_from": ["clan", "patrol"],
                        "mutual": false,
                        "values": ["respect"],
                        "amount": -5
                    }
                ],
                "prey": ["very_small"]
            },
            {
                "text": "s_c makes a stupid mistake, too intent on winning the fight to respect {PRONOUN/s_c/poss} enemy's teeth, and it's only being yanked back by the tail that saves {PRONOUN/s_c/object} from injury. The patrol gives up, and settles down to wait a safe distance away until the fox leaves of its own accord.",
                "exp": 0,
                "weight": 20,
                "stat_trait": ["troublesome", "vengeful", "bloodthirsty", "bold"],
                "relationships": [
                    {
                        "cats_to": ["patrol", "patrol"],
                        "cats_from": ["clan", "patrol"],
                        "mutual": false,
                        "values": ["respect"],
                        "amount": -5
                    }
                ],
                "prey": ["very_small"]
            },
            {
                "text": "s_c means well, but {PRONOUN/s_c/subject}{VERB/s_c/'re/'s} overconfident in {PRONOUN/s_c/poss} attack and the fox manages to sink their teeth into {PRONOUN/s_c/object}. The patrol is forced to retreat, forming a defensive ring around the wounded s_c.",
                "exp": 0,
                "weight": 10,
                "stat_trait": ["troublesome", "vengeful", "bloodthirsty", "bold"],
                "injury": [
                    {
                        "cats": ["s_c"],
                        "injuries": ["bite-wound"],
                        "scars": ["NECKBITE"]
                    }
                ],
                "history_text": { "scar": "m_c carries a scar from a gray fox fight." },
                "relationships": [
                    {
                        "cats_to": ["patrol", "patrol"],
                        "cats_from": ["clan", "patrol"],
                        "mutual": false,
                        "values": ["respect"],
                        "amount": -5
                    }
                ],
                "prey": ["very_small"]
            }
        ]
    },
    {
        "patrol_id": "wtlnd_hunt_foxgray_scavenge2",
        "biome": ["wetlands"],
        "season": ["any"],
        "types": ["hunting"],
        "tags": [],
        "patrol_art": "hunt_general_intro",
        "min_cats": 4,
        "max_cats": 6,
        "min_max_status": {},
        "weight": 20,
        "intro_text": "The patrol catches the scent of a fox - but is it red, or gray? Tracking it, they find a stocky gray fox feeding on an unidentifiable but deliciously stinky small mound of carrion fished up from the swamp.",
        "decline_text": "The patrol decides not to quarrel with the fox and to find prey elsewhere.",
        "chance_of_success": 30,
        "success_outcomes": [
            {
                "text": "While a gray fox is bigger and far stockier than the cats, the delicious stench of whatever it is makes the cats' eyes go wide and silly, and they leap to claim possession of it. Heavily outnumbered and already full of stinky nonsense, the gray fox leaves, scrambling up a tree as the cats give in to instinct and roll around in the glorious smell.",
                "exp": 20,
                "weight": 20,
                "prey": ["medium"],
                "relationships": [
                    {
                        "cats_to": ["patrol", "patrol"],
                        "cats_from": ["clan", "patrol"],
                        "mutual": false,
                        "values": ["respect"],
                        "amount": 5
                    }
                ]
            },
            {
                "text": "A gray fox is bigger than them, yes... but only just, and that carcass smells divine. The cats creep up on the fox, using the thick swamp brush for cover, and wait until the fox has its head buried in the carcass to attack. The ambush sends the competing predator fleeing, and leaves the cats to claim the heavenly stinky food.",
                "exp": 20,
                "weight": 5,
                "prey": ["medium"],
                "relationships": [
                    {
                        "cats_to": ["patrol", "patrol"],
                        "cats_from": ["clan", "patrol"],
                        "mutual": false,
                        "values": ["respect"],
                        "amount": 5
                    }
                ]
            },
            {
                "text": "s_c shows their strength, leading the fight against the fox. By working together and keeping it distracted, the cats harry and harass the fox until s_c lands a crucial blow, snapping a tendon in one of the fox's hindlegs. The fox runs, but there's no way it'll live long with such a debilitating injury.",
                "exp": 20,
                "weight": 20,
                "stat_skill": ["FIGHTER,1"],
                "prey": ["medium"],
                "relationships": [
                    {
                        "cats_to": ["patrol", "patrol"],
                        "cats_from": ["clan", "patrol"],
                        "mutual": false,
                        "values": ["respect"],
                        "amount": 5
                    }
                ]
            },
            {
                "text": "The patrol launches into battle, keeping the fox on the defensive with teamwork. In an act of daring bravery, s_c darts low to the ground, gets under its snout, and sinks {PRONOUN/s_c/poss} teeth into the fox's throat. s_c holds on grimly as the rest of the patrol takes the opportunity to bring the fox down for good.",
                "exp": 20,
                "weight": 20,
                "stat_trait": [
                    "adventurous",
                    "ambitious",
                    "confident",
                    "daring",
                    "fierce",
                    "responsible",
                    "righteous"
                ],
                "prey": ["medium"],
                "relationships": [
                    {
                        "cats_to": ["patrol", "patrol"],
                        "cats_from": ["clan", "patrol"],
                        "mutual": false,
                        "values": ["respect"],
                        "amount": 5
                    }
                ]
            }
        ],
        "fail_outcomes": [
            {
                "text": "The patrol fails to drive away the fox, which keeps possession of the food. However, with so many cats to protect each other, there were no injuries.",
                "exp": 0,
                "weight": 20,
                "relationships": [
                    {
                        "cats_to": ["patrol", "patrol"],
                        "cats_from": ["clan", "patrol"],
                        "mutual": false,
                        "values": ["respect"],
                        "amount": -5
                    }
                ],
                "prey": ["very_small"]
            },
            {
                "text": "s_c makes a stupid mistake, too intent on winning the fight to respect {PRONOUN/s_c/poss} enemy's teeth, and it's only being yanked back by the tail that saves {PRONOUN/s_c/object} from injury. The patrol gives up, and settles down to wait a safe distance away until the fox leaves of its own accord.",
                "exp": 0,
                "weight": 20,
                "stat_trait": ["troublesome", "vengeful", "bloodthirsty", "bold"],
                "relationships": [
                    {
                        "cats_to": ["patrol", "patrol"],
                        "cats_from": ["clan", "patrol"],
                        "mutual": false,
                        "values": ["respect"],
                        "amount": -5
                    }
                ],
                "prey": ["very_small"]
            }
        ]
    },
    {
        "patrol_id": "wtlnd_hunt_foxgray_scavenge3",
        "biome": ["wetlands"],
        "season": ["any"],
        "types": ["hunting"],
        "tags": [],
        "patrol_art": "hunt_general_intro",
        "min_cats": 1,
        "max_cats": 1,
        "min_max_status": {},
        "weight": 20,
        "intro_text": "r_c catches the scent of a fox - but is it red, or gray? Tracking it, {PRONOUN/r_c/subject} find a stocky gray fox feeding on an unidentifiable but deliciously stinky small mound of carrion fished up from the swamp.",
        "decline_text": "r_c decides not to quarrel with the fox and to find prey elsewhere.",
        "chance_of_success": 50,
        "success_outcomes": [
            {
                "text": "While a gray fox is bigger and far stockier than r_c, the delicious stench of whatever it is makes their eyes go wide and silly, and they leap to claim some of it for themselves and c_n. It's only a little lump, but the fox is apparently not too keen to face a fight over it, and gives up with a perfunctory snarl.",
                "exp": 30,
                "weight": 20,
                "prey": ["medium"],
                "relationships": [
                    {
                        "cats_to": ["patrol"],
                        "cats_from": ["clan"],
                        "mutual": false,
                        "values": ["respect"],
                        "amount": 5
                    }
                ]
            },
            {
                "text": "A gray fox is bigger than them, yes... but only just, and that carcass smells divine. r_c creeps up on the fox, using the thick swamp brush for cover, and waits until the fox has its head buried in the carcass to attack. The ambush sends the competing predator fleeing, and leaves r_c to claim the heavenly stinky food.",
                "exp": 30,
                "weight": 5,
                "prey": ["medium"],
                "relationships": [
                    {
                        "cats_to": ["patrol"],
                        "cats_from": ["clan"],
                        "mutual": false,
                        "values": ["respect"],
                        "amount": 5
                    }
                ]
            },
            {
                "text": "s_c uses every trick in their talented fighting skillset to attack the fox with no one to watch their flank, until the perfect opportunity opens up and they pounce onto the fox's back, digging in their claws. It's enough to convince the gray to back off, and s_c claims {PRONOUN/s_c/poss} share of the carcass.",
                "exp": 30,
                "weight": 20,
                "stat_skill": ["FIGHTER,2"],
                "prey": ["medium"],
                "relationships": [
                    {
                        "cats_to": ["patrol"],
                        "cats_from": ["clan"],
                        "mutual": false,
                        "values": ["respect"],
                        "amount": 5
                    }
                ]
            },
            {
                "text": "In an act of daring bravery, s_c darts low to the ground, gets under its snout, and sinks {PRONOUN/s_c/poss} teeth into the fox's throat. But then {PRONOUN/s_c/subject}{VERB/s_c/'re/'s} stuck, unwilling to let go and risk being bitten. {PRONOUN/s_c/subject/CAP}{VERB/s_c/'re/'s} dragged through the swamp, muck casing their pelt, until the fox finally throws them off and the battered s_c goes back to proudly claim the carcass.",
                "exp": 30,
                "weight": 20,
                "stat_trait": [
                    "adventurous",
                    "ambitious",
                    "confident",
                    "daring",
                    "fierce",
                    "responsible",
                    "righteous"
                ],
                "prey": ["medium"],
                "relationships": [
                    {
                        "cats_to": ["patrol"],
                        "cats_from": ["clan"],
                        "mutual": false,
                        "values": ["respect"],
                        "amount": 5
                    }
                ]
            }
        ],
        "fail_outcomes": [
            {
                "text": "The patrol fails to drive away the gray fox, which keeps possession of the food. However, there were no injuries.",
                "exp": 0,
                "weight": 20,
                "relationships": [
                    {
                        "cats_to": ["patrol"],
                        "cats_from": ["clan"],
                        "mutual": false,
                        "values": ["respect"],
                        "amount": -5
                    }
                ],
                "prey": ["very_small"]
            },
            {
                "text": "s_c makes a stupid mistake, too intent on winning the fight to respect their enemy's teeth, and it's tripping over their own feet that saves them. They give up, and settle down to wait a safe distance away until the fox leaves of its own accord.",
                "exp": 0,
                "weight": 20,
                "stat_trait": ["troublesome", "vengeful", "bloodthirsty", "bold"],
                "relationships": [
                    {
                        "cats_to": ["patrol"],
                        "cats_from": ["clan"],
                        "mutual": false,
                        "values": ["respect"],
                        "amount": -5
                    }
                ],
                "prey": ["very_small"]
            },
            {
                "text": "r_c launches into battle, but is caught with a nasty bite, and retreats to limp back home. The gray fox doesn't follow, happy enough to eat the carcass instead of the foolish cat.",
                "exp": 0,
                "weight": 10,
                "injury": [
                    {
                        "cats": ["r_c"],
                        "injuries": ["bite-wound"],
                        "scars": ["THREE"]
                    }
                ],
                "history_text": { "scar": "m_c carries a scar from a solo fight with a gray fox." },
                "relationships": [
                    {
                        "cats_to": ["patrol"],
                        "cats_from": ["clan"],
                        "mutual": false,
                        "values": ["respect"],
                        "amount": -5
                    }
                ],
                "prey": ["very_small"]
            },
            {
                "text": "s_c is overconfident in {PRONOUN/s_c/poss} attack, and the fox manages to sink their teeth into {PRONOUN/s_c/object}. {PRONOUN/s_c/subject/CAP} {VERB/s_c/retreat/retreats}, bleeding and in pain, and the gray fox settles back down to its meal.",
                "exp": 0,
                "weight": 10,
                "stat_trait": ["troublesome", "vengeful", "bloodthirsty", "bold"],
                "injury": [
                    {
                        "cats": ["s_c"],
                        "injuries": ["bite-wound"],
                        "scars": ["THREE"]
                    }
                ],
                "history_text": { "scar": "m_c carries a scar from a solo fight with a gray fox." },
                "relationships": [
                    {
                        "cats_to": ["patrol"],
                        "cats_from": ["clan"],
                        "mutual": false,
                        "values": ["respect"],
                        "amount": -5
                    }
                ],
                "prey": ["very_small"]
            }
        ]
    },
    {
        "patrol_id": "wtlnd_hunt_redfox_steal1",
        "biome": ["wetlands"],
        "season": ["any"],
        "types": ["hunting"],
        "tags": [],
        "patrol_art": "hunt_general_intro",
        "min_cats": 2,
        "max_cats": 3,
        "min_max_status": {},
        "weight": 20,
        "intro_text": "The patrol catches the scent of a fox - but is it red, or gray? And is it worth a fight if they encounter it?",
        "decline_text": "The patrol decides not to quarrel with the fox and to find prey elsewhere.",
        "chance_of_success": 50,
        "success_outcomes": [
            {
                "text": "p_l leads the patrol to the end of the scent trail, where a red fox sits plucking the feathers off a plump duck. With careful signals, the cats set up an ambush. There aren't many of them, but the fox doesn't need to know that - with a massive explosion of yowls, the cats sound like a full battle patrol, and the fox yips with fear as the cats pounce to take possession of the bird.",
                "exp": 20,
                "weight": 20,
                "prey": ["small"],
                "relationships": [
                    {
                        "cats_to": ["patrol"],
                        "cats_from": ["patrol"],
                        "mutual": false,
                        "values": ["platonic", "respect"],
                        "amount": 5
                    },
                    {
                        "cats_to": ["patrol"],
                        "cats_from": ["patrol"],
                        "mutual": false,
                        "values": ["dislike"],
                        "amount": -5
                    }
                ]
            },
            {
                "text": "They're a small patrol, but a skilled one, and when they track down the red fox at the end of the scent trail, they have enough skill and muscle to drive it off from the fish it was gnawing on. The cats gather around it, congratulating each other.",
                "exp": 20,
                "weight": 20,
                "stat_skill": ["HUNTER,1", "FIGHTER,1"],
                "prey": ["small"],
                "relationships": [
                    {
                        "cats_to": ["patrol"],
                        "cats_from": ["patrol"],
                        "mutual": false,
                        "values": ["platonic", "respect"],
                        "amount": 5
                    },
                    {
                        "cats_to": ["patrol"],
                        "cats_from": ["patrol"],
                        "mutual": false,
                        "values": ["dislike"],
                        "amount": -5
                    }
                ]
            },
            {
                "text": "s_c reminds the rest of the patrol that things don't always need to end in a fight, using the trail to uncover a food cache of dead fish buried under a log. They still don't know what kind of fox left the trail, and they don't need to - these fish will make great additions to the fresh-kill pile back home.",
                "exp": 20,
                "weight": 20,
                "stat_trait": [
                    "calm",
                    "careful",
                    "faithful",
                    "insecure",
                    "loyal",
                    "nervous",
                    "patient",
                    "responsible",
                    "righteous",
                    "thoughtful",
                    "wise"
                ],
                "prey": ["small"],
                "relationships": [
                    {
                        "cats_to": ["patrol"],
                        "cats_from": ["patrol"],
                        "mutual": false,
                        "values": ["platonic", "respect"],
                        "amount": 5
                    },
                    {
                        "cats_to": ["patrol"],
                        "cats_from": ["patrol"],
                        "mutual": false,
                        "values": ["dislike"],
                        "amount": -5
                    }
                ]
            }
        ],
        "fail_outcomes": [
            {
                "text": "The fox's trail vanishes just as quickly as it appeared, almost as though the creature has figured out that it was being tracked. Grumbling and arguing, the patrol heads back home disappointed.",
                "exp": 0,
                "weight": 20,
                "relationships": [
                    {
                        "cats_to": ["patrol"],
                        "cats_from": ["patrol"],
                        "mutual": false,
                        "values": ["platonic", "respect"],
                        "amount": -5
                    },
                    {
                        "cats_to": ["patrol"],
                        "cats_from": ["patrol"],
                        "mutual": false,
                        "values": ["dislike"],
                        "amount": 5
                    }
                ],
                "prey": ["very_small"]
            },
            {
                "text": "The patrol tracks down a red fox, and spots that it's holding fresh-kill. However, s_c bursts from cover without warning, trying to intimidate the fox. Which they can say sort of worked, but also causes the fox to run off with the food it carries. The other cats aren't particularly pleased with s_c.",
                "exp": 0,
                "weight": 20,
                "stat_trait": [
                    "adventurous",
                    "ambitious",
                    "bloodthirsty",
                    "bold",
                    "confident",
                    "daring",
                    "fierce",
                    "playful",
                    "troublesome",
                    "vengeful"
                ],
                "relationships": [
                    {
                        "cats_to": ["patrol"],
                        "cats_from": ["patrol"],
                        "mutual": false,
                        "values": ["platonic", "respect"],
                        "amount": -5
                    },
                    {
                        "cats_to": ["patrol"],
                        "cats_from": ["patrol"],
                        "mutual": false,
                        "values": ["dislike"],
                        "amount": 5
                    }
                ],
                "prey": ["very_small"]
            },
            {
                "text": "p_l leads the patrol to the end of the scent trail, where a red fox sits plucking the feathers off a plump duck. With careful signals, the cats set up an ambush, but they aren't careful enough, and with a snarl the fox takes a bite at r_c as it flees with its dinner.",
                "exp": 0,
                "weight": 10,
                "injury": [
                    {
                        "cats": ["r_c"],
                        "injuries": ["small_bite_injury"],
                        "scars": ["NECKBITE"]
                    }
                ],
                "history_text": { "scar": "m_c carries a scar from a red fox fight." },
                "relationships": [
                    {
                        "cats_to": ["patrol"],
                        "cats_from": ["patrol"],
                        "mutual": false,
                        "values": ["platonic", "respect"],
                        "amount": -5
                    },
                    {
                        "cats_to": ["patrol"],
                        "cats_from": ["patrol"],
                        "mutual": false,
                        "values": ["dislike"],
                        "amount": 5
                    }
                ],
                "prey": ["very_small"]
            },
            {
                "text": "The patrol tracks down a red fox, and spots that it's holding fresh-kill. However, s_c bursts from cover without warning, trying to intimidate the fox, and the overconfident attack ends in disaster as the fox bites s_c, leaving the rest of the patrol to rescue their annoying Clanmate as the fox runs off with what could've been their dinner.",
                "exp": 0,
                "weight": 10,
                "stat_trait": [
                    "adventurous",
                    "ambitious",
                    "bloodthirsty",
                    "bold",
                    "confident",
                    "daring",
                    "fierce",
                    "playful",
                    "troublesome",
                    "vengeful"
                ],
                "injury": [
                    {
                        "cats": ["s_c"],
                        "injuries": ["small_bite_injury"],
                        "scars": ["NECKBITE"]
                    }
                ],
                "history_text": { "scar": "m_c carries a scar from a red fox fight." },
                "relationships": [
                    {
                        "cats_to": ["patrol"],
                        "cats_from": ["patrol"],
                        "mutual": false,
                        "values": ["platonic", "respect"],
                        "amount": -5
                    },
                    {
                        "cats_to": ["patrol"],
                        "cats_from": ["patrol"],
                        "mutual": false,
                        "values": ["dislike"],
                        "amount": 5
                    }
                ],
                "prey": ["very_small"]
            }
        ]
    },
    {
        "patrol_id": "wtlnd_hunt_redfox_steal2",
        "biome": ["wetlands"],
        "season": ["any"],
        "types": ["hunting"],
        "tags": [],
        "patrol_art": "hunt_general_intro",
        "min_cats": 4,
        "max_cats": 6,
        "min_max_status": {},
        "weight": 20,
        "intro_text": "The patrol catches the scent of a fox - but is it red, or gray? And is it worth a fight if they encounter it?",
        "decline_text": "The patrol decides not to quarrel with the fox and to find prey elsewhere.",
        "chance_of_success": 10,
        "success_outcomes": [
            {
                "text": "p_l leads the patrol to the end of the scent trail, where a red fox sits plucking the feathers off a plump duck. With careful signals, the cats set up an ambush. Having more cats makes the patrol far more of a threat to the red fox, and the creature panics when they reveal themselves. They win the bird, but r_c nearly gets injured, and it's only p_l shoving them both out of the way that saves both their pelts.",
                "exp": 20,
                "weight": 20,
                "prey": ["small"],
                "relationships": [
                    {
                        "cats_to": ["patrol"],
                        "cats_from": ["patrol"],
                        "mutual": false,
                        "values": ["platonic", "respect"],
                        "amount": 5
                    }
                ]
            },
            {
                "text": "With such a big patrol, and with s_c there, when they track down the red fox at the end of the scent trail, they have more than enough skill and muscle to drive it off from the fish it was gnawing on. The cats gather around it, congratulating each other.",
                "exp": 20,
                "weight": 20,
                "stat_skill": ["HUNTER,1", "FIGHTER,1"],
                "prey": ["small"],
                "relationships": [
                    {
                        "cats_to": ["patrol"],
                        "cats_from": ["patrol"],
                        "mutual": false,
                        "values": ["platonic", "respect"],
                        "amount": 5
                    }
                ]
            },
            {
                "text": "s_c reminds the rest of the patrol that things don't always need to end in a fight, using the trail to uncover a food cache of dead fish buried under a log. They still don't know what kind of fox left the trail, and they don't need to - these fish will make great additions to the fresh-kill pile back home.",
                "exp": 20,
                "weight": 20,
                "stat_trait": [
                    "calm",
                    "careful",
                    "faithful",
                    "insecure",
                    "loyal",
                    "nervous",
                    "patient",
                    "responsible",
                    "righteous",
                    "thoughtful",
                    "wise"
                ],
                "prey": ["small"],
                "relationships": [
                    {
                        "cats_to": ["patrol"],
                        "cats_from": ["patrol"],
                        "mutual": false,
                        "values": ["platonic", "respect"],
                        "amount": 5
                    }
                ]
            }
        ],
        "fail_outcomes": [
            {
                "text": "The fox's trail vanishes just as quickly as it appeared, almost as though the creature has figured out that it was being tracked. Grumbling and arguing, the patrol heads back home disappointed.",
                "exp": 0,
                "weight": 20,
                "relationships": [
                    {
                        "cats_to": ["patrol"],
                        "cats_from": ["patrol"],
                        "mutual": false,
                        "values": ["platonic", "respect"],
                        "amount": -5
                    }
                ],
                "prey": ["very_small"]
            },
            {
                "text": "The patrol tracks down a red fox, and spots that it's holding fresh-kill. However, s_c bursts from cover without warning, trying to intimidate the fox. Which they can say sort of worked, but also causes the fox to run off with the food it carries. The other cats aren't particularly pleased with s_c.",
                "exp": 0,
                "weight": 20,
                "stat_trait": [
                    "adventurous",
                    "ambitious",
                    "bloodthirsty",
                    "bold",
                    "confident",
                    "daring",
                    "fierce",
                    "playful",
                    "troublesome",
                    "vengeful"
                ],
                "relationships": [
                    {
                        "cats_to": ["patrol"],
                        "cats_from": ["patrol"],
                        "mutual": false,
                        "values": ["platonic", "respect"],
                        "amount": -5
                    }
                ],
                "prey": ["very_small"]
            },
            {
                "text": "p_l leads the patrol to the end of the scent trail, where a red fox sits plucking the feathers off a plump duck. With careful signals, the cats set up an ambush, but they aren't careful enough, and with a snarl the fox takes a bite at r_c as it flees with its dinner.",
                "exp": 0,
                "weight": 10,
                "injury": [
                    {
                        "cats": ["r_c"],
                        "injuries": ["small_bite_injury"],
                        "scars": ["LEGBITE"]
                    }
                ],
                "history_text": { "scar": "m_c carries a scar from a red fox fight." },
                "relationships": [
                    {
                        "cats_to": ["patrol"],
                        "cats_from": ["patrol"],
                        "mutual": false,
                        "values": ["platonic", "respect"],
                        "amount": -5
                    }
                ],
                "prey": ["very_small"]
            },
            {
                "text": "The patrol tracks down a red fox, and spots that it's holding fresh-kill. However, s_c bursts from cover without warning, trying to intimidate the fox, and the overconfident attack ends in disaster as the fox bites s_c, leaving the rest of the patrol to rescue their annoying Clanmate as the fox runs off with what could've been their dinner.",
                "exp": 0,
                "weight": 10,
                "stat_trait": [
                    "adventurous",
                    "ambitious",
                    "bloodthirsty",
                    "bold",
                    "confident",
                    "daring",
                    "fierce",
                    "playful",
                    "troublesome",
                    "vengeful"
                ],
                "injury": [
                    {
                        "cats": ["s_c"],
                        "injuries": ["small_bite_injury"],
                        "scars": ["LEGBITE"]
                    }
                ],
                "history_text": { "scar": "m_c carries a scar from a red fox fight." },
                "relationships": [
                    {
                        "cats_to": ["patrol"],
                        "cats_from": ["patrol"],
                        "mutual": false,
                        "values": ["platonic", "respect"],
                        "amount": -5
                    }
                ],
                "prey": ["very_small"]
            }
        ]
    },
    {
        "patrol_id": "wtlnd_hunt_redfox_steal6",
        "biome": ["wetlands"],
        "season": ["any"],
        "types": ["hunting"],
        "tags": [],
        "patrol_art": "hunt_general_intro",
        "min_cats": 1,
        "max_cats": 1,
        "min_max_status": {},
        "weight": 20,
        "intro_text": "r_c catches the scent of a fox - but is it red, or gray? And is it worth a fight if they encounter it?",
        "decline_text": "r_c decides not to quarrel with the fox and to find prey elsewhere.",
        "chance_of_success": 30,
        "success_outcomes": [
            {
                "text": "Spotting the red fox they've tracked dipping into the shelter of a little scrub covered bit of dry land, r_c hangs back, sneaking around until they spot the fox burying a fish for later. They simply wait for it to finish and leave, then creep in to steal the fox's hard work, bringing the prize back to camp for the fresh-kill pile. Sometimes winning a battle doesn't require fighting.",
                "exp": 20,
                "weight": 20,
                "prey": ["medium"],
                "relationships": [
                    {
                        "cats_to": ["patrol"],
                        "cats_from": ["clan"],
                        "mutual": false,
                        "values": ["respect"],
                        "amount": 5
                    }
                ]
            },
            {
                "text": "It requires s_c to use some of their best tricks, but they sneak close to the red fox at the end of the scent trail, eyes on the fish the fox carries. The creature puts down its fresh-kill to start fishing again, and s_c takes the opportunity, grabbing the fish and running. It's a good prize, and they feel proud to present it to the elders when they pad into camp, tired but satisfied.",
                "exp": 20,
                "weight": 20,
                "stat_skill": ["HUNTER,1", "FIGHTER,1"],
                "prey": ["medium"],
                "relationships": [
                    {
                        "cats_to": ["patrol"],
                        "cats_from": ["clan"],
                        "mutual": false,
                        "values": ["respect"],
                        "amount": 5
                    }
                ]
            },
            {
                "text": "It's a situation that calls for careful calm, not impulsive action. s_c tracks down a red fox at the end of the scent trail, holding a young duck, and waits carefully. Eventually, as the fox starts to hunt at a different river, it drops its fresh-kill to try win more. s_c carefully snatches it while the fox is distracted, and trots back to camp having successfully outwitted the competing predator.",
                "exp": 20,
                "weight": 20,
                "stat_trait": [
                    "calm",
                    "careful",
                    "faithful",
                    "insecure",
                    "loyal",
                    "nervous",
                    "patient",
                    "responsible",
                    "righteous",
                    "thoughtful",
                    "wise"
                ],
                "prey": ["medium"],
                "relationships": [
                    {
                        "cats_to": ["patrol"],
                        "cats_from": ["clan"],
                        "mutual": false,
                        "values": ["respect"],
                        "amount": 5
                    }
                ]
            }
        ],
        "fail_outcomes": [
            {
                "text": "It embarrasses them, but r_c doesn't even manage to find the fox they track, let alone earn anything useful from the afternoon's efforts.",
                "exp": 0,
                "weight": 20,
                "relationships": [
                    {
                        "cats_to": ["patrol"],
                        "cats_from": ["clan"],
                        "mutual": false,
                        "values": ["respect"],
                        "amount": -5
                    }
                ],
                "prey": ["very_small"]
            },
            {
<<<<<<< HEAD
                "text": "s_c hones in on the scent, and as soon as {PRONOUN/s_c/subject} {VERB/s_c/spot/spots} the red fox with a dead fish hanging from its jaws, throws themselves to the attack. The fox hears them coming, and with insulting nonchalance trots off, unwilling to get into a fight.",
=======
                "text": "s_c hones in on the scent, and as soon as {PRONOUN/s_c/subject} {VERB/s_c/spot/spots} the red fox with a dead fish hanging from its jaws, throws {PRONOUN/s_c/self} to the attack. The fox hears {PRONOUN/s_c/object} coming, and with insulting nonchalance trots off, unwilling to get into a fight.",
>>>>>>> 56e5b349
                "exp": 0,
                "weight": 20,
                "stat_trait": [
                    "adventurous",
                    "ambitious",
                    "bloodthirsty",
                    "bold",
                    "confident",
                    "daring",
                    "fierce",
                    "playful",
                    "troublesome",
                    "vengeful"
                ],
                "relationships": [
                    {
                        "cats_to": ["patrol"],
                        "cats_from": ["clan"],
                        "mutual": false,
                        "values": ["respect"],
                        "amount": -5
                    }
                ],
                "prey": ["very_small"]
            },
            {
                "text": "Finding a red fox holding a fish that would be much appreciated for c_n's fresh-kill pile, r_c goes to attack it. But the fox is just as keen to keep it as r_c is to win it, and they're injured in the resulting fight.",
                "exp": 0,
                "weight": 10,
                "injury": [
                    {
                        "cats": ["r_c"],
                        "injuries": ["big_bite_injury"],
                        "scars": ["RIGHTBLIND"]
                    }
                ],
                "history_text": { "scar": "m_c carries a scar from a solo fight with a red fox." },
                "relationships": [
                    {
                        "cats_to": ["patrol"],
                        "cats_from": ["clan"],
                        "mutual": false,
                        "values": ["respect"],
                        "amount": -5
                    }
                ],
                "prey": ["very_small"]
            },
            {
                "text": "s_c hones in on the scent, and as soon as {PRONOUN/s_c/subject} {VERB/s_c/spot/spots} the red fox with a dead fish hanging from its jaws, recklessly {VERB/s_c/throw/throws} {PRONOUN/s_c/self} to the attack. But the fox is as desperate to keep its meal as s_c is to win it from them, and s_c has to retreat, bleeding, as the fox trots off with its dinner.",
                "exp": 0,
                "weight": 10,
                "stat_trait": [
                    "adventurous",
                    "ambitious",
                    "bloodthirsty",
                    "bold",
                    "confident",
                    "daring",
                    "fierce",
                    "playful",
                    "troublesome",
                    "vengeful"
                ],
                "injury": [
                    {
                        "cats": ["s_c"],
                        "injuries": ["big_bite_injury"],
                        "scars": ["RIGHTBLIND"]
                    }
                ],
                "history_text": { "scar": "m_c carries a scar from a solo fight with a red fox." },
                "relationships": [
                    {
                        "cats_to": ["patrol"],
                        "cats_from": ["clan"],
                        "mutual": false,
                        "values": ["respect"],
                        "amount": -5
                    }
                ],
                "prey": ["very_small"]
            }
        ]
    },
    {
        "patrol_id": "wtlnd_hunt_foxgray_steal1",
        "biome": ["wetlands"],
        "season": ["any"],
        "types": ["hunting"],
        "tags": [],
        "patrol_art": "hunt_general_intro",
        "min_cats": 2,
        "max_cats": 3,
        "min_max_status": {},
        "weight": 20,
        "intro_text": "The patrol catches the scent of a fox - but is it red, or gray? And is it worth a fight if they encounter it?",
        "decline_text": "The patrol decides not to quarrel with the fox and to find prey elsewhere.",
        "chance_of_success": 50,
        "success_outcomes": [
            {
                "text": "It's a gray fox, which as far as the cats are concerned means free food. They leap after it, and after a short chase the fox drops the mouse it was holding. That's not enough to satisfy the c_n cats, who drive it out of their territory before collecting the mouse and continuing the afternoon's hunt.",
                "exp": 20,
                "weight": 20,
                "prey": ["small"],
                "relationships": [
                    {
                        "cats_to": ["patrol"],
                        "cats_from": ["patrol"],
                        "mutual": false,
                        "values": ["platonic", "respect"],
                        "amount": 5
                    }
                ]
            },
            {
                "text": "The scent trail leads to where some kind of fox has cached half a fish in a poorly concealed hole. The cats take it as their due, and leave the fox to wander on.",
                "exp": 20,
                "weight": 5,
                "prey": ["small"],
                "relationships": [
                    {
                        "cats_to": ["patrol"],
                        "cats_from": ["patrol"],
                        "mutual": false,
                        "values": ["platonic", "respect"],
                        "amount": 5
                    }
                ]
            },
            {
                "text": "The trail leads to a gray fox, and s_c makes sure it both hands over the prey it's poached from c_n land and flees for the border, tail between its legs and yelping. The smaller predator can't stand up to a patrol working together.",
                "exp": 20,
                "weight": 20,
                "stat_skill": ["HUNTER,1", "FIGHTER,2"],
                "prey": ["small"],
                "relationships": [
                    {
                        "cats_to": ["patrol"],
                        "cats_from": ["patrol"],
                        "mutual": false,
                        "values": ["platonic", "respect"],
                        "amount": 5
                    }
                ]
            },
            {
                "text": "The cats follow the trail, with s_c urging caution. There's no reason to rush into things. Sure enough, they find a gray fox. It's digging at a rotten log, unearthing insects. The patrol uses the presence of the other predator as a distraction to bring down a plump bird, one that was too busy watching the fox to guard from them, and the fox is left unscathed to keep bug hunting.",
                "exp": 20,
                "weight": 20,
                "stat_trait": [
                    "calm",
                    "careful",
                    "faithful",
                    "insecure",
                    "loyal",
                    "nervous",
                    "patient",
                    "responsible",
                    "righteous",
                    "thoughtful",
                    "wise"
                ],
                "prey": ["small"],
                "relationships": [
                    {
                        "cats_to": ["patrol"],
                        "cats_from": ["patrol"],
                        "mutual": false,
                        "values": ["platonic", "respect"],
                        "amount": 5
                    }
                ]
            }
        ],
        "fail_outcomes": [
            {
                "text": "The fox's trail vanishes just as quickly as it appeared, almost as though the creature has figured out that it was being tracked. Grumbling and arguing, the patrol heads back home disappointed.",
                "exp": 0,
                "weight": 20,
                "relationships": [
                    {
                        "cats_to": ["patrol"],
                        "cats_from": ["patrol"],
                        "mutual": false,
                        "values": ["platonic", "respect"],
                        "amount": -5
                    }
                ],
                "prey": ["very_small"]
            },
            {
                "text": "The patrol tracks down a gray fox trespassing on c_n land. s_c runs at it without thinking, and instead of intimidating the fox into fleeing for the border the hasty attack makes the gray fox skitter up a tree and start yelping. It takes all afternoon to wait the fox out and then herd it more carefully away from c_n's hunting grounds, and no one is happy with s_c.",
                "exp": 0,
                "weight": 20,
                "stat_trait": [
                    "adventurous",
                    "ambitious",
                    "bloodthirsty",
                    "bold",
                    "confident",
                    "daring",
                    "fierce",
                    "playful",
                    "troublesome",
                    "vengeful"
                ],
                "relationships": [
                    {
                        "cats_to": ["patrol"],
                        "cats_from": ["patrol"],
                        "mutual": false,
                        "values": ["platonic", "respect"],
                        "amount": -5
                    }
                ],
                "prey": ["very_small"]
            },
            {
                "text": "p_l leads the patrol to the end of the scent trail, where a gray fox sits grooming its fur in the sunshine. With careful signals, the cats set up an ambush, but the small gray panics beyond anything any cat expected, and as it flees, convinced its life is in danger, it lashes out at r_c.",
                "exp": 0,
                "weight": 10,
                "injury": [
                    {
                        "cats": ["r_c"],
                        "injuries": ["small_bite_injury"],
                        "scars": ["NECKBITE"]
                    }
                ],
                "history_text": { "scar": "m_c carries a scar from a gray fox fight." },
                "relationships": [
                    {
                        "cats_to": ["patrol"],
                        "cats_from": ["patrol"],
                        "mutual": false,
                        "values": ["platonic", "respect"],
                        "amount": -5
                    }
                ],
                "prey": ["very_small"]
            },
            {
                "text": "The patrol tracks down a gray fox trespassing on c_n land. s_c runs at it without thinking, and instead of intimidating the fox into fleeing for the border the hasty attack makes the gray fox skitter up a tree and start yelping. s_c tries to make up for the mistake by following the fox up into the branches, which goes even more poorly and leaves the patrol needing to help them back to the medicine cat den.",
                "exp": 0,
                "weight": 10,
                "stat_trait": [
                    "adventurous",
                    "ambitious",
                    "bloodthirsty",
                    "bold",
                    "confident",
                    "daring",
                    "fierce",
                    "playful",
                    "troublesome",
                    "vengeful"
                ],
                "injury": [
                    {
                        "cats": ["s_c"],
                        "injuries": ["small_bite_injury"],
                        "scars": ["NECKBITE"]
                    }
                ],
                "history_text": { "scar": "m_c carries a scar from a gray fox fight." },
                "relationships": [
                    {
                        "cats_to": ["patrol"],
                        "cats_from": ["patrol"],
                        "mutual": false,
                        "values": ["platonic", "respect"],
                        "amount": -5
                    }
                ],
                "prey": ["very_small"]
            }
        ]
    },
    {
        "patrol_id": "wtlnd_hunt_foxgray_steal5",
        "biome": ["wetlands"],
        "season": ["any"],
        "types": ["hunting"],
        "tags": [],
        "patrol_art": "hunt_general_intro",
        "min_cats": 4,
        "max_cats": 6,
        "min_max_status": {},
        "weight": 20,
        "intro_text": "The patrol catches the scent of a fox - but is it red, or gray? And is it worth a fight if they encounter it?",
        "decline_text": "The patrol decides not to quarrel with the fox and to find prey elsewhere.",
        "chance_of_success": 10,
        "success_outcomes": [
            {
                "text": "It's a gray fox, which as far as the cats are concerned means free food. They leap after it, and after a short chase the fox drops the mouse it was holding. That's not enough to satisfy the c_n cats, who drive it out of their territory before collecting the mouse and continuing the afternoon's hunt.",
                "exp": 20,
                "weight": 20,
                "prey": ["small"],
                "relationships": [
                    {
                        "cats_to": ["patrol"],
                        "cats_from": ["patrol"],
                        "mutual": false,
                        "values": ["platonic", "respect"],
                        "amount": 5
                    }
                ]
            },
            {
                "text": "The scent trail leads to where some kind of fox has cached a wood rat in a poorly concealed hole. The cats take it as their due, and leave the fox to wander on.",
                "exp": 20,
                "weight": 5,
                "prey": ["small"],
                "relationships": [
                    {
                        "cats_to": ["patrol"],
                        "cats_from": ["patrol"],
                        "mutual": false,
                        "values": ["platonic", "respect"],
                        "amount": 5
                    }
                ]
            },
            {
                "text": "The trail leads to a gray fox, and s_c makes sure it both hands over the prey it's poached from c_n land and flees for the border, tail between its legs and yelping. The smaller predator can't stand up to a patrol working together.",
                "exp": 20,
                "weight": 20,
                "stat_skill": ["HUNTER,1", "FIGHTER,2"],
                "prey": ["small"],
                "relationships": [
                    {
                        "cats_to": ["patrol"],
                        "cats_from": ["patrol"],
                        "mutual": false,
                        "values": ["platonic", "respect"],
                        "amount": 5
                    }
                ]
            },
            {
                "text": "The cats follow the trail, with s_c urging caution. There's no reason to rush into things. Sure enough, they find a gray fox. It's digging at a rotten log, unearthing insects. The patrol uses the presence of the other predator as a distraction to bring down a plump bird, one that was too busy watching the fox to guard from them, and the fox is left unscathed to keep bug hunting.",
                "exp": 20,
                "weight": 20,
                "stat_trait": [
                    "calm",
                    "careful",
                    "faithful",
                    "insecure",
                    "loyal",
                    "nervous",
                    "patient",
                    "responsible",
                    "righteous",
                    "thoughtful",
                    "wise"
                ],
                "prey": ["small"],
                "relationships": [
                    {
                        "cats_to": ["patrol"],
                        "cats_from": ["patrol"],
                        "mutual": false,
                        "values": ["platonic", "respect"],
                        "amount": 5
                    }
                ]
            }
        ],
        "fail_outcomes": [
            {
                "text": "The fox's trail vanishes just as quickly as it appeared, almost as though the creature has figured out that it was being tracked. Grumbling and arguing, the patrol heads back home disappointed.",
                "exp": 0,
                "weight": 20,
                "relationships": [
                    {
                        "cats_to": ["patrol"],
                        "cats_from": ["patrol"],
                        "mutual": false,
                        "values": ["platonic", "respect"],
                        "amount": -5
                    }
                ],
                "prey": ["very_small"]
            },
            {
                "text": "The patrol tracks down a gray fox trespassing on c_n land. s_c runs at it without thinking, and instead of intimidating the fox into fleeing for the border the hasty attack makes the gray fox skitter up a tree and start yelping. It takes all afternoon to wait the fox out and then herd it more carefully away from c_n's hunting grounds, and no one is happy with s_c.",
                "exp": 0,
                "weight": 20,
                "stat_trait": [
                    "adventurous",
                    "ambitious",
                    "bloodthirsty",
                    "bold",
                    "confident",
                    "daring",
                    "fierce",
                    "playful",
                    "troublesome",
                    "vengeful"
                ],
                "relationships": [
                    {
                        "cats_to": ["patrol"],
                        "cats_from": ["patrol"],
                        "mutual": false,
                        "values": ["platonic", "respect"],
                        "amount": -5
                    }
                ],
                "prey": ["very_small"]
            },
            {
                "text": "p_l leads the patrol to the end of the scent trail, where a gray fox sits grooming its fur in the sunshine. With careful signals, the cats set up an ambush, but the small gray panics beyond anything any cat expected, and as it flees, convinced its life is in danger, it lashes out at r_c.",
                "exp": 0,
                "weight": 10,
                "injury": [
                    {
                        "cats": ["r_c"],
                        "injuries": ["small_bite_injury"],
                        "scars": ["NECKBITE"]
                    }
                ],
                "relationships": [
                    {
                        "cats_to": ["patrol"],
                        "cats_from": ["patrol"],
                        "mutual": false,
                        "values": ["platonic", "respect"],
                        "amount": -5
                    }
                ],
                "prey": ["very_small"]
            },
            {
                "text": "The patrol tracks down a gray fox trespassing on c_n land. s_c runs at it without thinking, and instead of intimidating the fox into fleeing for the border the hasty attack makes the gray fox skitter up a tree and start yelping. s_c tries to make up for the mistake by following the fox up into the branches, which goes even more poorly and leaves the patrol needing to help them back to the medicine cat den.",
                "exp": 0,
                "weight": 10,
                "stat_trait": [
                    "adventurous",
                    "ambitious",
                    "bloodthirsty",
                    "bold",
                    "confident",
                    "daring",
                    "fierce",
                    "playful",
                    "troublesome",
                    "vengeful"
                ],
                "injury": [
                    {
                        "cats": ["s_c"],
                        "injuries": ["small_bite_injury"],
                        "scars": ["NECKBITE"]
                    }
                ],
                "relationships": [
                    {
                        "cats_to": ["patrol"],
                        "cats_from": ["patrol"],
                        "mutual": false,
                        "values": ["platonic", "respect"],
                        "amount": -5
                    }
                ],
                "prey": ["very_small"]
            }
        ]
    },
    {
        "patrol_id": "wtlnd_hunt_foxgray_steal6",
        "biome": ["wetlands"],
        "season": ["any"],
        "types": ["hunting"],
        "tags": [],
        "patrol_art": "hunt_general_intro",
        "min_cats": 1,
        "max_cats": 1,
        "min_max_status": {},
        "weight": 20,
        "intro_text": "r_c catches the scent of a fox - but is it red, or gray? And is it worth a fight if they encounter it?",
        "decline_text": "r_c decides not to quarrel with the fox and to find prey elsewhere.",
        "chance_of_success": 50,
        "success_outcomes": [
            {
                "text": "Spotting the gray fox they've tracked dipping into the shelter of a little scrub covered bit of dry land, r_c hangs back, sneaking around until they spot the fox caching a bird kill in an old log a storm washed in moons ago. They simply wait for it to finish and leave, then creep in to steal the fox's hard work, bringing the prize back to camp for the fresh-kill pile. Sometimes winning a battle doesn't require fighting.",
                "exp": 15,
                "weight": 20,
                "prey": ["medium"]
            },
            {
                "text": "s_c tracks down a gray fox, and carefully considers it as an opponent. Stocky, yes, but they finally decide they can take it, and burst from cover, using surprise to get in a couple vicious swipes to the fox's face while its jaws are still full of prey. Yelping, the gray fox retreats from the cat, unwilling to risk more split blood, and s_c picks up the rat it carried with a proud grin.",
                "exp": 15,
                "weight": 20,
                "stat_skill": ["HUNTER,1", "FIGHTER,1"],
                "prey": ["medium"]
            },
            {
                "text": "It's a situation that calls for careful calm, not impulsive action. s_c tracks down a gray fox at the end of the scent trail, holding a little plump mouse, and waits carefully. Eventually, the fox tries to cache its fresh-kill in a little hole. s_c picks it up once the fox leaves, strolling back to camp having successfully outwitted the competing predator.",
                "exp": 15,
                "weight": 20,
                "stat_trait": [
                    "calm",
                    "careful",
                    "faithful",
                    "insecure",
                    "loyal",
                    "nervous",
                    "patient",
                    "responsible",
                    "righteous",
                    "thoughtful",
                    "wise"
                ],
                "prey": ["medium"]
            }
        ],
        "fail_outcomes": [
            {
                "text": "It embarrasses them, but r_c doesn't even manage to find the fox they track, let alone earn anything useful from the afternoon's efforts.",
                "exp": 0,
                "weight": 20,
                "prey": ["very_small"]
            },
            {
                "text": "s_c hones in on the scent, and, as soon as {PRONOUN/s_c/subject} {VERB/s_c/spot/spots} the gray fox with a dead fish hanging from its jaws, {PRONOUN/s_c/subject} {VERB/s_c/throw/throws} {PRONOUN/s_c/self} to the attack. The fox hears {PRONOUN/s_c/object} coming and makes a hasty retreat before the fight can start, taking its dinner with it.",
                "exp": 0,
                "weight": 20,
                "stat_trait": [
                    "adventurous",
                    "ambitious",
                    "bloodthirsty",
                    "bold",
                    "confident",
                    "daring",
                    "fierce",
                    "playful",
                    "troublesome",
                    "vengeful"
                ],
                "prey": ["very_small"]
            },
            {
                "text": "Finding a gray fox holding a mouse that would make a nice addition to c_n's fresh-kill pile, r_c goes to attack it. But the fox is just as keen to keep it as r_c is to win it, and they're injured in the resulting fight.",
                "exp": 0,
                "weight": 10,
                "injury": [
                    {
                        "cats": ["r_c"],
                        "injuries": ["small_bite_injury"],
                        "scars": ["ONE"]
                    }
                ],
                "history_text": { "scar": "m_c carries a scar from a solo fight with a gray fox." },
                "prey": ["very_small"]
            },
            {
                "text": "s_c hones in on the scent, and as soon as {PRONOUN/s_c/subject} {VERB/s_c/spot/spots} the gray fox with a dead fish hanging from its jaws, recklessly throws {PRONOUN/s_c/self} to the attack. But the fox is a little too desperate to keep itself from harm, and s_c has to retreat, bleeding.",
                "exp": 0,
                "weight": 10,
                "stat_trait": [
                    "adventurous",
                    "ambitious",
                    "bloodthirsty",
                    "bold",
                    "confident",
                    "daring",
                    "fierce",
                    "playful",
                    "troublesome",
                    "vengeful"
                ],
                "injury": [
                    {
                        "cats": ["s_c"],
                        "injuries": ["small_bite_injury"],
                        "scars": ["ONE"]
                    }
                ],
                "history_text": { "scar": "m_c carries a scar from a solo fight with a gray fox." },
                "prey": ["very_small"]
            }
        ]
    },
    {
        "patrol_id": "wtlnd_hunt_redfox_scavenge9",
        "biome": ["wetlands"],
        "season": ["any"],
        "types": ["hunting"],
        "tags": [],
        "patrol_art": "hunt_general_intro",
        "min_cats": 2,
        "max_cats": 3,
        "min_max_status": {},
        "weight": 20,
        "intro_text": "The patrol catches the scent of a red fox. When they track it down, they find it feeding on the body of a stork. Odd prey, but not out of the question for a red fox.",
        "decline_text": "The patrol decides not to quarrel with the fox and to find prey elsewhere.",
        "chance_of_success": 50,
        "success_outcomes": [
            {
                "text": "Your cats are smaller, but they outnumber the fox, if only by a little, and it's a prize they're willing to fight for. With a prayer to StarClan they throw themselves into battle, and the fox, already half full and unwilling to lose blood over it, is driven off from the kill.",
                "exp": 20,
                "weight": 20,
                "prey": ["medium"],
                "relationships": [
                    {
                        "cats_to": ["patrol", "patrol"],
                        "cats_from": ["clan", "patrol"],
                        "mutual": false,
                        "values": ["respect"],
                        "amount": 5
                    }
                ]
            },
            {
                "text": "s_c shows their strength, leading the fight against the fox. By working together and keeping it distracted, the cats harry and harass the fox until it gives up and runs.",
                "exp": 20,
                "weight": 20,
                "stat_skill": ["FIGHTER,1"],
                "prey": ["medium"],
                "relationships": [
                    {
                        "cats_to": ["patrol", "patrol"],
                        "cats_from": ["clan", "patrol"],
                        "mutual": false,
                        "values": ["respect"],
                        "amount": 5
                    }
                ]
            },
            {
                "text": "The patrol launches into battle, but with so few cats it's exhausting trying to keep the fox and its snapping jaws on the defensive. In an act of daring bravery, s_c darts low to the ground, gets under its snout, and sinks {PRONOUN/s_c/poss} teeth into the fox's throat. It's only one bite, but the fox has had enough and flees.",
                "exp": 20,
                "weight": 20,
                "stat_trait": [
                    "adventurous",
                    "ambitious",
                    "confident",
                    "daring",
                    "fierce",
                    "responsible",
                    "righteous"
                ],
                "prey": ["medium"],
                "relationships": [
                    {
                        "cats_to": ["patrol", "patrol"],
                        "cats_from": ["clan", "patrol"],
                        "mutual": false,
                        "values": ["respect"],
                        "amount": 5
                    }
                ]
            }
        ],
        "fail_outcomes": [
            {
                "text": "The patrol fails to drive away the fox, which keeps possession of the food. However, there were no injuries.",
                "exp": 0,
                "weight": 20,
                "relationships": [
                    {
                        "cats_to": ["patrol", "patrol"],
                        "cats_from": ["clan", "patrol"],
                        "mutual": false,
                        "values": ["respect"],
                        "amount": -5
                    }
                ],
                "prey": ["very_small"]
            },
            {
                "text": "The patrol launches into battle, but r_c is caught with a nasty bite, and the cats give up on challenging for the food in favor of quickly helping r_c back to the medicine cat den.",
                "exp": 0,
                "weight": 10,
                "injury": [
                    {
                        "cats": ["r_c"],
                        "injuries": ["big_bite_injury"],
                        "scars": ["NECKBITE"]
                    }
                ],
                "history_text": { "scar": "m_c carries a scar from a fox fight." },
                "relationships": [
                    {
                        "cats_to": ["patrol", "patrol"],
                        "cats_from": ["clan", "patrol"],
                        "mutual": false,
                        "values": ["respect"],
                        "amount": -5
                    }
                ],
                "prey": ["very_small"]
            },
            {
                "text": "s_c means well, but {PRONOUN/s_c/subject}{VERB/s_c/'re/'s} overconfident in {PRONOUN/s_c/poss} attack and the fox manages to sink their teeth into {PRONOUN/s_c/object}. The patrol is forced to retreat, forming a defensive ring around the wounded s_c.",
                "exp": 0,
                "weight": 10,
                "stat_trait": ["troublesome", "vengeful", "bloodthirsty", "bold"],
                "injury": [
                    {
                        "cats": ["s_c"],
                        "injuries": ["big_bite_injury"],
                        "scars": ["NECKBITE"]
                    }
                ],
                "history_text": { "scar": "m_c carries a scar from a fox fight." },
                "relationships": [
                    {
                        "cats_to": ["patrol", "patrol"],
                        "cats_from": ["clan", "patrol"],
                        "mutual": false,
                        "values": ["respect"],
                        "amount": -5
                    }
                ],
                "prey": ["very_small"]
            }
        ]
    },
    {
        "patrol_id": "wtlnd_hunt_redfox_scavenge7",
        "biome": ["wetlands"],
        "season": ["any"],
        "types": ["hunting"],
        "tags": [],
        "patrol_art": "hunt_general_intro",
        "min_cats": 4,
        "max_cats": 6,
        "min_max_status": {},
        "weight": 20,
        "intro_text": "The patrol catches the scent of a red fox. When they track it down, they find it feeding on the body of a stork. Odd prey, but not out of the question for a red fox.",
        "decline_text": "The patrol decides not to quarrel with the fox and to find prey elsewhere.",
        "chance_of_success": 20,
        "success_outcomes": [
            {
                "text": "Your cats are smaller but heavily outnumber the fox, and it's a prize they're willing to fight for. With a prayer to StarClan they throw themselves into battle, and the fox, already half full and unwilling to lose blood over it, is driven off from the kill.",
                "exp": 20,
                "weight": 20,
                "prey": ["medium"],
                "relationships": [
                    {
                        "cats_to": ["patrol", "patrol"],
                        "cats_from": ["clan", "patrol"],
                        "mutual": false,
                        "values": ["respect"],
                        "amount": 5
                    }
                ]
            },
            {
                "text": "s_c shows their strength, leading the fight against the fox. By working together and keeping it distracted, the cats harry and harass the fox until s_c lands a crucial blow, snapping a tendon in one of the fox's hindlegs. The fox runs, but there's no way it'll live long with such a debilitating injury.",
                "exp": 20,
                "weight": 20,
                "stat_skill": ["FIGHTER,1"],
                "prey": ["medium"],
                "relationships": [
                    {
                        "cats_to": ["patrol", "patrol"],
                        "cats_from": ["clan", "patrol"],
                        "mutual": false,
                        "values": ["respect"],
                        "amount": 5
                    }
                ]
            },
            {
                "text": "The patrol launches into battle, keeping the fox on the defensive with teamwork. In an act of daring bravery, s_c darts low to the ground, gets under its snout, and sinks {PRONOUN/s_c/poss} teeth into the fox's throat. s_c holds on grimly as the rest of the patrol takes the opportunity to bring the fox down for good.",
                "exp": 20,
                "weight": 20,
                "stat_trait": [
                    "adventurous",
                    "ambitious",
                    "confident",
                    "daring",
                    "fierce",
                    "responsible",
                    "righteous"
                ],
                "prey": ["medium"],
                "relationships": [
                    {
                        "cats_to": ["patrol", "patrol"],
                        "cats_from": ["clan", "patrol"],
                        "mutual": false,
                        "values": ["respect"],
                        "amount": 5
                    }
                ]
            }
        ],
        "fail_outcomes": [
            {
                "text": "The patrol fails to drive away the fox, which keeps possession of the food. However, with so many cats to protect each other, there were no injuries.",
                "exp": 0,
                "weight": 20,
                "relationships": [
                    {
                        "cats_to": ["patrol", "patrol"],
                        "cats_from": ["clan", "patrol"],
                        "mutual": false,
                        "values": ["respect"],
                        "amount": -5
                    }
                ],
                "prey": ["very_small"]
            },
            {
                "text": "The patrol launches into battle, but r_c is caught with a nasty bite, and the cats give up on challenging for the food in favor of quickly helping r_c back to the medicine cat den.",
                "exp": 0,
                "weight": 10,
                "injury": [
                    {
                        "cats": ["r_c"],
                        "injuries": ["big_bite_injury"],
                        "scars": ["NECKBITE"]
                    }
                ],
                "history_text": { "scar": "m_c carries a scar from a fox fight." },
                "relationships": [
                    {
                        "cats_to": ["patrol", "patrol"],
                        "cats_from": ["clan", "patrol"],
                        "mutual": false,
                        "values": ["respect"],
                        "amount": -5
                    }
                ],
                "prey": ["very_small"]
            },
            {
                "text": "s_c means well, but {PRONOUN/s_c/subject}{VERB/s_c/'re/'s} overconfident in {PRONOUN/s_c/poss} attack and the fox manages to sink their teeth into {PRONOUN/s_c/object}. The patrol is forced to retreat, forming a defensive ring around the wounded s_c.",
                "exp": 0,
                "weight": 10,
                "stat_trait": ["troublesome", "vengeful", "bloodthirsty", "bold"],
                "injury": [
                    {
                        "cats": ["s_c"],
                        "injuries": ["big_bite_injury"],
                        "scars": ["NECKBITE"]
                    }
                ],
                "history_text": { "scar": "m_c carries a scar from a fox fight." },
                "relationships": [
                    {
                        "cats_to": ["patrol", "patrol"],
                        "cats_from": ["clan", "patrol"],
                        "mutual": false,
                        "values": ["respect"],
                        "amount": -5
                    }
                ],
                "prey": ["very_small"]
            }
        ]
    },
    {
        "patrol_id": "wtlnd_hunt_redfox_scavenge10",
        "biome": ["wetlands"],
        "season": ["any"],
        "types": ["hunting"],
        "tags": [],
        "patrol_art": "hunt_general_intro",
        "min_cats": 1,
        "max_cats": 1,
        "min_max_status": {},
        "weight": 20,
        "intro_text": "r_c catches the scent of a red fox. Tracking it, {PRONOUN/r_c/self} {VERB/r_c/find/finds} the animal feeding on the body of a stork. Odd prey, but not out of the question for a red fox.",
        "decline_text": "r_c decides not to quarrel with the fox and to find prey elsewhere.",
        "chance_of_success": 30,
        "success_outcomes": [
            {
                "text": "r_c is all alone and half its weight, but the fox has a prize {PRONOUN/r_c/subject}{VERB/r_c/'re/'s} willing to fight for. With a prayer to StarClan, {PRONOUN/r_c/subject} {VERB/r_c/throw/throws} {PRONOUN/r_c/self} into battle. The fox, already stuffed full and unwilling to lose blood over it, leaves the kill with a grumble.",
                "exp": 30,
                "weight": 20,
                "prey": ["medium"],
                "relationships": [
                    {
                        "cats_to": ["patrol"],
                        "cats_from": ["clan"],
                        "mutual": false,
                        "values": ["respect"],
                        "amount": 5
                    }
                ]
            },
            {
                "text": "s_c uses every trick in their talented fighting skillset to attack the fox with no one to watch their flank, until the perfect opportunity opens up and they pounce onto the fox's back, digging in their claws. It's a wild ride through the wetlands until the fox bucks them off, but it wins them the stork carcass.",
                "exp": 30,
                "weight": 20,
                "stat_skill": ["FIGHTER,2"],
                "prey": ["medium"],
                "relationships": [
                    {
                        "cats_to": ["patrol"],
                        "cats_from": ["clan"],
                        "mutual": false,
                        "values": ["respect"],
                        "amount": 5
                    }
                ]
            },
            {
                "text": "In an act of daring bravery, s_c darts low to the ground, gets under its snout, and sinks {PRONOUN/s_c/poss} teeth into the fox's throat. But then {PRONOUN/s_c/subject}{VERB/s_c/'re/'s} stuck, unwilling to let go and risk being bitten. {PRONOUN/s_c/subject/CAP}{VERB/s_c/'re/'s} dragged through the forest, over rocks and through bushes, until the fox finally collapses and the battered s_c goes back to proudly claim the stork.",
                "exp": 30,
                "weight": 20,
                "stat_trait": [
                    "adventurous",
                    "ambitious",
                    "confident",
                    "daring",
                    "fierce",
                    "responsible",
                    "righteous"
                ],
                "prey": ["medium"],
                "relationships": [
                    {
                        "cats_to": ["patrol"],
                        "cats_from": ["clan"],
                        "mutual": false,
                        "values": ["respect"],
                        "amount": 5
                    }
                ]
            }
        ],
        "fail_outcomes": [
            {
                "text": "The patrol fails to drive away the fox, which keeps possession of the food. However, there were no injuries.",
                "exp": 0,
                "weight": 20,
                "relationships": [
                    {
                        "cats_to": ["patrol"],
                        "cats_from": ["clan"],
                        "mutual": false,
                        "values": ["respect"],
                        "amount": -5
                    }
                ],
                "prey": ["very_small"]
            },
            {
                "text": "Fiercely, r_c throws themselves at the fox, determined to win the stork prize. But the fox values it just as dearly, and manages to get a good grip on r_c, shaking them to pieces and killing them.",
                "exp": 0,
                "weight": 10,
                "dead_cats": ["r_c"],
                "history_text": {
                    "scar": "m_c carries a scar from a solo fox fight.",
                    "reg_death": "m_c fell in a solo battle with a fox.",
                    "lead_death": "died fighting a fox"
                },
                "relationships": [
                    {
                        "cats_to": ["patrol"],
                        "cats_from": ["clan"],
                        "mutual": false,
                        "values": ["respect"],
                        "amount": -5
                    }
                ],
                "prey": ["very_small"]
            },
            {
                "text": "r_c launches into battle, but is caught with a nasty bite, and retreats to limp back home. The fox doesn't follow, happy enough to eat the stork instead of the foolish cat.",
                "exp": 0,
                "weight": 10,
                "injury": [
                    {
                        "cats": ["r_c"],
                        "injuries": ["big_bite_injury"],
                        "scars": ["MANLEG"]
                    }
                ],
                "history_text": {
                    "scar": "m_c carries a scar from a solo fox fight.",
                    "reg_death": "m_c fell in a solo battle with a fox.",
                    "lead_death": "died fighting a fox"
                },
                "relationships": [
                    {
                        "cats_to": ["patrol"],
                        "cats_from": ["clan"],
                        "mutual": false,
                        "values": ["respect"],
                        "amount": -5
                    }
                ],
                "prey": ["very_small"]
            },
            {
                "text": "s_c is overconfident in {PRONOUN/s_c/poss} attack, and the fox manages to sink their teeth into {PRONOUN/s_c/object}. {PRONOUN/s_c/subject/CAP} {VERB/s_c/retreat/retreats}, bleeding and in pain, and the fox settles back down to its meal.",
                "exp": 0,
                "weight": 10,
                "stat_trait": ["troublesome", "vengeful", "bloodthirsty", "bold"],
                "injury": [
                    {
                        "cats": ["s_c"],
                        "injuries": ["big_bite_injury"],
                        "scars": ["MANLEG"]
                    }
                ],
                "history_text": {
                    "scar": "m_c carries a scar from a solo fox fight.",
                    "reg_death": "m_c fell in a solo battle with a fox.",
                    "lead_death": "died fighting a fox"
                },
                "relationships": [
                    {
                        "cats_to": ["patrol"],
                        "cats_from": ["clan"],
                        "mutual": false,
                        "values": ["respect"],
                        "amount": -5
                    }
                ],
                "prey": ["very_small"]
            }
        ]
    },
    {
        "patrol_id": "wtlnd_hunt_foxgray_scavenge1",
        "biome": ["wetlands"],
        "season": ["any"],
        "types": ["hunting"],
        "tags": [],
        "patrol_art": "hunt_general_intro",
        "min_cats": 2,
        "max_cats": 3,
        "min_max_status": {},
        "weight": 20,
        "intro_text": "The patrol catches the scent of a fox - but is it red, or gray? Tracking it, they find a stocky gray fox feeding on an unidentifiable but deliciously stinky small mound of carrion fished up from the swamp.",
        "decline_text": "The patrol decides not to quarrel with the fox and to find prey elsewhere.",
        "chance_of_success": 70,
        "success_outcomes": [
            {
                "text": "While a gray fox is bigger and far stockier than the cats, the delicious stench of whatever it is makes the cats' eyes go wide and silly, and they leap to claim possession of it. Outnumbered and already full of stinky nonsense, the gray fox leaves, scrambling up a tree as the cats give in to instinct and roll around in the glorious smell.",
                "exp": 20,
                "weight": 20,
                "prey": ["medium"],
                "relationships": [
                    {
                        "cats_to": ["patrol", "patrol"],
                        "cats_from": ["clan", "patrol"],
                        "mutual": false,
                        "values": ["respect"],
                        "amount": 5
                    }
                ]
            },
            {
                "text": "A gray fox is bigger than them, yes... but only just, and that carcass smells divine. The cats creep up on the fox, using the thick swamp brush for cover, and wait until the fox has its head buried in the carcass to attack. The ambush sends the competing predator fleeing, and leaves the cats to claim the heavenly stinky food.",
                "exp": 20,
                "weight": 5,
                "prey": ["medium"],
                "relationships": [
                    {
                        "cats_to": ["patrol", "patrol"],
                        "cats_from": ["clan", "patrol"],
                        "mutual": false,
                        "values": ["respect"],
                        "amount": 5
                    }
                ]
            },
            {
                "text": "s_c shows their strength, leading the fight against the gray fox. By working together and keeping it distracted, the cats harry and harass the fox until it gives up and runs.",
                "exp": 20,
                "weight": 20,
                "stat_skill": ["FIGHTER,1"],
                "prey": ["medium"],
                "relationships": [
                    {
                        "cats_to": ["patrol", "patrol"],
                        "cats_from": ["clan", "patrol"],
                        "mutual": false,
                        "values": ["respect"],
                        "amount": 5
                    }
                ]
            },
            {
                "text": "The patrol launches into battle, but with so few cats it's exhausting trying to keep the fox and its snapping jaws on the defensive. In an act of daring bravery, s_c darts low to the ground, gets under its snout, and sinks {PRONOUN/s_c/poss} teeth into the fox's throat. It's only one bite, but the fox has had enough and flees.",
                "exp": 20,
                "weight": 20,
                "stat_trait": [
                    "adventurous",
                    "ambitious",
                    "confident",
                    "daring",
                    "fierce",
                    "responsible",
                    "righteous"
                ],
                "prey": ["medium"],
                "relationships": [
                    {
                        "cats_to": ["patrol", "patrol"],
                        "cats_from": ["clan", "patrol"],
                        "mutual": false,
                        "values": ["respect"],
                        "amount": 5
                    }
                ]
            }
        ],
        "fail_outcomes": [
            {
                "text": "The patrol fails to drive away the fox, which keeps possession of the food. However, there were no injuries.",
                "exp": 0,
                "weight": 20,
                "relationships": [
                    {
                        "cats_to": ["patrol", "patrol"],
                        "cats_from": ["clan", "patrol"],
                        "mutual": false,
                        "values": ["respect"],
                        "amount": -5
                    }
                ],
                "prey": ["very_small"]
            },
            {
                "text": "s_c makes a stupid mistake, too intent on winning the fight to respect {PRONOUN/s_c/poss} enemy's teeth, and it's only being yanked back by the tail that saves {PRONOUN/s_c/object} from injury. The patrol gives up, and settles down to wait a safe distance away until the fox leaves of its own accord.",
                "exp": 0,
                "weight": 20,
                "stat_trait": ["troublesome", "vengeful", "bloodthirsty", "bold"],
                "relationships": [
                    {
                        "cats_to": ["patrol", "patrol"],
                        "cats_from": ["clan", "patrol"],
                        "mutual": false,
                        "values": ["respect"],
                        "amount": -5
                    }
                ],
                "prey": ["very_small"]
            },
            {
                "text": "s_c means well, but {PRONOUN/s_c/subject}{VERB/s_c/'re/'s} overconfident in {PRONOUN/s_c/poss} attack and the fox manages to sink their teeth into {PRONOUN/s_c/object}. The patrol is forced to retreat, forming a defensive ring around the wounded s_c.",
                "exp": 0,
                "weight": 10,
                "stat_trait": ["troublesome", "vengeful", "bloodthirsty", "bold"],
                "injury": [
                    {
                        "cats": ["s_c"],
                        "injuries": ["bite-wound"],
                        "scars": ["NECKBITE"]
                    }
                ],
                "history_text": { "scar": "m_c carries a scar from a gray fox fight." },
                "relationships": [
                    {
                        "cats_to": ["patrol", "patrol"],
                        "cats_from": ["clan", "patrol"],
                        "mutual": false,
                        "values": ["respect"],
                        "amount": -5
                    }
                ],
                "prey": ["very_small"]
            }
        ]
    },
    {
        "patrol_id": "wtlnd_hunt_foxgray_scavenge5",
        "biome": ["wetlands"],
        "season": ["any"],
        "types": ["hunting"],
        "tags": [],
        "patrol_art": "hunt_general_intro",
        "min_cats": 4,
        "max_cats": 6,
        "min_max_status": {},
        "weight": 20,
        "intro_text": "The patrol catches the scent of a fox - but is it red, or gray? Tracking it, they find a stocky gray fox feeding on an unidentifiable but deliciously stinky small mound of carrion fished up from the swamp.",
        "decline_text": "The patrol decides not to quarrel with the fox and to find prey elsewhere.",
        "chance_of_success": 30,
        "success_outcomes": [
            {
                "text": "While a gray fox is bigger and far stockier than the cats, the delicious stench of whatever it is makes the cats' eyes go wide and silly, and they leap to claim possession of it. Heavily outnumbered and already full of stinky nonsense, the gray fox leaves, scrambling up a tree as the cats give in to instinct and roll around in the glorious smell.",
                "exp": 20,
                "weight": 20,
                "prey": ["medium"],
                "relationships": [
                    {
                        "cats_to": ["patrol", "patrol"],
                        "cats_from": ["clan", "patrol"],
                        "mutual": false,
                        "values": ["respect"],
                        "amount": 5
                    }
                ]
            },
            {
                "text": "A gray fox is bigger than them, yes... but only just, and that carcass smells divine. The cats creep up on the fox, using the thick swamp brush for cover, and wait until the fox has its head buried in the carcass to attack. The ambush sends the competing predator fleeing, and leaves the cats to claim the heavenly stinky food.",
                "exp": 20,
                "weight": 5,
                "prey": ["medium"],
                "relationships": [
                    {
                        "cats_to": ["patrol", "patrol"],
                        "cats_from": ["clan", "patrol"],
                        "mutual": false,
                        "values": ["respect"],
                        "amount": 5
                    }
                ]
            },
            {
                "text": "s_c shows their strength, leading the fight against the fox. By working together and keeping it distracted, the cats harry and harass the fox until s_c lands a crucial blow, snapping a tendon in one of the fox's hindlegs. The fox runs, but there's no way it'll live long with such a debilitating injury.",
                "exp": 20,
                "weight": 20,
                "stat_skill": ["FIGHTER,1"],
                "prey": ["medium"],
                "relationships": [
                    {
                        "cats_to": ["patrol", "patrol"],
                        "cats_from": ["clan", "patrol"],
                        "mutual": false,
                        "values": ["respect"],
                        "amount": 5
                    }
                ]
            },
            {
                "text": "The patrol launches into battle, keeping the fox on the defensive with teamwork. In an act of daring bravery, s_c darts low to the ground, gets under its snout, and sinks {PRONOUN/s_c/poss} teeth into the fox's throat. s_c holds on grimly as the rest of the patrol takes the opportunity to bring the fox down for good.",
                "exp": 20,
                "weight": 20,
                "stat_trait": [
                    "adventurous",
                    "ambitious",
                    "confident",
                    "daring",
                    "fierce",
                    "responsible",
                    "righteous"
                ],
                "prey": ["medium"],
                "relationships": [
                    {
                        "cats_to": ["patrol", "patrol"],
                        "cats_from": ["clan", "patrol"],
                        "mutual": false,
                        "values": ["respect"],
                        "amount": 5
                    }
                ]
            }
        ],
        "fail_outcomes": [
            {
                "text": "The patrol fails to drive away the fox, which keeps possession of the food. However, with so many cats to protect each other, there were no injuries.",
                "exp": 0,
                "weight": 20,
                "relationships": [
                    {
                        "cats_to": ["patrol", "patrol"],
                        "cats_from": ["clan", "patrol"],
                        "mutual": false,
                        "values": ["respect"],
                        "amount": -5
                    }
                ],
                "prey": ["very_small"]
            },
            {
                "text": "s_c makes a stupid mistake, too intent on winning the fight to respect {PRONOUN/s_c/poss} enemy's teeth, and it's only being yanked back by the tail that saves {PRONOUN/s_c/object} from injury. The patrol gives up, and settles down to wait a safe distance away until the fox leaves of its own accord.",
                "exp": 0,
                "weight": 20,
                "stat_trait": ["troublesome", "vengeful", "bloodthirsty", "bold"],
                "relationships": [
                    {
                        "cats_to": ["patrol", "patrol"],
                        "cats_from": ["clan", "patrol"],
                        "mutual": false,
                        "values": ["respect"],
                        "amount": -5
                    }
                ],
                "prey": ["very_small"]
            }
        ]
    },
    {
        "patrol_id": "wtlnd_hunt_foxgray_scavenge6",
        "biome": ["wetlands"],
        "season": ["any"],
        "types": ["hunting"],
        "tags": [],
        "patrol_art": "hunt_general_intro",
        "min_cats": 1,
        "max_cats": 1,
        "min_max_status": {},
        "weight": 20,
        "intro_text": "r_c catches the scent of a fox - but is it red, or gray? Tracking it, {PRONOUN/r_c/subject} find a stocky gray fox feeding on an unidentifiable but deliciously stinky small mound of carrion fished up from the swamp.",
        "decline_text": "r_c decides not to quarrel with the fox and to find prey elsewhere.",
        "chance_of_success": 50,
        "success_outcomes": [
            {
                "text": "While a gray fox is bigger and far stockier than r_c, the delicious stench of whatever it is makes their eyes go wide and silly, and they leap to claim some of it for themselves and c_n. It's only a little lump, but the fox is apparently not too keen to face a fight over it, and gives up with a perfunctory snarl.",
                "exp": 30,
                "weight": 20,
                "prey": ["medium"],
                "relationships": [
                    {
                        "cats_to": ["patrol"],
                        "cats_from": ["clan"],
                        "mutual": false,
                        "values": ["respect"],
                        "amount": 5
                    }
                ]
            },
            {
                "text": "A gray fox is bigger than them, yes... but only just, and that carcass smells divine. r_c creeps up on the fox, using the thick swamp brush for cover, and waits until the fox has its head buried in the carcass to attack. The ambush sends the competing predator fleeing, and leaves r_c to claim the heavenly stinky food.",
                "exp": 30,
                "weight": 5,
                "prey": ["medium"],
                "relationships": [
                    {
                        "cats_to": ["patrol"],
                        "cats_from": ["clan"],
                        "mutual": false,
                        "values": ["respect"],
                        "amount": 5
                    }
                ]
            },
            {
                "text": "s_c uses every trick in their talented fighting skillset to attack the fox with no one to watch their flank, until the perfect opportunity opens up and they pounce onto the fox's back, digging in their claws. It's enough to convince the gray to back off, and s_c claims {PRONOUN/s_c/poss} share of the carcass.",
                "exp": 30,
                "weight": 20,
                "stat_skill": ["FIGHTER,2"],
                "prey": ["medium"],
                "relationships": [
                    {
                        "cats_to": ["patrol"],
                        "cats_from": ["clan"],
                        "mutual": false,
                        "values": ["respect"],
                        "amount": 5
                    }
                ]
            },
            {
                "text": "In an act of daring bravery, s_c darts low to the ground, gets under its snout, and sinks {PRONOUN/s_c/poss} teeth into the fox's throat. But then {PRONOUN/s_c/subject}{VERB/s_c/'re/'s} stuck, unwilling to let go and risk being bitten. {PRONOUN/s_c/subject/CAP}{VERB/s_c/'re/'s} dragged through the swamp, muck casing their pelt, until the fox finally throws them off and the battered s_c goes back to proudly claim the carcass.",
                "exp": 30,
                "weight": 20,
                "stat_trait": [
                    "adventurous",
                    "ambitious",
                    "confident",
                    "daring",
                    "fierce",
                    "responsible",
                    "righteous"
                ],
                "prey": ["medium"],
                "relationships": [
                    {
                        "cats_to": ["patrol"],
                        "cats_from": ["clan"],
                        "mutual": false,
                        "values": ["respect"],
                        "amount": 5
                    }
                ]
            }
        ],
        "fail_outcomes": [
            {
                "text": "The patrol fails to drive away the gray fox, which keeps possession of the food. However, there were no injuries.",
                "exp": 0,
                "weight": 20,
                "relationships": [
                    {
                        "cats_to": ["patrol"],
                        "cats_from": ["clan"],
                        "mutual": false,
                        "values": ["respect"],
                        "amount": -5
                    }
                ],
                "prey": ["very_small"]
            },
            {
                "text": "s_c makes a stupid mistake, too intent on winning the fight to respect their enemy's teeth, and it's tripping over their own feet that saves them. They give up, and settle down to wait a safe distance away until the fox leaves of its own accord.",
                "exp": 0,
                "weight": 20,
                "stat_trait": ["troublesome", "vengeful", "bloodthirsty", "bold"],
                "relationships": [
                    {
                        "cats_to": ["patrol"],
                        "cats_from": ["clan"],
                        "mutual": false,
                        "values": ["respect"],
                        "amount": -5
                    }
                ],
                "prey": ["very_small"]
            },
            {
                "text": "r_c launches into battle, but is caught with a nasty bite, and retreats to limp back home. The gray fox doesn't follow, happy enough to eat the carcass instead of the foolish cat.",
                "exp": 0,
                "weight": 10,
                "injury": [
                    {
                        "cats": ["r_c"],
                        "injuries": ["bite-wound"],
                        "scars": ["THREE"]
                    }
                ],
                "history_text": { "scar": "m_c carries a scar from a solo fight with a gray fox." },
                "relationships": [
                    {
                        "cats_to": ["patrol"],
                        "cats_from": ["clan"],
                        "mutual": false,
                        "values": ["respect"],
                        "amount": -5
                    }
                ],
                "prey": ["very_small"]
            },
            {
                "text": "s_c is overconfident in {PRONOUN/s_c/poss} attack, and the fox manages to sink their teeth into {PRONOUN/s_c/object}. {PRONOUN/s_c/subject/CAP} {VERB/s_c/retreat/retreats}, bleeding and in pain, and the gray fox settles back down to its meal.",
                "exp": 0,
                "weight": 10,
                "stat_trait": ["troublesome", "vengeful", "bloodthirsty", "bold"],
                "injury": [
                    {
                        "cats": ["s_c"],
                        "injuries": ["bite-wound"],
                        "scars": ["THREE"]
                    }
                ],
                "history_text": { "scar": "m_c carries a scar from a solo fight with a gray fox." },
                "relationships": [
                    {
                        "cats_to": ["patrol"],
                        "cats_from": ["clan"],
                        "mutual": false,
                        "values": ["respect"],
                        "amount": -5
                    }
                ],
                "prey": ["very_small"]
            }
        ]
    },
    {
        "patrol_id": "wtlnd_hunt_redfox_steal4",
        "biome": ["wetlands"],
        "season": ["any"],
        "types": ["hunting"],
        "tags": [],
        "patrol_art": "hunt_general_intro",
        "min_cats": 2,
        "max_cats": 3,
        "min_max_status": {},
        "weight": 20,
        "intro_text": "The patrol catches the scent of a fox - but is it red, or gray? And is it worth a fight if they encounter it?",
        "decline_text": "The patrol decides not to quarrel with the fox and to find prey elsewhere.",
        "chance_of_success": 50,
        "success_outcomes": [
            {
                "text": "p_l leads the patrol to the end of the scent trail, where a red fox sits plucking the feathers off a plump duck. With careful signals, the cats set up an ambush. There aren't many of them, but the fox doesn't need to know that - with a massive explosion of yowls, the cats sound like a full battle patrol, and the fox yips with fear as the cats pounce to take possession of the bird.",
                "exp": 20,
                "weight": 20,
                "prey": ["small"],
                "relationships": [
                    {
                        "cats_to": ["patrol"],
                        "cats_from": ["patrol"],
                        "mutual": false,
                        "values": ["platonic", "respect"],
                        "amount": 5
                    },
                    {
                        "cats_to": ["patrol"],
                        "cats_from": ["patrol"],
                        "mutual": false,
                        "values": ["dislike"],
                        "amount": -5
                    }
                ]
            },
            {
                "text": "They're a small patrol, but a skilled one, and when they track down the red fox at the end of the scent trail, they have enough skill and muscle to drive it off from the fish it was gnawing on. The cats gather around it, congratulating each other.",
                "exp": 20,
                "weight": 20,
                "stat_skill": ["HUNTER,1", "FIGHTER,1"],
                "prey": ["small"],
                "relationships": [
                    {
                        "cats_to": ["patrol"],
                        "cats_from": ["patrol"],
                        "mutual": false,
                        "values": ["platonic", "respect"],
                        "amount": 5
                    },
                    {
                        "cats_to": ["patrol"],
                        "cats_from": ["patrol"],
                        "mutual": false,
                        "values": ["dislike"],
                        "amount": -5
                    }
                ]
            },
            {
                "text": "s_c reminds the rest of the patrol that things don't always need to end in a fight, using the trail to uncover a food cache of dead fish buried under a log. They still don't know what kind of fox left the trail, and they don't need to - these fish will make great additions to the fresh-kill pile back home.",
                "exp": 20,
                "weight": 20,
                "stat_trait": [
                    "calm",
                    "careful",
                    "faithful",
                    "insecure",
                    "loyal",
                    "nervous",
                    "patient",
                    "responsible",
                    "righteous",
                    "thoughtful",
                    "wise"
                ],
                "prey": ["small"],
                "relationships": [
                    {
                        "cats_to": ["patrol"],
                        "cats_from": ["patrol"],
                        "mutual": false,
                        "values": ["platonic", "respect"],
                        "amount": 5
                    },
                    {
                        "cats_to": ["patrol"],
                        "cats_from": ["patrol"],
                        "mutual": false,
                        "values": ["dislike"],
                        "amount": -5
                    }
                ]
            }
        ],
        "fail_outcomes": [
            {
                "text": "The fox's trail vanishes just as quickly as it appeared, almost as though the creature has figured out that it was being tracked. Grumbling and arguing, the patrol heads back home disappointed.",
                "exp": 0,
                "weight": 20,
                "relationships": [
                    {
                        "cats_to": ["patrol"],
                        "cats_from": ["patrol"],
                        "mutual": false,
                        "values": ["platonic", "respect"],
                        "amount": -5
                    },
                    {
                        "cats_to": ["patrol"],
                        "cats_from": ["patrol"],
                        "mutual": false,
                        "values": ["dislike"],
                        "amount": 5
                    }
                ],
                "prey": ["very_small"]
            },
            {
                "text": "The patrol tracks down a red fox, and spots that it's holding fresh-kill. However, s_c bursts from cover without warning, trying to intimidate the fox. Which they can say sort of worked, but also causes the fox to run off with the food it carries. The other cats aren't particularly pleased with s_c.",
                "exp": 0,
                "weight": 20,
                "stat_trait": [
                    "adventurous",
                    "ambitious",
                    "bloodthirsty",
                    "bold",
                    "confident",
                    "daring",
                    "fierce",
                    "playful",
                    "troublesome",
                    "vengeful"
                ],
                "relationships": [
                    {
                        "cats_to": ["patrol"],
                        "cats_from": ["patrol"],
                        "mutual": false,
                        "values": ["platonic", "respect"],
                        "amount": -5
                    },
                    {
                        "cats_to": ["patrol"],
                        "cats_from": ["patrol"],
                        "mutual": false,
                        "values": ["dislike"],
                        "amount": 5
                    }
                ],
                "prey": ["very_small"]
            },
            {
                "text": "p_l leads the patrol to the end of the scent trail, where a red fox sits plucking the feathers off a plump duck. With careful signals, the cats set up an ambush, but they aren't careful enough, and with a snarl the fox takes a bite at r_c as it flees with its dinner.",
                "exp": 0,
                "weight": 10,
                "injury": [
                    {
                        "cats": ["r_c"],
                        "injuries": ["small_bite_injury"],
                        "scars": ["LEGBITE"]
                    }
                ],
                "history_text": { "scar": "m_c carries a scar from a red fox fight." },
                "relationships": [
                    {
                        "cats_to": ["patrol"],
                        "cats_from": ["patrol"],
                        "mutual": false,
                        "values": ["platonic", "respect"],
                        "amount": -5
                    },
                    {
                        "cats_to": ["patrol"],
                        "cats_from": ["patrol"],
                        "mutual": false,
                        "values": ["dislike"],
                        "amount": 5
                    }
                ],
                "prey": ["very_small"]
            },
            {
                "text": "The patrol tracks down a red fox, and spots that it's holding fresh-kill. However, s_c bursts from cover without warning, trying to intimidate the fox, and the overconfident attack ends in disaster as the fox bites s_c, leaving the rest of the patrol to rescue their annoying Clanmate as the fox runs off with what could've been their dinner.",
                "exp": 0,
                "weight": 10,
                "stat_trait": [
                    "adventurous",
                    "ambitious",
                    "bloodthirsty",
                    "bold",
                    "confident",
                    "daring",
                    "fierce",
                    "playful",
                    "troublesome",
                    "vengeful"
                ],
                "injury": [
                    {
                        "cats": ["s_c"],
                        "injuries": ["small_bite_injury"],
                        "scars": ["LEGBITE"]
                    }
                ],
                "history_text": { "scar": "m_c carries a scar from a red fox fight." },
                "relationships": [
                    {
                        "cats_to": ["patrol"],
                        "cats_from": ["patrol"],
                        "mutual": false,
                        "values": ["platonic", "respect"],
                        "amount": -5
                    },
                    {
                        "cats_to": ["patrol"],
                        "cats_from": ["patrol"],
                        "mutual": false,
                        "values": ["dislike"],
                        "amount": 5
                    }
                ],
                "prey": ["very_small"]
            }
        ]
    },
    {
        "patrol_id": "wtlnd_hunt_redfox_steal5",
        "biome": ["wetlands"],
        "season": ["any"],
        "types": ["hunting"],
        "tags": [],
        "patrol_art": "hunt_general_intro",
        "min_cats": 4,
        "max_cats": 6,
        "min_max_status": {},
        "weight": 20,
        "intro_text": "The patrol catches the scent of a fox - but is it red, or gray? And is it worth a fight if they encounter it?",
        "decline_text": "The patrol decides not to quarrel with the fox and to find prey elsewhere.",
        "chance_of_success": 10,
        "success_outcomes": [
            {
                "text": "p_l leads the patrol to the end of the scent trail, where a red fox sits plucking the feathers off a plump duck. With careful signals, the cats set up an ambush. Having more cats makes the patrol far more of a threat to the red fox, and the creature panics when they reveal themselves. They win the bird, but r_c nearly gets injured, and it's only p_l shoving them both out of the way that saves both their pelts.",
                "exp": 20,
                "weight": 20,
                "prey": ["small"],
                "relationships": [
                    {
                        "cats_to": ["patrol"],
                        "cats_from": ["patrol"],
                        "mutual": false,
                        "values": ["platonic", "respect"],
                        "amount": 5
                    }
                ]
            },
            {
                "text": "With such a big patrol, and with s_c there, when they track down the red fox at the end of the scent trail, they have more than enough skill and muscle to drive it off from the fish it was gnawing on. The cats gather around it, congratulating each other.",
                "exp": 20,
                "weight": 20,
                "stat_skill": ["HUNTER,1", "FIGHTER,1"],
                "prey": ["small"],
                "relationships": [
                    {
                        "cats_to": ["patrol"],
                        "cats_from": ["patrol"],
                        "mutual": false,
                        "values": ["platonic", "respect"],
                        "amount": 5
                    }
                ]
            },
            {
                "text": "s_c reminds the rest of the patrol that things don't always need to end in a fight, using the trail to uncover a food cache of dead fish buried under a log. They still don't know what kind of fox left the trail, and they don't need to - these fish will make great additions to the fresh-kill pile back home.",
                "exp": 20,
                "weight": 20,
                "stat_trait": [
                    "calm",
                    "careful",
                    "faithful",
                    "insecure",
                    "loyal",
                    "nervous",
                    "patient",
                    "responsible",
                    "righteous",
                    "thoughtful",
                    "wise"
                ],
                "prey": ["small"],
                "relationships": [
                    {
                        "cats_to": ["patrol"],
                        "cats_from": ["patrol"],
                        "mutual": false,
                        "values": ["platonic", "respect"],
                        "amount": 5
                    }
                ]
            }
        ],
        "fail_outcomes": [
            {
                "text": "The fox's trail vanishes just as quickly as it appeared, almost as though the creature has figured out that it was being tracked. Grumbling and arguing, the patrol heads back home disappointed.",
                "exp": 0,
                "weight": 20,
                "relationships": [
                    {
                        "cats_to": ["patrol"],
                        "cats_from": ["patrol"],
                        "mutual": false,
                        "values": ["platonic", "respect"],
                        "amount": -5
                    }
                ],
                "prey": ["very_small"]
            },
            {
                "text": "The patrol tracks down a red fox, and spots that it's holding fresh-kill. However, s_c bursts from cover without warning, trying to intimidate the fox. Which they can say sort of worked, but also causes the fox to run off with the food it carries. The other cats aren't particularly pleased with s_c.",
                "exp": 0,
                "weight": 20,
                "stat_trait": [
                    "adventurous",
                    "ambitious",
                    "bloodthirsty",
                    "bold",
                    "confident",
                    "daring",
                    "fierce",
                    "playful",
                    "troublesome",
                    "vengeful"
                ],
                "relationships": [
                    {
                        "cats_to": ["patrol"],
                        "cats_from": ["patrol"],
                        "mutual": false,
                        "values": ["platonic", "respect"],
                        "amount": -5
                    }
                ],
                "prey": ["very_small"]
            },
            {
                "text": "p_l leads the patrol to the end of the scent trail, where a red fox sits plucking the feathers off a plump duck. With careful signals, the cats set up an ambush, but they aren't careful enough, and with a snarl the fox takes a bite at r_c as it flees with its dinner.",
                "exp": 0,
                "weight": 10,
                "injury": [
                    {
                        "cats": ["r_c"],
                        "injuries": ["small_bite_injury"],
                        "scars": ["NECKBITE"]
                    }
                ],
                "history_text": { "scar": "m_c carries a scar from a red fox fight." },
                "relationships": [
                    {
                        "cats_to": ["patrol"],
                        "cats_from": ["patrol"],
                        "mutual": false,
                        "values": ["platonic", "respect"],
                        "amount": -5
                    }
                ],
                "prey": ["very_small"]
            },
            {
                "text": "The patrol tracks down a red fox, and spots that it's holding fresh-kill. However, s_c bursts from cover without warning, trying to intimidate the fox, and the overconfident attack ends in disaster as the fox bites s_c, leaving the rest of the patrol to rescue their annoying Clanmate as the fox runs off with what could've been their dinner.",
                "exp": 0,
                "weight": 10,
                "stat_trait": [
                    "adventurous",
                    "ambitious",
                    "bloodthirsty",
                    "bold",
                    "confident",
                    "daring",
                    "fierce",
                    "playful",
                    "troublesome",
                    "vengeful"
                ],
                "injury": [
                    {
                        "cats": ["s_c"],
                        "injuries": ["small_bite_injury"],
                        "scars": ["NECKBITE"]
                    }
                ],
                "history_text": { "scar": "m_c carries a scar from a red fox fight." },
                "relationships": [
                    {
                        "cats_to": ["patrol"],
                        "cats_from": ["patrol"],
                        "mutual": false,
                        "values": ["platonic", "respect"],
                        "amount": -5
                    }
                ],
                "prey": ["very_small"]
            }
        ]
    },
    {
        "patrol_id": "wtlnd_hunt_redfox_steal3",
        "biome": ["wetlands"],
        "season": ["any"],
        "types": ["hunting"],
        "tags": [],
        "patrol_art": "hunt_general_intro",
        "min_cats": 1,
        "max_cats": 1,
        "min_max_status": {},
        "weight": 20,
        "intro_text": "r_c catches the scent of a fox - but is it red, or gray? And is it worth a fight if they encounter it?",
        "decline_text": "r_c decides not to quarrel with the fox and to find prey elsewhere.",
        "chance_of_success": 30,
        "success_outcomes": [
            {
                "text": "Spotting the red fox they've tracked dipping into the shelter of a little scrub covered bit of dry land, r_c hangs back, sneaking around until they spot the fox burying a fish for later. They simply wait for it to finish and leave, then creep in to steal the fox's hard work, bringing the prize back to camp for the fresh-kill pile. Sometimes winning a battle doesn't require fighting.",
                "exp": 20,
                "weight": 20,
                "prey": ["medium"],
                "relationships": [
                    {
                        "cats_to": ["patrol"],
                        "cats_from": ["clan"],
                        "mutual": false,
                        "values": ["respect"],
                        "amount": 5
                    }
                ]
            },
            {
                "text": "It requires s_c to use some of their best tricks, but they sneak close to the red fox at the end of the scent trail, eyes on the fish the fox carries. The creature puts down its fresh-kill to start fishing again, and s_c takes the opportunity, grabbing the fish and running. It's a good prize, and they feel proud to present it to the elders when they pad into camp, tired but satisfied.",
                "exp": 20,
                "weight": 20,
                "stat_skill": ["HUNTER,1", "FIGHTER,1"],
                "prey": ["medium"],
                "relationships": [
                    {
                        "cats_to": ["patrol"],
                        "cats_from": ["clan"],
                        "mutual": false,
                        "values": ["respect"],
                        "amount": 5
                    }
                ]
            },
            {
                "text": "It's a situation that calls for careful calm, not impulsive action. s_c tracks down a red fox at the end of the scent trail, holding a young duck, and waits carefully. Eventually, as the fox starts to hunt at a different river, it drops its fresh-kill to try win more. s_c carefully snatches it while the fox is distracted, and trots back to camp having successfully outwitted the competing predator.",
                "exp": 20,
                "weight": 20,
                "stat_trait": [
                    "calm",
                    "careful",
                    "faithful",
                    "insecure",
                    "loyal",
                    "nervous",
                    "patient",
                    "responsible",
                    "righteous",
                    "thoughtful",
                    "wise"
                ],
                "prey": ["medium"],
                "relationships": [
                    {
                        "cats_to": ["patrol"],
                        "cats_from": ["clan"],
                        "mutual": false,
                        "values": ["respect"],
                        "amount": 5
                    }
                ]
            }
        ],
        "fail_outcomes": [
            {
                "text": "It embarrasses them, but r_c doesn't even manage to find the fox they track, let alone earn anything useful from the afternoon's efforts.",
                "exp": 0,
                "weight": 20,
                "relationships": [
                    {
                        "cats_to": ["patrol"],
                        "cats_from": ["clan"],
                        "mutual": false,
                        "values": ["respect"],
                        "amount": -5
                    }
                ]
            },
            {
                "text": "s_c hones in on the scent, and as soon as {PRONOUN/s_c/subject} {VERB/s_c/spot/spots} the red fox with a dead fish hanging from its jaws, {PRONOUN/s_c/subject} {VERB/s_c/throw/throws} {PRONOUN/s_c/self} to the attack. The fox hears {PRONOUN/s_c/object} coming, and trots off with insulting nonchalance, unwilling to get into a fight.",
                "exp": 0,
                "weight": 20,
                "stat_trait": [
                    "adventurous",
                    "ambitious",
                    "bloodthirsty",
                    "bold",
                    "confident",
                    "daring",
                    "fierce",
                    "playful",
                    "troublesome",
                    "vengeful"
                ],
                "relationships": [
                    {
                        "cats_to": ["patrol"],
                        "cats_from": ["clan"],
                        "mutual": false,
                        "values": ["respect"],
                        "amount": -5
                    }
                ]
            },
            {
                "text": "Finding a red fox holding a fish that would be much appreciated for c_n's fresh-kill pile, r_c goes to attack it. But the fox is just as keen to keep it as r_c is to win it, and they're injured in the resulting fight.",
                "exp": 0,
                "weight": 10,
                "injury": [
                    {
                        "cats": ["r_c"],
                        "injuries": ["big_bite_injury"],
                        "scars": ["LEFTBLIND"]
                    }
                ],
                "history_text": { "scar": "m_c carries a scar from a solo fight with a red fox." },
                "relationships": [
                    {
                        "cats_to": ["patrol"],
                        "cats_from": ["clan"],
                        "mutual": false,
                        "values": ["respect"],
                        "amount": -5
                    }
                ]
            },
            {
                "text": "s_c hones in on the scent, and as soon as {PRONOUN/s_c/subject} {VERB/s_c/spot/spots} the red fox with a dead fish hanging from its jaws, {PRONOUN/s_c/subject} recklessly {VERB/s_c/throw/throws} {PRONOUN/s_c/self} to the attack. But the fox is as desperate to keep its meal as s_c is to win it from them, and s_c has to retreat bleeding, as the fox trots off with its dinner.",
                "exp": 0,
                "weight": 10,
                "stat_trait": [
                    "adventurous",
                    "ambitious",
                    "bloodthirsty",
                    "bold",
                    "confident",
                    "daring",
                    "fierce",
                    "playful",
                    "troublesome",
                    "vengeful"
                ],
                "injury": [
                    {
                        "cats": ["s_c"],
                        "injuries": ["big_bite_injury"],
                        "scars": ["LEFTBLIND"]
                    }
                ],
                "history_text": { "scar": "m_c carries a scar from a solo fight with a red fox." },
                "relationships": [
                    {
                        "cats_to": ["patrol"],
                        "cats_from": ["clan"],
                        "mutual": false,
                        "values": ["respect"],
                        "amount": -5
                    }
                ]
            }
        ]
    },
    {
        "patrol_id": "wtlnd_hunt_foxgray_steal4",
        "biome": ["wetlands"],
        "season": ["any"],
        "types": ["hunting"],
        "tags": [],
        "patrol_art": "hunt_general_intro",
        "min_cats": 2,
        "max_cats": 3,
        "min_max_status": {},
        "weight": 20,
        "intro_text": "The patrol catches the scent of a fox - but is it red, or gray? And is it worth a fight if they encounter it?",
        "decline_text": "The patrol decides not to quarrel with the fox and to find prey elsewhere.",
        "chance_of_success": 50,
        "success_outcomes": [
            {
                "text": "It's a gray fox, which as far as the cats are concerned means free food. They leap after it, and after a short chase the fox drops the mouse it was holding. That's not enough to satisfy the c_n cats, who drive it out of their territory before collecting the mouse and continuing the afternoon's hunt.",
                "exp": 20,
                "weight": 20,
                "prey": ["small"],
                "relationships": [
                    {
                        "cats_to": ["patrol"],
                        "cats_from": ["patrol"],
                        "mutual": false,
                        "values": ["platonic", "respect"],
                        "amount": 5
                    }
                ]
            },
            {
                "text": "The scent trail leads to where some kind of fox has cached half a fish in a poorly concealed hole. The cats take it as their due, and leave the fox to wander on.",
                "exp": 20,
                "weight": 5,
                "prey": ["small"],
                "relationships": [
                    {
                        "cats_to": ["patrol"],
                        "cats_from": ["patrol"],
                        "mutual": false,
                        "values": ["platonic", "respect"],
                        "amount": 5
                    }
                ]
            },
            {
                "text": "The trail leads to a gray fox, and s_c makes sure it both hands over the prey it's poached from c_n land and flees for the border, tail between its legs and yelping. The smaller predator can't stand up to a patrol working together.",
                "exp": 20,
                "weight": 20,
                "stat_skill": ["HUNTER,1", "FIGHTER,2"],
                "prey": ["small"],
                "relationships": [
                    {
                        "cats_to": ["patrol"],
                        "cats_from": ["patrol"],
                        "mutual": false,
                        "values": ["platonic", "respect"],
                        "amount": 5
                    }
                ]
            },
            {
                "text": "The cats follow the trail, with s_c urging caution. There's no reason to rush into things. Sure enough, they find a gray fox. It's digging at a rotten log, unearthing insects. The patrol uses the presence of the other predator as a distraction to bring down a plump bird, one that was too busy watching the fox to guard from them, and the fox is left unscathed to keep bug hunting.",
                "exp": 20,
                "weight": 20,
                "stat_trait": [
                    "calm",
                    "careful",
                    "faithful",
                    "insecure",
                    "loyal",
                    "nervous",
                    "patient",
                    "responsible",
                    "righteous",
                    "thoughtful",
                    "wise"
                ],
                "prey": ["small"],
                "relationships": [
                    {
                        "cats_to": ["patrol"],
                        "cats_from": ["patrol"],
                        "mutual": false,
                        "values": ["platonic", "respect"],
                        "amount": 5
                    }
                ]
            }
        ],
        "fail_outcomes": [
            {
                "text": "The fox's trail vanishes just as quickly as it appeared, almost as though the creature has figured out that it was being tracked. Grumbling and arguing, the patrol heads back home disappointed.",
                "exp": 0,
                "weight": 20,
                "relationships": [
                    {
                        "cats_to": ["patrol"],
                        "cats_from": ["patrol"],
                        "mutual": false,
                        "values": ["platonic", "respect"],
                        "amount": -5
                    }
                ],
                "prey": ["very_small"]
            },
            {
                "text": "The patrol tracks down a gray fox trespassing on c_n land. s_c runs at it without thinking, and instead of intimidating the fox into fleeing for the border the hasty attack makes the gray fox skitter up a tree and start yelping. It takes all afternoon to wait the fox out and then herd it more carefully away from c_n's hunting grounds, and no one is happy with s_c.",
                "exp": 0,
                "weight": 20,
                "stat_trait": [
                    "adventurous",
                    "ambitious",
                    "bloodthirsty",
                    "bold",
                    "confident",
                    "daring",
                    "fierce",
                    "playful",
                    "troublesome",
                    "vengeful"
                ],
                "relationships": [
                    {
                        "cats_to": ["patrol"],
                        "cats_from": ["patrol"],
                        "mutual": false,
                        "values": ["platonic", "respect"],
                        "amount": -5
                    }
                ],
                "prey": ["very_small"]
            },
            {
                "text": "p_l leads the patrol to the end of the scent trail, where a gray fox sits grooming its fur in the sunshine. With careful signals, the cats set up an ambush, but the small gray panics beyond anything any cat expected, and as it flees, convinced its life is in danger, it lashes out at r_c.",
                "exp": 0,
                "weight": 10,
                "injury": [
                    {
                        "cats": ["r_c"],
                        "injuries": ["small_bite_injury"],
                        "scars": ["NECKBITE"]
                    }
                ],
                "history_text": { "scar": "m_c carries a scar from a gray fox fight." },
                "relationships": [
                    {
                        "cats_to": ["patrol"],
                        "cats_from": ["patrol"],
                        "mutual": false,
                        "values": ["platonic", "respect"],
                        "amount": -5
                    }
                ],
                "prey": ["very_small"]
            },
            {
                "text": "The patrol tracks down a gray fox trespassing on c_n land. s_c runs at it without thinking, and instead of intimidating the fox into fleeing for the border the hasty attack makes the gray fox skitter up a tree and start yelping. s_c tries to make up for the mistake by following the fox up into the branches, which goes even more poorly and leaves the patrol needing to help them back to the medicine cat den.",
                "exp": 0,
                "weight": 10,
                "stat_trait": [
                    "adventurous",
                    "ambitious",
                    "bloodthirsty",
                    "bold",
                    "confident",
                    "daring",
                    "fierce",
                    "playful",
                    "troublesome",
                    "vengeful"
                ],
                "injury": [
                    {
                        "cats": ["s_c"],
                        "injuries": ["small_bite_injury"],
                        "scars": ["NECKBITE"]
                    }
                ],
                "history_text": { "scar": "m_c carries a scar from a gray fox fight." },
                "relationships": [
                    {
                        "cats_to": ["patrol"],
                        "cats_from": ["patrol"],
                        "mutual": false,
                        "values": ["platonic", "respect"],
                        "amount": -5
                    }
                ],
                "prey": ["very_small"]
            }
        ]
    },
    {
        "patrol_id": "wtlnd_hunt_foxgray_steal2",
        "biome": ["wetlands"],
        "season": ["any"],
        "types": ["hunting"],
        "tags": [],
        "patrol_art": "hunt_general_intro",
        "min_cats": 4,
        "max_cats": 6,
        "min_max_status": {},
        "weight": 20,
        "intro_text": "The patrol catches the scent of a fox - but is it red, or gray? And is it worth a fight if they encounter it?",
        "decline_text": "The patrol decides not to quarrel with the fox and to find prey elsewhere.",
        "chance_of_success": 10,
        "success_outcomes": [
            {
                "text": "It's a gray fox, which as far as the cats are concerned means free food. They leap after it, and after a short chase the fox drops the mouse it was holding. That's not enough to satisfy the c_n cats, who drive it out of their territory before collecting the mouse and continuing the afternoon's hunt.",
                "exp": 20,
                "weight": 20,
                "prey": ["small"],
                "relationships": [
                    {
                        "cats_to": ["patrol"],
                        "cats_from": ["patrol"],
                        "mutual": false,
                        "values": ["platonic", "respect"],
                        "amount": 5
                    }
                ]
            },
            {
                "text": "The scent trail leads to where some kind of fox has cached a wood rat in a poorly concealed hole. The cats take it as their due, and leave the fox to wander on.",
                "exp": 20,
                "weight": 5,
                "prey": ["small"],
                "relationships": [
                    {
                        "cats_to": ["patrol"],
                        "cats_from": ["patrol"],
                        "mutual": false,
                        "values": ["platonic", "respect"],
                        "amount": 5
                    }
                ]
            },
            {
                "text": "The trail leads to a gray fox, and s_c makes sure it both hands over the prey it's poached from c_n land and flees for the border, tail between its legs and yelping. The smaller predator can't stand up to a patrol working together.",
                "exp": 20,
                "weight": 20,
                "stat_skill": ["HUNTER,1", "FIGHTER,2"],
                "prey": ["small"],
                "relationships": [
                    {
                        "cats_to": ["patrol"],
                        "cats_from": ["patrol"],
                        "mutual": false,
                        "values": ["platonic", "respect"],
                        "amount": 5
                    }
                ]
            },
            {
                "text": "The cats follow the trail, with s_c urging caution. There's no reason to rush into things. Sure enough, they find a gray fox. It's digging at a rotten log, unearthing insects. The patrol uses the presence of the other predator as a distraction to bring down a plump bird, one that was too busy watching the fox to guard from them, and the fox is left unscathed to keep bug hunting.",
                "exp": 20,
                "weight": 20,
                "stat_trait": [
                    "calm",
                    "careful",
                    "faithful",
                    "insecure",
                    "loyal",
                    "nervous",
                    "patient",
                    "responsible",
                    "righteous",
                    "thoughtful",
                    "wise"
                ],
                "prey": ["small"],
                "relationships": [
                    {
                        "cats_to": ["patrol"],
                        "cats_from": ["patrol"],
                        "mutual": false,
                        "values": ["platonic", "respect"],
                        "amount": 5
                    }
                ]
            }
        ],
        "fail_outcomes": [
            {
                "text": "The fox's trail vanishes just as quickly as it appeared, almost as though the creature has figured out that it was being tracked. Grumbling and arguing, the patrol heads back home disappointed.",
                "exp": 0,
                "weight": 20,
                "relationships": [
                    {
                        "cats_to": ["patrol"],
                        "cats_from": ["patrol"],
                        "mutual": false,
                        "values": ["platonic", "respect"],
                        "amount": -5
                    }
                ],
                "prey": ["very_small"]
            },
            {
                "text": "The patrol tracks down a gray fox trespassing on c_n land. s_c runs at it without thinking, and instead of intimidating the fox into fleeing for the border the hasty attack makes the gray fox skitter up a tree and start yelping. It takes all afternoon to wait the fox out and then herd it more carefully away from c_n's hunting grounds, and no one is happy with s_c.",
                "exp": 0,
                "weight": 20,
                "stat_trait": [
                    "adventurous",
                    "ambitious",
                    "bloodthirsty",
                    "bold",
                    "confident",
                    "daring",
                    "fierce",
                    "playful",
                    "troublesome",
                    "vengeful"
                ],
                "relationships": [
                    {
                        "cats_to": ["patrol"],
                        "cats_from": ["patrol"],
                        "mutual": false,
                        "values": ["platonic", "respect"],
                        "amount": -5
                    }
                ],
                "prey": ["very_small"]
            },
            {
                "text": "p_l leads the patrol to the end of the scent trail, where a gray fox sits grooming its fur in the sunshine. With careful signals, the cats set up an ambush, but the small gray panics beyond anything any cat expected, and as it flees, convinced its life is in danger, it lashes out at r_c.",
                "exp": 0,
                "weight": 10,
                "injury": [
                    {
                        "cats": ["r_c"],
                        "injuries": ["small_bite_injury"],
                        "scars": ["NECKBITE"]
                    }
                ],
                "relationships": [
                    {
                        "cats_to": ["patrol"],
                        "cats_from": ["patrol"],
                        "mutual": false,
                        "values": ["platonic", "respect"],
                        "amount": -5
                    }
                ],
                "prey": ["very_small"]
            },
            {
                "text": "The patrol tracks down a gray fox trespassing on c_n land. s_c runs at it without thinking, and instead of intimidating the fox into fleeing for the border the hasty attack makes the gray fox skitter up a tree and start yelping. s_c tries to make up for the mistake by following the fox up into the branches, which goes even more poorly and leaves the patrol needing to help them back to the medicine cat den.",
                "exp": 0,
                "weight": 10,
                "stat_trait": [
                    "adventurous",
                    "ambitious",
                    "bloodthirsty",
                    "bold",
                    "confident",
                    "daring",
                    "fierce",
                    "playful",
                    "troublesome",
                    "vengeful"
                ],
                "injury": [
                    {
                        "cats": ["s_c"],
                        "injuries": ["small_bite_injury"],
                        "scars": ["NECKBITE"]
                    }
                ],
                "relationships": [
                    {
                        "cats_to": ["patrol"],
                        "cats_from": ["patrol"],
                        "mutual": false,
                        "values": ["platonic", "respect"],
                        "amount": -5
                    }
                ],
                "prey": ["very_small"]
            }
        ]
    },
    {
        "patrol_id": "wtlnd_hunt_foxgray_steal3",
        "biome": ["wetlands"],
        "season": ["any"],
        "types": ["hunting"],
        "tags": [],
        "patrol_art": "hunt_general_intro",
        "min_cats": 1,
        "max_cats": 1,
        "min_max_status": {},
        "weight": 20,
        "intro_text": "r_c catches the scent of a fox - but is it red, or gray? And is it worth a fight if they encounter it?",
        "decline_text": "r_c decides not to quarrel with the fox and to find prey elsewhere.",
        "chance_of_success": 50,
        "success_outcomes": [
            {
                "text": "Spotting the gray fox they've tracked dipping into the shelter of a little scrub covered bit of dry land, r_c hangs back, sneaking around until they spot the fox caching a bird kill in an old log a storm washed in moons ago. They simply wait for it to finish and leave, then creep in to steal the fox's hard work, bringing the prize back to camp for the fresh-kill pile. Sometimes winning a battle doesn't require fighting.",
                "exp": 15,
                "weight": 20,
                "prey": ["medium"]
            },
            {
                "text": "s_c tracks down a gray fox, and carefully considers it as an opponent. Stocky, yes, but they finally decide they can take it, and burst from cover, using surprise to get in a couple vicious swipes to the fox's face while its jaws are still full of prey. Yelping, the gray fox retreats from the cat, unwilling to risk more split blood, and s_c picks up the rat it carried with a proud grin.",
                "exp": 15,
                "weight": 20,
                "stat_skill": ["HUNTER,1", "FIGHTER,1"],
                "prey": ["medium"]
            },
            {
                "text": "It's a situation that calls for careful calm, not impulsive action. s_c tracks down a gray fox at the end of the scent trail, holding a little plump mouse, and waits carefully. Eventually, the fox tries to cache its fresh-kill in a little hole. s_c picks it up once the fox leaves, strolling back to camp having successfully outwitted the competing predator.",
                "exp": 15,
                "weight": 20,
                "stat_trait": [
                    "calm",
                    "careful",
                    "faithful",
                    "insecure",
                    "loyal",
                    "nervous",
                    "patient",
                    "responsible",
                    "righteous",
                    "thoughtful",
                    "wise"
                ],
                "prey": ["medium"]
            }
        ],
        "fail_outcomes": [
            {
                "text": "It embarrasses them, but r_c doesn't even manage to find the fox they track, let alone earn anything useful from the afternoon's efforts.",
                "exp": 0,
                "weight": 20,
                "prey": ["very_small"]
            },
            {
                "text": "s_c hones in on the scent, and as soon as {PRONOUN/s_c/subject} {VERB/s_c/spot/spots} the gray fox with a dead fish hanging from its jaws, {PRONOUN/s_c/subject} {VERB/s_c/throw/throws} {PRONOUN/s_c/self} to the attack. The fox hears {PRONOUN/s_c/object} coming and makes a hasty retreat before the fight can start, taking its dinner with it.",
                "exp": 0,
                "weight": 20,
                "stat_trait": [
                    "adventurous",
                    "ambitious",
                    "bloodthirsty",
                    "bold",
                    "confident",
                    "daring",
                    "fierce",
                    "playful",
                    "troublesome",
                    "vengeful"
                ],
                "prey": ["very_small"]
            },
            {
                "text": "Finding a gray fox holding a mouse that would make a nice addition to c_n's fresh-kill pile, r_c goes to attack it. But the fox is just as keen to keep it as r_c is to win it, and they're injured in the resulting fight.",
                "exp": 0,
                "weight": 10,
                "injury": [
                    {
                        "cats": ["r_c"],
                        "injuries": ["small_bite_injury"],
                        "scars": ["CHEEK"]
                    }
                ],
                "history_text": { "scar": "m_c carries a scar from a solo fight with a gray fox." },
                "prey": ["very_small"]
            },
            {
                "text": "s_c hones in on the scent, and as soon as {PRONOUN/s_c/subject} {VERB/s_c/spot/spots} the gray fox with a dead fish hanging from its jaws, {PRONOUN/s_c/subject} recklessly {VERB/s_c/throw/throws} {PRONOUN/s_c/self} to the attack. But the fox is a little too desperate to keep itself from harm, and s_c has to retreat bleeding.",
                "exp": 0,
                "weight": 10,
                "stat_trait": [
                    "adventurous",
                    "ambitious",
                    "bloodthirsty",
                    "bold",
                    "confident",
                    "daring",
                    "fierce",
                    "playful",
                    "troublesome",
                    "vengeful"
                ],
                "injury": [
                    {
                        "cats": ["s_c"],
                        "injuries": ["small_bite_injury"],
                        "scars": ["CHEEK"]
                    }
                ],
                "history_text": { "scar": "m_c carries a scar from a solo fight with a gray fox." },
                "prey": ["very_small"]
            }
        ]
    },
    {
        "patrol_id": "wtlnd_hunt_wareprey_lorelocked1",
        "biome": ["wetlands"],
        "season": ["any"],
        "types": ["hunting"],
        "tags": [],
        "patrol_art": "hunt_general_intro",
        "min_cats": 3,
        "max_cats": 6,
        "min_max_status": {
           "normal adult": [1, 5],
           "apprentice":[1, 5]
            },
        "weight": 40,
        "chance_of_success": 50,
        "pl_skill_constraint": ["LORE,1"],
        "intro_text": "The water vole sitting on the bank will make a lovely addition to the fresh-kill pile, and app1 purrs as {PRONOUN/app1/subject} line up to knock it into the water.",
        "decline_text": "app1 hesitates for too long, and the vole slips back into the river with nary a splash.",
        "success_outcomes": [
                {
                    "text": "p_l waves a tail across app1's path, stopping {PRONOUN/app1/object} with a stern stare. Remember that a water vole is far more at home in the river than even c_n finest swimmer - and if app1 brings it down in its home element, app1 will suffer the consequences. Every hunt deserves respect.",
                    "exp": 30,
                    "weight": 20,
                    "prey": ["small"],
                    "relationships": [
                        {
                            "cats_to": ["p_l"],
                            "cats_from": ["patrol"],
                            "mutual": false,
                            "values": ["dislike"],
                            "amount": -10
                        },
                        {
                            "cats_to": ["p_l"],
                            "cats_from": ["app1"],
                            "mutual": false,
                            "values": ["comfort", "trust", "respect", "dislike"],
                            "amount": 10
                        }
                    ]
                }
            ],
            "fail_outcomes": [
                {
                    "text": "app1 leaps forward, launching {PRONOUN/app1/self} beautifully and catapulting {PRONOUN/app1/object} and the vole into the water. But under the surface, the vole has the advantage, tearing itself free. app1 inhales water as {PRONOUN/app1/subject} {VERB/app1/try/tries} to regain {PRONOUN/app1/poss} bearings, and surfaces hacking it up out of {PRONOUN/app1/poss} lungs.",
                    "exp": 0,
                    "weight": 20,
                    "relationships": [
                        {
                            "cats_to": ["p_l"],
                            "cats_from": ["app1"],
                            "mutual": true,
                            "values": ["respect", "trust"],
                            "amount": -10
                        }
                    ],
                    "injury": [
                        {
                        "cats": ["app1"],
                        "injuries": ["water in their lungs"],
                        "no_results": false
                        }
                    ],
                    "history_text": {
                        "reg_death": "m_c died from the water {PRONOUN/m_c/subject} inhaled on a hunt as a foolish apprentice.",
                        "lead_death": "from the water {PRONOUN/m_c/subject} inhaled on a hunt as a foolish apprentice"
                        }
                }
            ]
    }
]<|MERGE_RESOLUTION|>--- conflicted
+++ resolved
@@ -3547,11 +3547,7 @@
                 "prey": ["very_small"]
             },
             {
-<<<<<<< HEAD
-                "text": "s_c hones in on the scent, and as soon as {PRONOUN/s_c/subject} {VERB/s_c/spot/spots} the red fox with a dead fish hanging from its jaws, throws themselves to the attack. The fox hears them coming, and with insulting nonchalance trots off, unwilling to get into a fight.",
-=======
                 "text": "s_c hones in on the scent, and as soon as {PRONOUN/s_c/subject} {VERB/s_c/spot/spots} the red fox with a dead fish hanging from its jaws, throws {PRONOUN/s_c/self} to the attack. The fox hears {PRONOUN/s_c/object} coming, and with insulting nonchalance trots off, unwilling to get into a fight.",
->>>>>>> 56e5b349
                 "exp": 0,
                 "weight": 20,
                 "stat_trait": [
