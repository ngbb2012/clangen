[
    {
        "patrol_id": "wtlnd_hunt_lizard1",
        "biome": ["wetlands"],
        "season": ["any"],
        "types": ["hunting"],
        "tags": [],
        "patrol_art": "hunt_general_intro",
        "min_cats": 1,
        "max_cats": 3,
        "min_max_status": {},
        "weight": 20,
        "intro_text": "The patrol comes across a lizard.",
        "decline_text": "The patrol decides to look for other prey.",
        "chance_of_success": 50,
        "success_outcomes": [
            {
                "text": "The patrol catches the lizard!",
                "exp": 10,
                "weight": 20,
                "prey": ["small"]
            }
        ],
        "fail_outcomes": [
            {
                "text": "The patrol narrowly misses the lizard.",
                "exp": 0,
                "weight": 20,
                "prey": ["very_small"]
            }
        ]
    },
    {
        "patrol_id": "wtlnd_gen_hunt_twolegplace1",
        "biome": ["wetlands"],
        "season": ["any"],
        "types": ["hunting"],
        "tags": [],
        "patrol_art": "hunt_general_intro",
        "min_cats": 1,
        "max_cats": 3,
        "min_max_status": {},
        "weight": 20,
        "intro_text": "The patrol approaches a Twoleg nest perched on the edge of a swamp, with smoke rising from its corner.",
        "decline_text": "The patrol decides to hunt elsewhere.",
        "chance_of_success": 40,
        "success_outcomes": [
            {
                "text": "The patrol has a successful hunt, avoiding any Twolegs.",
                "exp": 20,
                "weight": 20,
                "prey": ["medium"]
            },
            {
                "text": "The patrol finds some astonishingly fat chickens running around the Twoleg nest and help themselves to one.",
                "exp": 20,
                "weight": 5,
                "prey": ["medium"]
            }
        ],
        "fail_outcomes": [
            {
                "text": "Twoleg kits scare the patrol away.",
                "exp": 0,
                "weight": 20,
                "prey": ["very_small"]
            }
        ],
        "antag_fail_outcomes": [
            {
                "text": "The Twoleg kits wandering around are unimpressed by the patrol and chase the cats for fun.",
                "exp": 0,
                "weight": 20
            }
        ],
        "antag_success_outcomes": [
            {
                "text": "A Twoleg kit approaches the patrol, and they send it away squawking with its blood on their claws.",
                "exp": 20,
                "weight": 20
            }
        ]
    },
    {
        "patrol_id": "wtlnd_gen_hunt_twolegplace2",
        "biome": ["wetlands"],
        "season": ["any"],
        "types": ["hunting"],
        "tags": [],
        "patrol_art": "hunt_general_intro",
        "min_cats": 4,
        "max_cats": 6,
        "min_max_status": {},
        "weight": 20,
        "intro_text": "The patrol approaches a Twoleg nest perched on the edge of a swamp, with smoke rising from its corner.",
        "decline_text": "The patrol decides to hunt elsewhere.",
        "chance_of_success": 10,
        "success_outcomes": [
            {
                "text": "The patrol cats split up, using sentries to ensure that the Twolegs don't disturb their hunts.",
                "exp": 20,
                "weight": 20
            },
            {
                "text": "The patrol finds some astonishingly fat chickens running around the Twoleg nest and help themselves to as many as they can carry.",
                "exp": 20,
                "weight": 5
            }
        ],
        "fail_outcomes": [
            {
                "text": "Twoleg kits stomp through the damp swamp, scaring away prey and ruining the hunt.",
                "exp": 0,
                "weight": 20
            }
        ],
        "antag_fail_outcomes": [
            {
                "text": "The Twoleg kits wandering around are unimpressed by the patrol and chase the cats for fun.",
                "exp": 0,
                "weight": 20
            }
        ],
        "antag_success_outcomes": [
            {
                "text": "Finding a Twoleg kit wandering alone, the cats harass it until it flees squawking, its blood on their claws.",
                "exp": 20,
                "weight": 20
            }
        ]
    },
    {
        "patrol_id": "wtlnd_hunt_strange1",
        "biome": ["wetlands"],
        "season": ["any"],
        "types": ["hunting"],
        "tags": [],
        "patrol_art": "hunt_general_intro",
        "min_cats": 2,
        "max_cats": 6,
        "min_max_status": {},
        "weight": 20,
        "intro_text": "The patrol looks around for something to disguise their scent while hunting.",
        "decline_text": "On second thought, maybe not.",
        "chance_of_success": 50,
        "success_outcomes": [
            {
                "text": "They can't think of anything that would work, but their hunt goes well regardless.",
                "exp": 20,
                "weight": 20,
                "prey": ["medium"]
            },
            {
                "text": "A quick dip in a stagnant pond will do! The plan works, and their hunt goes well.",
                "exp": 20,
                "weight": 5,
                "prey": ["medium"]
            },
            {
                "text": "s_c leads them to some rotting muddy grass - it's not clean, but it's extremely effective, and the patrol hunts well.",
                "exp": 20,
                "weight": 20,
                "stat_skill": ["CLEVER,2"],
                "prey": ["large"]
            },
            {
                "text": "s_c tells the patrol to roll in a patch of garlic to disguise their scent, which works perfectly. It's a funny taste to wash off their pelts though.",
                "exp": 20,
                "weight": 20,
                "stat_trait": ["strange"],
                "prey": ["large"]
            }
        ],
        "fail_outcomes": [
            {
                "text": "The patrol finds nothing to disguise their scent, and no prey either.",
                "exp": 0,
                "weight": 20
            },
            {
                "text": "The patrol finds no prey; it seems like all the prey was scared off because of their stench!",
                "exp": 0,
                "weight": 20
            }
        ]
    },
    {
        "patrol_id": "wtlnd_hunt_strange2",
        "biome": ["wetlands"],
        "season": ["any"],
        "types": ["hunting"],
        "tags": [],
        "patrol_art": "hunt_general_intro",
        "min_cats": 1,
        "max_cats": 1,
        "min_max_status": {},
        "weight": 20,
        "intro_text": "r_c looks around for something to disguise their scent while hunting.",
        "decline_text": "On second thought, maybe not.",
        "chance_of_success": 50,
        "success_outcomes": [
            {
                "text": "{PRONOUN/r_c/subject/CAP} can't think of anything that would work, but {PRONOUN/r_c/poss} hunt goes well regardless.",
                "exp": 20,
                "weight": 20,
                "prey": ["small"]
            },
            {
                "text": "s_c finds some rotting muddy grass - it's not clean, but it's extremely effective, and the hunt goes well.",
                "exp": 20,
                "weight": 20,
                "stat_skill": ["CLEVER,2"],
                "prey": ["medium"]
            },
            {
                "text": "s_c rolls in a patch of garlic to disguise {PRONOUN/s_c/poss} scent, which works perfectly. It's a funny taste to wash off {PRONOUN/s_c/poss} pelt, though.",
                "exp": 20,
                "weight": 20,
                "stat_trait": ["strange"],
                "prey": ["large"]
            }
        ],
        "fail_outcomes": [
            {
                "text": "The patrol finds nothing to disguise their scent, and no prey either.",
                "exp": 0,
                "weight": 20
            },
            {
                "text": "r_c finds no prey; it seems like all the prey was scared off because of their stench!",
                "exp": 0,
                "weight": 20
            }
        ]
    },
    {
        "patrol_id": "wtlnd_hunt_huntassessment1",
        "biome": ["wetlands"],
        "season": ["any"],
        "types": ["hunting"],
        "tags": [],
        "patrol_art": "hunt_general_intro",
        "min_cats": 1,
        "max_cats": 1,
        "min_max_status": {
            "apprentice": [1, 6]
        },
        "weight": 20,
        "intro_text": "r_c's mentor assesses them by sending them on a solo hunt.",
        "decline_text": "r_c asks their mentor to do the assessment some other time.",
        "chance_of_success": 40,
        "success_outcomes": [
            {
                "text": "r_c manages a skillful catch, and brings it back to the camp to show everyone!",
                "exp": 20,
                "weight": 20,
                "prey": ["medium"]
            },
            {
                "text": "r_c focuses completely on {PRONOUN/r_c/poss} test, slipping into a clear-eyed, focused routine of catch and stash, catch and stash. Eventually {PRONOUN/r_c/subject}{VERB/r_c/'ve/'s} caught enough to need {PRONOUN/r_c/poss} mentor's help carrying it back to camp, and the sight of the fresh-kill pile stocked with {PRONOUN/r_c/poss} prey - {PRONOUN/r_c/subject} {VERB/r_c/feel/feels} ready to burst with happiness!",
                "exp": 20,
                "weight": 5,
                "prey": ["medium"]
            },
            {
                "text": "It's a terrible day for hunting, the prey running sparse and alert. But s_c takes their time and doesn't let the conditions discourage them, until eventually the right opportunity presents itself, and they pull off a perfect catch!",
                "exp": 20,
                "weight": 20,
                "stat_trait": [
                    "calm",
                    "careful",
                    "insecure",
                    "lonesome",
                    "loyal",
                    "nervous",
                    "sneaky",
                    "strange",
                    "patient",
                    "thoughtful",
                    "wise"
                ],
                "can_have_stat": ["app"],
                "prey": ["large"]
            }
        ],
        "fail_outcomes": [
            {
                "text": "Hunting is poor, and while r_c's mentor is disappointed, they don't expect r_c to catch what isn't there.",
                "exp": 0,
                "weight": 20
            },
            {
                "text": "s_c is too hasty, bouncing after first one prey, then another, and it ends with them empty-pawed and exhausted. Their mentor is disappointed - they clearly need more training.",
                "exp": 0,
                "weight": 20,
                "stat_trait": [
                    "adventurous",
                    "bold",
                    "charismatic",
                    "childish",
                    "confident",
                    "daring",
                    "playful",
                    "righteous"
                ],
                "can_have_stat": ["app"]
            }
        ]
    },
    {
        "patrol_id": "wtlnd_hunt_solo2",
        "biome": ["wetlands"],
        "season": ["any"],
        "types": ["hunting"],
        "tags": [],
        "patrol_art": "hunt_general_intro",
        "min_cats": 1,
        "max_cats": 1,
        "min_max_status": {},
        "weight": 20,
        "intro_text": "r_c heads out into the swamps alone, wanting to sink their teeth into some prey and have some time to themselves.",
        "decline_text": "r_c turns back to camp, deciding that a group hunt would be more effective.",
        "chance_of_success": 40,
        "success_outcomes": [
            {
                "text": "r_c heads off to one of their favorite spots in the wetlands, an area where the ground rises and falls in waves, giving a cat solid land to pounce from and providing excellent ambush chances. And what do you know, they are bush! Or they were as far as that big swamp rat thought.",
                "exp": 20,
                "weight": 20,
                "prey": ["medium"]
            },
            {
                "text": "r_c finds a drying pool that's trapped a fat fish flopping in it, and they can barely drag the thing back to camp, but great StarClan, it's juicy when they sit down to eat it with their Clanmates.",
                "exp": 20,
                "weight": 5,
                "prey": ["medium"]
            },
            {
                "text": "s_c gets the chance to try out an idea they've been waiting on for a while. There's a drying pool they've spotted that has finally disconnected from the rest of the swamp when they check on it, and they fish out pawfuls of half-grown frogs.",
                "exp": 20,
                "weight": 20,
                "stat_skill": ["CLEVER,1"],
                "prey": ["large"]
            },
            {
                "text": "The prey is running terribly today. But s_c has patience, and wisely waits for the perfect opportunity instead of getting frustrated. They come back to camp with a good contribution to the Clan's stores, having had a relaxing day sitting with their thoughts while waiting for the prey to come to them.",
                "exp": 20,
                "weight": 20,
                "stat_trait": [
                    "calm",
                    "careful",
                    "insecure",
                    "lonesome",
                    "loyal",
                    "nervous",
                    "sneaky",
                    "strange",
                    "patient",
                    "thoughtful",
                    "wise"
                ],
                "prey": ["large"]
            }
        ],
        "fail_outcomes": [
            {
                "text": "You can't catch what isn't there, and the prey today is very not there.",
                "exp": 0,
                "weight": 20
            },
            {
                "text": "s_c starts the day with seemingly endless energy, but as one hunt fails after another, that energy runs dry. {PRONOUN/s_c/subject/CAP} {VERB/s_c/return/returns} to camp, empty-pawed and prickling with frustration.",
                "exp": 0,
                "weight": 20,
                "stat_trait": ["bold", "childish", "confident", "daring", "playful"]
            }
        ]
    },
    {
        "patrol_id": "wtlnd_hunt_solo3",
        "biome": ["wetlands"],
        "season": ["any"],
        "types": ["hunting"],
        "tags": [],
        "patrol_art": "hunt_general_intro",
        "min_cats": 1,
        "max_cats": 1,
        "min_max_status": {
            "deputy": [1, 6]
        },
        "weight": 20,
        "intro_text": "r_c heads out into the swamps alone, wanting to sink their teeth into some prey and have some time to themselves.",
        "decline_text": "r_c turns back to camp, deciding that a group hunt would be more effective.",
        "chance_of_success": 40,
        "success_outcomes": [
            {
                "text": "r_c heads off to one of their favorite spots in the wetlands, an area where the ground rises and falls in waves, giving a cat solid land to pounce from and providing excellent ambush chances. And what do you know, they are bush! Or they were as far as that big swamp rat thought. They snicker to themselves as they pad back to camp.",
                "exp": 20,
                "weight": 20,
                "prey": ["medium"]
            },
            {
                "text": "r_c finds a drying pool that's trapped a fat fish flopping in it, and they can barely drag the thing back to camp, but great StarClan, it's juicy when they sit down to eat it with their Clanmates. Purring, {PRONOUN/r_c/subject} {VERB/r_c/take/takes} the opportunity for a moment of peace, relaxing with their friends.",
                "exp": 20,
                "weight": 5,
                "prey": ["medium"]
            },
            {
                "text": "s_c gets the chance to try out an idea they've been waiting on for a while. There's a drying pool they've spotted that has finally disconnected from the rest of the swamp when they check on it, and they fish out pawfuls of half-grown frogs. This is a good spot to remember if c_n hits hard times.",
                "exp": 20,
                "weight": 20,
                "stat_skill": ["CLEVER,1"],
                "prey": ["large"]
            },
            {
                "text": "The prey is running terribly today. But s_c has patience, and wisely waits for the perfect opportunity instead of getting frustrated. They come back to camp with a good contribution to the Clan's stores, having had a relaxing day sitting with their thoughts while waiting for the prey to come to them.",
                "exp": 20,
                "weight": 20,
                "stat_trait": [
                    "calm",
                    "careful",
                    "insecure",
                    "lonesome",
                    "loyal",
                    "nervous",
                    "sneaky",
                    "strange",
                    "patient",
                    "thoughtful",
                    "wise"
                ],
                "prey": ["large"]
            }
        ],
        "fail_outcomes": [
            {
                "text": "You can't catch what isn't there, and the prey today is very not there.",
                "exp": 0,
                "weight": 20
            },
            {
                "text": "s_c starts the day with endless energy, but as one hunt fails after another, it very quickly runs dry. They give up and return to camp, to try and at least make progress on all the work piling up there.",
                "exp": 0,
                "weight": 20,
                "stat_trait": ["bold", "childish", "confident", "daring", "playful"]
            }
        ]
    },
    {
        "patrol_id": "wtlnd_hunt_solo4",
        "biome": ["wetlands"],
        "season": ["any"],
        "types": ["hunting"],
        "tags": [],
        "patrol_art": "hunt_general_intro",
        "min_cats": 1,
        "max_cats": 1,
        "min_max_status": {
            "leader": [1, 6]
        },
        "weight": 20,
        "intro_text": "r_c heads out into the swamps alone, wanting to sink their teeth into some prey and have some time to themselves.",
        "decline_text": "r_c turns back to camp, deciding that a group hunt would be more effective.",
        "chance_of_success": 40,
        "success_outcomes": [
            {
                "text": "r_c heads off to one of their favorite spots in the wetlands, an area where the ground rises and falls in waves, giving a cat solid land to pounce from and providing excellent ambush chances. And what do you know, they are bush! Or they were as far as that big swamp rat thought. They snicker to themselves as they pad back to camp.",
                "exp": 20,
                "weight": 20,
                "prey": ["medium"]
            },
            {
                "text": "r_c finds a drying pool that's trapped a fat fish flopping in it, and they can barely drag the thing back to camp, but great StarClan, it's juicy when they sit down to eat it with their Clanmates. Purring, {PRONOUN/r_c/subject} {VERB/r_c/take/takes} the opportunity for a moment of peace, relaxing with their friends.",
                "exp": 20,
                "weight": 5,
                "prey": ["medium"]
            },
            {
                "text": "s_c gets the chance to try out an idea they've been waiting on for a while. There's a drying pool they've spotted that has finally disconnected from the rest of the swamp when they check on it, and they fish out pawfuls of half-grown frogs. This is a good spot to remember if c_n hits hard times.",
                "exp": 20,
                "weight": 20,
                "stat_skill": ["CLEVER,1"],
                "prey": ["large"]
            },
            {
                "text": "The prey is running terribly today. But s_c has patience, and wisely waits for the perfect opportunity instead of getting frustrated. They come back to camp with a good contribution to the Clan's stores, having had a relaxing day sitting with their thoughts while waiting for the prey to come to them.",
                "exp": 20,
                "weight": 20,
                "stat_trait": [
                    "calm",
                    "careful",
                    "insecure",
                    "lonesome",
                    "loyal",
                    "nervous",
                    "sneaky",
                    "strange",
                    "patient",
                    "thoughtful",
                    "wise"
                ],
                "prey": ["large"]
            }
        ],
        "fail_outcomes": [
            {
                "text": "You can't catch what isn't there, and the prey today is very not there.",
                "exp": 0,
                "weight": 20
            },
            {
                "text": "s_c starts the day with endless energy, but as one hunt fails after another, it very quickly runs dry. They give up and return to camp, to try and at least make progress on all the work piling up there.",
                "exp": 0,
                "weight": 20,
                "stat_trait": ["bold", "childish", "confident", "daring", "playful"]
            }
        ]
    },
    {
        "patrol_id": "wtlnd_hunt_gonetnr1",
        "biome": ["wetlands"],
        "season": ["any"],
        "types": ["hunting"],
        "tags": [],
        "patrol_art": "hunt_general_intro",
        "min_cats": 2,
        "max_cats": 3,
        "min_max_status": {},
        "weight": 20,
        "intro_text": "The patrol encounters a clearing of dry grassy ground where a lot of Twolegs linger.",
        "decline_text": "The patrol decides to hunt elsewhere.",
        "chance_of_success": 60,
        "success_outcomes": [
            {
                "text": "They continue hunting undetected.",
                "exp": 20,
                "weight": 20,
                "prey": ["medium"]
            },
            {
                "text": "Slyly, r_c uses the chance to get food, practicing their best kittypet impression until just the right moment, when {PRONOUN/r_c/subject} {VERB/r_c/dart/darts} forward and {VERB/r_c/make/makes} off with a sandwich in their mouth.",
                "exp": 20,
                "weight": 5,
                "prey": ["medium"]
            },
            {
                "text": "s_c spots the Twolegs unloading metal boxes from their monsters, and abruptly tells the patrol they need to leave. Now.",
                "exp": 20,
                "weight": 20,
                "stat_skill": ["CLEVER,3"]
            },
            {
                "text": "A Twoleg spots s_c and crouches down, clicking softly. s_c hisses and flees.",
                "exp": 20,
                "weight": 20,
                "stat_trait": [
                    "ambitious",
                    "bloodthirsty",
                    "cold",
                    "fierce",
                    "shameless",
                    "strict",
                    "troublesome",
                    "vengeful"
                ]
            }
        ],
        "fail_outcomes": [
            {
                "text": "A Twoleg spots s_c and crouches down, clicking softly. s_c pauses - are they hurt? Do they want to make friends? Before they can decide whether to step closer, there's a swoosh, and a net falls around them. s_c fights desperately, but the Twolegs take them away in the monster.",
                "exp": 0,
                "weight": 20,
                "stat_trait": [
                    "compassionate",
                    "empathetic",
                    "faithful",
                    "loving",
                    "patient",
                    "responsible",
                    "thoughtful",
                    "wise"
                ]
            },
            {
                "text": "The patrol mostly ignores the Twolegs. As they hunt, they hear a yelp from r_c. They've crawled into a metal Twolegs box, and there's nothing they or the rest of the patrol can do to get them out - eventually the Twolegs notice, and r_c is taken by them.",
                "exp": 0,
                "weight": 10,
                "lost_cats": ["r_c"]
            }
        ]
    },
    {
        "patrol_id": "wtlnd_hunt_gonetnr2",
        "biome": ["wetlands"],
        "season": ["any"],
        "types": ["hunting"],
        "tags": [],
        "patrol_art": "hunt_general_intro",
        "min_cats": 4,
        "max_cats": 6,
        "min_max_status": {},
        "weight": 20,
        "intro_text": "The patrol encounters a clearing of dry grassy ground where a lot of Twolegs linger.",
        "decline_text": "The patrol decides to hunt elsewhere.",
        "chance_of_success": 10,
        "success_outcomes": [
            {
                "text": "They continue hunting undetected, using the presence of the Twolegs startling the local wildlife to bring back a good haul.",
                "exp": 20,
                "weight": 20,
                "prey": ["large"]
            },
            {
                "text": "Slyly, r_c uses the chance to get food, practicing their best kittypet impression until just the right moment, when {PRONOUN/r_c/subject} {VERB/r_c/dart/darts} forward and {VERB/r_c/make/makes} off with a hunk of meat in their mouth.",
                "exp": 20,
                "weight": 5,
                "prey": ["large"]
            },
            {
                "text": "s_c spots the Twolegs unloading metal boxes from their monsters, and abruptly tells the patrol they need to leave. Now.",
                "exp": 20,
                "weight": 20,
                "stat_skill": ["CLEVER,3"]
            },
            {
                "text": "A Twoleg spots s_c and crouches down, clicking softly. s_c hisses and flees.",
                "exp": 20,
                "weight": 20,
                "stat_trait": [
                    "ambitious",
                    "bloodthirsty",
                    "cold",
                    "fierce",
                    "shameless",
                    "strict",
                    "troublesome",
                    "vengeful"
                ]
            }
        ],
        "fail_outcomes": [
            {
                "text": "A Twoleg spots s_c and crouches down, clicking softly. s_c pauses - are they hurt? Do they want to make friends? Before they can decide whether to step closer, there's a swoosh, and a net falls around them. s_c fights desperately, but the Twolegs take them away in the monster.",
                "exp": 0,
                "weight": 20,
                "stat_trait": [
                    "compassionate",
                    "empathetic",
                    "faithful",
                    "loving",
                    "patient",
                    "responsible",
                    "thoughtful",
                    "wise"
                ]
            },
            {
                "text": "The patrol mostly ignores the Twolegs. As they hunt, they hear a yelp from r_c. They've crawled into a metal Twolegs box, and there's nothing they or the rest of the patrol can do to get them out - eventually the Twolegs notice, and r_c is taken by them.",
                "exp": 0,
                "weight": 10,
                "lost_cats": ["r_c"]
            }
        ]
    },
    {
        "patrol_id": "wtlnd_hunt_gonetnr3",
        "biome": ["wetlands"],
        "season": ["any"],
        "types": ["hunting"],
        "tags": [],
        "patrol_art": "hunt_general_intro",
        "min_cats": 4,
        "max_cats": 6,
        "min_max_status": {},
        "weight": 20,
        "intro_text": "The patrol encounters a clearing of dry grassy ground where a lot of Twolegs linger.",
        "decline_text": "The patrol decides to hunt elsewhere.",
        "chance_of_success": 10,
        "success_outcomes": [
            {
                "text": "They continue hunting undetected.",
                "exp": 20,
                "weight": 20,
                "prey": ["medium"]
            },
            {
                "text": "Slyly, r_c uses the chance to get food, practicing their best kittypet impression until just the right moment, when {PRONOUN/r_c/subject} {VERB/r_c/dart/darts} forward and {VERB/r_c/make/makes} off with a sandwich in their mouth.",
                "exp": 20,
                "weight": 5,
                "prey": ["medium"]
            },
            {
                "text": "s_c spots the Twolegs unloading metal boxes from their monsters, and abruptly tells the patrol they need to leave. Now.",
                "exp": 20,
                "weight": 20,
                "stat_skill": ["CLEVER,3"]
            },
            {
                "text": "A Twoleg spots s_c and crouches down, clicking softly. s_c hisses and flees.",
                "exp": 20,
                "weight": 20,
                "stat_trait": [
                    "ambitious",
                    "bloodthirsty",
                    "cold",
                    "fierce",
                    "shameless",
                    "strict",
                    "troublesome",
                    "vengeful"
                ]
            }
        ],
        "fail_outcomes": [
            {
                "text": "A Twoleg spots s_c and crouches down, clicking softly. s_c pauses - are they hurt? Do they want to make friends? They wander closer, drawing more of the patrol in with them. Before they can decide whether to step away, there's a swoosh, and a net falls around the cats. They fight desperately, but the Twolegs take them away in the monster.",
                "exp": 0,
                "weight": 20,
                "stat_trait": [
                    "compassionate",
                    "empathetic",
                    "faithful",
                    "loving",
                    "patient",
                    "responsible",
                    "thoughtful",
                    "wise"
                ]
            },
            {
                "text": "The patrol mostly ignores the Twolegs. But as they hunt, the cats encounter delicious-smelling mush in little burrows. Some of the patrol investigates, and doors slam down behind them. There's nothing they or the rest of the patrol can do to get them out - eventually the Twolegs notice, and the trapped cats are taken.",
                "exp": 0,
                "weight": 10,
                "lost_cats": ["multi"]
            }
        ]
    },
    {
        "patrol_id": "wtlnd_hunt_gonetnr4",
        "biome": ["wetlands"],
        "season": ["any"],
        "types": ["hunting"],
        "tags": ["disaster"],
        "patrol_art": "hunt_general_intro",
        "min_cats": 4,
        "max_cats": 6,
        "min_max_status": {},
        "weight": 20,
        "intro_text": "The patrol encounters a clearing of dry grassy ground where a lot of Twolegs linger.",
        "decline_text": "The patrol decides to hunt elsewhere.",
        "chance_of_success": 10,
        "success_outcomes": [
            {
                "text": "They continue hunting undetected, using the presence of the Twolegs startling the local wildlife to bring back a good haul.",
                "exp": 20,
                "weight": 20,
                "prey": ["large"]
            },
            {
                "text": "Slyly, r_c uses the chance to get food, practicing their best kittypet impression until just the right moment, when {PRONOUN/r_c/subject} {VERB/r_c/dart/darts} forward and {VERB/r_c/make/makes} off with a hunk of meat in their mouth.",
                "exp": 20,
                "weight": 5,
                "prey": ["large"]
            },
            {
                "text": "s_c spots the Twolegs unloading metal boxes from their monsters, and abruptly tells the patrol they need to leave. Now.",
                "exp": 20,
                "weight": 20,
                "stat_skill": ["CLEVER,3"]
            },
            {
                "text": "A Twoleg spots s_c and crouches down, clicking softly. s_c hisses and flees.",
                "exp": 20,
                "weight": 20,
                "stat_trait": [
                    "ambitious",
                    "bloodthirsty",
                    "cold",
                    "fierce",
                    "shameless",
                    "strict",
                    "troublesome",
                    "vengeful"
                ]
            }
        ],
        "fail_outcomes": [
            {
                "text": "A Twoleg spots s_c and crouches down, clicking softly. s_c pauses - are they hurt? Do they want to make friends? They wander closer, drawing all of the patrol in with them. Before they can decide whether to step away, there's a swoosh, and a net falls around the cats. They fight desperately, but the Twolegs take them away in the monster.",
                "exp": 0,
                "weight": 20,
                "stat_trait": [
                    "compassionate",
                    "empathetic",
                    "faithful",
                    "loving",
                    "patient",
                    "responsible",
                    "thoughtful",
                    "wise"
                ]
            },
            {
                "text": "The patrol mostly ignores the Twolegs. But as they hunt, the cats encounter delicious-smelling mush in little burrows. The whole patrol investigates, and doors slam down behind them. There's nothing they can do to get out - eventually the Twolegs notice, and the trapped cats are taken from c_n.",
                "exp": 0,
                "weight": 10,
                "lost_cats": ["patrol"]
            }
        ]
    },
    {
        "patrol_id": "wtlnd_hunt_gonetwolegden1",
        "biome": ["wetlands"],
        "season": ["any"],
        "types": ["hunting"],
        "tags": [],
        "patrol_art": "hunt_general_intro",
        "min_cats": 1,
        "max_cats": 1,
        "min_max_status": {},
        "weight": 20,
        "intro_text": "r_c decides to hunt out near the Twoleg dens.",
        "decline_text": "On second thought, they decide to reline their nest today instead.",
        "chance_of_success": 50,
        "success_outcomes": [
            {
                "text": "They're interrupted by Twolegs wandering through the woods a couple times, but it's a successful hunt.",
                "exp": 20,
                "weight": 20,
                "prey": ["medium"]
            },
            {
                "text": "A friendly Twoleg makes a psspsspss noise, and pours kittypet food on the ground for r_c. They've always wondered what it might taste like... dry, is the answer. Very odd.",
                "exp": 20,
                "weight": 5,
                "prey": ["very_small"]
            },
            {
                "text": "s_c gets distracted from hunting by strange Twoleg activity around one of their dens. They appear to be hauling all their many, many varieties of nest lining out and into a big monster. s_c take the opportunity to grab a little soft thing, something that's almost shaped like prey. It'll be good for the nursery.",
                "exp": 20,
                "weight": 20,
                "stat_skill": ["CLEVER,1"],
                "prey": ["medium"]
            },
            {
                "text": "Calmly, s_c weaves around the Twoleg dens, picking out the mice from the tunnels and the birds off the strange metal hanging fruit. A successful, sneaky hunt.",
                "exp": 20,
                "weight": 20,
                "stat_trait": [
                    "calm",
                    "careful",
                    "insecure",
                    "lonesome",
                    "loyal",
                    "nervous",
                    "sneaky",
                    "strange"
                ],
                "prey": ["large"]
            }
        ],
        "fail_outcomes": [
            {
                "text": "The Twolegs here are friendly, and a little carelessly, s_c goes to hunt in their garden. But there's a new thing there: a strange, suspicious box. Wisely, s_c avoids it, and returns to c_n territory.",
                "exp": 0,
                "weight": 20,
                "stat_trait": [
                    "compassionate",
                    "empathetic",
                    "faithful",
                    "loving",
                    "patient",
                    "responsible",
                    "thoughtful",
                    "wise"
                ],
                "prey": ["small"]
            },
            {
                "text": "Carelessly, r_c is seen by Twolegs and taken from c_n.",
                "exp": 0,
                "weight": 10,
                "lost_cats": ["r_c"]
            }
        ]
    },
    {
        "patrol_id": "wtlnd_hunt_gonetwolegden2",
        "biome": ["wetlands"],
        "season": ["any"],
        "types": ["hunting"],
        "tags": [],
        "patrol_art": "hunt_general_intro",
        "min_cats": 1,
        "max_cats": 1,
        "min_max_status": {
            "apprentice": [1, 6]
        },
        "weight": 20,
        "intro_text": "app1 decides to hunt out near the Twoleg dens.",
        "decline_text": "On second thought, they decide to reline their nest today instead.",
        "chance_of_success": 50,
        "success_outcomes": [
            {
                "text": "They're interrupted by Twolegs wandering through the woods a couple times, so they miss a couple catches, but overall, it works out.",
                "exp": 20,
                "weight": 20,
                "prey": ["medium"]
            },
            {
                "text": "A friendly Twoleg makes a psspsspss noise, and pours kittypet food on the ground for app1. They've always wondered what it might taste like... dry, is the answer. It's strangely appealing.",
                "exp": 20,
                "weight": 5,
                "prey": ["very_small"]
            },
            {
                "text": "Tail lashing excitedly, app1 hunts in the strange, forbidden land, ducking around corners and crawling over gardens with their belly low to the ground. A successful, sneaky hunt.",
                "exp": 20,
                "weight": 20,
                "stat_trait": [
                    "calm",
                    "careful",
                    "insecure",
                    "lonesome",
                    "loyal",
                    "nervous",
                    "sneaky",
                    "strange"
                ],
                "prey": ["large"]
            }
        ],
        "fail_outcomes": [
            {
                "text": "A little carelessly, s_c jumps a fence to hunt in a den's garden. But there's a new thing there: a strange, suspicious box. Wisely, s_c avoids it, and returns to c_n territory.",
                "exp": 0,
                "weight": 20,
                "stat_trait": [
                    "compassionate",
                    "empathetic",
                    "faithful",
                    "loving",
                    "patient",
                    "responsible",
                    "thoughtful",
                    "wise"
                ]
            },
            {
                "text": "Carelessly, app1 is seen by Twolegs, and taken from c_n.",
                "exp": 0,
                "weight": 10,
                "lost_cats": ["r_c"]
            }
        ]
    },
    {
        "patrol_id": "wtlnd_hunt_twolegdencatdare1",
        "biome": ["wetlands"],
        "season": ["any"],
        "types": ["hunting"],
        "tags": ["romantic"],
        "patrol_art": "hunt_general_intro",
        "min_cats": 2,
        "max_cats": 2,
        "min_max_status": {},
        "weight": 20,
        "intro_text": "{PRONOUN/r_c/poss/CAP} eyes daring p_l to say no, r_c suggests hunting by the Twoleg dens.",
        "decline_text": "On second thought, they decide to reline their nests today instead.",
        "chance_of_success": 50,
        "success_outcomes": [
            {
                "text": "They're interrupted by Twolegs wandering through the woods a couple times, but it's a successful hunt.",
                "exp": 20,
                "weight": 20,
                "prey": ["small", "medium"],
                "relationships": [
                    {
                        "cats_to": ["r_c"],
                        "cats_from": ["p_l"],
                        "mutual": true,
                        "values": ["romantic", "platonic"],
                        "amount": 5
                    }
                ]
            },
            {
                "text": "A friendly Twoleg makes a psspsspss noise, and pours kittypet food on the ground for r_c. They fetch p_l, and both cats investigate the food, loudly proclaiming how much better fresh-kill is, but both are a little thrilled by the experience.",
                "exp": 20,
                "weight": 5,
                "prey": ["very_small"],
                "relationships": [
                    {
                        "cats_to": ["r_c"],
                        "cats_from": ["p_l"],
                        "mutual": true,
                        "values": ["romantic", "platonic"],
                        "amount": 5
                    }
                ]
            },
            {
                "text": "s_c shows the other cat all around the outskirts of the Twoleg dens, showing off how much they know about the weird animals' behavior and enjoying getting to feel clever.",
                "exp": 20,
                "weight": 20,
                "stat_skill": ["CLEVER,1"],
                "prey": ["small"],
                "relationships": [
                    {
                        "cats_to": ["r_c"],
                        "cats_from": ["p_l"],
                        "mutual": true,
                        "values": ["romantic", "platonic"],
                        "amount": 5
                    }
                ]
            },
            {
                "text": "It's a strange adventure, odd and thrilling. s_c takes the lead. Both {PRONOUN/s_c/subject} and r_c are wide-eyed and a little scared, in a fun way.",
                "exp": 20,
                "weight": 20,
                "stat_trait": [
                    "calm",
                    "careful",
                    "insecure",
                    "lonesome",
                    "loyal",
                    "nervous",
                    "sneaky",
                    "strange"
                ],
                "prey": ["small"],
                "can_have_stat": ["p_l"],
                "relationships": [
                    {
                        "cats_to": ["r_c"],
                        "cats_from": ["p_l"],
                        "mutual": true,
                        "values": ["romantic", "platonic"],
                        "amount": 5
                    }
                ]
            }
        ],
        "fail_outcomes": [
            {
                "text": "Carelessly, r_c is seen by Twolegs and locked, hissing and spitting, in a monster's den. Overnight, they hear p_l yowling from outside, and the two cats manage to craft an escape plan through a broken window. Shivering, r_c presses their pelt against p_l on the way back to c_n.",
                "exp": 0,
                "weight": 20,
                "relationships": [
                    {
                        "cats_to": ["r_c"],
                        "cats_from": ["p_l"],
                        "mutual": true,
                        "values": ["romantic", "platonic"],
                        "amount": -5
                    }
                ]
            },
            {
                "text": "The Twolegs here are friendly, and a little carelessly, s_c goes to hunt in their garden. But there's a new thing there: a strange, suspicious box. Wisely, s_c avoids it, and returns to c_n territory.",
                "exp": 0,
                "weight": 20,
                "stat_trait": [
                    "compassionate",
                    "empathetic",
                    "faithful",
                    "loving",
                    "patient",
                    "responsible",
                    "thoughtful",
                    "wise"
                ],
                "relationships": [
                    {
                        "cats_to": ["r_c"],
                        "cats_from": ["p_l"],
                        "mutual": true,
                        "values": ["romantic", "platonic"],
                        "amount": -5
                    }
                ],
                "prey": ["small"]
            },
            {
                "text": "Carelessly, r_c is seen by Twolegs and taken from c_n.",
                "exp": 0,
                "weight": 10,
                "lost_cats": ["r_c"],
                "relationships": [
                    {
                        "cats_to": ["r_c"],
                        "cats_from": ["p_l"],
                        "mutual": true,
                        "values": ["romantic", "platonic"],
                        "amount": -5
                    }
                ]
            }
        ]
    },
    {
        "patrol_id": "wtlnd_hunt_twolegdenappdare1",
        "biome": ["wetlands"],
        "season": ["any"],
        "types": ["hunting"],
        "tags": ["romantic"],
        "patrol_art": "hunt_general_intro",
        "min_cats": 2,
        "max_cats": 2,
        "min_max_status": {
            "apprentice": [1, 6]
        },
        "weight": 20,
        "intro_text": "{PRONOUN/app2/poss/CAP} eyes daring app1 to say no, app2 suggests hunting by the Twoleg dens. Where apprentices are definitely not allowed.",
        "decline_text": "On second thought, they decide to reline their nests today instead.",
        "chance_of_success": 50,
        "success_outcomes": [
            {
                "text": "They're interrupted by Twolegs wandering through the woods a couple times, so they miss a couple catches, but overall, it works out.",
                "exp": 20,
                "weight": 20,
                "prey": ["small", "medium"],
                "relationships": [
                    {
                        "cats_to": ["r_c"],
                        "cats_from": ["p_l"],
                        "mutual": true,
                        "values": ["romantic", "platonic"],
                        "amount": 5
                    }
                ]
            },
            {
                "text": "A friendly Twoleg makes a psspsspss noise, and pours kittypet food on the ground for app2. They fetch app1, and both apprentices loudly proclaim how much better fresh-kill is, but both are also wide-eyed and thrilled by the experience.",
                "exp": 20,
                "weight": 5,
                "prey": ["very_small"],
                "relationships": [
                    {
                        "cats_to": ["r_c"],
                        "cats_from": ["p_l"],
                        "mutual": true,
                        "values": ["romantic", "platonic"],
                        "amount": 5
                    }
                ]
            },
            {
                "text": "Tail lashing excitedly, app1 hunts in the strange, forbidden land, ducking around corners and crawling over gardens with their belly low to the ground. app2 tries to be even sneakier, and so app1 ups their game, until they're both probably the most obvious pair of cats in the neighborhood.",
                "exp": 20,
                "weight": 20,
                "stat_trait": [
                    "calm",
                    "careful",
                    "insecure",
                    "lonesome",
                    "loyal",
                    "nervous",
                    "sneaky",
                    "strange"
                ],
                "prey": ["small"],
                "can_have_stat": ["app1", "app2"],
                "relationships": [
                    {
                        "cats_to": ["r_c"],
                        "cats_from": ["p_l"],
                        "mutual": true,
                        "values": ["romantic", "platonic"],
                        "amount": 5
                    }
                ]
            }
        ],
        "fail_outcomes": [
            {
                "text": "Carelessly, app2 is seen by Twolegs and locked, hissing and spitting, in a monster's den. Overnight, they hear app1 yowling from outside, and the two cats manage to craft an escape plan through a broken window. Shivering, app2 presses their pelt against app1 as they pad home.",
                "exp": 0,
                "weight": 20,
                "relationships": [
                    {
                        "cats_to": ["r_c"],
                        "cats_from": ["p_l"],
                        "mutual": true,
                        "values": ["romantic", "platonic"],
                        "amount": -5
                    }
                ]
            },
            {
                "text": "A little carelessly, s_c jumps a fence to hunt in a den's garden. But there's a new thing there: a strange, suspicious box. Wisely, s_c avoids it, and returns to c_n territory.",
                "exp": 0,
                "weight": 20,
                "stat_trait": [
                    "compassionate",
                    "empathetic",
                    "faithful",
                    "loving",
                    "patient",
                    "responsible",
                    "thoughtful",
                    "wise"
                ],
                "relationships": [
                    {
                        "cats_to": ["r_c"],
                        "cats_from": ["p_l"],
                        "mutual": true,
                        "values": ["romantic", "platonic"],
                        "amount": -5
                    }
                ]
            },
            {
                "text": "Carelessly, app1 is seen by Twolegs, and taken from c_n.",
                "exp": 0,
                "weight": 10,
                "lost_cats": ["r_c"],
                "relationships": [
                    {
                        "cats_to": ["r_c"],
                        "cats_from": ["p_l"],
                        "mutual": true,
                        "values": ["romantic", "platonic"],
                        "amount": -5
                    }
                ]
            }
        ]
    },
    {
        "patrol_id": "wtlnd_hunt_gonetwolegtrap1",
        "biome": ["wetlands"],
        "season": ["any"],
        "types": ["hunting"],
        "tags": [],
        "patrol_art": "hunt_general_intro",
        "min_cats": 1,
        "max_cats": 1,
        "min_max_status": {},
        "weight": 20,
        "intro_text": "The smell of food lures r_c into what looks like a tunnel under some swampgrass.",
        "decline_text": "Turning their nose up at the temptation, they continue on their way.",
        "chance_of_success": 50,
        "success_outcomes": [
            {
                "text": "Darting through quickly, they see that the lovely smell is Twoleg mush, and keep running.",
                "exp": 20,
                "weight": 20
            },
            {
                "text": "The lovely smell leads to Twoleg mush. Puzzled, r_c checks around them, only for their fur to stand on end as they realize they're standing in a metal tunnel, cloaked in rust and camouflage. It's to their great fortune that this trap seems to be broken, but whatever Twoleg restocked the bait might still be around. They leave quickly.",
                "exp": 20,
                "weight": 5
            },
            {
                "text": "Something about this situation sets all of s_c's instincts off. They investigate, carefully, and strip the cover of the swampgrass away from a Twoleg trap underneath.",
                "exp": 20,
                "weight": 20,
                "stat_skill": ["CLEVER,1"]
            },
            {
                "text": "Something isn't right. Nervously pawing at the swampgrass, s_c thinks that the smell is too good to be true. They leave it, deciding to return to camp and report it to the deputy instead.",
                "exp": 20,
                "weight": 20,
                "stat_trait": [
                    "calm",
                    "careful",
                    "insecure",
                    "lonesome",
                    "loyal",
                    "nervous",
                    "sneaky",
                    "strange"
                ]
            }
        ],
        "fail_outcomes": [
            {
                "text": "Easily swayed by the delicious smell, s_c wanders recklessly into the sheltered space, only to smack into a metal wall. Inside the trap, a young fox starts up a distressed wail, and s_c feels sympathy for it they never expected to feel for a fox, as well as the heart stopping realization that it could easily have been them.",
                "exp": 0,
                "weight": 20,
                "stat_trait": ["adventurous", "bold", "confident", "daring", "playful"]
            },
            {
                "text": "r_c is caught in a trap hidden in the swampgrass and taken by Twolegs shortly after.",
                "exp": 0,
                "weight": 10,
                "lost_cats": ["r_c"]
            }
        ]
    },
    {
        "patrol_id": "wtlnd_hunt_gonetwolegtrap2",
        "biome": ["wetlands"],
        "season": ["any"],
        "types": ["hunting"],
        "tags": [],
        "patrol_art": "hunt_general_intro",
        "min_cats": 2,
        "max_cats": 6,
        "min_max_status": {},
        "weight": 20,
        "intro_text": "The smell of food lures r_c into what looks like a tunnel under some swampgrass.",
        "decline_text": "Turning their nose up at the temptation, the patrol continues on their way.",
        "chance_of_success": 50,
        "success_outcomes": [
            {
                "text": "Darting through quickly, r_c sees that the lovely smell is Twoleg mush, and keeps running.",
                "exp": 20,
                "weight": 20
            },
            {
                "text": "The lovely smell leads to Twoleg mush. Puzzled, r_c checks around them, only for their fur to stand on end as they realize they're standing in a metal tunnel, cloaked in rust and camouflage. It's to their great fortune that this trap seems to be broken, but whatever Twoleg restocked the bait might still be around. They leave quickly.",
                "exp": 20,
                "weight": 5
            },
            {
                "text": "Something about this situation sets all of s_c's instincts off. They investigate, carefully, and the patrol helps them strip the cover of the swampgrass away from a Twoleg trap underneath.",
                "exp": 20,
                "weight": 20,
                "stat_skill": ["CLEVER,1"]
            },
            {
                "text": "Something isn't right. Nervously pawing at the swampgrass, s_c thinks that the smell is too good to be true. They leave it, convincing the patrol to return to camp and report it to the deputy instead.",
                "exp": 20,
                "weight": 20,
                "stat_trait": [
                    "calm",
                    "careful",
                    "insecure",
                    "lonesome",
                    "loyal",
                    "nervous",
                    "sneaky",
                    "strange"
                ]
            }
        ],
        "fail_outcomes": [
            {
                "text": "Easily swayed by the delicious smell, s_c wanders recklessly into the sheltered space, only to smack into a metal wall. Inside the trap, a young fox starts up a distressed wail, and s_c feels sympathy for it they never expected to feel for a fox, as well as the heart stopping realization that it could easily have been them.",
                "exp": 0,
                "weight": 20,
                "stat_trait": ["adventurous", "bold", "confident", "daring", "playful"]
            },
            {
                "text": "r_c is caught in a trap hidden in the swampgrass! There's nothing the patrol is able to do to help them, and r_c is taken by Twolegs shortly after.",
                "exp": 0,
                "weight": 10,
                "lost_cats": ["r_c"]
            }
        ]
    },
    {
        "patrol_id": "wtlnd_hunt_thunderpath1",
        "biome": ["wetlands"],
        "season": ["any"],
        "types": ["hunting"],
        "tags": ["retirement"],
        "patrol_art": "hunt_general_intro",
        "min_cats": 1,
        "max_cats": 6,
        "min_max_status": {},
        "weight": 20,
        "intro_text": "The patrol comes across a Thunderpath running along a dry bank straight through the wetlands.",
        "decline_text": "They decide it is better not to cross.",
        "chance_of_success": 50,
        "success_outcomes": [
            {
                "text": "The patrol crosses the Thunderpath and hunts on the other side.",
                "exp": 10,
                "weight": 20,
                "prey": ["medium"]
            },
            {
                "text": "The patrol finds a pipe running under the Thunderpath and uses it to cross. They end up with damp paws, but a successful haul of prey.",
                "exp": 10,
                "weight": 5,
                "prey": ["medium"]
            },
            {
                "text": "The patrol stops on the edge of the Thunderpath, and s_c organizes a thorough search that finds a flattened squirrel. It's a reminder of the danger of the Thunderpath, and a good source of scavenged meat.",
                "exp": 10,
                "weight": 20,
                "stat_skill": ["CLEVER,1"],
                "prey": ["medium"]
            },
            {
                "text": "s_c is patient enough to wait until the Thunderpath is completely clear, then trots across to hunt on the other side.",
                "exp": 10,
                "weight": 20,
                "stat_trait": [
                    "calm",
                    "careful",
                    "insecure",
                    "nervous",
                    "sneaky",
                    "strange",
                    "patient",
                    "responsible",
                    "thoughtful",
                    "wise"
                ],
                "prey": ["medium"]
            }
        ],
        "fail_outcomes": [
            {
                "text": "r_c hears a monster thundering towards {PRONOUN/r_c/object}, but it screeches to a halt just in time. That was close! Maybe it's best to go back to camp.",
                "exp": 0,
                "weight": 20
            },
            {
                "text": "r_c is hit by a monster while crossing and dies instantly.",
                "exp": 0,
                "weight": 10,
                "dead_cats": ["r_c"],
                "history_text": {
                    "scar": "m_c was heavily injured by a monster, and carries the scars from it.",
                    "reg_death": "m_c was hit by a monster and killed.",
                    "lead_death": "hit by a monster"
                }
            }
        ]
    },
    {
        "patrol_id": "wtlnd_hunt_thunderpath2",
        "biome": ["wetlands"],
        "season": ["any"],
        "types": ["hunting"],
        "tags": ["retirement", "cruel_season"],
        "patrol_art": "hunt_general_intro",
        "min_cats": 1,
        "max_cats": 6,
        "min_max_status": {},
        "weight": 20,
        "intro_text": "The patrol comes across a Thunderpath running along a dry bank straight through the wetlands.",
        "decline_text": "They decide it is better not to cross.",
        "chance_of_success": 30,
        "success_outcomes": [
            {
                "text": "The patrol crosses the Thunderpath and hunts on the other side.",
                "exp": 10,
                "weight": 20,
                "prey": ["medium"]
            },
            {
                "text": "The patrol finds a pipe running under the Thunderpath and uses it to cross. They end up with damp paws, but a successful haul of prey.",
                "exp": 10,
                "weight": 5,
                "prey": ["medium"]
            },
            {
                "text": "The patrol stops on the edge of the Thunderpath, and s_c organizes a thorough search that finds a flattened squirrel. It's a reminder of the danger of the Thunderpath, and a good source of scavenged meat.",
                "exp": 10,
                "weight": 20,
                "stat_skill": ["CLEVER,1"],
                "prey": ["medium"]
            },
            {
                "text": "s_c is patient enough to wait until the Thunderpath is completely clear, then trots across to hunt on the other side.",
                "exp": 10,
                "weight": 20,
                "stat_trait": [
                    "calm",
                    "careful",
                    "insecure",
                    "nervous",
                    "sneaky",
                    "strange",
                    "patient",
                    "responsible",
                    "thoughtful",
                    "wise"
                ],
                "prey": ["medium"]
            }
        ],
        "fail_outcomes": [
            {
                "text": "r_c hears a monster thundering towards {PRONOUN/r_c/object}, but it screeches to a halt just in time. That was close! Maybe it's best to go back to camp.",
                "exp": 0,
                "weight": 20
            },
            {
                "text": "r_c is crossing the Thunderpath and hears a monster thundering towards {PRONOUN/r_c/object}. {PRONOUN/r_c/subject/CAP} freeze, and the monster swerves to hit {PRONOUN/r_c/object} deliberately, killing {PRONOUN/r_c/object} instantly.",
                "exp": 0,
                "weight": 10,
                "dead_cats": ["r_c"],
                "history_text": {
                    "scar": "m_c was heavily injured by a monster, and carries the scars from it.",
                    "reg_death": "m_c was hit by a monster and killed.",
                    "lead_death": "deliberately hit by a monster"
                }
            }
        ]
    },
    {
        "patrol_id": "wtlnd_hunt_thunderpath3",
        "biome": ["wetlands"],
        "season": ["any"],
        "types": ["hunting"],
        "tags": ["retirement"],
        "patrol_art": "hunt_general_intro",
        "min_cats": 5,
        "max_cats": 6,
        "min_max_status": {},
        "weight": 20,
        "intro_text": "The patrol comes across a Thunderpath running along a dry bank straight through the wetlands.",
        "decline_text": "They decide it is better not to cross.",
        "chance_of_success": 10,
        "success_outcomes": [
            {
                "text": "The patrol crosses the Thunderpath and hunts on the other side.",
                "exp": 10,
                "weight": 20,
                "prey": ["medium"]
            },
            {
                "text": "The patrol finds a pipe running under the Thunderpath and uses it to cross. They end up with damp paws, but a successful haul of lots of prey.",
                "exp": 10,
                "weight": 5,
                "prey": ["medium"]
            },
            {
                "text": "The patrol stops on the edge of the Thunderpath, and s_c organizes a thorough search that finds several flattened pieces of roadkill. It's a reminder of the danger of the Thunderpath, and a good source of scavenged meat.",
                "exp": 10,
                "weight": 20,
                "stat_skill": ["CLEVER,1"],
                "prey": ["medium"]
            },
            {
                "text": "s_c is patient enough to wait until the Thunderpath is completely clear, then trots across with the patrol to hunt on the other side.",
                "exp": 10,
                "weight": 20,
                "stat_trait": [
                    "calm",
                    "careful",
                    "insecure",
                    "nervous",
                    "sneaky",
                    "strange",
                    "patient",
                    "responsible",
                    "thoughtful",
                    "wise"
                ],
                "prey": ["medium"]
            }
        ],
        "fail_outcomes": [
            {
                "text": "As the group crosses the Thunderpath, a speeding monster appears out of nowhere. The cats scatter in all directions, and several of them get hit and die.",
                "exp": 0,
                "weight": 10,
                "dead_cats": ["multi"],
                "history_text": {
                    "scar": "m_c was heavily injured by a monster, and carries the scars from it.",
                    "reg_death": "This cat was hit by a monster and killed."
                }
            }
        ]
    },
    {
        "patrol_id": "wtlnd_hunt_thunderpath4",
        "biome": ["wetlands"],
        "season": ["any"],
        "types": ["hunting"],
        "tags": ["retirement", "cruel_season"],
        "patrol_art": "hunt_general_intro",
        "min_cats": 5,
        "max_cats": 6,
        "min_max_status": {},
        "weight": 20,
        "intro_text": "The patrol comes across a Thunderpath running along a dry bank straight through the wetlands.",
        "decline_text": "They decide it is better not to cross.",
        "chance_of_success": 10,
        "success_outcomes": [
            {
                "text": "The patrol crosses the Thunderpath and hunts on the other side.",
                "exp": 10,
                "weight": 20,
                "prey": ["large"]
            },
            {
                "text": "The patrol finds a pipe running under the Thunderpath and uses it to cross. They end up with damp paws, but a successful haul of lots of prey.",
                "exp": 10,
                "weight": 5,
                "prey": ["large"]
            },
            {
                "text": "The patrol stops on the edge of the Thunderpath, and s_c organizes a thorough search that finds a flattened squirrel. It's a reminder of the danger of the Thunderpath, and a good source of scavenged meat.",
                "exp": 10,
                "weight": 20,
                "stat_skill": ["CLEVER,1"],
                "prey": ["large"]
            },
            {
                "text": "s_c is patient enough to wait until the Thunderpath is completely clear, then trots across with the patrol to hunt on the other side.",
                "exp": 10,
                "weight": 20,
                "stat_trait": [
                    "calm",
                    "careful",
                    "insecure",
                    "nervous",
                    "sneaky",
                    "strange",
                    "patient",
                    "responsible",
                    "thoughtful",
                    "wise"
                ],
                "prey": ["large"]
            }
        ],
        "fail_outcomes": [
            {
                "text": "r_c hears a monster thundering towards {PRONOUN/r_c/object}, but it screeches to a halt just in time. That was close! Maybe it's best to go back to camp.",
                "exp": 0,
                "weight": 20
            },
            {
                "text": "As the group crosses the Thunderpath, a speeding monster appears out of nowhere. The cats scatter in all directions, and several of them get hit as the monster swerves to hit them deliberately, killing them instantly.",
                "exp": 0,
                "weight": 10,
                "dead_cats": ["multi"],
                "history_text": {
                    "scar": "m_c was heavily injured by a monster, and carries the scars from it.",
                    "reg_death": "This cat was hit by a monster and killed."
                }
            }
        ]
    },
    {
        "patrol_id": "wtlnd_hunt_lilsalamander1",
        "biome": ["wetlands"],
        "season": ["any"],
        "types": ["hunting"],
        "tags": [],
        "patrol_art": "hunt_general_intro",
        "min_cats": 2,
        "max_cats": 3,
        "min_max_status": {},
        "weight": 20,
        "intro_text": "Something skitters across the leaf litter, catching the patrol's eyes. A little salamander!",
        "decline_text": "Startled by the salamander, the patrol watches it scurry away.",
        "chance_of_success": 60,
        "success_outcomes": [
            {
                "text": "r_c pounces on the little creature and carries the nice slimy mouthful home.",
                "exp": 15,
                "weight": 20,
                "prey": ["small"],
                "relationships": [
                    {
                        "cats_to": ["patrol"],
                        "cats_from": ["patrol"],
                        "mutual": false,
                        "values": ["platonic", "comfort"],
                        "amount": 5
                    }
                ]
            },
            {
                "text": "The salamander drops its tail, and r_c dives for it, while p_l pounces for the body. Surely this counts for two catches? Neither of them cares much, and it's a happy afternoon hunting together.",
                "exp": 15,
                "weight": 5,
                "prey": ["small"],
                "relationships": [
                    {
                        "cats_to": ["patrol"],
                        "cats_from": ["patrol"],
                        "mutual": false,
                        "values": ["platonic", "comfort"],
                        "amount": 5
                    }
                ]
            },
            {
                "text": "s_c is basically on top of the skittering salamander, and ends up doing a ridiculous hop to come down on it with claws extended. r_c compliments them on the catch with a laugh in their meow, and s_c has to agree with them, purring with laughter.",
                "exp": 15,
                "weight": 20,
                "stat_skill": ["HUNTER,1"],
                "prey": ["small"],
                "relationships": [
                    {
                        "cats_to": ["patrol"],
                        "cats_from": ["patrol"],
                        "mutual": false,
                        "values": ["platonic", "comfort"],
                        "amount": 5
                    }
                ]
            }
        ],
        "fail_outcomes": [
            {
                "text": "The patrol is unable to catch the small amphibian quick enough and the little salamander lives another day.",
                "exp": 0,
                "weight": 20,
                "relationships": [
                    {
                        "cats_to": ["patrol"],
                        "cats_from": ["patrol"],
                        "mutual": false,
                        "values": ["platonic", "comfort"],
                        "amount": -5
                    }
                ],
                "prey": ["very_small"]
            },
            {
                "text": "r_c and p_l go for the prey at the same time, bonking their heads together. Not a bad collision, and both of them are mature enough to let it go, but neither is pleased to have missed an easy catch.",
                "exp": 0,
                "weight": 20,
                "relationships": [
                    {
                        "cats_to": ["patrol"],
                        "cats_from": ["patrol"],
                        "mutual": false,
                        "values": ["platonic", "comfort"],
                        "amount": -5
                    }
                ],
                "prey": ["very_small"]
            }
        ]
    },
    {
        "patrol_id": "wtlnd_hunt_lilsalamander2",
        "biome": ["wetlands"],
        "season": ["any"],
        "types": ["hunting"],
        "tags": ["rom_two_apps", "romantic"],
        "patrol_art": "hunt_general_intro",
        "min_cats": 2,
        "max_cats": 3,
        "min_max_status": {
            "apprentice": [1, 6],
            "all apprentices": [2, 2]
        },
        "weight": 20,
        "intro_text": "Something skitters across the leaf litter, catching the patrol's eyes. A little salamander!",
        "decline_text": "Startled by the salamander, the patrol watches it scurry away.",
        "chance_of_success": 60,
        "success_outcomes": [
            {
                "text": "app1 pounces on the little creature and misses, but they don't seem overly concerned, stopping nearly every step to chat to app2, who's just as keen to talk.",
                "exp": 15,
                "weight": 20,
                "prey": ["small"],
                "relationships": [
                    {
                        "cats_to": ["app1"],
                        "cats_from": ["app2"],
                        "mutual": true,
                        "values": ["romantic", "platonic", "comfort"],
                        "amount": 5
                    }
                ]
            },
            {
                "text": "app1 and app2 go for the prey at the same time, bonking their heads together. It makes both of them laugh while apologizing, and they don't leave each other's side for the rest of the patrol, apologies turning to chatting turning to whispered conversations.",
                "exp": 15,
                "weight": 5,
                "prey": ["small"],
                "relationships": [
                    {
                        "cats_to": ["app1"],
                        "cats_from": ["app2"],
                        "mutual": true,
                        "values": ["romantic", "platonic", "comfort"],
                        "amount": 5
                    }
                ]
            }
        ],
        "fail_outcomes": [
            {
                "text": "The patrol is unable to catch the small amphibian quick enough and the little salamander lives another day.",
                "exp": 0,
                "weight": 20,
                "relationships": [
                    {
                        "cats_to": ["app1"],
                        "cats_from": ["app2"],
                        "mutual": true,
                        "values": ["romantic", "platonic", "comfort"],
                        "amount": -5
                    }
                ],
                "prey": ["very_small"]
            }
        ]
    },
    {
        "patrol_id": "wtlnd_hunt_redfox_scavenge1",
        "biome": ["wetlands"],
        "season": ["any"],
        "types": ["hunting"],
        "tags": [],
        "patrol_art": "hunt_general_intro",
        "min_cats": 2,
        "max_cats": 3,
        "min_max_status": {},
        "weight": 20,
        "intro_text": "The patrol catches the scent of a red fox. When they track it down, they find it feeding on a gigantic dead eel it's fished from the swamp, although whether the eel was dead before the fox found it is up for debate.",
        "decline_text": "The patrol decides not to quarrel with the fox and to find prey elsewhere.",
        "chance_of_success": 50,
        "success_outcomes": [
            {
<<<<<<< HEAD
                "text": "The cats are smaller, but they outnumber the fox, if only by a little, and it's a prize they're willing to fight for. With a prayer to StarClan they throw themselves into battle, and the fox, already half full and unwilling to lose blood over it, is driven off from the kill.",
=======
                "text": "The patrol's cats are smaller, but they outnumber the fox, if only by a little, and it's a prize they're willing to fight for. With a prayer to StarClan they throw themselves into battle, and the fox, already half full and unwilling to lose blood over it, is driven off from the kill.",
>>>>>>> a8ce99de
                "exp": 20,
                "weight": 20,
                "prey": ["medium"],
                "relationships": [
                    {
                        "cats_to": ["patrol", "patrol"],
                        "cats_from": ["clan", "patrol"],
                        "mutual": false,
                        "values": ["respect"],
                        "amount": 5
                    }
                ]
            },
            {
                "text": "s_c shows {PRONOUN/s_c/poss} strength, leading the fight against the fox. By working together and keeping it distracted, the cats harry and harass the fox until it gives up and runs.",
                "exp": 20,
                "weight": 20,
                "stat_skill": ["FIGHTER,1"],
                "prey": ["medium"],
                "relationships": [
                    {
                        "cats_to": ["patrol", "patrol"],
                        "cats_from": ["clan", "patrol"],
                        "mutual": false,
                        "values": ["respect"],
                        "amount": 5
                    }
                ]
            },
            {
                "text": "The patrol launches into battle, but with so few cats it's exhausting trying to keep the fox and its snapping jaws on the defensive. In an act of daring bravery, s_c darts low to the ground, gets under its snout, and sinks {PRONOUN/s_c/poss} teeth into the fox's throat. It's only one bite, but the fox has had enough and flees.",
                "exp": 20,
                "weight": 20,
                "stat_trait": [
                    "adventurous",
                    "ambitious",
                    "confident",
                    "daring",
                    "fierce",
                    "responsible",
                    "righteous"
                ],
                "prey": ["large"],
                "relationships": [
                    {
                        "cats_to": ["patrol", "patrol"],
                        "cats_from": ["clan", "patrol"],
                        "mutual": false,
                        "values": ["respect"],
                        "amount": 5
                    }
                ]
            }
        ],
        "fail_outcomes": [
            {
                "text": "The patrol fails to drive away the fox, which keeps possession of the food. However, there are no injuries.",
                "exp": 0,
                "weight": 20,
                "relationships": [
                    {
                        "cats_to": ["patrol", "patrol"],
                        "cats_from": ["clan", "patrol"],
                        "mutual": false,
                        "values": ["respect"],
                        "amount": -5
                    }
                ],
                "prey": ["very_small"]
            }
        ]
    },
    {
        "patrol_id": "wtlnd_hunt_redfox_scavenge4",
        "biome": ["wetlands"],
        "season": ["any"],
        "types": ["hunting"],
        "tags": [],
        "patrol_art": "hunt_general_intro",
        "min_cats": 4,
        "max_cats": 6,
        "min_max_status": {},
        "weight": 20,
        "intro_text": "The patrol catches the scent of a red fox. When they track it down, they find it feeding on a gigantic dead eel it's fished from the swamp, although whether the eel was dead before the fox found it is up for debate.",
        "decline_text": "The patrol decides not to quarrel with the fox and to find prey elsewhere.",
        "chance_of_success": 20,
        "success_outcomes": [
            {
                "text": "The patrol's cats are smaller but heavily outnumber the fox, and it's a prize they're willing to fight for. With a prayer to StarClan they throw themselves into battle, and the fox, already half full and unwilling to lose blood over it, is driven off from the kill.",
                "exp": 20,
                "weight": 20,
                "prey": ["medium"],
                "relationships": [
                    {
                        "cats_to": ["patrol", "patrol"],
                        "cats_from": ["clan", "patrol"],
                        "mutual": false,
                        "values": ["respect"],
                        "amount": 5
                    }
                ]
            },
            {
                "text": "s_c shows {PRONOUN/s_c/poss} strength, leading the fight against the fox. By working together and keeping it distracted, the cats harry and harass the fox until s_c lands a crucial blow, snapping a tendon in one of the fox's hindlegs. The fox runs, but there's no way it'll live long with such a debilitating injury.",
                "exp": 20,
                "weight": 20,
                "stat_skill": ["FIGHTER,1"],
                "prey": ["medium"],
                "relationships": [
                    {
                        "cats_to": ["patrol", "patrol"],
                        "cats_from": ["clan", "patrol"],
                        "mutual": false,
                        "values": ["respect"],
                        "amount": 5
                    }
                ]
            },
            {
                "text": "The patrol launches into battle, keeping the fox on the defensive with teamwork. In an act of daring bravery, s_c darts low to the ground, gets under its snout, and sinks {PRONOUN/s_c/poss} teeth into the fox's throat. s_c holds on grimly as the rest of the patrol takes the opportunity to bring the fox down for good.",
                "exp": 20,
                "weight": 20,
                "stat_trait": [
                    "adventurous",
                    "ambitious",
                    "confident",
                    "daring",
                    "fierce",
                    "responsible",
                    "righteous"
                ],
                "prey": ["large"],
                "relationships": [
                    {
                        "cats_to": ["patrol", "patrol"],
                        "cats_from": ["clan", "patrol"],
                        "mutual": false,
                        "values": ["respect"],
                        "amount": 5
                    }
                ]
            }
        ],
        "fail_outcomes": [
            {
                "text": "The patrol fails to drive away the fox, which keeps possession of the food. However, with so many cats to protect each other, there are no injuries.",
                "exp": 0,
                "weight": 20,
                "relationships": [
                    {
                        "cats_to": ["patrol", "patrol"],
                        "cats_from": ["clan", "patrol"],
                        "mutual": false,
                        "values": ["respect"],
                        "amount": -5
                    }
                ],
                "prey": ["very_small"]
            },
            {
                "text": "The patrol launches into battle, but r_c is caught with a nasty bite, and the cats give up on challenging for the food in favor of quickly helping r_c back to the medicine cat den.",
                "exp": 0,
                "weight": 10,
                "injury": [
                    {
                        "cats": ["r_c"],
                        "injuries": ["bite-wound"],
                        "scars": ["NECKBITE"]
                    }
                ],
                "history_text": { "scar": "m_c carries a scar from a fox fight." },
                "relationships": [
                    {
                        "cats_to": ["patrol", "patrol"],
                        "cats_from": ["clan", "patrol"],
                        "mutual": false,
                        "values": ["respect"],
                        "amount": -5
                    }
                ],
                "prey": ["very_small"]
            },
            {
<<<<<<< HEAD
                "text": "s_c means well, but {PRONOUN/s_c/subject}{VERB/s_c/'re/'s} overconfident in {PRONOUN/s_c/poss} attack and the fox manages to sink its teeth into {PRONOUN/s_c/object}. The patrol is forced to retreat, forming a defensive ring around the wounded s_c.",
=======
                "text": "s_c means well, but {PRONOUN/s_c/subject}{VERB/s_c/'re/'s} overconfident in {PRONOUN/s_c/poss} attack, and the fox manages to sink its teeth into {PRONOUN/s_c/object}. The patrol is forced to retreat, forming a defensive ring around the wounded s_c.",
>>>>>>> a8ce99de
                "exp": 0,
                "weight": 10,
                "stat_trait": ["troublesome", "vengeful", "bloodthirsty", "bold"],
                "injury": [
                    {
                        "cats": ["s_c"],
                        "injuries": ["bite-wound"],
                        "scars": ["NECKBITE"]
                    }
                ],
                "history_text": { "scar": "m_c carries a scar from a fox fight." },
                "relationships": [
                    {
                        "cats_to": ["patrol", "patrol"],
                        "cats_from": ["clan", "patrol"],
                        "mutual": false,
                        "values": ["respect"],
                        "amount": -5
                    }
                ],
                "prey": ["very_small"]
            }
        ]
    },
    {
        "patrol_id": "wtlnd_hunt_redfox_scavenge3",
        "biome": ["wetlands"],
        "season": ["any"],
        "types": ["hunting"],
        "tags": [],
        "patrol_art": "hunt_general_intro",
        "min_cats": 1,
        "max_cats": 1,
        "min_max_status": {},
        "weight": 20,
        "intro_text": "r_c catches the scent of a red fox. Tracking it, {PRONOUN/r_c/self} {VERB/r_c/find/finds} the animal feeding on a gigantic dead eel it's fished from the swamp, although whether the eel was dead before the fox found it is up for debate.",
        "decline_text": "r_c decides not to quarrel with the fox and to find prey elsewhere.",
        "chance_of_success": 30,
        "success_outcomes": [
            {
                "text": "r_c may be smaller, alone, and half its weight, but the fox has a prize {PRONOUN/r_c/subject}{VERB/r_c/'re/'s} willing to fight for. With a prayer to StarClan, {PRONOUN/r_c/subject} {VERB/r_c/throw/throws} {PRONOUN/r_c/self} into battle. The fox, already stuffed full and unwilling to lose blood over it, leaves the kill with a grumble.",
                "exp": 30,
                "weight": 20,
                "prey": ["medium"],
                "relationships": [
                    {
                        "cats_to": ["patrol"],
                        "cats_from": ["clan"],
                        "mutual": false,
                        "values": ["respect"],
                        "amount": 5
                    }
                ]
            },
            {
                "text": "s_c uses every trick in {PRONOUN/s_c/poss} fighting skillset to attack the fox with no one to watch {PRONOUN/s_c/poss} flank, biding {PRONOUN/s_c/poss} time until the perfect opportunity opens up and {PRONOUN/s_c/subject} {VERB/s_c/pounce/pounces} onto the fox's back, digging in {PRONOUN/s_c/poss} claws. It's a wild ride through the forest until the fox bucks {PRONOUN/s_c/object} off, but it wins {PRONOUN/s_c/object} the eel carcass.",

                "exp": 30,
                "weight": 20,
                "stat_skill": ["FIGHTER,2"],
                "prey": ["medium"],
                "relationships": [
                    {
                        "cats_to": ["patrol"],
                        "cats_from": ["clan"],
                        "mutual": false,
                        "values": ["respect"],
                        "amount": 5
                    }
                ]
            },
            {
                "text": "In an act of daring bravery, s_c darts low to the ground, gets under its snout, and sinks {PRONOUN/s_c/poss} teeth into the fox's throat. But then {PRONOUN/s_c/subject}{VERB/s_c/'re/'s} stuck, unwilling to let go and risk being bitten. {PRONOUN/s_c/subject/CAP}{VERB/s_c/'re/'s} dragged through the forest, over rocks and through bushes, until the fox finally collapses and the battered s_c goes back to proudly claim the eel.",
                "exp": 30,
                "weight": 20,
                "stat_trait": [
                    "adventurous",
                    "ambitious",
                    "confident",
                    "daring",
                    "fierce",
                    "responsible",
                    "righteous"
                ],
                "prey": ["large"],
                "relationships": [
                    {
                        "cats_to": ["patrol"],
                        "cats_from": ["clan"],
                        "mutual": false,
                        "values": ["respect"],
                        "amount": 5
                    }
                ]
            }
        ],
        "fail_outcomes": [
            {
                "text": "The patrol fails to drive away the fox, which keeps possession of the food. However, there are no injuries.",
                "exp": 0,
                "weight": 20,
                "relationships": [
                    {
                        "cats_to": ["patrol"],
                        "cats_from": ["clan"],
                        "mutual": false,
                        "values": ["respect"],
                        "amount": -5
                    }
                ],
                "prey": ["very_small"]
            },
            {
                "text": "Fiercely, r_c throws themselves at the fox, determined to win the eel prize. But the fox values it just as dearly, and manages to get a good grip on r_c, shaking them to pieces and killing them.",
                "exp": 0,
                "weight": 10,
                "dead_cats": ["r_c"],
                "history_text": {
                    "scar": "m_c carries a scar from a solo fox fight.",
                    "reg_death": "m_c fell in a solo battle with a fox."
                },
                "relationships": [
                    {
                        "cats_to": ["patrol"],
                        "cats_from": ["clan"],
                        "mutual": false,
                        "values": ["respect"],
                        "amount": -5
                    }
                ],
                "prey": ["very_small"]
            },
            {
                "text": "r_c launches into battle, but is caught with a nasty bite, and retreats to limp back home. The fox doesn't follow, happy enough to eat the eel instead of the foolish cat.",
                "exp": 0,
                "weight": 10,
                "injury": [
                    {
                        "cats": ["r_c"],
                        "injuries": ["bite-wound"],
                        "scars": ["THREE"]
                    }
                ],
                "history_text": {
                    "scar": "m_c carries a scar from a solo fox fight.",
                    "reg_death": "m_c fell in a solo battle with a fox."
                },
                "relationships": [
                    {
                        "cats_to": ["patrol"],
                        "cats_from": ["clan"],
                        "mutual": false,
                        "values": ["respect"],
                        "amount": -5
                    }
                ],
                "prey": ["very_small"]
            },
            {
                "text": "s_c is overconfident in {PRONOUN/s_c/poss} attack, and the fox manages to sink its teeth into {PRONOUN/s_c/object}. {PRONOUN/s_c/subject/CAP} {VERB/s_c/retreat/retreats}, bleeding and in pain, and the fox settles back down to its meal.",
                "exp": 0,
                "weight": 10,
                "stat_trait": ["troublesome", "vengeful", "bloodthirsty", "bold"],
                "injury": [
                    {
                        "cats": ["s_c"],
                        "injuries": ["bite-wound"],
                        "scars": ["THREE"]
                    }
                ],
                "history_text": {
                    "scar": "m_c carries a scar from a solo fox fight.",
                    "reg_death": "m_c fell in a solo battle with a fox."
                },
                "relationships": [
                    {
                        "cats_to": ["patrol"],
                        "cats_from": ["clan"],
                        "mutual": false,
                        "values": ["respect"],
                        "amount": -5
                    }
                ],
                "prey": ["very_small"]
            }
        ]
    },
    {
        "patrol_id": "wtlnd_hunt_redfox_scavenge5",
        "biome": ["wetlands"],
        "season": ["any"],
        "types": ["hunting"],
        "tags": [],
        "patrol_art": "hunt_general_intro",
        "min_cats": 2,
        "max_cats": 3,
        "min_max_status": {},
        "weight": 20,
        "intro_text": "The patrol catches the scent of a red fox. When they track it down, they find it feeding on the body of a stork. Odd prey, but not out of the question for a red fox.",
        "decline_text": "The patrol decides not to quarrel with the fox and to find prey elsewhere.",
        "chance_of_success": 50,
        "success_outcomes": [
            {
<<<<<<< HEAD
                "text": "The cats are smaller, but they outnumber the fox, if only by a little, and it's a prize they're willing to fight for. With a prayer to StarClan they throw themselves into battle, and the fox, already half full and unwilling to lose blood over it, is driven off from the kill.",
=======
                "text": "The patrol's cats are smaller, but they outnumber the fox, if only by a little, and it's a prize they're willing to fight for. With a prayer to StarClan they throw themselves into battle, and the fox, already half full and unwilling to lose blood over it, is driven off from the kill.",
>>>>>>> a8ce99de
                "exp": 20,
                "weight": 20,
                "prey": ["medium"],
                "relationships": [
                    {
                        "cats_to": ["patrol", "patrol"],
                        "cats_from": ["clan", "patrol"],
                        "mutual": false,
                        "values": ["respect"],
                        "amount": 5
                    }
                ]
            },
            {
                "text": "s_c shows {PRONOUN/s_c/poss} strength, leading the fight against the fox. By working together and keeping it distracted, the cats harry and harass the fox until it gives up and runs.",
                "exp": 20,
                "weight": 20,
                "stat_skill": ["FIGHTER,1"],
                "prey": ["medium"],
                "relationships": [
                    {
                        "cats_to": ["patrol", "patrol"],
                        "cats_from": ["clan", "patrol"],
                        "mutual": false,
                        "values": ["respect"],
                        "amount": 5
                    }
                ]
            },
            {
                "text": "The patrol launches into battle, but with so few cats it's exhausting trying to keep the fox and its snapping jaws on the defensive. In an act of daring bravery, s_c darts low to the ground, gets under its snout, and sinks {PRONOUN/s_c/poss} teeth into the fox's throat. It's only one bite, but the fox has had enough and flees.",
                "exp": 20,
                "weight": 20,
                "stat_trait": [
                    "adventurous",
                    "ambitious",
                    "confident",
                    "daring",
                    "fierce",
                    "responsible",
                    "righteous"
                ],
                "prey": ["medium"],
                "relationships": [
                    {
                        "cats_to": ["patrol", "patrol"],
                        "cats_from": ["clan", "patrol"],
                        "mutual": false,
                        "values": ["respect"],
                        "amount": 5
                    }
                ]
            }
        ],
        "fail_outcomes": [
            {
                "text": "The patrol fails to drive away the fox, which keeps possession of the food. However, there are no injuries.",
                "exp": 0,
                "weight": 20,
                "relationships": [
                    {
                        "cats_to": ["patrol", "patrol"],
                        "cats_from": ["clan", "patrol"],
                        "mutual": false,
                        "values": ["respect"],
                        "amount": -5
                    }
                ],
                "prey": ["very_small"]
            },
            {
                "text": "The patrol launches into battle, but r_c is caught with a nasty bite, and the cats give up on challenging for the food in favor of quickly helping r_c back to the medicine cat den.",
                "exp": 0,
                "weight": 10,
                "injury": [
                    {
                        "cats": ["r_c"],
                        "injuries": ["big_bite_injury"],
                        "scars": ["NECKBITE"]
                    }
                ],
                "history_text": { "scar": "m_c carries a scar from a fox fight." },
                "relationships": [
                    {
                        "cats_to": ["patrol", "patrol"],
                        "cats_from": ["clan", "patrol"],
                        "mutual": false,
                        "values": ["respect"],
                        "amount": -5
                    }
                ],
                "prey": ["very_small"]
            },
            {
<<<<<<< HEAD
                "text": "s_c means well, but {PRONOUN/s_c/subject}{VERB/s_c/'re/'s} overconfident in {PRONOUN/s_c/poss} attack and the fox manages to sink its teeth into {PRONOUN/s_c/object}. The patrol is forced to retreat, forming a defensive ring around the wounded s_c.",
=======
                "text": "s_c means well, but {PRONOUN/s_c/subject}{VERB/s_c/'re/'s} overconfident in {PRONOUN/s_c/poss} attack, and the fox manages to sink its teeth into {PRONOUN/s_c/object}. The patrol is forced to retreat, forming a defensive ring around the wounded s_c.",
>>>>>>> a8ce99de
                "exp": 0,
                "weight": 10,
                "stat_trait": ["troublesome", "vengeful", "bloodthirsty", "bold"],
                "injury": [
                    {
                        "cats": ["s_c"],
                        "injuries": ["big_bite_injury"],
                        "scars": ["NECKBITE"]
                    }
                ],
                "history_text": { "scar": "m_c carries a scar from a fox fight." },
                "relationships": [
                    {
                        "cats_to": ["patrol", "patrol"],
                        "cats_from": ["clan", "patrol"],
                        "mutual": false,
                        "values": ["respect"],
                        "amount": -5
                    }
                ],
                "prey": ["very_small"]
            }
        ]
    },
    {
        "patrol_id": "wtlnd_hunt_redfox_scavenge6",
        "biome": ["wetlands"],
        "season": ["any"],
        "types": ["hunting"],
        "tags": [],
        "patrol_art": "hunt_general_intro",
        "min_cats": 4,
        "max_cats": 6,
        "min_max_status": {},
        "weight": 20,
        "intro_text": "The patrol catches the scent of a red fox. When they track it down, they find it feeding on the body of a stork. Odd prey, but not out of the question for a red fox.",
        "decline_text": "The patrol decides not to quarrel with the fox and to find prey elsewhere.",
        "chance_of_success": 20,
        "success_outcomes": [
            {
                "text": "The patrol's cats are smaller but heavily outnumber the fox, and it's a prize they're willing to fight for. With a prayer to StarClan they throw themselves into battle, and the fox, already half full and unwilling to lose blood over it, is driven off from the kill.",
                "exp": 20,
                "weight": 20,
                "prey": ["medium"],
                "relationships": [
                    {
                        "cats_to": ["patrol", "patrol"],
                        "cats_from": ["clan", "patrol"],
                        "mutual": false,
                        "values": ["respect"],
                        "amount": 5
                    }
                ]
            },
            {
                "text": "s_c shows {PRONOUN/s_c/poss} strength, leading the fight against the fox. By working together and keeping it distracted, the cats harry and harass the fox until s_c lands a crucial blow, snapping a tendon in one of the fox's hindlegs. The fox runs, but there's no way it'll live long with such a debilitating injury.",
                "exp": 20,
                "weight": 20,
                "stat_skill": ["FIGHTER,1"],
                "prey": ["medium"],
                "relationships": [
                    {
                        "cats_to": ["patrol", "patrol"],
                        "cats_from": ["clan", "patrol"],
                        "mutual": false,
                        "values": ["respect"],
                        "amount": 5
                    }
                ]
            },
            {
                "text": "The patrol launches into battle, keeping the fox on the defensive with teamwork. In an act of daring bravery, s_c darts low to the ground, gets under its snout, and sinks {PRONOUN/s_c/poss} teeth into the fox's throat. s_c holds on grimly as the rest of the patrol takes the opportunity to bring the fox down for good.",
                "exp": 20,
                "weight": 20,
                "stat_trait": [
                    "adventurous",
                    "ambitious",
                    "confident",
                    "daring",
                    "fierce",
                    "responsible",
                    "righteous"
                ],
                "prey": ["medium"],
                "relationships": [
                    {
                        "cats_to": ["patrol", "patrol"],
                        "cats_from": ["clan", "patrol"],
                        "mutual": false,
                        "values": ["respect"],
                        "amount": 5
                    }
                ]
            }
        ],
        "fail_outcomes": [
            {
                "text": "The patrol fails to drive away the fox, which keeps possession of the food. However, with so many cats to protect each other, there are no injuries.",
                "exp": 0,
                "weight": 20,
                "relationships": [
                    {
                        "cats_to": ["patrol", "patrol"],
                        "cats_from": ["clan", "patrol"],
                        "mutual": false,
                        "values": ["respect"],
                        "amount": -5
                    }
                ],
                "prey": ["very_small"]
            },
            {
                "text": "The patrol launches into battle, but r_c is caught with a nasty bite, and the cats give up on challenging for the food in favor of quickly helping r_c back to the medicine cat den.",
                "exp": 0,
                "weight": 10,
                "injury": [
                    {
                        "cats": ["r_c"],
                        "injuries": ["big_bite_injury"],
                        "scars": ["NECKBITE"]
                    }
                ],
                "history_text": { "scar": "m_c carries a scar from a fox fight." },
                "relationships": [
                    {
                        "cats_to": ["patrol", "patrol"],
                        "cats_from": ["clan", "patrol"],
                        "mutual": false,
                        "values": ["respect"],
                        "amount": -5
                    }
                ],
                "prey": ["very_small"]
            },
            {
<<<<<<< HEAD
                "text": "s_c means well, but {PRONOUN/s_c/subject}{VERB/s_c/'re/'s} overconfident in {PRONOUN/s_c/poss} attack and the fox manages to sink its teeth into {PRONOUN/s_c/object}. The patrol is forced to retreat, forming a defensive ring around the wounded s_c.",
=======
                "text": "s_c means well, but {PRONOUN/s_c/subject}{VERB/s_c/'re/'s} overconfident in {PRONOUN/s_c/poss} attack, and the fox manages to sink its teeth into {PRONOUN/s_c/object}. The patrol is forced to retreat, forming a defensive ring around the wounded s_c.",
>>>>>>> a8ce99de
                "exp": 0,
                "weight": 10,
                "stat_trait": ["troublesome", "vengeful", "bloodthirsty", "bold"],
                "injury": [
                    {
                        "cats": ["s_c"],
                        "injuries": ["big_bite_injury"],
                        "scars": ["NECKBITE"]
                    }
                ],
                "history_text": { "scar": "m_c carries a scar from a fox fight." },
                "relationships": [
                    {
                        "cats_to": ["patrol", "patrol"],
                        "cats_from": ["clan", "patrol"],
                        "mutual": false,
                        "values": ["respect"],
                        "amount": -5
                    }
                ],
                "prey": ["very_small"]
            }
        ]
    },
    {
        "patrol_id": "wtlnd_hunt_redfox_scavenge8",
        "biome": ["wetlands"],
        "season": ["any"],
        "types": ["hunting"],
        "tags": [],
        "patrol_art": "hunt_general_intro",
        "min_cats": 1,
        "max_cats": 1,
        "min_max_status": {},
        "weight": 20,
        "intro_text": "r_c catches the scent of a red fox. Tracking it, {PRONOUN/r_c/self} {VERB/r_c/find/finds} the animal feeding on the body of a stork. Odd prey, but not out of the question for a red fox.",
        "decline_text": "r_c decides not to quarrel with the fox and to find prey elsewhere.",
        "chance_of_success": 30,
        "success_outcomes": [
            {
                "text": "r_c is all alone and half its weight, but the fox has a prize {PRONOUN/r_c/subject}{VERB/r_c/'re/'s} willing to fight for. With a prayer to StarClan, {PRONOUN/r_c/subject} {VERB/r_c/throw/throws} {PRONOUN/r_c/self} into battle. The fox, already stuffed full and unwilling to lose blood over it, leaves the kill with a grumble.",
                "exp": 30,
                "weight": 20,
                "prey": ["medium"],
                "relationships": [
                    {
                        "cats_to": ["patrol"],
                        "cats_from": ["clan"],
                        "mutual": false,
                        "values": ["respect"],
                        "amount": 5
                    }
                ]
            },
            {
                "text": "s_c uses every trick in their talented fighting skillset to attack the fox with no one to watch their flank, until the perfect opportunity opens up and they pounce onto the fox's back, digging in their claws. It's a wild ride through the wetlands until the fox bucks them off, but it wins them the stork carcass.",
                "exp": 30,
                "weight": 20,
                "stat_skill": ["FIGHTER,2"],
                "prey": ["medium"],
                "relationships": [
                    {
                        "cats_to": ["patrol"],
                        "cats_from": ["clan"],
                        "mutual": false,
                        "values": ["respect"],
                        "amount": 5
                    }
                ]
            },
            {
                "text": "In an act of daring bravery, s_c darts low to the ground, gets under its snout, and sinks {PRONOUN/s_c/poss} teeth into the fox's throat. But then {PRONOUN/s_c/subject}{VERB/s_c/'re/'s} stuck, unwilling to let go and risk being bitten. {PRONOUN/s_c/subject/CAP}{VERB/s_c/'re/'s} dragged through the forest, over rocks and through bushes, until the fox finally collapses and the battered s_c goes back to proudly claim the stork.",
                "exp": 30,
                "weight": 20,
                "stat_trait": [
                    "adventurous",
                    "ambitious",
                    "confident",
                    "daring",
                    "fierce",
                    "responsible",
                    "righteous"
                ],
                "prey": ["medium"],
                "relationships": [
                    {
                        "cats_to": ["patrol"],
                        "cats_from": ["clan"],
                        "mutual": false,
                        "values": ["respect"],
                        "amount": 5
                    }
                ]
            }
        ],
        "fail_outcomes": [
            {
                "text": "The patrol fails to drive away the fox, which keeps possession of the food. However, there are no injuries.",
                "exp": 0,
                "weight": 20,
                "relationships": [
                    {
                        "cats_to": ["patrol"],
                        "cats_from": ["clan"],
                        "mutual": false,
                        "values": ["respect"],
                        "amount": -5
                    }
                ],
                "prey": ["very_small"]
            },
            {
                "text": "Fiercely, r_c throws themselves at the fox, determined to win the stork prize. But the fox values it just as dearly, and manages to get a good grip on r_c, shaking them to pieces and killing them.",
                "exp": 0,
                "weight": 10,
                "dead_cats": ["r_c"],
                "history_text": {
                    "scar": "m_c carries a scar from a solo fox fight.",
                    "reg_death": "m_c fell in a solo battle with a fox.",
                    "lead_death": "died fighting a fox"
                },
                "relationships": [
                    {
                        "cats_to": ["patrol"],
                        "cats_from": ["clan"],
                        "mutual": false,
                        "values": ["respect"],
                        "amount": -5
                    }
                ],
                "prey": ["very_small"]
            },
            {
                "text": "r_c launches into battle, but is caught with a nasty bite, and retreats to limp back home. The fox doesn't follow, happy enough to eat the stork instead of the foolish cat.",
                "exp": 0,
                "weight": 10,
                "injury": [
                    {
                        "cats": ["r_c"],
                        "injuries": ["big_bite_injury"],
                        "scars": ["THREE"]
                    }
                ],
                "history_text": {
                    "scar": "m_c carries a scar from a solo fox fight.",
                    "reg_death": "m_c fell in a solo battle with a fox.",
                    "lead_death": "died fighting a fox"
                },
                "relationships": [
                    {
                        "cats_to": ["patrol"],
                        "cats_from": ["clan"],
                        "mutual": false,
                        "values": ["respect"],
                        "amount": -5
                    }
                ],
                "prey": ["very_small"]
            },
            {
                "text": "s_c is overconfident in {PRONOUN/s_c/poss} attack, and the fox manages to sink its teeth into {PRONOUN/s_c/object}. {PRONOUN/s_c/subject/CAP} {VERB/s_c/retreat/retreats}, bleeding and in pain, and the fox settles back down to its meal.",
                "exp": 0,
                "weight": 10,
                "stat_trait": ["troublesome", "vengeful", "bloodthirsty", "bold"],
                "injury": [
                    {
                        "cats": ["s_c"],
                        "injuries": ["big_bite_injury"],
                        "scars": ["THREE"]
                    }
                ],
                "history_text": {
                    "scar": "m_c carries a scar from a solo fox fight.",
                    "reg_death": "m_c fell in a solo battle with a fox.",
                    "lead_death": "died fighting a fox"
                },
                "relationships": [
                    {
                        "cats_to": ["patrol"],
                        "cats_from": ["clan"],
                        "mutual": false,
                        "values": ["respect"],
                        "amount": -5
                    }
                ],
                "prey": ["very_small"]
            }
        ]
    },
    {
        "patrol_id": "wtlnd_hunt_foxgray_scavenge4",
        "biome": ["wetlands"],
        "season": ["any"],
        "types": ["hunting"],
        "tags": [],
        "patrol_art": "hunt_general_intro",
        "min_cats": 2,
        "max_cats": 3,
        "min_max_status": {},
        "weight": 20,
        "intro_text": "The patrol catches the scent of a fox - but is it red, or gray? Tracking it, they find a stocky gray fox feeding on an unidentifiable but deliciously stinky small mound of carrion fished up from the swamp.",
        "decline_text": "The patrol decides not to quarrel with the fox and to find prey elsewhere.",
        "chance_of_success": 70,
        "success_outcomes": [
            {
                "text": "While a gray fox is bigger and far stockier than the cats, the delicious stench of whatever it is makes the cats' eyes go wide and silly, and they leap to claim possession of it. Outnumbered and already full of stinky nonsense, the gray fox leaves, scrambling up a tree as the cats give in to instinct and roll around in the glorious smell.",
                "exp": 20,
                "weight": 20,
                "prey": ["medium"],
                "relationships": [
                    {
                        "cats_to": ["patrol", "patrol"],
                        "cats_from": ["clan", "patrol"],
                        "mutual": false,
                        "values": ["respect"],
                        "amount": 5
                    }
                ]
            },
            {
                "text": "A gray fox is bigger than them, yes... but only just, and that carcass smells divine. The cats creep up on the fox, using the thick swamp brush for cover, and wait until the fox has its head buried in the carcass to attack. The ambush sends the competing predator fleeing, and leaves the cats to claim the heavenly stinky food.",
                "exp": 20,
                "weight": 5,
                "prey": ["medium"],
                "relationships": [
                    {
                        "cats_to": ["patrol", "patrol"],
                        "cats_from": ["clan", "patrol"],
                        "mutual": false,
                        "values": ["respect"],
                        "amount": 5
                    }
                ]
            },
            {
                "text": "s_c shows {PRONOUN/s_c/poss} strength, leading the fight against the gray fox. By working together and keeping it distracted, the cats harry and harass the fox until it gives up and runs.",
                "exp": 20,
                "weight": 20,
                "stat_skill": ["FIGHTER,1"],
                "prey": ["medium"],
                "relationships": [
                    {
                        "cats_to": ["patrol", "patrol"],
                        "cats_from": ["clan", "patrol"],
                        "mutual": false,
                        "values": ["respect"],
                        "amount": 5
                    }
                ]
            },
            {
                "text": "The patrol launches into battle, but with so few cats it's exhausting trying to keep the fox and its snapping jaws on the defensive. In an act of daring bravery, s_c darts low to the ground, gets under its snout, and sinks {PRONOUN/s_c/poss} teeth into the fox's throat. It's only one bite, but the fox has had enough and flees.",
                "exp": 20,
                "weight": 20,
                "stat_trait": [
                    "adventurous",
                    "ambitious",
                    "confident",
                    "daring",
                    "fierce",
                    "responsible",
                    "righteous"
                ],
                "prey": ["medium"],
                "relationships": [
                    {
                        "cats_to": ["patrol", "patrol"],
                        "cats_from": ["clan", "patrol"],
                        "mutual": false,
                        "values": ["respect"],
                        "amount": 5
                    }
                ]
            }
        ],
        "fail_outcomes": [
            {
                "text": "The patrol fails to drive away the fox, which keeps possession of the food. However, there are no injuries.",
                "exp": 0,
                "weight": 20,
                "relationships": [
                    {
                        "cats_to": ["patrol", "patrol"],
                        "cats_from": ["clan", "patrol"],
                        "mutual": false,
                        "values": ["respect"],
                        "amount": -5
                    }
                ],
                "prey": ["very_small"]
            },
            {
                "text": "s_c makes a stupid mistake, too intent on winning the fight to respect {PRONOUN/s_c/poss} enemy's teeth, and it's only being yanked back by the tail that saves {PRONOUN/s_c/object} from injury. The patrol gives up, and settles down to wait a safe distance away until the fox leaves of its own accord.",
                "exp": 0,
                "weight": 20,
                "stat_trait": ["troublesome", "vengeful", "bloodthirsty", "bold"],
                "relationships": [
                    {
                        "cats_to": ["patrol", "patrol"],
                        "cats_from": ["clan", "patrol"],
                        "mutual": false,
                        "values": ["respect"],
                        "amount": -5
                    }
                ],
                "prey": ["very_small"]
            },
            {
<<<<<<< HEAD
                "text": "s_c means well, but {PRONOUN/s_c/subject}{VERB/s_c/'re/'s} overconfident in {PRONOUN/s_c/poss} attack and the fox manages to sink its teeth into {PRONOUN/s_c/object}. The patrol is forced to retreat, forming a defensive ring around the wounded s_c.",
=======
                "text": "s_c means well, but {PRONOUN/s_c/subject}{VERB/s_c/'re/'s} overconfident in {PRONOUN/s_c/poss} attack, and the fox manages to sink its teeth into {PRONOUN/s_c/object}. The patrol is forced to retreat, forming a defensive ring around the wounded s_c.",
>>>>>>> a8ce99de
                "exp": 0,
                "weight": 10,
                "stat_trait": ["troublesome", "vengeful", "bloodthirsty", "bold"],
                "injury": [
                    {
                        "cats": ["s_c"],
                        "injuries": ["bite-wound"],
                        "scars": ["NECKBITE"]
                    }
                ],
                "history_text": { "scar": "m_c carries a scar from a gray fox fight." },
                "relationships": [
                    {
                        "cats_to": ["patrol", "patrol"],
                        "cats_from": ["clan", "patrol"],
                        "mutual": false,
                        "values": ["respect"],
                        "amount": -5
                    }
                ],
                "prey": ["very_small"]
            }
        ]
    },
    {
        "patrol_id": "wtlnd_hunt_foxgray_scavenge2",
        "biome": ["wetlands"],
        "season": ["any"],
        "types": ["hunting"],
        "tags": [],
        "patrol_art": "hunt_general_intro",
        "min_cats": 4,
        "max_cats": 6,
        "min_max_status": {},
        "weight": 20,
        "intro_text": "The patrol catches the scent of a fox - but is it red, or gray? Tracking it, they find a stocky gray fox feeding on an unidentifiable but deliciously stinky small mound of carrion fished up from the swamp.",
        "decline_text": "The patrol decides not to quarrel with the fox and to find prey elsewhere.",
        "chance_of_success": 30,
        "success_outcomes": [
            {
                "text": "While a gray fox is bigger and far stockier than the cats, the delicious stench of whatever it is makes the cats' eyes go wide and silly, and they leap to claim possession of it. Heavily outnumbered and already full of stinky nonsense, the gray fox leaves, scrambling up a tree as the cats give in to instinct and roll around in the glorious smell.",
                "exp": 20,
                "weight": 20,
                "prey": ["medium"],
                "relationships": [
                    {
                        "cats_to": ["patrol", "patrol"],
                        "cats_from": ["clan", "patrol"],
                        "mutual": false,
                        "values": ["respect"],
                        "amount": 5
                    }
                ]
            },
            {
                "text": "A gray fox is bigger than them, yes... but only just, and that carcass smells divine. The cats creep up on the fox, using the thick swamp brush for cover, and wait until the fox has its head buried in the carcass to attack. The ambush sends the competing predator fleeing, and leaves the cats to claim the heavenly stinky food.",
                "exp": 20,
                "weight": 5,
                "prey": ["medium"],
                "relationships": [
                    {
                        "cats_to": ["patrol", "patrol"],
                        "cats_from": ["clan", "patrol"],
                        "mutual": false,
                        "values": ["respect"],
                        "amount": 5
                    }
                ]
            },
            {
                "text": "s_c shows {PRONOUN/s_c/poss} strength, leading the fight against the fox. By working together and keeping it distracted, the cats harry and harass the fox until s_c lands a crucial blow, snapping a tendon in one of the fox's hindlegs. The fox runs, but there's no way it'll live long with such a debilitating injury.",
                "exp": 20,
                "weight": 20,
                "stat_skill": ["FIGHTER,1"],
                "prey": ["medium"],
                "relationships": [
                    {
                        "cats_to": ["patrol", "patrol"],
                        "cats_from": ["clan", "patrol"],
                        "mutual": false,
                        "values": ["respect"],
                        "amount": 5
                    }
                ]
            },
            {
                "text": "The patrol launches into battle, keeping the fox on the defensive with teamwork. In an act of daring bravery, s_c darts low to the ground, gets under its snout, and sinks {PRONOUN/s_c/poss} teeth into the fox's throat. s_c holds on grimly as the rest of the patrol takes the opportunity to bring the fox down for good.",
                "exp": 20,
                "weight": 20,
                "stat_trait": [
                    "adventurous",
                    "ambitious",
                    "confident",
                    "daring",
                    "fierce",
                    "responsible",
                    "righteous"
                ],
                "prey": ["medium"],
                "relationships": [
                    {
                        "cats_to": ["patrol", "patrol"],
                        "cats_from": ["clan", "patrol"],
                        "mutual": false,
                        "values": ["respect"],
                        "amount": 5
                    }
                ]
            }
        ],
        "fail_outcomes": [
            {
                "text": "The patrol fails to drive away the fox, which keeps possession of the food. However, with so many cats to protect each other, there are no injuries.",
                "exp": 0,
                "weight": 20,
                "relationships": [
                    {
                        "cats_to": ["patrol", "patrol"],
                        "cats_from": ["clan", "patrol"],
                        "mutual": false,
                        "values": ["respect"],
                        "amount": -5
                    }
                ],
                "prey": ["very_small"]
            },
            {
                "text": "s_c makes a stupid mistake, too intent on winning the fight to respect {PRONOUN/s_c/poss} enemy's teeth, and it's only being yanked back by the tail that saves {PRONOUN/s_c/object} from injury. The patrol gives up, and settles down to wait a safe distance away until the fox leaves of its own accord.",
                "exp": 0,
                "weight": 20,
                "stat_trait": ["troublesome", "vengeful", "bloodthirsty", "bold"],
                "relationships": [
                    {
                        "cats_to": ["patrol", "patrol"],
                        "cats_from": ["clan", "patrol"],
                        "mutual": false,
                        "values": ["respect"],
                        "amount": -5
                    }
                ],
                "prey": ["very_small"]
            }
        ]
    },
    {
        "patrol_id": "wtlnd_hunt_foxgray_scavenge3",
        "biome": ["wetlands"],
        "season": ["any"],
        "types": ["hunting"],
        "tags": [],
        "patrol_art": "hunt_general_intro",
        "min_cats": 1,
        "max_cats": 1,
        "min_max_status": {},
        "weight": 20,
        "intro_text": "r_c catches the scent of a fox - but is it red, or gray? Tracking it, {PRONOUN/r_c/subject} find a stocky gray fox feeding on an unidentifiable but deliciously stinky small mound of carrion fished up from the swamp.",
        "decline_text": "r_c decides not to quarrel with the fox and to find prey elsewhere.",
        "chance_of_success": 50,
        "success_outcomes": [
            {
                "text": "While a gray fox is bigger and far stockier than r_c, the delicious stench of whatever it is makes their eyes go wide and silly, and they leap to claim some of it for themselves and c_n. It's only a little lump, but the fox is apparently not too keen to face a fight over it, and gives up with a perfunctory snarl.",
                "exp": 30,
                "weight": 20,
                "prey": ["medium"],
                "relationships": [
                    {
                        "cats_to": ["patrol"],
                        "cats_from": ["clan"],
                        "mutual": false,
                        "values": ["respect"],
                        "amount": 5
                    }
                ]
            },
            {
                "text": "A gray fox is bigger than them, yes... but only just, and that carcass smells divine. r_c creeps up on the fox, using the thick swamp brush for cover, and waits until the fox has its head buried in the carcass to attack. The ambush sends the competing predator fleeing, and leaves r_c to claim the heavenly stinky food.",
                "exp": 30,
                "weight": 5,
                "prey": ["medium"],
                "relationships": [
                    {
                        "cats_to": ["patrol"],
                        "cats_from": ["clan"],
                        "mutual": false,
                        "values": ["respect"],
                        "amount": 5
                    }
                ]
            },
            {
                "text": "s_c uses every trick in their talented fighting skillset to attack the fox with no one to watch their flank, until the perfect opportunity opens up and they pounce onto the fox's back, digging in their claws. It's enough to convince the gray to back off, and s_c claims {PRONOUN/s_c/poss} share of the carcass.",
                "exp": 30,
                "weight": 20,
                "stat_skill": ["FIGHTER,2"],
                "prey": ["medium"],
                "relationships": [
                    {
                        "cats_to": ["patrol"],
                        "cats_from": ["clan"],
                        "mutual": false,
                        "values": ["respect"],
                        "amount": 5
                    }
                ]
            },
            {
                "text": "In an act of daring bravery, s_c darts low to the ground, gets under its snout, and sinks {PRONOUN/s_c/poss} teeth into the fox's throat. But then {PRONOUN/s_c/subject}{VERB/s_c/'re/'s} stuck, unwilling to let go and risk being bitten. {PRONOUN/s_c/subject/CAP}{VERB/s_c/'re/'s} dragged through the swamp, muck casing their pelt, until the fox finally throws them off and the battered s_c goes back to proudly claim the carcass.",
                "exp": 30,
                "weight": 20,
                "stat_trait": [
                    "adventurous",
                    "ambitious",
                    "confident",
                    "daring",
                    "fierce",
                    "responsible",
                    "righteous"
                ],
                "prey": ["medium"],
                "relationships": [
                    {
                        "cats_to": ["patrol"],
                        "cats_from": ["clan"],
                        "mutual": false,
                        "values": ["respect"],
                        "amount": 5
                    }
                ]
            }
        ],
        "fail_outcomes": [
            {
                "text": "The patrol fails to drive away the gray fox, which keeps possession of the food. However, there are no injuries.",
                "exp": 0,
                "weight": 20,
                "relationships": [
                    {
                        "cats_to": ["patrol"],
                        "cats_from": ["clan"],
                        "mutual": false,
                        "values": ["respect"],
                        "amount": -5
                    }
                ],
                "prey": ["very_small"]
            },
            {
                "text": "s_c makes a stupid mistake, too intent on winning the fight to respect their enemy's teeth, and it's tripping over their own feet that saves them. They give up, and settle down to wait a safe distance away until the fox leaves of its own accord.",
                "exp": 0,
                "weight": 20,
                "stat_trait": ["troublesome", "vengeful", "bloodthirsty", "bold"],
                "relationships": [
                    {
                        "cats_to": ["patrol"],
                        "cats_from": ["clan"],
                        "mutual": false,
                        "values": ["respect"],
                        "amount": -5
                    }
                ],
                "prey": ["very_small"]
            },
            {
                "text": "r_c launches into battle, but is caught with a nasty bite, and retreats to limp back home. The gray fox doesn't follow, happy enough to eat the carcass instead of the foolish cat.",
                "exp": 0,
                "weight": 10,
                "injury": [
                    {
                        "cats": ["r_c"],
                        "injuries": ["bite-wound"],
                        "scars": ["THREE"]
                    }
                ],
                "history_text": { "scar": "m_c carries a scar from a solo fight with a gray fox." },
                "relationships": [
                    {
                        "cats_to": ["patrol"],
                        "cats_from": ["clan"],
                        "mutual": false,
                        "values": ["respect"],
                        "amount": -5
                    }
                ],
                "prey": ["very_small"]
            },
            {
                "text": "s_c is overconfident in {PRONOUN/s_c/poss} attack, and the fox manages to sink its teeth into {PRONOUN/s_c/object}. {PRONOUN/s_c/subject/CAP} {VERB/s_c/retreat/retreats}, bleeding and in pain, and the gray fox settles back down to its meal.",
                "exp": 0,
                "weight": 10,
                "stat_trait": ["troublesome", "vengeful", "bloodthirsty", "bold"],
                "injury": [
                    {
                        "cats": ["s_c"],
                        "injuries": ["bite-wound"],
                        "scars": ["THREE"]
                    }
                ],
                "history_text": { "scar": "m_c carries a scar from a solo fight with a gray fox." },
                "relationships": [
                    {
                        "cats_to": ["patrol"],
                        "cats_from": ["clan"],
                        "mutual": false,
                        "values": ["respect"],
                        "amount": -5
                    }
                ],
                "prey": ["very_small"]
            }
        ]
    },
    {
        "patrol_id": "wtlnd_hunt_redfox_steal1",
        "biome": ["wetlands"],
        "season": ["any"],
        "types": ["hunting"],
        "tags": [],
        "patrol_art": "hunt_general_intro",
        "min_cats": 2,
        "max_cats": 3,
        "min_max_status": {},
        "weight": 20,
        "intro_text": "The patrol catches the scent of a fox - but is it red, or gray? And is it worth a fight if they encounter it?",
        "decline_text": "The patrol decides not to quarrel with the fox and to find prey elsewhere.",
        "chance_of_success": 50,
        "success_outcomes": [
            {
                "text": "p_l leads the patrol to the end of the scent trail, where a red fox sits plucking the feathers off a plump duck. With careful signals, the cats set up an ambush. There aren't many of them, but the fox doesn't need to know that - with a massive explosion of yowls, the cats sound like a full battle patrol, and the fox yips with fear as the cats pounce to take possession of the bird.",
                "exp": 20,
                "weight": 20,
                "prey": ["small"],
                "relationships": [
                    {
                        "cats_to": ["patrol"],
                        "cats_from": ["patrol"],
                        "mutual": false,
                        "values": ["platonic", "respect"],
                        "amount": 5
                    },
                    {
                        "cats_to": ["patrol"],
                        "cats_from": ["patrol"],
                        "mutual": false,
                        "values": ["dislike"],
                        "amount": -5
                    }
                ]
            },
            {
                "text": "They're a small patrol, but a skilled one, and when they track down the red fox at the end of the scent trail, they have enough skill and muscle to drive it off from the fish it was gnawing on. The cats gather around it, congratulating each other.",
                "exp": 20,
                "weight": 20,
                "stat_skill": ["HUNTER,1", "FIGHTER,1"],
                "prey": ["small"],
                "relationships": [
                    {
                        "cats_to": ["patrol"],
                        "cats_from": ["patrol"],
                        "mutual": false,
                        "values": ["platonic", "respect"],
                        "amount": 5
                    },
                    {
                        "cats_to": ["patrol"],
                        "cats_from": ["patrol"],
                        "mutual": false,
                        "values": ["dislike"],
                        "amount": -5
                    }
                ]
            },
            {
                "text": "s_c reminds the rest of the patrol that things don't always need to end in a fight, using the trail to uncover a food cache of dead fish buried under a log. They still don't know what kind of fox left the trail, and they don't need to - these fish will make great additions to the fresh-kill pile back home.",
                "exp": 20,
                "weight": 20,
                "stat_trait": [
                    "calm",
                    "careful",
                    "faithful",
                    "insecure",
                    "loyal",
                    "nervous",
                    "patient",
                    "responsible",
                    "righteous",
                    "thoughtful",
                    "wise"
                ],
                "prey": ["small"],
                "relationships": [
                    {
                        "cats_to": ["patrol"],
                        "cats_from": ["patrol"],
                        "mutual": false,
                        "values": ["platonic", "respect"],
                        "amount": 5
                    },
                    {
                        "cats_to": ["patrol"],
                        "cats_from": ["patrol"],
                        "mutual": false,
                        "values": ["dislike"],
                        "amount": -5
                    }
                ]
            }
        ],
        "fail_outcomes": [
            {
                "text": "The fox's trail vanishes just as quickly as it appeared, almost as though the creature has figured out that it was being tracked. Grumbling and arguing, the patrol heads back home disappointed.",
                "exp": 0,
                "weight": 20,
                "relationships": [
                    {
                        "cats_to": ["patrol"],
                        "cats_from": ["patrol"],
                        "mutual": false,
                        "values": ["platonic", "respect"],
                        "amount": -5
                    },
                    {
                        "cats_to": ["patrol"],
                        "cats_from": ["patrol"],
                        "mutual": false,
                        "values": ["dislike"],
                        "amount": 5
                    }
                ],
                "prey": ["very_small"]
            },
            {
                "text": "The patrol tracks down a red fox, and spots that it's holding fresh-kill. However, s_c bursts from cover without warning, trying to intimidate the fox. Which they can say sort of worked, but also causes the fox to run off with the food it carries. The other cats aren't particularly pleased with s_c.",
                "exp": 0,
                "weight": 20,
                "stat_trait": [
                    "adventurous",
                    "ambitious",
                    "bloodthirsty",
                    "bold",
                    "confident",
                    "daring",
                    "fierce",
                    "playful",
                    "troublesome",
                    "vengeful"
                ],
                "relationships": [
                    {
                        "cats_to": ["patrol"],
                        "cats_from": ["patrol"],
                        "mutual": false,
                        "values": ["platonic", "respect"],
                        "amount": -5
                    },
                    {
                        "cats_to": ["patrol"],
                        "cats_from": ["patrol"],
                        "mutual": false,
                        "values": ["dislike"],
                        "amount": 5
                    }
                ],
                "prey": ["very_small"]
            },
            {
                "text": "p_l leads the patrol to the end of the scent trail, where a red fox sits plucking the feathers off a plump duck. With careful signals, the cats set up an ambush, but they aren't careful enough, and with a snarl the fox takes a bite at r_c as it flees with its dinner.",
                "exp": 0,
                "weight": 10,
                "injury": [
                    {
                        "cats": ["r_c"],
                        "injuries": ["small_bite_injury"],
                        "scars": ["NECKBITE"]
                    }
                ],
                "history_text": { "scar": "m_c carries a scar from a red fox fight." },
                "relationships": [
                    {
                        "cats_to": ["patrol"],
                        "cats_from": ["patrol"],
                        "mutual": false,
                        "values": ["platonic", "respect"],
                        "amount": -5
                    },
                    {
                        "cats_to": ["patrol"],
                        "cats_from": ["patrol"],
                        "mutual": false,
                        "values": ["dislike"],
                        "amount": 5
                    }
                ],
                "prey": ["very_small"]
            },
            {
                "text": "The patrol tracks down a red fox, and spots that it's holding fresh-kill. However, s_c bursts from cover without warning, trying to intimidate the fox, and the overconfident attack ends in disaster as the fox bites s_c, leaving the rest of the patrol to rescue their annoying Clanmate as the fox runs off with what could've been their dinner.",
                "exp": 0,
                "weight": 10,
                "stat_trait": [
                    "adventurous",
                    "ambitious",
                    "bloodthirsty",
                    "bold",
                    "confident",
                    "daring",
                    "fierce",
                    "playful",
                    "troublesome",
                    "vengeful"
                ],
                "injury": [
                    {
                        "cats": ["s_c"],
                        "injuries": ["small_bite_injury"],
                        "scars": ["NECKBITE"]
                    }
                ],
                "history_text": { "scar": "m_c carries a scar from a red fox fight." },
                "relationships": [
                    {
                        "cats_to": ["patrol"],
                        "cats_from": ["patrol"],
                        "mutual": false,
                        "values": ["platonic", "respect"],
                        "amount": -5
                    },
                    {
                        "cats_to": ["patrol"],
                        "cats_from": ["patrol"],
                        "mutual": false,
                        "values": ["dislike"],
                        "amount": 5
                    }
                ],
                "prey": ["very_small"]
            }
        ]
    },
    {
        "patrol_id": "wtlnd_hunt_redfox_steal2",
        "biome": ["wetlands"],
        "season": ["any"],
        "types": ["hunting"],
        "tags": [],
        "patrol_art": "hunt_general_intro",
        "min_cats": 4,
        "max_cats": 6,
        "min_max_status": {},
        "weight": 20,
        "intro_text": "The patrol catches the scent of a fox - but is it red, or gray? And is it worth a fight if they encounter it?",
        "decline_text": "The patrol decides not to quarrel with the fox and to find prey elsewhere.",
        "chance_of_success": 10,
        "success_outcomes": [
            {
                "text": "p_l leads the patrol to the end of the scent trail, where a red fox sits plucking the feathers off a plump duck. With careful signals, the cats set up an ambush. Having more cats makes the patrol far more of a threat to the red fox, and the creature panics when they reveal themselves. They win the bird, but r_c nearly gets injured, and it's only p_l shoving them both out of the way that saves both their pelts.",
                "exp": 20,
                "weight": 20,
                "prey": ["small"],
                "relationships": [
                    {
                        "cats_to": ["patrol"],
                        "cats_from": ["patrol"],
                        "mutual": false,
                        "values": ["platonic", "respect"],
                        "amount": 5
                    }
                ]
            },
            {
                "text": "With such a big patrol, and with s_c there, when they track down the red fox at the end of the scent trail, they have more than enough skill and muscle to drive it off from the fish it was gnawing on. The cats gather around it, congratulating each other.",
                "exp": 20,
                "weight": 20,
                "stat_skill": ["HUNTER,1", "FIGHTER,1"],
                "prey": ["small"],
                "relationships": [
                    {
                        "cats_to": ["patrol"],
                        "cats_from": ["patrol"],
                        "mutual": false,
                        "values": ["platonic", "respect"],
                        "amount": 5
                    }
                ]
            },
            {
                "text": "s_c reminds the rest of the patrol that things don't always need to end in a fight, using the trail to uncover a food cache of dead fish buried under a log. They still don't know what kind of fox left the trail, and they don't need to - these fish will make great additions to the fresh-kill pile back home.",
                "exp": 20,
                "weight": 20,
                "stat_trait": [
                    "calm",
                    "careful",
                    "faithful",
                    "insecure",
                    "loyal",
                    "nervous",
                    "patient",
                    "responsible",
                    "righteous",
                    "thoughtful",
                    "wise"
                ],
                "prey": ["small"],
                "relationships": [
                    {
                        "cats_to": ["patrol"],
                        "cats_from": ["patrol"],
                        "mutual": false,
                        "values": ["platonic", "respect"],
                        "amount": 5
                    }
                ]
            }
        ],
        "fail_outcomes": [
            {
                "text": "The fox's trail vanishes just as quickly as it appeared, almost as though the creature has figured out that it was being tracked. Grumbling and arguing, the patrol heads back home disappointed.",
                "exp": 0,
                "weight": 20,
                "relationships": [
                    {
                        "cats_to": ["patrol"],
                        "cats_from": ["patrol"],
                        "mutual": false,
                        "values": ["platonic", "respect"],
                        "amount": -5
                    }
                ],
                "prey": ["very_small"]
            },
            {
                "text": "The patrol tracks down a red fox, and spots that it's holding fresh-kill. However, s_c bursts from cover without warning, trying to intimidate the fox. Which they can say sort of worked, but also causes the fox to run off with the food it carries. The other cats aren't particularly pleased with s_c.",
                "exp": 0,
                "weight": 20,
                "stat_trait": [
                    "adventurous",
                    "ambitious",
                    "bloodthirsty",
                    "bold",
                    "confident",
                    "daring",
                    "fierce",
                    "playful",
                    "troublesome",
                    "vengeful"
                ],
                "relationships": [
                    {
                        "cats_to": ["patrol"],
                        "cats_from": ["patrol"],
                        "mutual": false,
                        "values": ["platonic", "respect"],
                        "amount": -5
                    }
                ],
                "prey": ["very_small"]
            },
            {
                "text": "p_l leads the patrol to the end of the scent trail, where a red fox sits plucking the feathers off a plump duck. With careful signals, the cats set up an ambush, but they aren't careful enough, and with a snarl the fox takes a bite at r_c as it flees with its dinner.",
                "exp": 0,
                "weight": 10,
                "injury": [
                    {
                        "cats": ["r_c"],
                        "injuries": ["small_bite_injury"],
                        "scars": ["LEGBITE"]
                    }
                ],
                "history_text": { "scar": "m_c carries a scar from a red fox fight." },
                "relationships": [
                    {
                        "cats_to": ["patrol"],
                        "cats_from": ["patrol"],
                        "mutual": false,
                        "values": ["platonic", "respect"],
                        "amount": -5
                    }
                ],
                "prey": ["very_small"]
            },
            {
                "text": "The patrol tracks down a red fox, and spots that it's holding fresh-kill. However, s_c bursts from cover without warning, trying to intimidate the fox, and the overconfident attack ends in disaster as the fox bites s_c, leaving the rest of the patrol to rescue their annoying Clanmate as the fox runs off with what could've been their dinner.",
                "exp": 0,
                "weight": 10,
                "stat_trait": [
                    "adventurous",
                    "ambitious",
                    "bloodthirsty",
                    "bold",
                    "confident",
                    "daring",
                    "fierce",
                    "playful",
                    "troublesome",
                    "vengeful"
                ],
                "injury": [
                    {
                        "cats": ["s_c"],
                        "injuries": ["small_bite_injury"],
                        "scars": ["LEGBITE"]
                    }
                ],
                "history_text": { "scar": "m_c carries a scar from a red fox fight." },
                "relationships": [
                    {
                        "cats_to": ["patrol"],
                        "cats_from": ["patrol"],
                        "mutual": false,
                        "values": ["platonic", "respect"],
                        "amount": -5
                    }
                ],
                "prey": ["very_small"]
            }
        ]
    },
    {
        "patrol_id": "wtlnd_hunt_redfox_steal6",
        "biome": ["wetlands"],
        "season": ["any"],
        "types": ["hunting"],
        "tags": [],
        "patrol_art": "hunt_general_intro",
        "min_cats": 1,
        "max_cats": 1,
        "min_max_status": {},
        "weight": 20,
        "intro_text": "r_c catches the scent of a fox - but is it red, or gray? And is it worth a fight if they encounter it?",
        "decline_text": "r_c decides not to quarrel with the fox and to find prey elsewhere.",
        "chance_of_success": 30,
        "success_outcomes": [
            {
                "text": "Spotting the red fox they've tracked dipping into the shelter of a little scrub covered bit of dry land, r_c hangs back, sneaking around until they spot the fox burying a fish for later. They simply wait for it to finish and leave, then creep in to steal the fox's hard work, bringing the prize back to camp for the fresh-kill pile. Sometimes winning a battle doesn't require fighting.",
                "exp": 20,
                "weight": 20,
                "prey": ["medium"],
                "relationships": [
                    {
                        "cats_to": ["patrol"],
                        "cats_from": ["clan"],
                        "mutual": false,
                        "values": ["respect"],
                        "amount": 5
                    }
                ]
            },
            {
                "text": "It requires s_c to use some of their best tricks, but they sneak close to the red fox at the end of the scent trail, eyes on the fish the fox carries. The creature puts down its fresh-kill to start fishing again, and s_c takes the opportunity, grabbing the fish and running. It's a good prize, and they feel proud to present it to the elders when they pad into camp, tired but satisfied.",
                "exp": 20,
                "weight": 20,
                "stat_skill": ["HUNTER,1", "FIGHTER,1"],
                "prey": ["medium"],
                "relationships": [
                    {
                        "cats_to": ["patrol"],
                        "cats_from": ["clan"],
                        "mutual": false,
                        "values": ["respect"],
                        "amount": 5
                    }
                ]
            },
            {
                "text": "It's a situation that calls for careful calm, not impulsive action. s_c tracks down a red fox at the end of the scent trail, holding a young duck, and waits carefully. Eventually, as the fox starts to hunt at a different river, it drops its fresh-kill to try win more. s_c carefully snatches it while the fox is distracted, and trots back to camp having successfully outwitted the competing predator.",
                "exp": 20,
                "weight": 20,
                "stat_trait": [
                    "calm",
                    "careful",
                    "faithful",
                    "insecure",
                    "loyal",
                    "nervous",
                    "patient",
                    "responsible",
                    "righteous",
                    "thoughtful",
                    "wise"
                ],
                "prey": ["medium"],
                "relationships": [
                    {
                        "cats_to": ["patrol"],
                        "cats_from": ["clan"],
                        "mutual": false,
                        "values": ["respect"],
                        "amount": 5
                    }
                ]
            }
        ],
        "fail_outcomes": [
            {
                "text": "It embarrasses them, but r_c doesn't even manage to find the fox they track, let alone earn anything useful from the afternoon's efforts.",
                "exp": 0,
                "weight": 20,
                "relationships": [
                    {
                        "cats_to": ["patrol"],
                        "cats_from": ["clan"],
                        "mutual": false,
                        "values": ["respect"],
                        "amount": -5
                    }
                ],
                "prey": ["very_small"]
            },
            {
                "text": "s_c hones in on the scent, and as soon as {PRONOUN/s_c/subject} {VERB/s_c/spot/spots} the red fox with a dead fish hanging from its jaws, throws {PRONOUN/s_c/self} to the attack. The fox hears {PRONOUN/s_c/object} coming, and with insulting nonchalance trots off, unwilling to get into a fight.",
                "exp": 0,
                "weight": 20,
                "stat_trait": [
                    "adventurous",
                    "ambitious",
                    "bloodthirsty",
                    "bold",
                    "confident",
                    "daring",
                    "fierce",
                    "playful",
                    "troublesome",
                    "vengeful"
                ],
                "relationships": [
                    {
                        "cats_to": ["patrol"],
                        "cats_from": ["clan"],
                        "mutual": false,
                        "values": ["respect"],
                        "amount": -5
                    }
                ],
                "prey": ["very_small"]
            },
            {
                "text": "Finding a red fox holding a fish that would be much appreciated for c_n's fresh-kill pile, r_c goes to attack it. But the fox is just as keen to keep it as r_c is to win it, and they're injured in the resulting fight.",
                "exp": 0,
                "weight": 10,
                "injury": [
                    {
                        "cats": ["r_c"],
                        "injuries": ["big_bite_injury"],
                        "scars": ["RIGHTBLIND"]
                    }
                ],
                "history_text": { "scar": "m_c carries a scar from a solo fight with a red fox." },
                "relationships": [
                    {
                        "cats_to": ["patrol"],
                        "cats_from": ["clan"],
                        "mutual": false,
                        "values": ["respect"],
                        "amount": -5
                    }
                ],
                "prey": ["very_small"]
            },
            {
                "text": "s_c hones in on the scent, and as soon as {PRONOUN/s_c/subject} {VERB/s_c/spot/spots} the red fox with a dead fish hanging from its jaws, recklessly {VERB/s_c/throw/throws} {PRONOUN/s_c/self} to the attack. But the fox is as desperate to keep its meal as s_c is to win it from them, and s_c has to retreat, bleeding, as the fox trots off with its dinner.",
                "exp": 0,
                "weight": 10,
                "stat_trait": [
                    "adventurous",
                    "ambitious",
                    "bloodthirsty",
                    "bold",
                    "confident",
                    "daring",
                    "fierce",
                    "playful",
                    "troublesome",
                    "vengeful"
                ],
                "injury": [
                    {
                        "cats": ["s_c"],
                        "injuries": ["big_bite_injury"],
                        "scars": ["RIGHTBLIND"]
                    }
                ],
                "history_text": { "scar": "m_c carries a scar from a solo fight with a red fox." },
                "relationships": [
                    {
                        "cats_to": ["patrol"],
                        "cats_from": ["clan"],
                        "mutual": false,
                        "values": ["respect"],
                        "amount": -5
                    }
                ],
                "prey": ["very_small"]
            }
        ]
    },
    {
        "patrol_id": "wtlnd_hunt_foxgray_steal1",
        "biome": ["wetlands"],
        "season": ["any"],
        "types": ["hunting"],
        "tags": [],
        "patrol_art": "hunt_general_intro",
        "min_cats": 2,
        "max_cats": 3,
        "min_max_status": {},
        "weight": 20,
        "intro_text": "The patrol catches the scent of a fox - but is it red, or gray? And is it worth a fight if they encounter it?",
        "decline_text": "The patrol decides not to quarrel with the fox and to find prey elsewhere.",
        "chance_of_success": 50,
        "success_outcomes": [
            {
                "text": "It's a gray fox, which as far as the cats are concerned means free food. They leap after it, and after a short chase the fox drops the mouse it was holding. That's not enough to satisfy the c_n cats, who drive it out of their territory before collecting the mouse and continuing the afternoon's hunt.",
                "exp": 20,
                "weight": 20,
                "prey": ["small"],
                "relationships": [
                    {
                        "cats_to": ["patrol"],
                        "cats_from": ["patrol"],
                        "mutual": false,
                        "values": ["platonic", "respect"],
                        "amount": 5
                    }
                ]
            },
            {
                "text": "The scent trail leads to where some kind of fox has cached half a fish in a poorly concealed hole. The cats take it as their due, and leave the fox to wander on.",
                "exp": 20,
                "weight": 5,
                "prey": ["small"],
                "relationships": [
                    {
                        "cats_to": ["patrol"],
                        "cats_from": ["patrol"],
                        "mutual": false,
                        "values": ["platonic", "respect"],
                        "amount": 5
                    }
                ]
            },
            {
                "text": "The trail leads to a gray fox, and s_c makes sure it both hands over the prey it's poached from c_n land and flees for the border, tail between its legs and yelping. The smaller predator can't stand up to a patrol working together.",
                "exp": 20,
                "weight": 20,
                "stat_skill": ["HUNTER,1", "FIGHTER,2"],
                "prey": ["small"],
                "relationships": [
                    {
                        "cats_to": ["patrol"],
                        "cats_from": ["patrol"],
                        "mutual": false,
                        "values": ["platonic", "respect"],
                        "amount": 5
                    }
                ]
            },
            {
                "text": "The cats follow the trail, with s_c urging caution. There's no reason to rush into things. Sure enough, they find a gray fox. It's digging at a rotten log, unearthing insects. The patrol uses the presence of the other predator as a distraction to bring down a plump bird, one that was too busy watching the fox to guard from them, and the fox is left unscathed to keep bug hunting.",
                "exp": 20,
                "weight": 20,
                "stat_trait": [
                    "calm",
                    "careful",
                    "faithful",
                    "insecure",
                    "loyal",
                    "nervous",
                    "patient",
                    "responsible",
                    "righteous",
                    "thoughtful",
                    "wise"
                ],
                "prey": ["small"],
                "relationships": [
                    {
                        "cats_to": ["patrol"],
                        "cats_from": ["patrol"],
                        "mutual": false,
                        "values": ["platonic", "respect"],
                        "amount": 5
                    }
                ]
            }
        ],
        "fail_outcomes": [
            {
                "text": "The fox's trail vanishes just as quickly as it appeared, almost as though the creature has figured out that it was being tracked. Grumbling and arguing, the patrol heads back home disappointed.",
                "exp": 0,
                "weight": 20,
                "relationships": [
                    {
                        "cats_to": ["patrol"],
                        "cats_from": ["patrol"],
                        "mutual": false,
                        "values": ["platonic", "respect"],
                        "amount": -5
                    }
                ],
                "prey": ["very_small"]
            },
            {
                "text": "The patrol tracks down a gray fox trespassing on c_n land. s_c runs at it without thinking, and instead of intimidating the fox into fleeing for the border the hasty attack makes the gray fox skitter up a tree and start yelping. It takes all afternoon to wait the fox out and then herd it more carefully away from c_n's hunting grounds, and no one is happy with s_c.",
                "exp": 0,
                "weight": 20,
                "stat_trait": [
                    "adventurous",
                    "ambitious",
                    "bloodthirsty",
                    "bold",
                    "confident",
                    "daring",
                    "fierce",
                    "playful",
                    "troublesome",
                    "vengeful"
                ],
                "relationships": [
                    {
                        "cats_to": ["patrol"],
                        "cats_from": ["patrol"],
                        "mutual": false,
                        "values": ["platonic", "respect"],
                        "amount": -5
                    }
                ],
                "prey": ["very_small"]
            },
            {
                "text": "p_l leads the patrol to the end of the scent trail, where a gray fox sits grooming its fur in the sunshine. With careful signals, the cats set up an ambush, but the small gray panics beyond anything any cat expected, and as it flees, convinced its life is in danger, it lashes out at r_c.",
                "exp": 0,
                "weight": 10,
                "injury": [
                    {
                        "cats": ["r_c"],
                        "injuries": ["small_bite_injury"],
                        "scars": ["NECKBITE"]
                    }
                ],
                "history_text": { "scar": "m_c carries a scar from a gray fox fight." },
                "relationships": [
                    {
                        "cats_to": ["patrol"],
                        "cats_from": ["patrol"],
                        "mutual": false,
                        "values": ["platonic", "respect"],
                        "amount": -5
                    }
                ],
                "prey": ["very_small"]
            },
            {
                "text": "The patrol tracks down a gray fox trespassing on c_n land. s_c runs at it without thinking, and instead of intimidating the fox into fleeing for the border the hasty attack makes the gray fox skitter up a tree and start yelping. s_c tries to make up for the mistake by following the fox up into the branches, which goes even more poorly and leaves the patrol needing to help them back to the medicine cat den.",
                "exp": 0,
                "weight": 10,
                "stat_trait": [
                    "adventurous",
                    "ambitious",
                    "bloodthirsty",
                    "bold",
                    "confident",
                    "daring",
                    "fierce",
                    "playful",
                    "troublesome",
                    "vengeful"
                ],
                "injury": [
                    {
                        "cats": ["s_c"],
                        "injuries": ["small_bite_injury"],
                        "scars": ["NECKBITE"]
                    }
                ],
                "history_text": { "scar": "m_c carries a scar from a gray fox fight." },
                "relationships": [
                    {
                        "cats_to": ["patrol"],
                        "cats_from": ["patrol"],
                        "mutual": false,
                        "values": ["platonic", "respect"],
                        "amount": -5
                    }
                ],
                "prey": ["very_small"]
            }
        ]
    },
    {
        "patrol_id": "wtlnd_hunt_foxgray_steal5",
        "biome": ["wetlands"],
        "season": ["any"],
        "types": ["hunting"],
        "tags": [],
        "patrol_art": "hunt_general_intro",
        "min_cats": 4,
        "max_cats": 6,
        "min_max_status": {},
        "weight": 20,
        "intro_text": "The patrol catches the scent of a fox - but is it red, or gray? And is it worth a fight if they encounter it?",
        "decline_text": "The patrol decides not to quarrel with the fox and to find prey elsewhere.",
        "chance_of_success": 10,
        "success_outcomes": [
            {
                "text": "It's a gray fox, which as far as the cats are concerned means free food. They leap after it, and after a short chase the fox drops the mouse it was holding. That's not enough to satisfy the c_n cats, who drive it out of their territory before collecting the mouse and continuing the afternoon's hunt.",
                "exp": 20,
                "weight": 20,
                "prey": ["small"],
                "relationships": [
                    {
                        "cats_to": ["patrol"],
                        "cats_from": ["patrol"],
                        "mutual": false,
                        "values": ["platonic", "respect"],
                        "amount": 5
                    }
                ]
            },
            {
                "text": "The scent trail leads to where some kind of fox has cached a wood rat in a poorly concealed hole. The cats take it as their due, and leave the fox to wander on.",
                "exp": 20,
                "weight": 5,
                "prey": ["small"],
                "relationships": [
                    {
                        "cats_to": ["patrol"],
                        "cats_from": ["patrol"],
                        "mutual": false,
                        "values": ["platonic", "respect"],
                        "amount": 5
                    }
                ]
            },
            {
                "text": "The trail leads to a gray fox, and s_c makes sure it both hands over the prey it's poached from c_n land and flees for the border, tail between its legs and yelping. The smaller predator can't stand up to a patrol working together.",
                "exp": 20,
                "weight": 20,
                "stat_skill": ["HUNTER,1", "FIGHTER,2"],
                "prey": ["small"],
                "relationships": [
                    {
                        "cats_to": ["patrol"],
                        "cats_from": ["patrol"],
                        "mutual": false,
                        "values": ["platonic", "respect"],
                        "amount": 5
                    }
                ]
            },
            {
                "text": "The cats follow the trail, with s_c urging caution. There's no reason to rush into things. Sure enough, they find a gray fox. It's digging at a rotten log, unearthing insects. The patrol uses the presence of the other predator as a distraction to bring down a plump bird, one that was too busy watching the fox to guard from them, and the fox is left unscathed to keep bug hunting.",
                "exp": 20,
                "weight": 20,
                "stat_trait": [
                    "calm",
                    "careful",
                    "faithful",
                    "insecure",
                    "loyal",
                    "nervous",
                    "patient",
                    "responsible",
                    "righteous",
                    "thoughtful",
                    "wise"
                ],
                "prey": ["small"],
                "relationships": [
                    {
                        "cats_to": ["patrol"],
                        "cats_from": ["patrol"],
                        "mutual": false,
                        "values": ["platonic", "respect"],
                        "amount": 5
                    }
                ]
            }
        ],
        "fail_outcomes": [
            {
                "text": "The fox's trail vanishes just as quickly as it appeared, almost as though the creature has figured out that it was being tracked. Grumbling and arguing, the patrol heads back home disappointed.",
                "exp": 0,
                "weight": 20,
                "relationships": [
                    {
                        "cats_to": ["patrol"],
                        "cats_from": ["patrol"],
                        "mutual": false,
                        "values": ["platonic", "respect"],
                        "amount": -5
                    }
                ],
                "prey": ["very_small"]
            },
            {
                "text": "The patrol tracks down a gray fox trespassing on c_n land. s_c runs at it without thinking, and instead of intimidating the fox into fleeing for the border the hasty attack makes the gray fox skitter up a tree and start yelping. It takes all afternoon to wait the fox out and then herd it more carefully away from c_n's hunting grounds, and no one is happy with s_c.",
                "exp": 0,
                "weight": 20,
                "stat_trait": [
                    "adventurous",
                    "ambitious",
                    "bloodthirsty",
                    "bold",
                    "confident",
                    "daring",
                    "fierce",
                    "playful",
                    "troublesome",
                    "vengeful"
                ],
                "relationships": [
                    {
                        "cats_to": ["patrol"],
                        "cats_from": ["patrol"],
                        "mutual": false,
                        "values": ["platonic", "respect"],
                        "amount": -5
                    }
                ],
                "prey": ["very_small"]
            },
            {
                "text": "p_l leads the patrol to the end of the scent trail, where a gray fox sits grooming its fur in the sunshine. With careful signals, the cats set up an ambush, but the small gray panics beyond anything any cat expected, and as it flees, convinced its life is in danger, it lashes out at r_c.",
                "exp": 0,
                "weight": 10,
                "injury": [
                    {
                        "cats": ["r_c"],
                        "injuries": ["small_bite_injury"],
                        "scars": ["NECKBITE"]
                    }
                ],
                "relationships": [
                    {
                        "cats_to": ["patrol"],
                        "cats_from": ["patrol"],
                        "mutual": false,
                        "values": ["platonic", "respect"],
                        "amount": -5
                    }
                ],
                "prey": ["very_small"]
            },
            {
                "text": "The patrol tracks down a gray fox trespassing on c_n land. s_c runs at it without thinking, and instead of intimidating the fox into fleeing for the border the hasty attack makes the gray fox skitter up a tree and start yelping. s_c tries to make up for the mistake by following the fox up into the branches, which goes even more poorly and leaves the patrol needing to help them back to the medicine cat den.",
                "exp": 0,
                "weight": 10,
                "stat_trait": [
                    "adventurous",
                    "ambitious",
                    "bloodthirsty",
                    "bold",
                    "confident",
                    "daring",
                    "fierce",
                    "playful",
                    "troublesome",
                    "vengeful"
                ],
                "injury": [
                    {
                        "cats": ["s_c"],
                        "injuries": ["small_bite_injury"],
                        "scars": ["NECKBITE"]
                    }
                ],
                "relationships": [
                    {
                        "cats_to": ["patrol"],
                        "cats_from": ["patrol"],
                        "mutual": false,
                        "values": ["platonic", "respect"],
                        "amount": -5
                    }
                ],
                "prey": ["very_small"]
            }
        ]
    },
    {
        "patrol_id": "wtlnd_hunt_foxgray_steal6",
        "biome": ["wetlands"],
        "season": ["any"],
        "types": ["hunting"],
        "tags": [],
        "patrol_art": "hunt_general_intro",
        "min_cats": 1,
        "max_cats": 1,
        "min_max_status": {},
        "weight": 20,
        "intro_text": "r_c catches the scent of a fox - but is it red, or gray? And is it worth a fight if they encounter it?",
        "decline_text": "r_c decides not to quarrel with the fox and to find prey elsewhere.",
        "chance_of_success": 50,
        "success_outcomes": [
            {
                "text": "Spotting the gray fox they've tracked dipping into the shelter of a little scrub covered bit of dry land, r_c hangs back, sneaking around until they spot the fox caching a bird kill in an old log a storm washed in moons ago. They simply wait for it to finish and leave, then creep in to steal the fox's hard work, bringing the prize back to camp for the fresh-kill pile. Sometimes winning a battle doesn't require fighting.",
                "exp": 15,
                "weight": 20,
                "prey": ["medium"]
            },
            {
                "text": "s_c tracks down a gray fox, and carefully considers it as an opponent. Stocky, yes, but they finally decide they can take it, and burst from cover, using surprise to get in a couple vicious swipes to the fox's face while its jaws are still full of prey. Yelping, the gray fox retreats from the cat, unwilling to risk more split blood, and s_c picks up the rat it carried with a proud grin.",
                "exp": 15,
                "weight": 20,
                "stat_skill": ["HUNTER,1", "FIGHTER,1"],
                "prey": ["medium"]
            },
            {
                "text": "It's a situation that calls for careful calm, not impulsive action. s_c tracks down a gray fox at the end of the scent trail, holding a little plump mouse, and waits carefully. Eventually, the fox tries to cache its fresh-kill in a little hole. s_c picks it up once the fox leaves, strolling back to camp having successfully outwitted the competing predator.",
                "exp": 15,
                "weight": 20,
                "stat_trait": [
                    "calm",
                    "careful",
                    "faithful",
                    "insecure",
                    "loyal",
                    "nervous",
                    "patient",
                    "responsible",
                    "righteous",
                    "thoughtful",
                    "wise"
                ],
                "prey": ["medium"]
            }
        ],
        "fail_outcomes": [
            {
                "text": "It embarrasses them, but r_c doesn't even manage to find the fox they track, let alone earn anything useful from the afternoon's efforts.",
                "exp": 0,
                "weight": 20,
                "prey": ["very_small"]
            },
            {
                "text": "s_c hones in on the scent, and, as soon as {PRONOUN/s_c/subject} {VERB/s_c/spot/spots} the gray fox with a dead fish hanging from its jaws, {PRONOUN/s_c/subject} {VERB/s_c/throw/throws} {PRONOUN/s_c/self} to the attack. The fox hears {PRONOUN/s_c/object} coming and makes a hasty retreat before the fight can start, taking its dinner with it.",
                "exp": 0,
                "weight": 20,
                "stat_trait": [
                    "adventurous",
                    "ambitious",
                    "bloodthirsty",
                    "bold",
                    "confident",
                    "daring",
                    "fierce",
                    "playful",
                    "troublesome",
                    "vengeful"
                ],
                "prey": ["very_small"]
            },
            {
                "text": "Finding a gray fox holding a mouse that would make a nice addition to c_n's fresh-kill pile, r_c goes to attack it. But the fox is just as keen to keep it as r_c is to win it, and they're injured in the resulting fight.",
                "exp": 0,
                "weight": 10,
                "injury": [
                    {
                        "cats": ["r_c"],
                        "injuries": ["small_bite_injury"],
                        "scars": ["ONE"]
                    }
                ],
                "history_text": { "scar": "m_c carries a scar from a solo fight with a gray fox." },
                "prey": ["very_small"]
            },
            {
                "text": "s_c hones in on the scent, and as soon as {PRONOUN/s_c/subject} {VERB/s_c/spot/spots} the gray fox with a dead fish hanging from its jaws, recklessly throws {PRONOUN/s_c/self} to the attack. But the fox is a little too desperate to keep itself from harm, and s_c has to retreat, bleeding.",
                "exp": 0,
                "weight": 10,
                "stat_trait": [
                    "adventurous",
                    "ambitious",
                    "bloodthirsty",
                    "bold",
                    "confident",
                    "daring",
                    "fierce",
                    "playful",
                    "troublesome",
                    "vengeful"
                ],
                "injury": [
                    {
                        "cats": ["s_c"],
                        "injuries": ["small_bite_injury"],
                        "scars": ["ONE"]
                    }
                ],
                "history_text": { "scar": "m_c carries a scar from a solo fight with a gray fox." },
                "prey": ["very_small"]
            }
        ]
    },
    {
        "patrol_id": "wtlnd_hunt_redfox_scavenge9",
        "biome": ["wetlands"],
        "season": ["any"],
        "types": ["hunting"],
        "tags": [],
        "patrol_art": "hunt_general_intro",
        "min_cats": 2,
        "max_cats": 3,
        "min_max_status": {},
        "weight": 20,
        "intro_text": "The patrol catches the scent of a red fox. When they track it down, they find it feeding on the body of a stork. Odd prey, but not out of the question for a red fox.",
        "decline_text": "The patrol decides not to quarrel with the fox and to find prey elsewhere.",
        "chance_of_success": 50,
        "success_outcomes": [
            {
<<<<<<< HEAD
                "text": "The cats are smaller, but they outnumber the fox, if only by a little, and it's a prize they're willing to fight for. With a prayer to StarClan they throw themselves into battle, and the fox, already half full and unwilling to lose blood over it, is driven off from the kill.",
=======
                "text": "The patrol's cats are smaller, but they outnumber the fox, if only by a little, and it's a prize they're willing to fight for. With a prayer to StarClan they throw themselves into battle, and the fox, already half full and unwilling to lose blood over it, is driven off from the kill.",
>>>>>>> a8ce99de
                "exp": 20,
                "weight": 20,
                "prey": ["medium"],
                "relationships": [
                    {
                        "cats_to": ["patrol", "patrol"],
                        "cats_from": ["clan", "patrol"],
                        "mutual": false,
                        "values": ["respect"],
                        "amount": 5
                    }
                ]
            },
            {
                "text": "s_c shows {PRONOUN/s_c/poss} strength, leading the fight against the fox. By working together and keeping it distracted, the cats harry and harass the fox until it gives up and runs.",
                "exp": 20,
                "weight": 20,
                "stat_skill": ["FIGHTER,1"],
                "prey": ["medium"],
                "relationships": [
                    {
                        "cats_to": ["patrol", "patrol"],
                        "cats_from": ["clan", "patrol"],
                        "mutual": false,
                        "values": ["respect"],
                        "amount": 5
                    }
                ]
            },
            {
                "text": "The patrol launches into battle, but with so few cats it's exhausting trying to keep the fox and its snapping jaws on the defensive. In an act of daring bravery, s_c darts low to the ground, gets under its snout, and sinks {PRONOUN/s_c/poss} teeth into the fox's throat. It's only one bite, but the fox has had enough and flees.",
                "exp": 20,
                "weight": 20,
                "stat_trait": [
                    "adventurous",
                    "ambitious",
                    "confident",
                    "daring",
                    "fierce",
                    "responsible",
                    "righteous"
                ],
                "prey": ["medium"],
                "relationships": [
                    {
                        "cats_to": ["patrol", "patrol"],
                        "cats_from": ["clan", "patrol"],
                        "mutual": false,
                        "values": ["respect"],
                        "amount": 5
                    }
                ]
            }
        ],
        "fail_outcomes": [
            {
                "text": "The patrol fails to drive away the fox, which keeps possession of the food. However, there are no injuries.",
                "exp": 0,
                "weight": 20,
                "relationships": [
                    {
                        "cats_to": ["patrol", "patrol"],
                        "cats_from": ["clan", "patrol"],
                        "mutual": false,
                        "values": ["respect"],
                        "amount": -5
                    }
                ],
                "prey": ["very_small"]
            },
            {
                "text": "The patrol launches into battle, but r_c is caught with a nasty bite, and the cats give up on challenging for the food in favor of quickly helping r_c back to the medicine cat den.",
                "exp": 0,
                "weight": 10,
                "injury": [
                    {
                        "cats": ["r_c"],
                        "injuries": ["big_bite_injury"],
                        "scars": ["NECKBITE"]
                    }
                ],
                "history_text": { "scar": "m_c carries a scar from a fox fight." },
                "relationships": [
                    {
                        "cats_to": ["patrol", "patrol"],
                        "cats_from": ["clan", "patrol"],
                        "mutual": false,
                        "values": ["respect"],
                        "amount": -5
                    }
                ],
                "prey": ["very_small"]
            },
            {
<<<<<<< HEAD
                "text": "s_c means well, but {PRONOUN/s_c/subject}{VERB/s_c/'re/'s} overconfident in {PRONOUN/s_c/poss} attack and the fox manages to sink its teeth into {PRONOUN/s_c/object}. The patrol is forced to retreat, forming a defensive ring around the wounded s_c.",
=======
                "text": "s_c means well, but {PRONOUN/s_c/subject}{VERB/s_c/'re/'s} overconfident in {PRONOUN/s_c/poss} attack, and the fox manages to sink its teeth into {PRONOUN/s_c/object}. The patrol is forced to retreat, forming a defensive ring around the wounded s_c.",
>>>>>>> a8ce99de
                "exp": 0,
                "weight": 10,
                "stat_trait": ["troublesome", "vengeful", "bloodthirsty", "bold"],
                "injury": [
                    {
                        "cats": ["s_c"],
                        "injuries": ["big_bite_injury"],
                        "scars": ["NECKBITE"]
                    }
                ],
                "history_text": { "scar": "m_c carries a scar from a fox fight." },
                "relationships": [
                    {
                        "cats_to": ["patrol", "patrol"],
                        "cats_from": ["clan", "patrol"],
                        "mutual": false,
                        "values": ["respect"],
                        "amount": -5
                    }
                ],
                "prey": ["very_small"]
            }
        ]
    },
    {
        "patrol_id": "wtlnd_hunt_redfox_scavenge7",
        "biome": ["wetlands"],
        "season": ["any"],
        "types": ["hunting"],
        "tags": [],
        "patrol_art": "hunt_general_intro",
        "min_cats": 4,
        "max_cats": 6,
        "min_max_status": {},
        "weight": 20,
        "intro_text": "The patrol catches the scent of a red fox. When they track it down, they find it feeding on the body of a stork. Odd prey, but not out of the question for a red fox.",
        "decline_text": "The patrol decides not to quarrel with the fox and to find prey elsewhere.",
        "chance_of_success": 20,
        "success_outcomes": [
            {
                "text": "The patrol's cats are smaller but heavily outnumber the fox, and it's a prize they're willing to fight for. With a prayer to StarClan they throw themselves into battle, and the fox, already half full and unwilling to lose blood over it, is driven off from the kill.",
                "exp": 20,
                "weight": 20,
                "prey": ["medium"],
                "relationships": [
                    {
                        "cats_to": ["patrol", "patrol"],
                        "cats_from": ["clan", "patrol"],
                        "mutual": false,
                        "values": ["respect"],
                        "amount": 5
                    }
                ]
            },
            {
                "text": "s_c shows {PRONOUN/s_c/poss} strength, leading the fight against the fox. By working together and keeping it distracted, the cats harry and harass the fox until s_c lands a crucial blow, snapping a tendon in one of the fox's hindlegs. The fox runs, but there's no way it'll live long with such a debilitating injury.",
                "exp": 20,
                "weight": 20,
                "stat_skill": ["FIGHTER,1"],
                "prey": ["medium"],
                "relationships": [
                    {
                        "cats_to": ["patrol", "patrol"],
                        "cats_from": ["clan", "patrol"],
                        "mutual": false,
                        "values": ["respect"],
                        "amount": 5
                    }
                ]
            },
            {
                "text": "The patrol launches into battle, keeping the fox on the defensive with teamwork. In an act of daring bravery, s_c darts low to the ground, gets under its snout, and sinks {PRONOUN/s_c/poss} teeth into the fox's throat. s_c holds on grimly as the rest of the patrol takes the opportunity to bring the fox down for good.",
                "exp": 20,
                "weight": 20,
                "stat_trait": [
                    "adventurous",
                    "ambitious",
                    "confident",
                    "daring",
                    "fierce",
                    "responsible",
                    "righteous"
                ],
                "prey": ["medium"],
                "relationships": [
                    {
                        "cats_to": ["patrol", "patrol"],
                        "cats_from": ["clan", "patrol"],
                        "mutual": false,
                        "values": ["respect"],
                        "amount": 5
                    }
                ]
            }
        ],
        "fail_outcomes": [
            {
                "text": "The patrol fails to drive away the fox, which keeps possession of the food. However, with so many cats to protect each other, there are no injuries.",
                "exp": 0,
                "weight": 20,
                "relationships": [
                    {
                        "cats_to": ["patrol", "patrol"],
                        "cats_from": ["clan", "patrol"],
                        "mutual": false,
                        "values": ["respect"],
                        "amount": -5
                    }
                ],
                "prey": ["very_small"]
            },
            {
                "text": "The patrol launches into battle, but r_c is caught with a nasty bite, and the cats give up on challenging for the food in favor of quickly helping r_c back to the medicine cat den.",
                "exp": 0,
                "weight": 10,
                "injury": [
                    {
                        "cats": ["r_c"],
                        "injuries": ["big_bite_injury"],
                        "scars": ["NECKBITE"]
                    }
                ],
                "history_text": { "scar": "m_c carries a scar from a fox fight." },
                "relationships": [
                    {
                        "cats_to": ["patrol", "patrol"],
                        "cats_from": ["clan", "patrol"],
                        "mutual": false,
                        "values": ["respect"],
                        "amount": -5
                    }
                ],
                "prey": ["very_small"]
            },
            {
<<<<<<< HEAD
                "text": "s_c means well, but {PRONOUN/s_c/subject}{VERB/s_c/'re/'s} overconfident in {PRONOUN/s_c/poss} attack and the fox manages to sink its teeth into {PRONOUN/s_c/object}. The patrol is forced to retreat, forming a defensive ring around the wounded s_c.",
=======
                "text": "s_c means well, but {PRONOUN/s_c/subject}{VERB/s_c/'re/'s} overconfident in {PRONOUN/s_c/poss} attack, and the fox manages to sink its teeth into {PRONOUN/s_c/object}. The patrol is forced to retreat, forming a defensive ring around the wounded s_c.",
>>>>>>> a8ce99de
                "exp": 0,
                "weight": 10,
                "stat_trait": ["troublesome", "vengeful", "bloodthirsty", "bold"],
                "injury": [
                    {
                        "cats": ["s_c"],
                        "injuries": ["big_bite_injury"],
                        "scars": ["NECKBITE"]
                    }
                ],
                "history_text": { "scar": "m_c carries a scar from a fox fight." },
                "relationships": [
                    {
                        "cats_to": ["patrol", "patrol"],
                        "cats_from": ["clan", "patrol"],
                        "mutual": false,
                        "values": ["respect"],
                        "amount": -5
                    }
                ],
                "prey": ["very_small"]
            }
        ]
    },
    {
        "patrol_id": "wtlnd_hunt_redfox_scavenge10",
        "biome": ["wetlands"],
        "season": ["any"],
        "types": ["hunting"],
        "tags": [],
        "patrol_art": "hunt_general_intro",
        "min_cats": 1,
        "max_cats": 1,
        "min_max_status": {},
        "weight": 20,
        "intro_text": "r_c catches the scent of a red fox. Tracking it, {PRONOUN/r_c/self} {VERB/r_c/find/finds} the animal feeding on the body of a stork. Odd prey, but not out of the question for a red fox.",
        "decline_text": "r_c decides not to quarrel with the fox and to find prey elsewhere.",
        "chance_of_success": 30,
        "success_outcomes": [
            {
                "text": "r_c is all alone and half its weight, but the fox has a prize {PRONOUN/r_c/subject}{VERB/r_c/'re/'s} willing to fight for. With a prayer to StarClan, {PRONOUN/r_c/subject} {VERB/r_c/throw/throws} {PRONOUN/r_c/self} into battle. The fox, already stuffed full and unwilling to lose blood over it, leaves the kill with a grumble.",
                "exp": 30,
                "weight": 20,
                "prey": ["medium"],
                "relationships": [
                    {
                        "cats_to": ["patrol"],
                        "cats_from": ["clan"],
                        "mutual": false,
                        "values": ["respect"],
                        "amount": 5
                    }
                ]
            },
            {
                "text": "s_c uses every trick in their talented fighting skillset to attack the fox with no one to watch their flank, until the perfect opportunity opens up and they pounce onto the fox's back, digging in their claws. It's a wild ride through the wetlands until the fox bucks them off, but it wins them the stork carcass.",
                "exp": 30,
                "weight": 20,
                "stat_skill": ["FIGHTER,2"],
                "prey": ["medium"],
                "relationships": [
                    {
                        "cats_to": ["patrol"],
                        "cats_from": ["clan"],
                        "mutual": false,
                        "values": ["respect"],
                        "amount": 5
                    }
                ]
            },
            {
                "text": "In an act of daring bravery, s_c darts low to the ground, gets under its snout, and sinks {PRONOUN/s_c/poss} teeth into the fox's throat. But then {PRONOUN/s_c/subject}{VERB/s_c/'re/'s} stuck, unwilling to let go and risk being bitten. {PRONOUN/s_c/subject/CAP}{VERB/s_c/'re/'s} dragged through the forest, over rocks and through bushes, until the fox finally collapses and the battered s_c goes back to proudly claim the stork.",
                "exp": 30,
                "weight": 20,
                "stat_trait": [
                    "adventurous",
                    "ambitious",
                    "confident",
                    "daring",
                    "fierce",
                    "responsible",
                    "righteous"
                ],
                "prey": ["medium"],
                "relationships": [
                    {
                        "cats_to": ["patrol"],
                        "cats_from": ["clan"],
                        "mutual": false,
                        "values": ["respect"],
                        "amount": 5
                    }
                ]
            }
        ],
        "fail_outcomes": [
            {
                "text": "The patrol fails to drive away the fox, which keeps possession of the food. However, there are no injuries.",
                "exp": 0,
                "weight": 20,
                "relationships": [
                    {
                        "cats_to": ["patrol"],
                        "cats_from": ["clan"],
                        "mutual": false,
                        "values": ["respect"],
                        "amount": -5
                    }
                ],
                "prey": ["very_small"]
            },
            {
                "text": "Fiercely, r_c throws themselves at the fox, determined to win the stork prize. But the fox values it just as dearly, and manages to get a good grip on r_c, shaking them to pieces and killing them.",
                "exp": 0,
                "weight": 10,
                "dead_cats": ["r_c"],
                "history_text": {
                    "scar": "m_c carries a scar from a solo fox fight.",
                    "reg_death": "m_c fell in a solo battle with a fox.",
                    "lead_death": "died fighting a fox"
                },
                "relationships": [
                    {
                        "cats_to": ["patrol"],
                        "cats_from": ["clan"],
                        "mutual": false,
                        "values": ["respect"],
                        "amount": -5
                    }
                ],
                "prey": ["very_small"]
            },
            {
                "text": "r_c launches into battle, but is caught with a nasty bite, and retreats to limp back home. The fox doesn't follow, happy enough to eat the stork instead of the foolish cat.",
                "exp": 0,
                "weight": 10,
                "injury": [
                    {
                        "cats": ["r_c"],
                        "injuries": ["big_bite_injury"],
                        "scars": ["MANLEG"]
                    }
                ],
                "history_text": {
                    "scar": "m_c carries a scar from a solo fox fight.",
                    "reg_death": "m_c fell in a solo battle with a fox.",
                    "lead_death": "died fighting a fox"
                },
                "relationships": [
                    {
                        "cats_to": ["patrol"],
                        "cats_from": ["clan"],
                        "mutual": false,
                        "values": ["respect"],
                        "amount": -5
                    }
                ],
                "prey": ["very_small"]
            },
            {
                "text": "s_c is overconfident in {PRONOUN/s_c/poss} attack, and the fox manages to sink its teeth into {PRONOUN/s_c/object}. {PRONOUN/s_c/subject/CAP} {VERB/s_c/retreat/retreats}, bleeding and in pain, and the fox settles back down to its meal.",
                "exp": 0,
                "weight": 10,
                "stat_trait": ["troublesome", "vengeful", "bloodthirsty", "bold"],
                "injury": [
                    {
                        "cats": ["s_c"],
                        "injuries": ["big_bite_injury"],
                        "scars": ["MANLEG"]
                    }
                ],
                "history_text": {
                    "scar": "m_c carries a scar from a solo fox fight.",
                    "reg_death": "m_c fell in a solo battle with a fox.",
                    "lead_death": "died fighting a fox"
                },
                "relationships": [
                    {
                        "cats_to": ["patrol"],
                        "cats_from": ["clan"],
                        "mutual": false,
                        "values": ["respect"],
                        "amount": -5
                    }
                ],
                "prey": ["very_small"]
            }
        ]
    },
    {
        "patrol_id": "wtlnd_hunt_foxgray_scavenge1",
        "biome": ["wetlands"],
        "season": ["any"],
        "types": ["hunting"],
        "tags": [],
        "patrol_art": "hunt_general_intro",
        "min_cats": 2,
        "max_cats": 3,
        "min_max_status": {},
        "weight": 20,
        "intro_text": "The patrol catches the scent of a fox - but is it red, or gray? Tracking it, they find a stocky gray fox feeding on an unidentifiable but deliciously stinky small mound of carrion fished up from the swamp.",
        "decline_text": "The patrol decides not to quarrel with the fox and to find prey elsewhere.",
        "chance_of_success": 70,
        "success_outcomes": [
            {
                "text": "While a gray fox is bigger and far stockier than the cats, the delicious stench of whatever it is makes the cats' eyes go wide and silly, and they leap to claim possession of it. Outnumbered and already full of stinky nonsense, the gray fox leaves, scrambling up a tree as the cats give in to instinct and roll around in the glorious smell.",
                "exp": 20,
                "weight": 20,
                "prey": ["medium"],
                "relationships": [
                    {
                        "cats_to": ["patrol", "patrol"],
                        "cats_from": ["clan", "patrol"],
                        "mutual": false,
                        "values": ["respect"],
                        "amount": 5
                    }
                ]
            },
            {
                "text": "A gray fox is bigger than them, yes... but only just, and that carcass smells divine. The cats creep up on the fox, using the thick swamp brush for cover, and wait until the fox has its head buried in the carcass to attack. The ambush sends the competing predator fleeing, and leaves the cats to claim the heavenly stinky food.",
                "exp": 20,
                "weight": 5,
                "prey": ["medium"],
                "relationships": [
                    {
                        "cats_to": ["patrol", "patrol"],
                        "cats_from": ["clan", "patrol"],
                        "mutual": false,
                        "values": ["respect"],
                        "amount": 5
                    }
                ]
            },
            {
                "text": "s_c shows {PRONOUN/s_c/poss} strength, leading the fight against the gray fox. By working together and keeping it distracted, the cats harry and harass the fox until it gives up and runs.",
                "exp": 20,
                "weight": 20,
                "stat_skill": ["FIGHTER,1"],
                "prey": ["medium"],
                "relationships": [
                    {
                        "cats_to": ["patrol", "patrol"],
                        "cats_from": ["clan", "patrol"],
                        "mutual": false,
                        "values": ["respect"],
                        "amount": 5
                    }
                ]
            },
            {
                "text": "The patrol launches into battle, but with so few cats it's exhausting trying to keep the fox and its snapping jaws on the defensive. In an act of daring bravery, s_c darts low to the ground, gets under its snout, and sinks {PRONOUN/s_c/poss} teeth into the fox's throat. It's only one bite, but the fox has had enough and flees.",
                "exp": 20,
                "weight": 20,
                "stat_trait": [
                    "adventurous",
                    "ambitious",
                    "confident",
                    "daring",
                    "fierce",
                    "responsible",
                    "righteous"
                ],
                "prey": ["medium"],
                "relationships": [
                    {
                        "cats_to": ["patrol", "patrol"],
                        "cats_from": ["clan", "patrol"],
                        "mutual": false,
                        "values": ["respect"],
                        "amount": 5
                    }
                ]
            }
        ],
        "fail_outcomes": [
            {
                "text": "The patrol fails to drive away the fox, which keeps possession of the food. However, there are no injuries.",
                "exp": 0,
                "weight": 20,
                "relationships": [
                    {
                        "cats_to": ["patrol", "patrol"],
                        "cats_from": ["clan", "patrol"],
                        "mutual": false,
                        "values": ["respect"],
                        "amount": -5
                    }
                ],
                "prey": ["very_small"]
            },
            {
                "text": "s_c makes a stupid mistake, too intent on winning the fight to respect {PRONOUN/s_c/poss} enemy's teeth, and it's only being yanked back by the tail that saves {PRONOUN/s_c/object} from injury. The patrol gives up, and settles down to wait a safe distance away until the fox leaves of its own accord.",
                "exp": 0,
                "weight": 20,
                "stat_trait": ["troublesome", "vengeful", "bloodthirsty", "bold"],
                "relationships": [
                    {
                        "cats_to": ["patrol", "patrol"],
                        "cats_from": ["clan", "patrol"],
                        "mutual": false,
                        "values": ["respect"],
                        "amount": -5
                    }
                ],
                "prey": ["very_small"]
            },
            {
<<<<<<< HEAD
                "text": "s_c means well, but {PRONOUN/s_c/subject}{VERB/s_c/'re/'s} overconfident in {PRONOUN/s_c/poss} attack and the fox manages to sink its teeth into {PRONOUN/s_c/object}. The patrol is forced to retreat, forming a defensive ring around the wounded s_c.",
=======
                "text": "s_c means well, but {PRONOUN/s_c/subject}{VERB/s_c/'re/'s} overconfident in {PRONOUN/s_c/poss} attack, and the fox manages to sink its teeth into {PRONOUN/s_c/object}. The patrol is forced to retreat, forming a defensive ring around the wounded s_c.",
>>>>>>> a8ce99de
                "exp": 0,
                "weight": 10,
                "stat_trait": ["troublesome", "vengeful", "bloodthirsty", "bold"],
                "injury": [
                    {
                        "cats": ["s_c"],
                        "injuries": ["bite-wound"],
                        "scars": ["NECKBITE"]
                    }
                ],
                "history_text": { "scar": "m_c carries a scar from a gray fox fight." },
                "relationships": [
                    {
                        "cats_to": ["patrol", "patrol"],
                        "cats_from": ["clan", "patrol"],
                        "mutual": false,
                        "values": ["respect"],
                        "amount": -5
                    }
                ],
                "prey": ["very_small"]
            }
        ]
    },
    {
        "patrol_id": "wtlnd_hunt_foxgray_scavenge5",
        "biome": ["wetlands"],
        "season": ["any"],
        "types": ["hunting"],
        "tags": [],
        "patrol_art": "hunt_general_intro",
        "min_cats": 4,
        "max_cats": 6,
        "min_max_status": {},
        "weight": 20,
        "intro_text": "The patrol catches the scent of a fox - but is it red, or gray? Tracking it, they find a stocky gray fox feeding on an unidentifiable but deliciously stinky small mound of carrion fished up from the swamp.",
        "decline_text": "The patrol decides not to quarrel with the fox and to find prey elsewhere.",
        "chance_of_success": 30,
        "success_outcomes": [
            {
                "text": "While a gray fox is bigger and far stockier than the cats, the delicious stench of whatever it is makes the cats' eyes go wide and silly, and they leap to claim possession of it. Heavily outnumbered and already full of stinky nonsense, the gray fox leaves, scrambling up a tree as the cats give in to instinct and roll around in the glorious smell.",
                "exp": 20,
                "weight": 20,
                "prey": ["medium"],
                "relationships": [
                    {
                        "cats_to": ["patrol", "patrol"],
                        "cats_from": ["clan", "patrol"],
                        "mutual": false,
                        "values": ["respect"],
                        "amount": 5
                    }
                ]
            },
            {
                "text": "A gray fox is bigger than them, yes... but only just, and that carcass smells divine. The cats creep up on the fox, using the thick swamp brush for cover, and wait until the fox has its head buried in the carcass to attack. The ambush sends the competing predator fleeing, and leaves the cats to claim the heavenly stinky food.",
                "exp": 20,
                "weight": 5,
                "prey": ["medium"],
                "relationships": [
                    {
                        "cats_to": ["patrol", "patrol"],
                        "cats_from": ["clan", "patrol"],
                        "mutual": false,
                        "values": ["respect"],
                        "amount": 5
                    }
                ]
            },
            {
                "text": "s_c shows {PRONOUN/s_c/poss} strength, leading the fight against the fox. By working together and keeping it distracted, the cats harry and harass the fox until s_c lands a crucial blow, snapping a tendon in one of the fox's hindlegs. The fox runs, but there's no way it'll live long with such a debilitating injury.",
                "exp": 20,
                "weight": 20,
                "stat_skill": ["FIGHTER,1"],
                "prey": ["medium"],
                "relationships": [
                    {
                        "cats_to": ["patrol", "patrol"],
                        "cats_from": ["clan", "patrol"],
                        "mutual": false,
                        "values": ["respect"],
                        "amount": 5
                    }
                ]
            },
            {
                "text": "The patrol launches into battle, keeping the fox on the defensive with teamwork. In an act of daring bravery, s_c darts low to the ground, gets under its snout, and sinks {PRONOUN/s_c/poss} teeth into the fox's throat. s_c holds on grimly as the rest of the patrol takes the opportunity to bring the fox down for good.",
                "exp": 20,
                "weight": 20,
                "stat_trait": [
                    "adventurous",
                    "ambitious",
                    "confident",
                    "daring",
                    "fierce",
                    "responsible",
                    "righteous"
                ],
                "prey": ["medium"],
                "relationships": [
                    {
                        "cats_to": ["patrol", "patrol"],
                        "cats_from": ["clan", "patrol"],
                        "mutual": false,
                        "values": ["respect"],
                        "amount": 5
                    }
                ]
            }
        ],
        "fail_outcomes": [
            {
                "text": "The patrol fails to drive away the fox, which keeps possession of the food. However, with so many cats to protect each other, there are no injuries.",
                "exp": 0,
                "weight": 20,
                "relationships": [
                    {
                        "cats_to": ["patrol", "patrol"],
                        "cats_from": ["clan", "patrol"],
                        "mutual": false,
                        "values": ["respect"],
                        "amount": -5
                    }
                ],
                "prey": ["very_small"]
            },
            {
                "text": "s_c makes a stupid mistake, too intent on winning the fight to respect {PRONOUN/s_c/poss} enemy's teeth, and it's only being yanked back by the tail that saves {PRONOUN/s_c/object} from injury. The patrol gives up, and settles down to wait a safe distance away until the fox leaves of its own accord.",
                "exp": 0,
                "weight": 20,
                "stat_trait": ["troublesome", "vengeful", "bloodthirsty", "bold"],
                "relationships": [
                    {
                        "cats_to": ["patrol", "patrol"],
                        "cats_from": ["clan", "patrol"],
                        "mutual": false,
                        "values": ["respect"],
                        "amount": -5
                    }
                ],
                "prey": ["very_small"]
            }
        ]
    },
    {
        "patrol_id": "wtlnd_hunt_foxgray_scavenge6",
        "biome": ["wetlands"],
        "season": ["any"],
        "types": ["hunting"],
        "tags": [],
        "patrol_art": "hunt_general_intro",
        "min_cats": 1,
        "max_cats": 1,
        "min_max_status": {},
        "weight": 20,
        "intro_text": "r_c catches the scent of a fox - but is it red, or gray? Tracking it, {PRONOUN/r_c/subject} find a stocky gray fox feeding on an unidentifiable but deliciously stinky small mound of carrion fished up from the swamp.",
        "decline_text": "r_c decides not to quarrel with the fox and to find prey elsewhere.",
        "chance_of_success": 50,
        "success_outcomes": [
            {
                "text": "While a gray fox is bigger and far stockier than r_c, the delicious stench of whatever it is makes their eyes go wide and silly, and they leap to claim some of it for themselves and c_n. It's only a little lump, but the fox is apparently not too keen to face a fight over it, and gives up with a perfunctory snarl.",
                "exp": 30,
                "weight": 20,
                "prey": ["medium"],
                "relationships": [
                    {
                        "cats_to": ["patrol"],
                        "cats_from": ["clan"],
                        "mutual": false,
                        "values": ["respect"],
                        "amount": 5
                    }
                ]
            },
            {
                "text": "A gray fox is bigger than them, yes... but only just, and that carcass smells divine. r_c creeps up on the fox, using the thick swamp brush for cover, and waits until the fox has its head buried in the carcass to attack. The ambush sends the competing predator fleeing, and leaves r_c to claim the heavenly stinky food.",
                "exp": 30,
                "weight": 5,
                "prey": ["medium"],
                "relationships": [
                    {
                        "cats_to": ["patrol"],
                        "cats_from": ["clan"],
                        "mutual": false,
                        "values": ["respect"],
                        "amount": 5
                    }
                ]
            },
            {
                "text": "s_c uses every trick in their talented fighting skillset to attack the fox with no one to watch their flank, until the perfect opportunity opens up and they pounce onto the fox's back, digging in their claws. It's enough to convince the gray to back off, and s_c claims {PRONOUN/s_c/poss} share of the carcass.",
                "exp": 30,
                "weight": 20,
                "stat_skill": ["FIGHTER,2"],
                "prey": ["medium"],
                "relationships": [
                    {
                        "cats_to": ["patrol"],
                        "cats_from": ["clan"],
                        "mutual": false,
                        "values": ["respect"],
                        "amount": 5
                    }
                ]
            },
            {
                "text": "In an act of daring bravery, s_c darts low to the ground, gets under its snout, and sinks {PRONOUN/s_c/poss} teeth into the fox's throat. But then {PRONOUN/s_c/subject}{VERB/s_c/'re/'s} stuck, unwilling to let go and risk being bitten. {PRONOUN/s_c/subject/CAP}{VERB/s_c/'re/'s} dragged through the swamp, muck casing their pelt, until the fox finally throws them off and the battered s_c goes back to proudly claim the carcass.",
                "exp": 30,
                "weight": 20,
                "stat_trait": [
                    "adventurous",
                    "ambitious",
                    "confident",
                    "daring",
                    "fierce",
                    "responsible",
                    "righteous"
                ],
                "prey": ["medium"],
                "relationships": [
                    {
                        "cats_to": ["patrol"],
                        "cats_from": ["clan"],
                        "mutual": false,
                        "values": ["respect"],
                        "amount": 5
                    }
                ]
            }
        ],
        "fail_outcomes": [
            {
                "text": "The patrol fails to drive away the gray fox, which keeps possession of the food. However, there are no injuries.",
                "exp": 0,
                "weight": 20,
                "relationships": [
                    {
                        "cats_to": ["patrol"],
                        "cats_from": ["clan"],
                        "mutual": false,
                        "values": ["respect"],
                        "amount": -5
                    }
                ],
                "prey": ["very_small"]
            },
            {
                "text": "s_c makes a stupid mistake, too intent on winning the fight to respect their enemy's teeth, and it's tripping over their own feet that saves them. They give up, and settle down to wait a safe distance away until the fox leaves of its own accord.",
                "exp": 0,
                "weight": 20,
                "stat_trait": ["troublesome", "vengeful", "bloodthirsty", "bold"],
                "relationships": [
                    {
                        "cats_to": ["patrol"],
                        "cats_from": ["clan"],
                        "mutual": false,
                        "values": ["respect"],
                        "amount": -5
                    }
                ],
                "prey": ["very_small"]
            },
            {
                "text": "r_c launches into battle, but is caught with a nasty bite, and retreats to limp back home. The gray fox doesn't follow, happy enough to eat the carcass instead of the foolish cat.",
                "exp": 0,
                "weight": 10,
                "injury": [
                    {
                        "cats": ["r_c"],
                        "injuries": ["bite-wound"],
                        "scars": ["THREE"]
                    }
                ],
                "history_text": { "scar": "m_c carries a scar from a solo fight with a gray fox." },
                "relationships": [
                    {
                        "cats_to": ["patrol"],
                        "cats_from": ["clan"],
                        "mutual": false,
                        "values": ["respect"],
                        "amount": -5
                    }
                ],
                "prey": ["very_small"]
            },
            {
                "text": "s_c is overconfident in {PRONOUN/s_c/poss} attack, and the fox manages to sink its teeth into {PRONOUN/s_c/object}. {PRONOUN/s_c/subject/CAP} {VERB/s_c/retreat/retreats}, bleeding and in pain, and the gray fox settles back down to its meal.",
                "exp": 0,
                "weight": 10,
                "stat_trait": ["troublesome", "vengeful", "bloodthirsty", "bold"],
                "injury": [
                    {
                        "cats": ["s_c"],
                        "injuries": ["bite-wound"],
                        "scars": ["THREE"]
                    }
                ],
                "history_text": { "scar": "m_c carries a scar from a solo fight with a gray fox." },
                "relationships": [
                    {
                        "cats_to": ["patrol"],
                        "cats_from": ["clan"],
                        "mutual": false,
                        "values": ["respect"],
                        "amount": -5
                    }
                ],
                "prey": ["very_small"]
            }
        ]
    },
    {
        "patrol_id": "wtlnd_hunt_redfox_steal4",
        "biome": ["wetlands"],
        "season": ["any"],
        "types": ["hunting"],
        "tags": [],
        "patrol_art": "hunt_general_intro",
        "min_cats": 2,
        "max_cats": 3,
        "min_max_status": {},
        "weight": 20,
        "intro_text": "The patrol catches the scent of a fox - but is it red, or gray? And is it worth a fight if they encounter it?",
        "decline_text": "The patrol decides not to quarrel with the fox and to find prey elsewhere.",
        "chance_of_success": 50,
        "success_outcomes": [
            {
                "text": "p_l leads the patrol to the end of the scent trail, where a red fox sits plucking the feathers off a plump duck. With careful signals, the cats set up an ambush. There aren't many of them, but the fox doesn't need to know that - with a massive explosion of yowls, the cats sound like a full battle patrol, and the fox yips with fear as the cats pounce to take possession of the bird.",
                "exp": 20,
                "weight": 20,
                "prey": ["small"],
                "relationships": [
                    {
                        "cats_to": ["patrol"],
                        "cats_from": ["patrol"],
                        "mutual": false,
                        "values": ["platonic", "respect"],
                        "amount": 5
                    },
                    {
                        "cats_to": ["patrol"],
                        "cats_from": ["patrol"],
                        "mutual": false,
                        "values": ["dislike"],
                        "amount": -5
                    }
                ]
            },
            {
                "text": "They're a small patrol, but a skilled one, and when they track down the red fox at the end of the scent trail, they have enough skill and muscle to drive it off from the fish it was gnawing on. The cats gather around it, congratulating each other.",
                "exp": 20,
                "weight": 20,
                "stat_skill": ["HUNTER,1", "FIGHTER,1"],
                "prey": ["small"],
                "relationships": [
                    {
                        "cats_to": ["patrol"],
                        "cats_from": ["patrol"],
                        "mutual": false,
                        "values": ["platonic", "respect"],
                        "amount": 5
                    },
                    {
                        "cats_to": ["patrol"],
                        "cats_from": ["patrol"],
                        "mutual": false,
                        "values": ["dislike"],
                        "amount": -5
                    }
                ]
            },
            {
                "text": "s_c reminds the rest of the patrol that things don't always need to end in a fight, using the trail to uncover a food cache of dead fish buried under a log. They still don't know what kind of fox left the trail, and they don't need to - these fish will make great additions to the fresh-kill pile back home.",
                "exp": 20,
                "weight": 20,
                "stat_trait": [
                    "calm",
                    "careful",
                    "faithful",
                    "insecure",
                    "loyal",
                    "nervous",
                    "patient",
                    "responsible",
                    "righteous",
                    "thoughtful",
                    "wise"
                ],
                "prey": ["small"],
                "relationships": [
                    {
                        "cats_to": ["patrol"],
                        "cats_from": ["patrol"],
                        "mutual": false,
                        "values": ["platonic", "respect"],
                        "amount": 5
                    },
                    {
                        "cats_to": ["patrol"],
                        "cats_from": ["patrol"],
                        "mutual": false,
                        "values": ["dislike"],
                        "amount": -5
                    }
                ]
            }
        ],
        "fail_outcomes": [
            {
                "text": "The fox's trail vanishes just as quickly as it appeared, almost as though the creature has figured out that it was being tracked. Grumbling and arguing, the patrol heads back home disappointed.",
                "exp": 0,
                "weight": 20,
                "relationships": [
                    {
                        "cats_to": ["patrol"],
                        "cats_from": ["patrol"],
                        "mutual": false,
                        "values": ["platonic", "respect"],
                        "amount": -5
                    },
                    {
                        "cats_to": ["patrol"],
                        "cats_from": ["patrol"],
                        "mutual": false,
                        "values": ["dislike"],
                        "amount": 5
                    }
                ],
                "prey": ["very_small"]
            },
            {
                "text": "The patrol tracks down a red fox, and spots that it's holding fresh-kill. However, s_c bursts from cover without warning, trying to intimidate the fox. Which they can say sort of worked, but also causes the fox to run off with the food it carries. The other cats aren't particularly pleased with s_c.",
                "exp": 0,
                "weight": 20,
                "stat_trait": [
                    "adventurous",
                    "ambitious",
                    "bloodthirsty",
                    "bold",
                    "confident",
                    "daring",
                    "fierce",
                    "playful",
                    "troublesome",
                    "vengeful"
                ],
                "relationships": [
                    {
                        "cats_to": ["patrol"],
                        "cats_from": ["patrol"],
                        "mutual": false,
                        "values": ["platonic", "respect"],
                        "amount": -5
                    },
                    {
                        "cats_to": ["patrol"],
                        "cats_from": ["patrol"],
                        "mutual": false,
                        "values": ["dislike"],
                        "amount": 5
                    }
                ],
                "prey": ["very_small"]
            },
            {
                "text": "p_l leads the patrol to the end of the scent trail, where a red fox sits plucking the feathers off a plump duck. With careful signals, the cats set up an ambush, but they aren't careful enough, and with a snarl the fox takes a bite at r_c as it flees with its dinner.",
                "exp": 0,
                "weight": 10,
                "injury": [
                    {
                        "cats": ["r_c"],
                        "injuries": ["small_bite_injury"],
                        "scars": ["LEGBITE"]
                    }
                ],
                "history_text": { "scar": "m_c carries a scar from a red fox fight." },
                "relationships": [
                    {
                        "cats_to": ["patrol"],
                        "cats_from": ["patrol"],
                        "mutual": false,
                        "values": ["platonic", "respect"],
                        "amount": -5
                    },
                    {
                        "cats_to": ["patrol"],
                        "cats_from": ["patrol"],
                        "mutual": false,
                        "values": ["dislike"],
                        "amount": 5
                    }
                ],
                "prey": ["very_small"]
            },
            {
                "text": "The patrol tracks down a red fox, and spots that it's holding fresh-kill. However, s_c bursts from cover without warning, trying to intimidate the fox, and the overconfident attack ends in disaster as the fox bites s_c, leaving the rest of the patrol to rescue their annoying Clanmate as the fox runs off with what could've been their dinner.",
                "exp": 0,
                "weight": 10,
                "stat_trait": [
                    "adventurous",
                    "ambitious",
                    "bloodthirsty",
                    "bold",
                    "confident",
                    "daring",
                    "fierce",
                    "playful",
                    "troublesome",
                    "vengeful"
                ],
                "injury": [
                    {
                        "cats": ["s_c"],
                        "injuries": ["small_bite_injury"],
                        "scars": ["LEGBITE"]
                    }
                ],
                "history_text": { "scar": "m_c carries a scar from a red fox fight." },
                "relationships": [
                    {
                        "cats_to": ["patrol"],
                        "cats_from": ["patrol"],
                        "mutual": false,
                        "values": ["platonic", "respect"],
                        "amount": -5
                    },
                    {
                        "cats_to": ["patrol"],
                        "cats_from": ["patrol"],
                        "mutual": false,
                        "values": ["dislike"],
                        "amount": 5
                    }
                ],
                "prey": ["very_small"]
            }
        ]
    },
    {
        "patrol_id": "wtlnd_hunt_redfox_steal5",
        "biome": ["wetlands"],
        "season": ["any"],
        "types": ["hunting"],
        "tags": [],
        "patrol_art": "hunt_general_intro",
        "min_cats": 4,
        "max_cats": 6,
        "min_max_status": {},
        "weight": 20,
        "intro_text": "The patrol catches the scent of a fox - but is it red, or gray? And is it worth a fight if they encounter it?",
        "decline_text": "The patrol decides not to quarrel with the fox and to find prey elsewhere.",
        "chance_of_success": 10,
        "success_outcomes": [
            {
                "text": "p_l leads the patrol to the end of the scent trail, where a red fox sits plucking the feathers off a plump duck. With careful signals, the cats set up an ambush. Having more cats makes the patrol far more of a threat to the red fox, and the creature panics when they reveal themselves. They win the bird, but r_c nearly gets injured, and it's only p_l shoving them both out of the way that saves both their pelts.",
                "exp": 20,
                "weight": 20,
                "prey": ["small"],
                "relationships": [
                    {
                        "cats_to": ["patrol"],
                        "cats_from": ["patrol"],
                        "mutual": false,
                        "values": ["platonic", "respect"],
                        "amount": 5
                    }
                ]
            },
            {
                "text": "With such a big patrol, and with s_c there, when they track down the red fox at the end of the scent trail, they have more than enough skill and muscle to drive it off from the fish it was gnawing on. The cats gather around it, congratulating each other.",
                "exp": 20,
                "weight": 20,
                "stat_skill": ["HUNTER,1", "FIGHTER,1"],
                "prey": ["small"],
                "relationships": [
                    {
                        "cats_to": ["patrol"],
                        "cats_from": ["patrol"],
                        "mutual": false,
                        "values": ["platonic", "respect"],
                        "amount": 5
                    }
                ]
            },
            {
                "text": "s_c reminds the rest of the patrol that things don't always need to end in a fight, using the trail to uncover a food cache of dead fish buried under a log. They still don't know what kind of fox left the trail, and they don't need to - these fish will make great additions to the fresh-kill pile back home.",
                "exp": 20,
                "weight": 20,
                "stat_trait": [
                    "calm",
                    "careful",
                    "faithful",
                    "insecure",
                    "loyal",
                    "nervous",
                    "patient",
                    "responsible",
                    "righteous",
                    "thoughtful",
                    "wise"
                ],
                "prey": ["small"],
                "relationships": [
                    {
                        "cats_to": ["patrol"],
                        "cats_from": ["patrol"],
                        "mutual": false,
                        "values": ["platonic", "respect"],
                        "amount": 5
                    }
                ]
            }
        ],
        "fail_outcomes": [
            {
                "text": "The fox's trail vanishes just as quickly as it appeared, almost as though the creature has figured out that it was being tracked. Grumbling and arguing, the patrol heads back home disappointed.",
                "exp": 0,
                "weight": 20,
                "relationships": [
                    {
                        "cats_to": ["patrol"],
                        "cats_from": ["patrol"],
                        "mutual": false,
                        "values": ["platonic", "respect"],
                        "amount": -5
                    }
                ],
                "prey": ["very_small"]
            },
            {
                "text": "The patrol tracks down a red fox, and spots that it's holding fresh-kill. However, s_c bursts from cover without warning, trying to intimidate the fox. Which they can say sort of worked, but also causes the fox to run off with the food it carries. The other cats aren't particularly pleased with s_c.",
                "exp": 0,
                "weight": 20,
                "stat_trait": [
                    "adventurous",
                    "ambitious",
                    "bloodthirsty",
                    "bold",
                    "confident",
                    "daring",
                    "fierce",
                    "playful",
                    "troublesome",
                    "vengeful"
                ],
                "relationships": [
                    {
                        "cats_to": ["patrol"],
                        "cats_from": ["patrol"],
                        "mutual": false,
                        "values": ["platonic", "respect"],
                        "amount": -5
                    }
                ],
                "prey": ["very_small"]
            },
            {
                "text": "p_l leads the patrol to the end of the scent trail, where a red fox sits plucking the feathers off a plump duck. With careful signals, the cats set up an ambush, but they aren't careful enough, and with a snarl the fox takes a bite at r_c as it flees with its dinner.",
                "exp": 0,
                "weight": 10,
                "injury": [
                    {
                        "cats": ["r_c"],
                        "injuries": ["small_bite_injury"],
                        "scars": ["NECKBITE"]
                    }
                ],
                "history_text": { "scar": "m_c carries a scar from a red fox fight." },
                "relationships": [
                    {
                        "cats_to": ["patrol"],
                        "cats_from": ["patrol"],
                        "mutual": false,
                        "values": ["platonic", "respect"],
                        "amount": -5
                    }
                ],
                "prey": ["very_small"]
            },
            {
                "text": "The patrol tracks down a red fox, and spots that it's holding fresh-kill. However, s_c bursts from cover without warning, trying to intimidate the fox, and the overconfident attack ends in disaster as the fox bites s_c, leaving the rest of the patrol to rescue their annoying Clanmate as the fox runs off with what could've been their dinner.",
                "exp": 0,
                "weight": 10,
                "stat_trait": [
                    "adventurous",
                    "ambitious",
                    "bloodthirsty",
                    "bold",
                    "confident",
                    "daring",
                    "fierce",
                    "playful",
                    "troublesome",
                    "vengeful"
                ],
                "injury": [
                    {
                        "cats": ["s_c"],
                        "injuries": ["small_bite_injury"],
                        "scars": ["NECKBITE"]
                    }
                ],
                "history_text": { "scar": "m_c carries a scar from a red fox fight." },
                "relationships": [
                    {
                        "cats_to": ["patrol"],
                        "cats_from": ["patrol"],
                        "mutual": false,
                        "values": ["platonic", "respect"],
                        "amount": -5
                    }
                ],
                "prey": ["very_small"]
            }
        ]
    },
    {
        "patrol_id": "wtlnd_hunt_redfox_steal3",
        "biome": ["wetlands"],
        "season": ["any"],
        "types": ["hunting"],
        "tags": [],
        "patrol_art": "hunt_general_intro",
        "min_cats": 1,
        "max_cats": 1,
        "min_max_status": {},
        "weight": 20,
        "intro_text": "r_c catches the scent of a fox - but is it red, or gray? And is it worth a fight if they encounter it?",
        "decline_text": "r_c decides not to quarrel with the fox and to find prey elsewhere.",
        "chance_of_success": 30,
        "success_outcomes": [
            {
                "text": "Spotting the red fox they've tracked dipping into the shelter of a little scrub covered bit of dry land, r_c hangs back, sneaking around until they spot the fox burying a fish for later. They simply wait for it to finish and leave, then creep in to steal the fox's hard work, bringing the prize back to camp for the fresh-kill pile. Sometimes winning a battle doesn't require fighting.",
                "exp": 20,
                "weight": 20,
                "prey": ["medium"],
                "relationships": [
                    {
                        "cats_to": ["patrol"],
                        "cats_from": ["clan"],
                        "mutual": false,
                        "values": ["respect"],
                        "amount": 5
                    }
                ]
            },
            {
                "text": "It requires s_c to use some of their best tricks, but they sneak close to the red fox at the end of the scent trail, eyes on the fish the fox carries. The creature puts down its fresh-kill to start fishing again, and s_c takes the opportunity, grabbing the fish and running. It's a good prize, and they feel proud to present it to the elders when they pad into camp, tired but satisfied.",
                "exp": 20,
                "weight": 20,
                "stat_skill": ["HUNTER,1", "FIGHTER,1"],
                "prey": ["medium"],
                "relationships": [
                    {
                        "cats_to": ["patrol"],
                        "cats_from": ["clan"],
                        "mutual": false,
                        "values": ["respect"],
                        "amount": 5
                    }
                ]
            },
            {
                "text": "It's a situation that calls for careful calm, not impulsive action. s_c tracks down a red fox at the end of the scent trail, holding a young duck, and waits carefully. Eventually, as the fox starts to hunt at a different river, it drops its fresh-kill to try win more. s_c carefully snatches it while the fox is distracted, and trots back to camp having successfully outwitted the competing predator.",
                "exp": 20,
                "weight": 20,
                "stat_trait": [
                    "calm",
                    "careful",
                    "faithful",
                    "insecure",
                    "loyal",
                    "nervous",
                    "patient",
                    "responsible",
                    "righteous",
                    "thoughtful",
                    "wise"
                ],
                "prey": ["medium"],
                "relationships": [
                    {
                        "cats_to": ["patrol"],
                        "cats_from": ["clan"],
                        "mutual": false,
                        "values": ["respect"],
                        "amount": 5
                    }
                ]
            }
        ],
        "fail_outcomes": [
            {
                "text": "It embarrasses them, but r_c doesn't even manage to find the fox they track, let alone earn anything useful from the afternoon's efforts.",
                "exp": 0,
                "weight": 20,
                "relationships": [
                    {
                        "cats_to": ["patrol"],
                        "cats_from": ["clan"],
                        "mutual": false,
                        "values": ["respect"],
                        "amount": -5
                    }
                ]
            },
            {
                "text": "s_c hones in on the scent, and as soon as {PRONOUN/s_c/subject} {VERB/s_c/spot/spots} the red fox with a dead fish hanging from its jaws, {PRONOUN/s_c/subject} {VERB/s_c/throw/throws} {PRONOUN/s_c/self} to the attack. The fox hears {PRONOUN/s_c/object} coming, and trots off with insulting nonchalance, unwilling to get into a fight.",
                "exp": 0,
                "weight": 20,
                "stat_trait": [
                    "adventurous",
                    "ambitious",
                    "bloodthirsty",
                    "bold",
                    "confident",
                    "daring",
                    "fierce",
                    "playful",
                    "troublesome",
                    "vengeful"
                ],
                "relationships": [
                    {
                        "cats_to": ["patrol"],
                        "cats_from": ["clan"],
                        "mutual": false,
                        "values": ["respect"],
                        "amount": -5
                    }
                ]
            },
            {
                "text": "Finding a red fox holding a fish that would be much appreciated for c_n's fresh-kill pile, r_c goes to attack it. But the fox is just as keen to keep it as r_c is to win it, and they're injured in the resulting fight.",
                "exp": 0,
                "weight": 10,
                "injury": [
                    {
                        "cats": ["r_c"],
                        "injuries": ["big_bite_injury"],
                        "scars": ["LEFTBLIND"]
                    }
                ],
                "history_text": { "scar": "m_c carries a scar from a solo fight with a red fox." },
                "relationships": [
                    {
                        "cats_to": ["patrol"],
                        "cats_from": ["clan"],
                        "mutual": false,
                        "values": ["respect"],
                        "amount": -5
                    }
                ]
            },
            {
                "text": "s_c hones in on the scent, and as soon as {PRONOUN/s_c/subject} {VERB/s_c/spot/spots} the red fox with a dead fish hanging from its jaws, {PRONOUN/s_c/subject} recklessly {VERB/s_c/throw/throws} {PRONOUN/s_c/self} to the attack. But the fox is as desperate to keep its meal as s_c is to win it from them, and s_c has to retreat bleeding, as the fox trots off with its dinner.",
                "exp": 0,
                "weight": 10,
                "stat_trait": [
                    "adventurous",
                    "ambitious",
                    "bloodthirsty",
                    "bold",
                    "confident",
                    "daring",
                    "fierce",
                    "playful",
                    "troublesome",
                    "vengeful"
                ],
                "injury": [
                    {
                        "cats": ["s_c"],
                        "injuries": ["big_bite_injury"],
                        "scars": ["LEFTBLIND"]
                    }
                ],
                "history_text": { "scar": "m_c carries a scar from a solo fight with a red fox." },
                "relationships": [
                    {
                        "cats_to": ["patrol"],
                        "cats_from": ["clan"],
                        "mutual": false,
                        "values": ["respect"],
                        "amount": -5
                    }
                ]
            }
        ]
    },
    {
        "patrol_id": "wtlnd_hunt_foxgray_steal4",
        "biome": ["wetlands"],
        "season": ["any"],
        "types": ["hunting"],
        "tags": [],
        "patrol_art": "hunt_general_intro",
        "min_cats": 2,
        "max_cats": 3,
        "min_max_status": {},
        "weight": 20,
        "intro_text": "The patrol catches the scent of a fox - but is it red, or gray? And is it worth a fight if they encounter it?",
        "decline_text": "The patrol decides not to quarrel with the fox and to find prey elsewhere.",
        "chance_of_success": 50,
        "success_outcomes": [
            {
                "text": "It's a gray fox, which as far as the cats are concerned means free food. They leap after it, and after a short chase the fox drops the mouse it was holding. That's not enough to satisfy the c_n cats, who drive it out of their territory before collecting the mouse and continuing the afternoon's hunt.",
                "exp": 20,
                "weight": 20,
                "prey": ["small"],
                "relationships": [
                    {
                        "cats_to": ["patrol"],
                        "cats_from": ["patrol"],
                        "mutual": false,
                        "values": ["platonic", "respect"],
                        "amount": 5
                    }
                ]
            },
            {
                "text": "The scent trail leads to where some kind of fox has cached half a fish in a poorly concealed hole. The cats take it as their due, and leave the fox to wander on.",
                "exp": 20,
                "weight": 5,
                "prey": ["small"],
                "relationships": [
                    {
                        "cats_to": ["patrol"],
                        "cats_from": ["patrol"],
                        "mutual": false,
                        "values": ["platonic", "respect"],
                        "amount": 5
                    }
                ]
            },
            {
                "text": "The trail leads to a gray fox, and s_c makes sure it both hands over the prey it's poached from c_n land and flees for the border, tail between its legs and yelping. The smaller predator can't stand up to a patrol working together.",
                "exp": 20,
                "weight": 20,
                "stat_skill": ["HUNTER,1", "FIGHTER,2"],
                "prey": ["small"],
                "relationships": [
                    {
                        "cats_to": ["patrol"],
                        "cats_from": ["patrol"],
                        "mutual": false,
                        "values": ["platonic", "respect"],
                        "amount": 5
                    }
                ]
            },
            {
                "text": "The cats follow the trail, with s_c urging caution. There's no reason to rush into things. Sure enough, they find a gray fox. It's digging at a rotten log, unearthing insects. The patrol uses the presence of the other predator as a distraction to bring down a plump bird, one that was too busy watching the fox to guard from them, and the fox is left unscathed to keep bug hunting.",
                "exp": 20,
                "weight": 20,
                "stat_trait": [
                    "calm",
                    "careful",
                    "faithful",
                    "insecure",
                    "loyal",
                    "nervous",
                    "patient",
                    "responsible",
                    "righteous",
                    "thoughtful",
                    "wise"
                ],
                "prey": ["small"],
                "relationships": [
                    {
                        "cats_to": ["patrol"],
                        "cats_from": ["patrol"],
                        "mutual": false,
                        "values": ["platonic", "respect"],
                        "amount": 5
                    }
                ]
            }
        ],
        "fail_outcomes": [
            {
                "text": "The fox's trail vanishes just as quickly as it appeared, almost as though the creature has figured out that it was being tracked. Grumbling and arguing, the patrol heads back home disappointed.",
                "exp": 0,
                "weight": 20,
                "relationships": [
                    {
                        "cats_to": ["patrol"],
                        "cats_from": ["patrol"],
                        "mutual": false,
                        "values": ["platonic", "respect"],
                        "amount": -5
                    }
                ],
                "prey": ["very_small"]
            },
            {
                "text": "The patrol tracks down a gray fox trespassing on c_n land. s_c runs at it without thinking, and instead of intimidating the fox into fleeing for the border the hasty attack makes the gray fox skitter up a tree and start yelping. It takes all afternoon to wait the fox out and then herd it more carefully away from c_n's hunting grounds, and no one is happy with s_c.",
                "exp": 0,
                "weight": 20,
                "stat_trait": [
                    "adventurous",
                    "ambitious",
                    "bloodthirsty",
                    "bold",
                    "confident",
                    "daring",
                    "fierce",
                    "playful",
                    "troublesome",
                    "vengeful"
                ],
                "relationships": [
                    {
                        "cats_to": ["patrol"],
                        "cats_from": ["patrol"],
                        "mutual": false,
                        "values": ["platonic", "respect"],
                        "amount": -5
                    }
                ],
                "prey": ["very_small"]
            },
            {
                "text": "p_l leads the patrol to the end of the scent trail, where a gray fox sits grooming its fur in the sunshine. With careful signals, the cats set up an ambush, but the small gray panics beyond anything any cat expected, and as it flees, convinced its life is in danger, it lashes out at r_c.",
                "exp": 0,
                "weight": 10,
                "injury": [
                    {
                        "cats": ["r_c"],
                        "injuries": ["small_bite_injury"],
                        "scars": ["NECKBITE"]
                    }
                ],
                "history_text": { "scar": "m_c carries a scar from a gray fox fight." },
                "relationships": [
                    {
                        "cats_to": ["patrol"],
                        "cats_from": ["patrol"],
                        "mutual": false,
                        "values": ["platonic", "respect"],
                        "amount": -5
                    }
                ],
                "prey": ["very_small"]
            },
            {
                "text": "The patrol tracks down a gray fox trespassing on c_n land. s_c runs at it without thinking, and instead of intimidating the fox into fleeing for the border the hasty attack makes the gray fox skitter up a tree and start yelping. s_c tries to make up for the mistake by following the fox up into the branches, which goes even more poorly and leaves the patrol needing to help them back to the medicine cat den.",
                "exp": 0,
                "weight": 10,
                "stat_trait": [
                    "adventurous",
                    "ambitious",
                    "bloodthirsty",
                    "bold",
                    "confident",
                    "daring",
                    "fierce",
                    "playful",
                    "troublesome",
                    "vengeful"
                ],
                "injury": [
                    {
                        "cats": ["s_c"],
                        "injuries": ["small_bite_injury"],
                        "scars": ["NECKBITE"]
                    }
                ],
                "history_text": { "scar": "m_c carries a scar from a gray fox fight." },
                "relationships": [
                    {
                        "cats_to": ["patrol"],
                        "cats_from": ["patrol"],
                        "mutual": false,
                        "values": ["platonic", "respect"],
                        "amount": -5
                    }
                ],
                "prey": ["very_small"]
            }
        ]
    },
    {
        "patrol_id": "wtlnd_hunt_foxgray_steal2",
        "biome": ["wetlands"],
        "season": ["any"],
        "types": ["hunting"],
        "tags": [],
        "patrol_art": "hunt_general_intro",
        "min_cats": 4,
        "max_cats": 6,
        "min_max_status": {},
        "weight": 20,
        "intro_text": "The patrol catches the scent of a fox - but is it red, or gray? And is it worth a fight if they encounter it?",
        "decline_text": "The patrol decides not to quarrel with the fox and to find prey elsewhere.",
        "chance_of_success": 10,
        "success_outcomes": [
            {
                "text": "It's a gray fox, which as far as the cats are concerned means free food. They leap after it, and after a short chase the fox drops the mouse it was holding. That's not enough to satisfy the c_n cats, who drive it out of their territory before collecting the mouse and continuing the afternoon's hunt.",
                "exp": 20,
                "weight": 20,
                "prey": ["small"],
                "relationships": [
                    {
                        "cats_to": ["patrol"],
                        "cats_from": ["patrol"],
                        "mutual": false,
                        "values": ["platonic", "respect"],
                        "amount": 5
                    }
                ]
            },
            {
                "text": "The scent trail leads to where some kind of fox has cached a wood rat in a poorly concealed hole. The cats take it as their due, and leave the fox to wander on.",
                "exp": 20,
                "weight": 5,
                "prey": ["small"],
                "relationships": [
                    {
                        "cats_to": ["patrol"],
                        "cats_from": ["patrol"],
                        "mutual": false,
                        "values": ["platonic", "respect"],
                        "amount": 5
                    }
                ]
            },
            {
                "text": "The trail leads to a gray fox, and s_c makes sure it both hands over the prey it's poached from c_n land and flees for the border, tail between its legs and yelping. The smaller predator can't stand up to a patrol working together.",
                "exp": 20,
                "weight": 20,
                "stat_skill": ["HUNTER,1", "FIGHTER,2"],
                "prey": ["small"],
                "relationships": [
                    {
                        "cats_to": ["patrol"],
                        "cats_from": ["patrol"],
                        "mutual": false,
                        "values": ["platonic", "respect"],
                        "amount": 5
                    }
                ]
            },
            {
                "text": "The cats follow the trail, with s_c urging caution. There's no reason to rush into things. Sure enough, they find a gray fox. It's digging at a rotten log, unearthing insects. The patrol uses the presence of the other predator as a distraction to bring down a plump bird, one that was too busy watching the fox to guard from them, and the fox is left unscathed to keep bug hunting.",
                "exp": 20,
                "weight": 20,
                "stat_trait": [
                    "calm",
                    "careful",
                    "faithful",
                    "insecure",
                    "loyal",
                    "nervous",
                    "patient",
                    "responsible",
                    "righteous",
                    "thoughtful",
                    "wise"
                ],
                "prey": ["small"],
                "relationships": [
                    {
                        "cats_to": ["patrol"],
                        "cats_from": ["patrol"],
                        "mutual": false,
                        "values": ["platonic", "respect"],
                        "amount": 5
                    }
                ]
            }
        ],
        "fail_outcomes": [
            {
                "text": "The fox's trail vanishes just as quickly as it appeared, almost as though the creature has figured out that it was being tracked. Grumbling and arguing, the patrol heads back home disappointed.",
                "exp": 0,
                "weight": 20,
                "relationships": [
                    {
                        "cats_to": ["patrol"],
                        "cats_from": ["patrol"],
                        "mutual": false,
                        "values": ["platonic", "respect"],
                        "amount": -5
                    }
                ],
                "prey": ["very_small"]
            },
            {
                "text": "The patrol tracks down a gray fox trespassing on c_n land. s_c runs at it without thinking, and instead of intimidating the fox into fleeing for the border the hasty attack makes the gray fox skitter up a tree and start yelping. It takes all afternoon to wait the fox out and then herd it more carefully away from c_n's hunting grounds, and no one is happy with s_c.",
                "exp": 0,
                "weight": 20,
                "stat_trait": [
                    "adventurous",
                    "ambitious",
                    "bloodthirsty",
                    "bold",
                    "confident",
                    "daring",
                    "fierce",
                    "playful",
                    "troublesome",
                    "vengeful"
                ],
                "relationships": [
                    {
                        "cats_to": ["patrol"],
                        "cats_from": ["patrol"],
                        "mutual": false,
                        "values": ["platonic", "respect"],
                        "amount": -5
                    }
                ],
                "prey": ["very_small"]
            },
            {
                "text": "p_l leads the patrol to the end of the scent trail, where a gray fox sits grooming its fur in the sunshine. With careful signals, the cats set up an ambush, but the small gray panics beyond anything any cat expected, and as it flees, convinced its life is in danger, it lashes out at r_c.",
                "exp": 0,
                "weight": 10,
                "injury": [
                    {
                        "cats": ["r_c"],
                        "injuries": ["small_bite_injury"],
                        "scars": ["NECKBITE"]
                    }
                ],
                "relationships": [
                    {
                        "cats_to": ["patrol"],
                        "cats_from": ["patrol"],
                        "mutual": false,
                        "values": ["platonic", "respect"],
                        "amount": -5
                    }
                ],
                "prey": ["very_small"]
            },
            {
                "text": "The patrol tracks down a gray fox trespassing on c_n land. s_c runs at it without thinking, and instead of intimidating the fox into fleeing for the border the hasty attack makes the gray fox skitter up a tree and start yelping. s_c tries to make up for the mistake by following the fox up into the branches, which goes even more poorly and leaves the patrol needing to help them back to the medicine cat den.",
                "exp": 0,
                "weight": 10,
                "stat_trait": [
                    "adventurous",
                    "ambitious",
                    "bloodthirsty",
                    "bold",
                    "confident",
                    "daring",
                    "fierce",
                    "playful",
                    "troublesome",
                    "vengeful"
                ],
                "injury": [
                    {
                        "cats": ["s_c"],
                        "injuries": ["small_bite_injury"],
                        "scars": ["NECKBITE"]
                    }
                ],
                "relationships": [
                    {
                        "cats_to": ["patrol"],
                        "cats_from": ["patrol"],
                        "mutual": false,
                        "values": ["platonic", "respect"],
                        "amount": -5
                    }
                ],
                "prey": ["very_small"]
            }
        ]
    },
    {
        "patrol_id": "wtlnd_hunt_foxgray_steal3",
        "biome": ["wetlands"],
        "season": ["any"],
        "types": ["hunting"],
        "tags": [],
        "patrol_art": "hunt_general_intro",
        "min_cats": 1,
        "max_cats": 1,
        "min_max_status": {},
        "weight": 20,
        "intro_text": "r_c catches the scent of a fox - but is it red, or gray? And is it worth a fight if they encounter it?",
        "decline_text": "r_c decides not to quarrel with the fox and to find prey elsewhere.",
        "chance_of_success": 50,
        "success_outcomes": [
            {
                "text": "Spotting the gray fox they've tracked dipping into the shelter of a little scrub covered bit of dry land, r_c hangs back, sneaking around until they spot the fox caching a bird kill in an old log a storm washed in moons ago. They simply wait for it to finish and leave, then creep in to steal the fox's hard work, bringing the prize back to camp for the fresh-kill pile. Sometimes winning a battle doesn't require fighting.",
                "exp": 15,
                "weight": 20,
                "prey": ["medium"]
            },
            {
                "text": "s_c tracks down a gray fox, and carefully considers it as an opponent. Stocky, yes, but they finally decide they can take it, and burst from cover, using surprise to get in a couple vicious swipes to the fox's face while its jaws are still full of prey. Yelping, the gray fox retreats from the cat, unwilling to risk more split blood, and s_c picks up the rat it carried with a proud grin.",
                "exp": 15,
                "weight": 20,
                "stat_skill": ["HUNTER,1", "FIGHTER,1"],
                "prey": ["medium"]
            },
            {
                "text": "It's a situation that calls for careful calm, not impulsive action. s_c tracks down a gray fox at the end of the scent trail, holding a little plump mouse, and waits carefully. Eventually, the fox tries to cache its fresh-kill in a little hole. s_c picks it up once the fox leaves, strolling back to camp having successfully outwitted the competing predator.",
                "exp": 15,
                "weight": 20,
                "stat_trait": [
                    "calm",
                    "careful",
                    "faithful",
                    "insecure",
                    "loyal",
                    "nervous",
                    "patient",
                    "responsible",
                    "righteous",
                    "thoughtful",
                    "wise"
                ],
                "prey": ["medium"]
            }
        ],
        "fail_outcomes": [
            {
                "text": "It embarrasses them, but r_c doesn't even manage to find the fox they track, let alone earn anything useful from the afternoon's efforts.",
                "exp": 0,
                "weight": 20,
                "prey": ["very_small"]
            },
            {
                "text": "s_c hones in on the scent, and as soon as {PRONOUN/s_c/subject} {VERB/s_c/spot/spots} the gray fox with a dead fish hanging from its jaws, {PRONOUN/s_c/subject} {VERB/s_c/throw/throws} {PRONOUN/s_c/self} to the attack. The fox hears {PRONOUN/s_c/object} coming and makes a hasty retreat before the fight can start, taking its dinner with it.",
                "exp": 0,
                "weight": 20,
                "stat_trait": [
                    "adventurous",
                    "ambitious",
                    "bloodthirsty",
                    "bold",
                    "confident",
                    "daring",
                    "fierce",
                    "playful",
                    "troublesome",
                    "vengeful"
                ],
                "prey": ["very_small"]
            },
            {
                "text": "Finding a gray fox holding a mouse that would make a nice addition to c_n's fresh-kill pile, r_c goes to attack it. But the fox is just as keen to keep it as r_c is to win it, and they're injured in the resulting fight.",
                "exp": 0,
                "weight": 10,
                "injury": [
                    {
                        "cats": ["r_c"],
                        "injuries": ["small_bite_injury"],
                        "scars": ["CHEEK"]
                    }
                ],
                "history_text": { "scar": "m_c carries a scar from a solo fight with a gray fox." },
                "prey": ["very_small"]
            },
            {
                "text": "s_c hones in on the scent, and as soon as {PRONOUN/s_c/subject} {VERB/s_c/spot/spots} the gray fox with a dead fish hanging from its jaws, {PRONOUN/s_c/subject} recklessly {VERB/s_c/throw/throws} {PRONOUN/s_c/self} to the attack. But the fox is a little too desperate to keep itself from harm, and s_c has to retreat bleeding.",
                "exp": 0,
                "weight": 10,
                "stat_trait": [
                    "adventurous",
                    "ambitious",
                    "bloodthirsty",
                    "bold",
                    "confident",
                    "daring",
                    "fierce",
                    "playful",
                    "troublesome",
                    "vengeful"
                ],
                "injury": [
                    {
                        "cats": ["s_c"],
                        "injuries": ["small_bite_injury"],
                        "scars": ["CHEEK"]
                    }
                ],
                "history_text": { "scar": "m_c carries a scar from a solo fight with a gray fox." },
                "prey": ["very_small"]
            }
        ]
    },
    {
        "patrol_id": "wtlnd_hunt_wareprey_lorelocked1",
        "biome": ["wetlands"],
        "season": ["any"],
        "types": ["hunting"],
        "tags": [],
        "patrol_art": "hunt_general_intro",
        "min_cats": 3,
        "max_cats": 6,
        "min_max_status": {
           "normal adult": [1, 5],
           "apprentice":[1, 5]
            },
        "weight": 40,
        "chance_of_success": 50,
        "pl_skill_constraint": ["LORE,1"],
        "intro_text": "The water vole sitting on the bank will make a lovely addition to the fresh-kill pile, and app1 purrs as {PRONOUN/app1/subject} line up to knock it into the water.",
        "decline_text": "app1 hesitates for too long, and the vole slips back into the river with nary a splash.",
        "success_outcomes": [
                {
                    "text": "p_l waves a tail across app1's path, stopping {PRONOUN/app1/object} with a stern stare. Remember that a water vole is far more at home in the river than even c_n finest swimmer - and if app1 brings it down in its home element, app1 will suffer the consequences. Every hunt deserves respect.",
                    "exp": 30,
                    "weight": 20,
                    "prey": ["small"],
                    "relationships": [
                        {
                            "cats_to": ["p_l"],
                            "cats_from": ["patrol"],
                            "mutual": false,
                            "values": ["dislike"],
                            "amount": -10
                        },
                        {
                            "cats_to": ["p_l"],
                            "cats_from": ["app1"],
                            "mutual": false,
                            "values": ["comfort", "trust", "respect", "dislike"],
                            "amount": 10
                        }
                    ]
                }
            ],
            "fail_outcomes": [
                {
                    "text": "app1 leaps forward, launching {PRONOUN/app1/self} beautifully and catapulting {PRONOUN/app1/object} and the vole into the water. But under the surface, the vole has the advantage, tearing itself free. app1 inhales water as {PRONOUN/app1/subject} {VERB/app1/try/tries} to regain {PRONOUN/app1/poss} bearings, and surfaces hacking it up out of {PRONOUN/app1/poss} lungs.",
                    "exp": 0,
                    "weight": 20,
                    "relationships": [
                        {
                            "cats_to": ["p_l"],
                            "cats_from": ["app1"],
                            "mutual": true,
                            "values": ["respect", "trust"],
                            "amount": -10
                        }
                    ],
                    "injury": [
                        {
                        "cats": ["app1"],
                        "injuries": ["water in their lungs"],
                        "no_results": false
                        }
                    ],
                    "history_text": {
                        "reg_death": "m_c died from the water {PRONOUN/m_c/subject} inhaled on a hunt as a foolish apprentice.",
                        "lead_death": "from the water {PRONOUN/m_c/subject} inhaled on a hunt as a foolish apprentice"
                        }
                }
            ]
    }
]<|MERGE_RESOLUTION|>--- conflicted
+++ resolved
@@ -1811,11 +1811,7 @@
         "chance_of_success": 50,
         "success_outcomes": [
             {
-<<<<<<< HEAD
-                "text": "The cats are smaller, but they outnumber the fox, if only by a little, and it's a prize they're willing to fight for. With a prayer to StarClan they throw themselves into battle, and the fox, already half full and unwilling to lose blood over it, is driven off from the kill.",
-=======
                 "text": "The patrol's cats are smaller, but they outnumber the fox, if only by a little, and it's a prize they're willing to fight for. With a prayer to StarClan they throw themselves into battle, and the fox, already half full and unwilling to lose blood over it, is driven off from the kill.",
->>>>>>> a8ce99de
                 "exp": 20,
                 "weight": 20,
                 "prey": ["medium"],
@@ -1999,11 +1995,7 @@
                 "prey": ["very_small"]
             },
             {
-<<<<<<< HEAD
-                "text": "s_c means well, but {PRONOUN/s_c/subject}{VERB/s_c/'re/'s} overconfident in {PRONOUN/s_c/poss} attack and the fox manages to sink its teeth into {PRONOUN/s_c/object}. The patrol is forced to retreat, forming a defensive ring around the wounded s_c.",
-=======
                 "text": "s_c means well, but {PRONOUN/s_c/subject}{VERB/s_c/'re/'s} overconfident in {PRONOUN/s_c/poss} attack, and the fox manages to sink its teeth into {PRONOUN/s_c/object}. The patrol is forced to retreat, forming a defensive ring around the wounded s_c.",
->>>>>>> a8ce99de
                 "exp": 0,
                 "weight": 10,
                 "stat_trait": ["troublesome", "vengeful", "bloodthirsty", "bold"],
@@ -2207,11 +2199,7 @@
         "chance_of_success": 50,
         "success_outcomes": [
             {
-<<<<<<< HEAD
-                "text": "The cats are smaller, but they outnumber the fox, if only by a little, and it's a prize they're willing to fight for. With a prayer to StarClan they throw themselves into battle, and the fox, already half full and unwilling to lose blood over it, is driven off from the kill.",
-=======
                 "text": "The patrol's cats are smaller, but they outnumber the fox, if only by a little, and it's a prize they're willing to fight for. With a prayer to StarClan they throw themselves into battle, and the fox, already half full and unwilling to lose blood over it, is driven off from the kill.",
->>>>>>> a8ce99de
                 "exp": 20,
                 "weight": 20,
                 "prey": ["medium"],
@@ -2306,11 +2294,7 @@
                 "prey": ["very_small"]
             },
             {
-<<<<<<< HEAD
-                "text": "s_c means well, but {PRONOUN/s_c/subject}{VERB/s_c/'re/'s} overconfident in {PRONOUN/s_c/poss} attack and the fox manages to sink its teeth into {PRONOUN/s_c/object}. The patrol is forced to retreat, forming a defensive ring around the wounded s_c.",
-=======
                 "text": "s_c means well, but {PRONOUN/s_c/subject}{VERB/s_c/'re/'s} overconfident in {PRONOUN/s_c/poss} attack, and the fox manages to sink its teeth into {PRONOUN/s_c/object}. The patrol is forced to retreat, forming a defensive ring around the wounded s_c.",
->>>>>>> a8ce99de
                 "exp": 0,
                 "weight": 10,
                 "stat_trait": ["troublesome", "vengeful", "bloodthirsty", "bold"],
@@ -2446,11 +2430,7 @@
                 "prey": ["very_small"]
             },
             {
-<<<<<<< HEAD
-                "text": "s_c means well, but {PRONOUN/s_c/subject}{VERB/s_c/'re/'s} overconfident in {PRONOUN/s_c/poss} attack and the fox manages to sink its teeth into {PRONOUN/s_c/object}. The patrol is forced to retreat, forming a defensive ring around the wounded s_c.",
-=======
                 "text": "s_c means well, but {PRONOUN/s_c/subject}{VERB/s_c/'re/'s} overconfident in {PRONOUN/s_c/poss} attack, and the fox manages to sink its teeth into {PRONOUN/s_c/object}. The patrol is forced to retreat, forming a defensive ring around the wounded s_c.",
->>>>>>> a8ce99de
                 "exp": 0,
                 "weight": 10,
                 "stat_trait": ["troublesome", "vengeful", "bloodthirsty", "bold"],
@@ -2759,11 +2739,7 @@
                 "prey": ["very_small"]
             },
             {
-<<<<<<< HEAD
-                "text": "s_c means well, but {PRONOUN/s_c/subject}{VERB/s_c/'re/'s} overconfident in {PRONOUN/s_c/poss} attack and the fox manages to sink its teeth into {PRONOUN/s_c/object}. The patrol is forced to retreat, forming a defensive ring around the wounded s_c.",
-=======
                 "text": "s_c means well, but {PRONOUN/s_c/subject}{VERB/s_c/'re/'s} overconfident in {PRONOUN/s_c/poss} attack, and the fox manages to sink its teeth into {PRONOUN/s_c/object}. The patrol is forced to retreat, forming a defensive ring around the wounded s_c.",
->>>>>>> a8ce99de
                 "exp": 0,
                 "weight": 10,
                 "stat_trait": ["troublesome", "vengeful", "bloodthirsty", "bold"],
@@ -4173,11 +4149,7 @@
         "chance_of_success": 50,
         "success_outcomes": [
             {
-<<<<<<< HEAD
-                "text": "The cats are smaller, but they outnumber the fox, if only by a little, and it's a prize they're willing to fight for. With a prayer to StarClan they throw themselves into battle, and the fox, already half full and unwilling to lose blood over it, is driven off from the kill.",
-=======
                 "text": "The patrol's cats are smaller, but they outnumber the fox, if only by a little, and it's a prize they're willing to fight for. With a prayer to StarClan they throw themselves into battle, and the fox, already half full and unwilling to lose blood over it, is driven off from the kill.",
->>>>>>> a8ce99de
                 "exp": 20,
                 "weight": 20,
                 "prey": ["medium"],
@@ -4272,11 +4244,7 @@
                 "prey": ["very_small"]
             },
             {
-<<<<<<< HEAD
-                "text": "s_c means well, but {PRONOUN/s_c/subject}{VERB/s_c/'re/'s} overconfident in {PRONOUN/s_c/poss} attack and the fox manages to sink its teeth into {PRONOUN/s_c/object}. The patrol is forced to retreat, forming a defensive ring around the wounded s_c.",
-=======
                 "text": "s_c means well, but {PRONOUN/s_c/subject}{VERB/s_c/'re/'s} overconfident in {PRONOUN/s_c/poss} attack, and the fox manages to sink its teeth into {PRONOUN/s_c/object}. The patrol is forced to retreat, forming a defensive ring around the wounded s_c.",
->>>>>>> a8ce99de
                 "exp": 0,
                 "weight": 10,
                 "stat_trait": ["troublesome", "vengeful", "bloodthirsty", "bold"],
@@ -4412,11 +4380,7 @@
                 "prey": ["very_small"]
             },
             {
-<<<<<<< HEAD
-                "text": "s_c means well, but {PRONOUN/s_c/subject}{VERB/s_c/'re/'s} overconfident in {PRONOUN/s_c/poss} attack and the fox manages to sink its teeth into {PRONOUN/s_c/object}. The patrol is forced to retreat, forming a defensive ring around the wounded s_c.",
-=======
                 "text": "s_c means well, but {PRONOUN/s_c/subject}{VERB/s_c/'re/'s} overconfident in {PRONOUN/s_c/poss} attack, and the fox manages to sink its teeth into {PRONOUN/s_c/object}. The patrol is forced to retreat, forming a defensive ring around the wounded s_c.",
->>>>>>> a8ce99de
                 "exp": 0,
                 "weight": 10,
                 "stat_trait": ["troublesome", "vengeful", "bloodthirsty", "bold"],
@@ -4725,11 +4689,7 @@
                 "prey": ["very_small"]
             },
             {
-<<<<<<< HEAD
-                "text": "s_c means well, but {PRONOUN/s_c/subject}{VERB/s_c/'re/'s} overconfident in {PRONOUN/s_c/poss} attack and the fox manages to sink its teeth into {PRONOUN/s_c/object}. The patrol is forced to retreat, forming a defensive ring around the wounded s_c.",
-=======
                 "text": "s_c means well, but {PRONOUN/s_c/subject}{VERB/s_c/'re/'s} overconfident in {PRONOUN/s_c/poss} attack, and the fox manages to sink its teeth into {PRONOUN/s_c/object}. The patrol is forced to retreat, forming a defensive ring around the wounded s_c.",
->>>>>>> a8ce99de
                 "exp": 0,
                 "weight": 10,
                 "stat_trait": ["troublesome", "vengeful", "bloodthirsty", "bold"],
