[
    {
        "patrol_id": "wtlnd_hunt_random_newleaf_siblings2applocked1",
        "biome": ["wetlands"],
        "season": ["newleaf"],
        "types": ["hunting"],
        "tags": ["medium_prey2"],
        "patrol_art": "hunt_general_intro",
        "min_cats": 2,
        "max_cats": 2,
        "min_max_status": {
            "apprentice": [1, 6],
            "all apprentices": [2, 2]
        },
        "weight": 20,
        "intro_text": "The two siblings head out together, declaring a friendly competition to stock the fresh-kill pile. With all the insects woken by the newly empowered sun, buzzing with life, surely the prey will be running well today!",
        "decline_text": "Their mentors hold them back with a gentle word - the warriors have other plans for the apprentices today.",
        "chance_of_success": 40,
        "relationship_constraint": ["siblings"],
        "success_outcomes": [
            {
                "text": "app1 misses a w_tp_a_s, and app2 startles a pair of w_tp_a_p. They don't let it get them down, instead capturing a plump rabbit with a beautiful team ambush! But when they bring it back to camp, app1 tries to take sole credit for the prey, and instead of familial talent, it's familial discord that's displayed, as the apprentices get into a massive argument in the middle of camp.",
                "exp": 20,
                "weight": 20,
                "prey": ["small"],
                "relationships": [
                    {
                        "cats_to": ["patrol"],
                        "cats_from": ["patrol"],
                        "mutual": false,
                        "values": ["jealous", "dislike"],
                        "amount": 10
                    }
                ]
            },
            {
                "text": "s_c catches a great w_mp_a_s, and two w_tp_dl_p! But {PRONOUN/s_c/poss} sibling comes up empty-pawed. s_c offers to let {PRONOUN/r_c/object} claim the smaller prey as {PRONOUN/r_c/poss} own, but the insulting suggestion just causes a massive argument.",
                "exp": 20,
                "weight": 20,
                "prey": ["medium"],
                "stat_skill": ["HUNTER,0", "SWIMMER,0"],
                "can_have_stat": ["p_l"],
                "relationships": [
                    {
                        "cats_to": ["patrol"],
                        "cats_from": ["patrol"],
                        "mutual": false,
                        "values": ["jealous", "dislike"],
                        "amount": 10
                    }
                ]
            }
        ],
        "fail_outcomes": [
            {
                "text": "The littermates end up dirty, exhausted, and without much more than a w_tp_dl_s to show for it. Fox-dung! But at least out here, even if they didn't get much prey, they can complain about how stupidly hard hunting is to a sympathetic audience.",
                "exp": 0,
                "weight": 20,
                "relationships": [
                    {
                        "cats_to": ["patrol"],
                        "cats_from": ["patrol"],
                        "mutual": false,
                        "values": ["jealous", "dislike"],
                        "amount": -10
                    }
                ],
                "prey": ["very_small"]
            },
            {
                "text": "app1 takes a hard fall while swiping at a w_mp_a_s from a precarious perch, and the afternoon's hunt is called off as {PRONOUN/app1/poss} sibling helps {PRONOUN/app1/object} back to camp, chatting reassuringly about how hard their hunting lessons are.",
                "exp": 0,
                "weight": 10,
                "injury": [
                    {
                        "cats": ["app1"],
                        "injuries": ["minor_injury"],
                        "scars": []
                    }
                ],
                "relationships": [
                    {
                        "cats_to": ["patrol"],
                        "cats_from": ["patrol"],
                        "mutual": false,
                        "values": ["jealous", "dislike"],
                        "amount": -10
                    }
                ],
                "prey": ["very_small"]
            }
        ]
    },
    {
        "patrol_id": "wtlnd_hunt_random_newleaf_siblings2applocked2",
        "biome": ["wetlands"],
        "season": ["newleaf"],
        "types": ["hunting"],
        "tags": ["medium_prey2"],
        "patrol_art": "hunt_general_intro",
        "min_cats": 2,
        "max_cats": 2,
        "min_max_status": {
            "apprentice": [1, 6],
            "all apprentices": [2, 2]
        },
        "weight": 20,
        "intro_text": "It's nice to get the chance to go out hunting with app2. app1 knows they're still in the apprentices' den, but with different mentors and focuses and skills - it's not the same as it was back in the nursery as littermates. And with newleaf bringing nicer weather it's a good time to hunt!",
        "decline_text": "Their mentors hold them back with a gentle word - the warriors have other plans for the apprentices today.",
        "chance_of_success": 40,
        "relationship_constraint": ["siblings"],
        "success_outcomes": [
            {
                "text": "Yeah, it's a relatively okay hunt, with a couple w_tp_a_p and a dirty w_tp_dl_s. But what app1 is actually going to remember about today is that app2 thinks that {PRONOUN/app2/poss} mentor and app1's would make a cute couple!",
                "exp": 20,
                "weight": 20,
                "prey": ["small"],
                "relationships": [
                    {
                        "cats_to": ["patrol"],
                        "cats_from": ["patrol"],
                        "mutual": false,
                        "values": ["platonic", "respect"],
                        "amount": 5
                    }
                ]
            },
            {
                "text": "It turns out s_c has really been listening to {PRONOUN/s_c/poss} mentor's tips for hunting - and {PRONOUN/s_c/subject}{VERB/s_c/'re/'s} willing to pass it on!",
                "exp": 20,
                "weight": 20,
                "stat_skill": ["HUNTER,0"],
                "relationships": [
                    {
                        "cats_to": ["patrol"],
                        "cats_from": ["patrol"],
                        "mutual": false,
                        "values": ["platonic", "respect"],
                        "amount": 5
                    }
                ]
            }
        ],
        "fail_outcomes": [
            {
                "text": "Together they manage a grand haul of one w_tp_dl_s, and not even a very big w_tp_dl_s at that. They have a lot more to learn before they'll all be ready to take on the responsibility of providing for c_n.",
                "exp": 0,
                "weight": 20,
                "prey": ["very_small"]
            }
        ]
    },
    {
        "patrol_id": "wtlnd_hunt_random_newleaf_siblings2applocked3",
        "biome": ["wetlands"],
        "season": ["newleaf"],
        "types": ["hunting"],
        "tags": ["medium_prey2"],
        "patrol_art": "hunt_general_intro",
        "min_cats": 2,
        "max_cats": 2,
        "min_max_status": {
            "apprentice": [1, 6],
            "all apprentices": [2, 2]
        },
        "weight": 20,
        "intro_text": "The clouds are out, but for once it's not raining. And just like the clouds, app1 and {PRONOUN/app1/poss} littermate are everywhere today, sticking their heads into every unexplored corner of the territory. All in the name of hunting, of course!",
        "decline_text": "Their mentors hold them back with a gentle word - the warriors have other plans for the apprentices today.",
        "chance_of_success": 40,
        "relationship_constraint": ["siblings"],
        "success_outcomes": [
            {
                "text": "app1 thinks app2's w_tp_dl_s looks infinitely more delicious than {PRONOUN/app1/poss} own contributions of two w_tp_a_p, while app2 insists that {PRONOUN/app2/subject}'d much rather bring back w_tp_dl_s.",
                "exp": 20,
                "weight": 20,
                "prey": ["small"],
                "relationships": [
                    {
                        "cats_to": ["patrol"],
                        "cats_from": ["patrol"],
                        "mutual": false,
                        "values": ["respect", "jealous"],
                        "amount": 5
                    }
                ]
            },
            {
                "text": "s_c spends half the patrol flashing in and out of the water, zipping from one riverbank to another, both impressing and frustrating the sibling trying to keep up with {PRONOUN/s_c/object}.",
                "exp": 20,
                "weight": 20,
                "stat_skill": ["SWIMMER,0"],
                "relationships": [
                    {
                        "cats_to": ["patrol"],
                        "cats_from": ["patrol"],
                        "mutual": false,
                        "values": ["respect", "jealous"],
                        "amount": 5
                    }
                ]
            }
        ],
        "fail_outcomes": [
            {
                "text": "Well, they have a lot of fun exploring, even if it's not that productive of a hunting patrol.",
                "exp": 0,
                "weight": 20,
                "prey": ["very_small"]
            }
        ]
    },
    {
        "patrol_id": "wtlnd_hunt_random_newleaf_siblings3applocked1",
        "biome": ["wetlands"],
        "season": ["newleaf"],
        "types": ["hunting"],
        "tags": ["medium_prey2"],
        "patrol_art": "hunt_general_intro",
        "min_cats": 3,
        "max_cats": 3,
        "min_max_status": {
            "apprentice": [1, 6],
            "all apprentices": [3, 3]
        },
        "weight": 20,
        "intro_text": "The three siblings head out together, declaring a friendly competition to stock the fresh-kill pile. With all the insects woken by the newly empowered sun, buzzing with life, surely the prey will be running well today!",
        "decline_text": "Their mentors hold them back with a gentle word - the warriors have other plans for the apprentices today.",
        "chance_of_success": 40,
        "relationship_constraint": ["siblings"],
        "success_outcomes": [
            {
                "text": "app1 misses a w_tp_a_s, and {PRONOUN/app1/poss} siblings startle a pair of w_tp_a_p. They don't let it get them down, instead capturing a plump rabbit with a beautiful team ambush! But when they bring it back to camp, app1 tries to take sole credit for the prey, and instead of familial talent, it's familial discord that's displayed, as the apprentices get into a massive argument in the middle of camp.",
                "exp": 30,
                "weight": 20,
                "prey": ["small"],
                "relationships": [
                    {
                        "cats_to": ["patrol"],
                        "cats_from": ["patrol"],
                        "mutual": false,
                        "values": ["jealous", "dislike"],
                        "amount": 5
                    }
                ]
            },
            {
                "text": "s_c catches a great w_mp_a_s, and two w_tp_dl_p! But {PRONOUN/s_c/poss} siblings come up empty-pawed. s_c offers to let them claim the smaller prey as their own, but the insulting suggestion just causes a massive argument.",
                "exp": 30,
                "weight": 20,
                "stat_skill": ["HUNTER,0"],
                "relationships": [
                    {
                        "cats_to": ["patrol"],
                        "cats_from": ["patrol"],
                        "mutual": false,
                        "values": ["jealous", "dislike"],
                        "amount": 5
                    }
                ]
            }
        ],
        "fail_outcomes": [
            {
                "text": "The littermates end up dirty, exhausted, and without much more than a w_tp_dl_s to show for it. Fox-dung! But at least out here, even if they didn't get much prey, they can complain about how stupidly hard hunting is to a sympathetic audience.",
                "exp": 0,
                "weight": 20,
                "relationships": [
                    {
                        "cats_to": ["patrol"],
                        "cats_from": ["patrol"],
                        "mutual": false,
                        "values": ["jealous", "dislike"],
                        "amount": -5
                    }
                ],
                "prey": ["very_small"]
            },
            {
                "text": "app1 takes a hard fall while swiping at a w_mp_a_s from a precarious perch, and the afternoon's hunt is called off as {PRONOUN/app1/poss} siblings help {PRONOUN/app1/object} back to camp, chatting reassuringly about how hard their hunting lessons are.",
                "exp": 0,
                "weight": 10,
                "injury": [
                    {
                        "cats": ["app1"],
                        "injuries": ["minor_injury"],
                        "scars": []
                    }
                ],
                "relationships": [
                    {
                        "cats_to": ["patrol"],
                        "cats_from": ["patrol"],
                        "mutual": false,
                        "values": ["jealous", "dislike"],
                        "amount": -5
                    }
                ],
                "prey": ["very_small"]
            }
        ]
    },
    {
        "patrol_id": "wtlnd_hunt_random_newleaf_siblings3applocked2",
        "biome": ["wetlands"],
        "season": ["newleaf"],
        "types": ["hunting"],
        "tags": ["medium_prey2"],
        "patrol_art": "hunt_general_intro",
        "min_cats": 3,
        "max_cats": 3,
        "min_max_status": {
            "apprentice": [1, 6],
            "all apprentices": [3, 3]
        },
        "weight": 20,
        "intro_text": "It's nice to get the chance to go out hunting together. app1 knows they're all still in the apprentices' den, but with different mentors and focuses and skills - it's not the same as it was back in the nursery with {PRONOUN/app1/poss} littermates. And with newleaf bringing nicer weather it's a good time to hunt!",
        "decline_text": "Their mentors hold them back with a gentle word - the warriors have other plans for the apprentices today.",
        "chance_of_success": 40,
        "relationship_constraint": ["siblings"],
        "success_outcomes": [
            {
                "text": "Yeah, it's a relatively okay hunt, with a couple w_tp_a_p and a dirty w_tp_dl_s. But what app1 is actually going to remember about today is that app2 thinks that {PRONOUN/app2/poss} mentor and app3's would make a cute couple!",
                "exp": 30,
                "weight": 20,
                "prey": ["small"],
                "relationships": [
                    {
                        "cats_to": ["patrol"],
                        "cats_from": ["patrol"],
                        "mutual": false,
                        "values": ["platonic", "respect"],
                        "amount": 5
                    }
                ]
            },
            {
                "text": "It turns out s_c has really been listening to {PRONOUN/s_c/poss} mentor's tips for hunting - and {PRONOUN/s_c/subject}{VERB/s_c/'re/'s} willing to pass it on!",
                "exp": 30,
                "weight": 20,
                "stat_skill": ["HUNTER,0"],
                "relationships": [
                    {
                        "cats_to": ["patrol"],
                        "cats_from": ["patrol"],
                        "mutual": false,
                        "values": ["platonic", "respect"],
                        "amount": 5
                    }
                ]
            }
        ],
        "fail_outcomes": [
            {
                "text": "Together they manage a grand haul of one w_tp_dl_s, and not even a very big w_tp_dl_s at that. They have a lot more to learn before they'll all be ready to take on the responsibility of providing for c_n.",
                "exp": 0,
                "weight": 20,
                "prey": ["very_small"]
            }
        ]
    },
    {
        "patrol_id": "wtlnd_hunt_random_newleaf_siblings3applocked3",
        "biome": ["wetlands"],
        "season": ["newleaf"],
        "types": ["hunting"],
        "tags": ["medium_prey2"],
        "patrol_art": "hunt_general_intro",
        "min_cats": 3,
        "max_cats": 3,
        "min_max_status": {
            "apprentice": [1, 6],
            "all apprentices": [3, 3]
        },
        "weight": 20,
        "intro_text": "The clouds are out, but for once it's not raining. And just like the clouds, app1 and {PRONOUN/app1/poss} littermates are everywhere today, sticking their heads into every unexplored corner of the territory. All in the name of hunting, of course!",
        "decline_text": "Their mentors hold them back with a gentle word - the warriors have other plans for the apprentices today.",
        "chance_of_success": 40,
        "relationship_constraint": ["siblings"],
        "success_outcomes": [
            {
                "text": "app1 thinks app2's w_tp_dl_s looks infinitely more delicious than {PRONOUN/app1/poss} own contributions of two w_tp_a_p, while app3 insists that {PRONOUN/app3/subject}'d much rather bring back w_tp_a_p than the w_mp_a_s {PRONOUN/app3/subject} caught.",
                "exp": 30,
                "weight": 20,
                "prey": ["small"],
                "relationships": [
                    {
                        "cats_to": ["patrol"],
                        "cats_from": ["patrol"],
                        "mutual": false,
                        "values": ["respect", "jealous"],
                        "amount": 5
                    }
                ]
            },
            {
                "text": "s_c spends half the patrol flashing in and out of the water, zipping from one riverbank to another, both impressing and frustrating the siblings trying to keep up with {PRONOUN/s_c/object}.",
                "exp": 30,
                "weight": 20,
                "stat_skill": ["SWIMMER,0"],
                "relationships": [
                    {
                        "cats_to": ["patrol"],
                        "cats_from": ["patrol"],
                        "mutual": false,
                        "values": ["respect", "jealous"],
                        "amount": 5
                    }
                ]
            }
        ],
        "fail_outcomes": [
            {
                "text": "Well, they have a lot of fun exploring, even if it's not that productive of a hunting patrol.",
                "exp": 0,
                "weight": 20,
                "prey": ["very_small"]
            }
        ]
    },
    {
        "patrol_id": "wtlnd_hunt_random_newleaf_siblings4applocked1",
        "biome": ["wetlands"],
        "season": ["newleaf"],
        "types": ["hunting"],
        "tags": ["medium_prey2"],
        "patrol_art": "hunt_general_intro",
        "min_cats": 4,
        "max_cats": 4,
        "min_max_status": {
            "apprentice": [1, 6],
            "all apprentices": [4, 4]
        },
        "weight": 20,
        "intro_text": "The four siblings head out together, declaring a friendly competition to stock the fresh-kill pile. With all the insects woken by the newly empowered sun, buzzing with life, surely the prey will be running well today!",
        "decline_text": "Their mentors hold them back with a gentle word - the warriors have other plans for the apprentices today.",
        "chance_of_success": 40,
        "relationship_constraint": ["siblings"],
        "success_outcomes": [
            {
                "text": "app1 misses a w_tp_a_s, and {PRONOUN/app1/poss} siblings startle a pair of w_tp_a_p. They don't let it get them down, instead capturing a plump rabbit with a beautiful team ambush! But when they bring it back to camp, app1 tries to take sole credit for the prey, and instead of familial talent, it's familial discord that's displayed, as the apprentices get into a massive argument in the middle of camp.",
                "exp": 30,
                "weight": 20,
                "prey": ["small"],
                "relationships": [
                    {
                        "cats_to": ["patrol"],
                        "cats_from": ["patrol"],
                        "mutual": false,
                        "values": ["jealous", "dislike"],
                        "amount": 10
                    }
                ]
            },
            {
                "text": "s_c catches a great w_mp_a_s, and two w_tp_dl_p! But {PRONOUN/s_c/poss} siblings come up empty-pawed. s_c offers to let them claim the smaller prey as their own, but the insulting suggestion just causes a massive argument.",
                "exp": 30,
                "weight": 20,
                "stat_skill": ["HUNTER,0"],
                "relationships": [
                    {
                        "cats_to": ["patrol"],
                        "cats_from": ["patrol"],
                        "mutual": false,
                        "values": ["jealous", "dislike"],
                        "amount": 10
                    }
                ]
            }
        ],
        "fail_outcomes": [
            {
                "text": "The littermates end up dirty, exhausted, and without much more than a w_tp_dl_s to show for it. Fox-dung! But at least out here, even if they didn't get much prey, they can complain about how stupidly hard hunting is to a sympathetic audience.",
                "exp": 0,
                "weight": 20,
                "relationships": [
                    {
                        "cats_to": ["patrol"],
                        "cats_from": ["patrol"],
                        "mutual": false,
                        "values": ["jealous", "dislike"],
                        "amount": -10
                    }
                ],
                "prey": ["very_small"]
            },
            {
                "text": "app1 takes a hard fall while swiping at a w_mp_a_s from a precarious perch, and the afternoon's hunt is called off as {PRONOUN/app1/poss} siblings help {PRONOUN/app1/object} back to camp, chatting reassuringly about how hard their hunting lessons are.",
                "exp": 0,
                "weight": 10,
                "injury": [
                    {
                        "cats": ["app1"],
                        "injuries": ["minor_injury"],
                        "scars": []
                    }
                ],
                "relationships": [
                    {
                        "cats_to": ["patrol"],
                        "cats_from": ["patrol"],
                        "mutual": false,
                        "values": ["jealous", "dislike"],
                        "amount": -10
                    }
                ],
                "prey": ["very_small"]
            }
        ]
    },
    {
        "patrol_id": "wtlnd_hunt_random_newleaf_siblings4applocked2",
        "biome": ["wetlands"],
        "season": ["newleaf"],
        "types": ["hunting"],
        "tags": ["medium_prey2"],
        "patrol_art": "hunt_general_intro",
        "min_cats": 4,
        "max_cats": 4,
        "min_max_status": {
            "apprentice": [1, 6],
            "all apprentices": [4, 4]
        },
        "weight": 20,
        "intro_text": "It's nice to get the chance to go out hunting together. app1 knows they're all still in the apprentices' den, but with different mentors and focuses and skills - it's not the same as it was back in the nursery with {PRONOUN/app1/poss} littermates. And with newleaf bringing nicer weather it's a good time to hunt!",
        "decline_text": "Their mentors hold them back with a gentle word - the warriors have other plans for the apprentices today.",
        "chance_of_success": 40,
        "relationship_constraint": ["siblings"],
        "success_outcomes": [
            {
                "text": "Yeah, it's a relatively okay hunt, with a couple w_tp_a_p and a dirty w_tp_dl_s. But what app1 is actually going to remember about today is that app2 thinks that {PRONOUN/app2/poss} mentor and app3's would make a cute couple!",
                "exp": 30,
                "weight": 20,
                "prey": ["small"],
                "relationships": [
                    {
                        "cats_to": ["patrol"],
                        "cats_from": ["patrol"],
                        "mutual": false,
                        "values": ["platonic", "respect"],
                        "amount": 5
                    }
                ]
            },
            {
                "text": "It turns out s_c has really been listening to {PRONOUN/s_c/poss} mentor's tips for hunting - and {PRONOUN/s_c/subject}{VERB/s_c/'re/'s} willing to pass it on!",
                "exp": 30,
                "weight": 20,
                "stat_skill": ["HUNTER,0"],
                "relationships": [
                    {
                        "cats_to": ["patrol"],
                        "cats_from": ["patrol"],
                        "mutual": false,
                        "values": ["platonic", "respect"],
                        "amount": 5
                    }
                ]
            }
        ],
        "fail_outcomes": [
            {
                "text": "Together they manage a grand haul of one w_tp_dl_s, and not even a very big w_tp_dl_s at that. They have a lot more to learn before they'll all be ready to take on the responsibility of providing for c_n.",
                "exp": 0,
                "weight": 20,
                "prey": ["very_small"]
            }
        ]
    },
    {
        "patrol_id": "wtlnd_hunt_random_newleaf_siblings4applocked3",
        "biome": ["wetlands"],
        "season": ["newleaf"],
        "types": ["hunting"],
        "tags": ["medium_prey2"],
        "patrol_art": "hunt_general_intro",
        "min_cats": 4,
        "max_cats": 4,
        "min_max_status": {
            "apprentice": [1, 6],
            "all apprentices": [4, 4]
        },
        "weight": 20,
        "intro_text": "The clouds are out, but for once it's not raining. And just like the clouds, app1 and {PRONOUN/app1/poss} littermates are everywhere today, sticking their heads into every unexplored corner of the territory. All in the name of hunting, of course!",
        "decline_text": "Their mentors hold them back with a gentle word - the warriors have other plans for the apprentices today.",
        "chance_of_success": 40,
        "relationship_constraint": ["siblings"],
        "success_outcomes": [
            {
                "text": "app1 thinks app2's w_tp_dl_s looks infinitely more delicious than {PRONOUN/app1/poss} own contributions of two w_tp_a_p, while app3 insists that {PRONOUN/app3/subject}'d much rather bring back w_tp_a_p than the w_mp_a_s {PRONOUN/app3/subject} caught.",
                "exp": 30,
                "weight": 20,
                "prey": ["small"],
                "relationships": [
                    {
                        "cats_to": ["patrol"],
                        "cats_from": ["patrol"],
                        "mutual": false,
                        "values": ["respect", "jealous"],
                        "amount": 5
                    }
                ]
            },
            {
                "text": "s_c spends half the patrol flashing in and out of the water, zipping from one riverbank to another, both impressing and frustrating the siblings trying to keep up with {PRONOUN/s_c/object}.",
                "exp": 30,
                "weight": 20,
                "stat_skill": ["SWIMMER,0"],
                "relationships": [
                    {
                        "cats_to": ["patrol"],
                        "cats_from": ["patrol"],
                        "mutual": false,
                        "values": ["respect", "jealous"],
                        "amount": 5
                    }
                ]
            }
        ],
        "fail_outcomes": [
            {
                "text": "Well, they have a lot of fun exploring, even if it's not that productive of a hunting patrol.",
                "exp": 0,
                "weight": 20,
                "prey": ["very_small"]
            }
        ]
    },
    {
        "patrol_id": "wtlnd_hunt_random_newleaf_siblings5applocked1",
        "biome": ["wetlands"],
        "season": ["newleaf"],
        "types": ["hunting"],
        "tags": ["medium_prey2"],
        "patrol_art": "hunt_general_intro",
        "min_cats": 5,
        "max_cats": 5,
        "min_max_status": {
            "apprentice": [1, 6],
            "all apprentices": [5, 5]
        },
        "weight": 20,
        "intro_text": "The five siblings head out together, declaring a friendly competition to stock the fresh-kill pile. With all the insects woken by the newly empowered sun, buzzing with life, surely the prey will be running well today!",
        "decline_text": "Their mentors hold them back with a gentle word - the warriors have other plans for the apprentices today.",
        "chance_of_success": 40,
        "relationship_constraint": ["siblings"],
        "success_outcomes": [
            {
                "text": "app1 misses a w_tp_a_s, and {PRONOUN/app1/poss} siblings startle a pair of w_tp_a_p. They don't let it get them down, instead capturing a plump rabbit with a beautiful team ambush! But when they bring it back to camp, app1 tries to take sole credit for the prey, and instead of familial talent, it's familial discord that's displayed, as the apprentices get into a massive argument in the middle of camp.",
                "exp": 30,
                "weight": 20,
                "prey": ["small"],
                "relationships": [
                    {
                        "cats_to": ["patrol"],
                        "cats_from": ["patrol"],
                        "mutual": false,
                        "values": ["jealous", "dislike"],
                        "amount": 10
                    }
                ]
            },
            {
                "text": "s_c catches a great w_mp_a_s, and two w_tp_dl_p! But {PRONOUN/s_c/poss} siblings come up empty-pawed. s_c offers to let them claim the smaller prey as their own, but the insulting suggestion just causes a massive argument.",
                "exp": 30,
                "weight": 20,
                "stat_skill": ["HUNTER,0"],
                "relationships": [
                    {
                        "cats_to": ["patrol"],
                        "cats_from": ["patrol"],
                        "mutual": false,
                        "values": ["jealous", "dislike"],
                        "amount": 10
                    }
                ]
            }
        ],
        "fail_outcomes": [
            {
                "text": "The littermates end up dirty, exhausted, and without much more than a w_tp_dl_s to show for it. Fox-dung! But at least out here, even if they didn't get much prey, they can complain about how stupidly hard hunting is to a sympathetic audience.",
                "exp": 0,
                "weight": 20,
                "relationships": [
                    {
                        "cats_to": ["patrol"],
                        "cats_from": ["patrol"],
                        "mutual": false,
                        "values": ["jealous", "dislike"],
                        "amount": -10
                    }
                ],
                "prey": ["very_small"]
            },
            {
                "text": "app1 takes a hard fall while swiping at a w_mp_a_s from a precarious perch, and the afternoon's hunt is called off as {PRONOUN/app1/poss} siblings help {PRONOUN/app1/object} back to camp, chatting reassuringly about how hard their hunting lessons are.",
                "exp": 0,
                "weight": 10,
                "injury": [
                    {
                        "cats": ["app1"],
                        "injuries": ["minor_injury"],
                        "scars": []
                    }
                ],
                "relationships": [
                    {
                        "cats_to": ["patrol"],
                        "cats_from": ["patrol"],
                        "mutual": false,
                        "values": ["jealous", "dislike"],
                        "amount": -10
                    }
                ],
                "prey": ["very_small"]
            }
        ]
    },
    {
        "patrol_id": "wtlnd_hunt_random_newleaf_siblings5applocked2",
        "biome": ["wetlands"],
        "season": ["newleaf"],
        "types": ["hunting"],
        "tags": ["medium_prey2"],
        "patrol_art": "hunt_general_intro",
        "min_cats": 5,
        "max_cats": 5,
        "min_max_status": {
            "apprentice": [1, 6],
            "all apprentices": [5, 5]
        },
        "weight": 20,
        "intro_text": "It's nice to get the chance to go out hunting together. app1 knows they're all still in the apprentices' den, but with different mentors and focuses and skills - it's not the same as it was back in the nursery with {PRONOUN/app1/poss} littermates. And with newleaf bringing nicer weather it's a good time to hunt!",
        "decline_text": "Their mentors hold them back with a gentle word - the warriors have other plans for the apprentices today.",
        "chance_of_success": 40,
        "relationship_constraint": ["siblings"],
        "success_outcomes": [
            {
                "text": "Yeah, it's a relatively okay hunt, with a couple w_tp_a_p and a dirty w_tp_dl_s. But what app1 is actually going to remember about today is that app2 thinks that {PRONOUN/app2/poss} mentor and app3's would make a cute couple!",
                "exp": 30,
                "weight": 20,
                "prey": ["small"],
                "relationships": [
                    {
                        "cats_to": ["patrol"],
                        "cats_from": ["patrol"],
                        "mutual": false,
                        "values": ["platonic", "respect"],
                        "amount": 5
                    }
                ]
            },
            {
                "text": "It turns out s_c has really been listening to {PRONOUN/s_c/poss} mentor's tips for hunting - and {PRONOUN/s_c/subject}{VERB/s_c/'re/'s} willing to pass it on!",
                "exp": 30,
                "weight": 20,
                "stat_skill": ["HUNTER,0"],
                "relationships": [
                    {
                        "cats_to": ["patrol"],
                        "cats_from": ["patrol"],
                        "mutual": false,
                        "values": ["platonic", "respect"],
                        "amount": 5
                    }
                ]
            }
        ],
        "fail_outcomes": [
            {
                "text": "Together they manage a grand haul of one w_tp_dl_s, and not even a very big w_tp_dl_s at that. They have a lot more to learn before they'll all be ready to take on the responsibility of providing for c_n.",
                "exp": 0,
                "weight": 20,
                "prey": ["very_small"]
            }
        ]
    },
    {
        "patrol_id": "wtlnd_hunt_random_newleaf_siblings5applocked3",
        "biome": ["wetlands"],
        "season": ["newleaf"],
        "types": ["hunting"],
        "tags": ["medium_prey2"],
        "patrol_art": "hunt_general_intro",
        "min_cats": 5,
        "max_cats": 5,
        "min_max_status": {
            "apprentice": [1, 6],
            "all apprentices": [5, 5]
        },
        "weight": 20,
        "intro_text": "The clouds are out, but for once it's not raining. And just like the clouds, app1 and {PRONOUN/app1/poss} littermates are everywhere today, sticking their heads into every unexplored corner of the territory. All in the name of hunting, of course!",
        "decline_text": "Their mentors hold them back with a gentle word - the warriors have other plans for the apprentices today.",
        "chance_of_success": 40,
        "relationship_constraint": ["siblings"],
        "success_outcomes": [
            {
                "text": "app1 thinks app2's w_tp_dl_s looks infinitely more delicious than {PRONOUN/app1/poss} own contributions of two w_tp_a_p, while app3 insists that {PRONOUN/app3/subject}'d much rather bring back w_tp_a_p than the w_mp_a_s {PRONOUN/app3/subject} caught.",
                "exp": 30,
                "weight": 20,
                "prey": ["small"],
                "relationships": [
                    {
                        "cats_to": ["patrol"],
                        "cats_from": ["patrol"],
                        "mutual": false,
                        "values": ["respect", "jealous"],
                        "amount": 5
                    }
                ]
            },
            {
                "text": "s_c spends half the patrol flashing in and out of the water, zipping from one riverbank to another, both impressing and frustrating the siblings trying to keep up with {PRONOUN/s_c/object}.",
                "exp": 30,
                "weight": 20,
                "stat_skill": ["SWIMMER,0"],
                "relationships": [
                    {
                        "cats_to": ["patrol"],
                        "cats_from": ["patrol"],
                        "mutual": false,
                        "values": ["respect", "jealous"],
                        "amount": 5
                    }
                ]
            }
        ],
        "fail_outcomes": [
            {
                "text": "Well, they have a lot of fun exploring, even if it's not that productive of a hunting patrol.",
                "exp": 0,
                "weight": 20,
                "prey": ["very_small"]
            }
        ]
    },
    {
        "patrol_id": "wtlnd_hunt_random_newleaf_siblings6applocked1",
        "biome": ["wetlands"],
        "season": ["newleaf"],
        "types": ["hunting"],
        "tags": ["medium_prey2", "six_apprentices"],
        "patrol_art": "hunt_general_intro",
        "min_cats": 6,
        "max_cats": 6,
        "min_max_status": {
            "apprentice": [1, 6]
        },
        "weight": 20,
        "intro_text": "The six siblings head out together, declaring a friendly competition to stock the fresh-kill pile. With all the insects woken by the newly empowered sun, buzzing with life, surely the prey will be running well today!",
        "decline_text": "Their mentors hold them back with a gentle word - the warriors have other plans for the apprentices today.",
        "chance_of_success": 40,
        "relationship_constraint": ["siblings"],
        "success_outcomes": [
            {
                "text": "app1 misses a w_tp_a_s, and {PRONOUN/app1/poss} siblings startle a pair of w_tp_a_p. They don't let it get them down, instead capturing a plump rabbit with a beautiful team ambush! But when they bring it back to camp, app1 tries to take sole credit for the prey, and instead of familial talent, it's familial discord that's displayed, as the apprentices get into a massive argument in the middle of camp.",
                "exp": 30,
                "weight": 20,
                "prey": ["small"],
                "relationships": [
                    {
                        "cats_to": ["patrol"],
                        "cats_from": ["patrol"],
                        "mutual": false,
                        "values": ["jealous", "dislike"],
                        "amount": 10
                    }
                ]
            },
            {
                "text": "s_c catches a great w_mp_a_s, and two w_tp_dl_p! But {PRONOUN/s_c/poss} siblings come up empty-pawed. s_c offers to let them claim the smaller prey as their own, but the insulting suggestion just causes a massive argument.",
                "exp": 30,
                "weight": 20,
                "stat_skill": ["HUNTER,0"],
                "relationships": [
                    {
                        "cats_to": ["patrol"],
                        "cats_from": ["patrol"],
                        "mutual": false,
                        "values": ["jealous", "dislike"],
                        "amount": 10
                    }
                ]
            }
        ],
        "fail_outcomes": [
            {
                "text": "The littermates end up dirty, exhausted, and without much more than a w_tp_dl_s to show for it. Fox-dung! But at least out here, even if they didn't get much prey, they can complain about how stupidly hard hunting is to a sympathetic audience.",
                "exp": 0,
                "weight": 20,
                "relationships": [
                    {
                        "cats_to": ["patrol"],
                        "cats_from": ["patrol"],
                        "mutual": false,
                        "values": ["jealous", "dislike"],
                        "amount": -10
                    }
                ],
                "prey": ["very_small"]
            },
            {
                "text": "app1 takes a hard fall while swiping at a w_mp_a_s from a precarious perch, and the afternoon's hunt is called off as {PRONOUN/app1/poss} siblings help {PRONOUN/app1/object} back to camp, chatting reassuringly about how hard their hunting lessons are.",
                "exp": 0,
                "weight": 10,
                "injury": [
                    {
                        "cats": ["app1"],
                        "injuries": ["minor_injury"],
                        "scars": []
                    }
                ],
                "relationships": [
                    {
                        "cats_to": ["patrol"],
                        "cats_from": ["patrol"],
                        "mutual": false,
                        "values": ["jealous", "dislike"],
                        "amount": -10
                    }
                ],
                "prey": ["very_small"]
            }
        ]
    },
    {
        "patrol_id": "wtlnd_hunt_random_newleaf_siblings6applocked2",
        "biome": ["wetlands"],
        "season": ["newleaf"],
        "types": ["hunting"],
        "tags": ["medium_prey2", "six_apprentices"],
        "patrol_art": "hunt_general_intro",
        "min_cats": 6,
        "max_cats": 6,
        "min_max_status": {
            "apprentice": [1, 6]
        },
        "weight": 20,
        "intro_text": "It's nice to get the chance to go out hunting together. app1 knows they're all still in the apprentices' den, but with different mentors and focuses and skills - it's not the same as it was back in the nursery with {PRONOUN/app1/poss} littermates. And with newleaf bringing nicer weather it's a good time to hunt!",
        "decline_text": "Their mentors hold them back with a gentle word - the warriors have other plans for the apprentices today.",
        "chance_of_success": 40,
        "relationship_constraint": ["siblings"],
        "success_outcomes": [
            {
                "text": "Yeah, it's a relatively okay hunt, with a couple w_tp_a_p and a dirty w_tp_dl_s. But what app1 is actually going to remember about today is that app2 thinks that {PRONOUN/app2/poss} mentor and app3's would make a cute couple!",
                "exp": 30,
                "weight": 20,
                "prey": ["small"],
                "relationships": [
                    {
                        "cats_to": ["patrol"],
                        "cats_from": ["patrol"],
                        "mutual": false,
                        "values": ["platonic", "respect"],
                        "amount": 5
                    }
                ]
            },
            {
                "text": "It turns out s_c has really been listening to {PRONOUN/s_c/poss} mentor's tips for hunting - and {PRONOUN/s_c/subject}{VERB/s_c/'re/'s} willing to pass it on!",
                "exp": 30,
                "weight": 20,
                "stat_skill": ["HUNTER,0"],
                "relationships": [
                    {
                        "cats_to": ["patrol"],
                        "cats_from": ["patrol"],
                        "mutual": false,
                        "values": ["platonic", "respect"],
                        "amount": 5
                    }
                ]
            }
        ],
        "fail_outcomes": [
            {
                "text": "Together they manage a grand haul of one w_tp_dl_s, and not even a very big w_tp_dl_s at that. They have a lot more to learn before they'll all be ready to take on the responsibility of providing for c_n.",
                "exp": 0,
                "weight": 20,
                "prey": ["very_small"]
            }
        ]
    },
    {
        "patrol_id": "wtlnd_hunt_random_newleaf_siblings6applocked3",
        "biome": ["wetlands"],
        "season": ["newleaf"],
        "types": ["hunting"],
        "tags": ["medium_prey2", "six_apprentices"],
        "patrol_art": "hunt_general_intro",
        "min_cats": 6,
        "max_cats": 6,
        "min_max_status": {
            "apprentice": [1, 6]
        },
        "weight": 20,
        "intro_text": "The clouds are out, but for once it's not raining. And just like the clouds, app1 and {PRONOUN/app1/poss} littermates are everywhere today, sticking their heads into every unexplored corner of the territory. All in the name of hunting, of course!",
        "decline_text": "Their mentors hold them back with a gentle word - the warriors have other plans for the apprentices today.",
        "chance_of_success": 40,
        "relationship_constraint": ["siblings"],
        "success_outcomes": [
            {
                "text": "app1 thinks app2's w_tp_dl_s looks infinitely more delicious than {PRONOUN/app1/poss} own contributions of two w_tp_a_p, while app3 insists that {PRONOUN/app3/subject}'d much rather bring back w_tp_a_p than the w_mp_a_s {PRONOUN/app3/subject} caught.",
                "exp": 30,
                "weight": 20,
                "prey": ["small"],
                "relationships": [
                    {
                        "cats_to": ["patrol"],
                        "cats_from": ["patrol"],
                        "mutual": false,
                        "values": ["respect", "jealous"],
                        "amount": 5
                    }
                ]
            },
            {
                "text": "s_c spends half the patrol flashing in and out of the water, zipping from one riverbank to another, both impressing and frustrating the siblings trying to keep up with {PRONOUN/s_c/object}.",
                "exp": 30,
                "weight": 20,
                "stat_skill": ["SWIMMER,0"],
                "relationships": [
                    {
                        "cats_to": ["patrol"],
                        "cats_from": ["patrol"],
                        "mutual": false,
                        "values": ["respect", "jealous"],
                        "amount": 5
                    }
                ]
            }
        ],
        "fail_outcomes": [
            {
                "text": "Well, they have a lot of fun exploring, even if it's not that productive of a hunting patrol.",
                "exp": 0,
                "weight": 20,
                "prey": ["very_small"]
            }
        ]
    },
    {
        "patrol_id": "wtlnd_hunt_random_newleaf_siblings1warrior1applocked1",
        "biome": ["wetlands"],
        "season": ["newleaf"],
        "types": ["hunting"],
        "tags": [],
        "patrol_art": "hunt_general_intro",
        "min_cats": 2,
        "max_cats": 2,
        "min_max_status": {
            "apprentice": [1, 6],
            "all apprentices": [1, 1],
            "normal adult": [1, 6]
        },
        "weight": 20,
<<<<<<< HEAD
        "intro_text": "app1 suppresses a yawn, trying not to make a weird expression in front of p_l as {PRONOUN/app1/subject} {VERB/app1/do/does}. p_l suggested this as sibling bonding time, but did they <i>really</i> have to get up at dawn? There's dew absolutely <i>everywhere</i>, including now in every crevice of app1.",
        "decline_text": "Actually, {PRONOUN/app1/subject}'d really rather be back in their nest.",
=======
        "intro_text": "app1 suppresses a yawn, trying not to make a weird expression in front of p_l as {PRONOUN/app1/subject} do. p_l suggested this as sibling bonding time, but did they <i>really</i> have to get up at dawn? There's dew absolutely <i>everywhere</i>, including now in every crevice of app1.",
        "decline_text": "Actually, {PRONOUN/app1/subject}'d really rather be back in {PRONOUN/app1/poss} nest.",
>>>>>>> 9d483999
        "chance_of_success": 50,
        "relationship_constraint": ["siblings"],
        "success_outcomes": [
            {
                "text": "app1 collects two w_tp_dl_p, and watches p_l take down a w_mp_a_s in an astonishing pounce. {PRONOUN/app1/subject/CAP}{VERB/app1/'re/'s} about to trot up to p_l to express admiration over the kill when p_l turns around and compliments app1's w_tp_dl_p, making app1 grimace at what's got to be fake praise.",
                "exp": 20,
                "weight": 20,
                "prey": ["medium"],
                "relationships": [
                    {
                        "cats_to": ["p_l"],
                        "cats_from": ["patrol"],
                        "mutual": false,
                        "values": ["respect", "jealous"],
                        "amount": 5
                    }
                ]
            },
            {
                "text": "Watching s_c's displays of atheticism makes app1 feel small - surely {PRONOUN/app1/subject}'ll never be able to do that?",
                "exp": 20,
                "weight": 20,
                "stat_skill": ["CLIMBER,1", "HUNTER,1", "RUNNER,1", "SWIMMER,1"],
                "can_have_stat": ["adult"],
                "prey": ["medium"],
                "relationships": [
                    {
                        "cats_to": ["p_l"],
                        "cats_from": ["patrol"],
                        "mutual": false,
                        "values": ["respect", "jealous"],
                        "amount": 5
                    }
                ]
            }
        ],
        "fail_outcomes": [
            {
                "text": "app1 yawns {PRONOUN/app1/poss} way through the not overly successful hunting patrol.",
                "exp": 0,
                "weight": 20,
                "prey": ["very_small"]
            }
        ]
    },
    {
        "patrol_id": "wtlnd_hunt_random_newleaf_siblings1warrior1applocked2",
        "biome": ["wetlands"],
        "season": ["newleaf"],
        "types": ["hunting"],
        "tags": [],
        "patrol_art": "hunt_general_intro",
        "min_cats": 2,
        "max_cats": 2,
        "min_max_status": {
            "apprentice": [1, 6],
            "all apprentices": [1, 1],
            "normal adult": [1, 6]
        },
        "weight": 20,
        "intro_text": "As they wander past a patch of swamp-woods with a whole chorus of reawoken frogs trying to show off for each other, p_l awkwardly asks app1 how {PRONOUN/app1/subject} think {PRONOUN/app1/poss} training is going.",
        "decline_text": "app1 carefully talks around the subject, telling p_l nothing of importance.",
        "chance_of_success": 50,
        "relationship_constraint": ["siblings"],
        "success_outcomes": [
            {
<<<<<<< HEAD
                "text": "Giving in and accepting that {PRONOUN/app1/subject}{VERB/app1/'re/'s} just going to look stupid in front of {PRONOUN/app1/poss} cool older sibling, app1 tells p_l about the trouble {PRONOUN/app1/subject}{VERB/app1/'ve/'s} been having with {PRONOUN/app1/poss} pounce. It's such a simple thing - {PRONOUN/app1/subject} should have it by now! But p_l is actually super helpful and reassuring about it - it's nice.",
=======
                "text": "Giving in and accepting that {PRONOUN/app1/subject}{VERB/app1/'re/'s} just going to look stupid in front of {PRONOUN/app1/poss} cool older sibling, app1 tells p_l about the trouble {PRONOUN/app1/subject}{VERB/app1/'ve/'s} been having with {PRONOUN/app1/poss} pounce. It's such a simple thing - {PRONOUN/app1/subject} should have it by now! But p_l is actually very helpful and reassuring about it, and app1 feels better..",
>>>>>>> 9d483999
                "exp": 20,
                "weight": 20,
                "prey": ["medium"],
                "relationships": [
                    {
                        "cats_to": ["patrol"],
                        "cats_from": ["patrol"],
                        "mutual": false,
                        "values": ["platonic", "respect"],
                        "amount": 5
                    }
                ]
            },
            {
                "text": "If app1 ever wanted help - s_c knows they're not littermates, but they're still siblings, and s_c is totally here for {PRONOUN/app1/object} if app1 ever wants extra training. It's still an awkward offer. But it's nice.",
                "exp": 20,
                "weight": 20,
                "stat_skill": ["CLIMBER,1", "HUNTER,1", "RUNNER,1", "SWIMMER,1"],
                "can_have_stat": ["adult"],
                "prey": ["medium"],
                "relationships": [
                    {
                        "cats_to": ["patrol"],
                        "cats_from": ["patrol"],
                        "mutual": false,
                        "values": ["platonic", "respect"],
                        "amount": 5
                    }
                ]
            }
        ],
        "fail_outcomes": [
            {
                "text": "app1 doesn't want to talk about it. Like. At all. {PRONOUN/app1/subject/CAP} {VERB/app1/stalk/stalks} off in a huff.",
                "exp": 0,
                "weight": 20,
                "relationships": [
                    {
                        "cats_to": ["patrol"],
                        "cats_from": ["patrol"],
                        "mutual": false,
                        "values": ["platonic", "respect"],
                        "amount": -5
                    }
                ],
                "prey": ["very_small"]
            }
        ]
    },
    {
        "patrol_id": "wtlnd_hunt_random_newleaf_siblings1warrior1applocked3",
        "biome": ["wetlands"],
        "season": ["newleaf"],
        "types": ["hunting"],
        "tags": [],
        "patrol_art": "hunt_general_intro",
        "min_cats": 2,
        "max_cats": 2,
        "min_max_status": {
            "apprentice": [1, 6],
            "all apprentices": [1, 1],
            "normal adult": [1, 6]
        },
        "weight": 20,
        "intro_text": "app1 bounds out of camp, determined to show off to p_l!",
        "decline_text": "And both are immediately recalled - the camp needs new nesting materials, not more prey.",
        "chance_of_success": 50,
        "relationship_constraint": ["siblings"],
        "success_outcomes": [
            {
                "text": "Taking down a w_mp_a_s all by {PRONOUN/app1/self}, app1 feels twice {PRONOUN/app1/poss} actual size showing it to p_l.",
                "exp": 20,
                "weight": 20,
                "prey": ["medium"],
                "relationships": [
                    {
                        "cats_to": ["patrol"],
                        "cats_from": ["patrol"],
                        "mutual": false,
                        "values": ["platonic", "respect"],
                        "amount": 5
                    }
                ]
            },
            {
                "text": "s_c, so physically strong and impressive, shows app1 exactly how to pull off one of {PRONOUN/s_c/poss} moves, and app1 trots back to camp with a w_mp_a_s to prove it!",
                "exp": 20,
                "weight": 20,
                "stat_skill": ["CLIMBER,1", "HUNTER,1", "RUNNER,1", "SWIMMER,1"],
                "can_have_stat": ["adult"],
                "prey": ["medium"],
                "relationships": [
                    {
                        "cats_to": ["patrol"],
                        "cats_from": ["patrol"],
                        "mutual": false,
                        "values": ["platonic", "respect"],
                        "amount": 5
                    }
                ]
            }
        ],
        "fail_outcomes": [
            {
                "text": "app1 knows {PRONOUN/app1/poss} patrol is still bringing back a little prey for the fresh-kill pile, but... it's so disappointing. {PRONOUN/app1/subject/CAP} really wanted to prove how much {PRONOUN/app1/subject}{VERB/app1/'ve/'s} grown to p_l.",
                "exp": 0,
                "weight": 20,
                "relationships": [
                    {
                        "cats_to": ["patrol"],
                        "cats_from": ["patrol"],
                        "mutual": false,
                        "values": ["platonic", "respect"],
                        "amount": -5
                    }
                ],
                "prey": ["very_small"]
            }
        ]
    },
    {
        "patrol_id": "wtlnd_hunt_random_newleaf_siblings2to5warrior1applocked1",
        "biome": ["wetlands"],
        "season": ["newleaf"],
        "types": ["hunting"],
        "tags": [],
        "patrol_art": "hunt_general_intro",
        "min_cats": 3,
        "max_cats": 6,
        "min_max_status": {
            "apprentice": [1, 6],
            "all apprentices": [1, 1],
            "normal adult": [1, 6]
        },
        "weight": 20,
<<<<<<< HEAD
        "intro_text": "app1 suppresses a yawn, trying not to make a weird expression in front of p_l as {PRONOUN/app1/subject} {VERB/app1/do/does}. p_l suggested this as sibling bonding time, but did they <i>really</i> have to get up at dawn? There's dew absolutely <i>everywhere</i>, including now in every crevice of app1.",
        "decline_text": "Actually, {PRONOUN/app1/subject}'d really rather be back in their nest.",
=======
        "intro_text": "app1 suppresses a yawn, trying not to make a weird expression in front of p_l as {PRONOUN/app1/subject} do. p_l suggested this as sibling bonding time, but did they <i>really</i> have to get up at dawn? There's dew absolutely <i>everywhere</i>, including now in every crevice of app1.",
        "decline_text": "Actually, {PRONOUN/app1/subject}'d really rather be back in {PRONOUN/app1/poss} nest.",
>>>>>>> 9d483999
        "chance_of_success": 50,
        "relationship_constraint": ["siblings"],
        "success_outcomes": [
            {
                "text": "app1 collects two w_tp_dl_p, watches p_l take down a w_mp_a_s in an astonishing pounce, and the rest of {PRONOUN/app1/poss} older siblings bring down two w_mp_a_p. {PRONOUN/app1/subject/CAP}{VERB/app1/'re/'s} about to trot up to p_l to express admiration over the kill when p_l turns around and compliments app1's w_tp_dl_p, making app1 grimace at what's got to be fake praise.",
                "exp": 30,
                "weight": 20,
                "prey": ["medium"],
                "relationships": [
                    {
                        "cats_to": ["patrol"],
                        "cats_from": ["patrol"],
                        "mutual": false,
                        "values": ["respect", "jealous"],
                        "amount": 5
                    }
                ]
            },
            {
                "text": "Watching s_c's displays of atheticism makes app1 feel small - surely {PRONOUN/app1/subject}'ll never be able to do that?",
                "exp": 30,
                "weight": 20,
                "stat_skill": ["CLIMBER,1", "HUNTER,1", "RUNNER,1", "SWIMMER,1"],
                "can_have_stat": ["adult"],
                "prey": ["medium"],
                "relationships": [
                    {
                        "cats_to": ["patrol"],
                        "cats_from": ["patrol"],
                        "mutual": false,
                        "values": ["respect", "jealous"],
                        "amount": 5
                    }
                ]
            }
        ],
        "fail_outcomes": [
            {
                "text": "app1 yawns {PRONOUN/app1/poss} way through the not overly successful hunting patrol.",
                "exp": 0,
                "weight": 20,
                "prey": ["very_small"]
            }
        ]
    },
    {
        "patrol_id": "wtlnd_hunt_random_newleaf_siblings2to5warrior1applocked2",
        "biome": ["wetlands"],
        "season": ["newleaf"],
        "types": ["hunting"],
        "tags": [],
        "patrol_art": "hunt_general_intro",
        "min_cats": 3,
        "max_cats": 6,
        "min_max_status": {
            "apprentice": [1, 6],
            "all apprentices": [1, 1],
            "normal adult": [1, 6]
        },
        "weight": 20,
        "intro_text": "app1 bounds out of camp, determined to show off to {PRONOUN/app1/poss} older siblings!",
        "decline_text": "And everyone is immediately recalled - the camp needs new nesting materials, not more prey.",
        "chance_of_success": 50,
        "relationship_constraint": ["siblings"],
        "success_outcomes": [
            {
                "text": "Taking down a w_mp_a_s all by {PRONOUN/app1/self}, app1 feels twice {PRONOUN/app1/poss} actual size showing it to {PRONOUN/app1/poss} older, fully named warrior siblings.",
                "exp": 30,
                "weight": 20,
                "prey": ["medium"],
                "relationships": [
                    {
                        "cats_to": ["patrol"],
                        "cats_from": ["patrol"],
                        "mutual": false,
                        "values": ["platonic", "respect"],
                        "amount": 5
                    }
                ]
            },
            {
                "text": "s_c, so physically strong and impressive, shows app1 exactly how to pull off one of {PRONOUN/s_c/poss} moves, and app1 trots back to camp with a w_mp_a_s to prove it!",
                "exp": 30,
                "weight": 20,
                "stat_skill": ["CLIMBER,1", "HUNTER,1", "RUNNER,1", "SWIMMER,1"],
                "can_have_stat": ["adult"],
                "prey": ["medium"],
                "relationships": [
                    {
                        "cats_to": ["patrol"],
                        "cats_from": ["patrol"],
                        "mutual": false,
                        "values": ["platonic", "respect"],
                        "amount": 5
                    }
                ]
            }
        ],
        "fail_outcomes": [
            {
                "text": "app1 knows {PRONOUN/app1/poss} patrol is still bringing back a little prey for the fresh-kill pile, but... it's so disappointing. {PRONOUN/app1/subject/CAP} really wanted to prove how much {PRONOUN/app1/subject}{VERB/app1/'ve/'s} grown to {PRONOUN/app1/poss} family.",
                "exp": 0,
                "weight": 20,
                "relationships": [
                    {
                        "cats_to": ["patrol"],
                        "cats_from": ["patrol"],
                        "mutual": false,
                        "values": ["platonic", "respect"],
                        "amount": -5
                    }
                ],
                "prey": ["very_small"]
            }
        ]
    },
    {
        "patrol_id": "wtlnd_hunt_random_newleaf_siblings2warriorslocked1",
        "biome": ["wetlands"],
        "season": ["newleaf"],
        "types": ["hunting"],
        "tags": [],
        "patrol_art": "hunt_general_intro",
        "min_cats": 2,
        "max_cats": 2,
        "min_max_status": {
            "all apprentices": [-1, -1]
        },
        "weight": 20,
        "intro_text": "It's rained, shone, rained, briefly hailed, and is now raining again as p_l pads on {PRONOUN/p_l/poss} hunting patrol with r_c.",
        "decline_text": "Actually, {PRONOUN/p_l/subject}'d rather try a land hunt. {PRONOUN/p_l/subject/CAP} {VERB/p_l/wave/waves} {PRONOUN/p_l/poss} sibling off with a flick of {PRONOUN/p_l/poss} tail and {VERB/p_l/disappear/disappears} into the inland undergrowth.",
        "chance_of_success": 50,
        "relationship_constraint": ["siblings"],
        "success_outcomes": [
            {
<<<<<<< HEAD
                "text": "A w_mp_a_s and two w_tp_dl_p is nothing to sniff at, as a hunting success, but stars above, being alone with r_c makes p_l feel like a kitten again. And not in the cute way either; in the chewing on tails, whiny, petty, immature way. Ugh.",
=======
                "text": "A w_mp_a_s and two w_tp_dl_p is nothing to sniff at, as a hunting success, but stars above, being alone with r_c makes p_l feel like a kitten again. And not in the cute way either, in the chewing on tails, whiny, petty, immature way. Ugh.",
>>>>>>> 9d483999
                "exp": 20,
                "weight": 20,
                "prey": ["medium"],
                "relationships": [
                    {
                        "cats_to": ["patrol"],
                        "cats_from": ["patrol"],
                        "mutual": false,
                        "values": ["dislike"],
                        "amount": 5
                    }
                ]
            },
            {
                "text": "The hunting patrol is perfectly successful and it matters not a whit to either of the warriors, because p_l makes a joke that {PRONOUN/p_l/subject} {VERB/p_l/think/thinks} is funny but that's always gotten on r_c's nerves and suddenly they're both acting like apprentices again, snippy, immature, and irritable.",
                "exp": 20,
                "weight": 5,
                "prey": ["medium"],
                "relationships": [
                    {
                        "cats_to": ["patrol"],
                        "cats_from": ["patrol"],
                        "mutual": false,
                        "values": ["dislike"],
                        "amount": 5
                    }
                ]
            },
            {
                "text": "s_c nets them two healthy w_mp_a_p to take back to camp, but it only irritates {PRONOUN/s_c/poss} sibling. r_c never even got the chance to even try for a pounce - {VERB/r_c/are/is} {PRONOUN/r_c/subject} only there to carry around s_c's prey?",
                "exp": 20,
                "weight": 20,
                "stat_skill": ["CLIMBER,1", "HUNTER,1", "RUNNER,1", "SWIMMER,1"],
                "prey": ["medium"],
                "relationships": [
                    {
                        "cats_to": ["patrol"],
                        "cats_from": ["patrol"],
                        "mutual": false,
                        "values": ["dislike"],
                        "amount": 5
                    }
                ]
            }
        ],
        "fail_outcomes": [
            {
                "text": "It isn't a very successful hunt - they'll have to head out again for more soon.",
                "exp": 0,
                "weight": 20,
                "prey": ["very_small"]
            }
        ]
    },
    {
        "patrol_id": "wtlnd_hunt_random_newleaf_siblings2warriorslocked2",
        "biome": ["wetlands"],
        "season": ["newleaf"],
        "types": ["hunting"],
        "tags": [],
        "patrol_art": "hunt_general_intro",
        "min_cats": 2,
        "max_cats": 2,
        "min_max_status": {
            "all apprentices": [-1, -1]
        },
        "weight": 20,
        "intro_text": "Sometimes, it's just nice to hang out with {PRONOUN/r_c/poss} sibling. Especially when the sun's out, warming their backs and making fishing a comfortable sport.",
        "decline_text": "But sometimes, you get called back to camp instead. Ah well, another time!",
        "chance_of_success": 50,
        "relationship_constraint": ["siblings"],
        "success_outcomes": [
            {
<<<<<<< HEAD
                "text": "A scruffy w_mp_a_s, a bundle of w_tp_a_p, and a patrol spent retreading all their favorite in-jokes... It's a good day.",
=======
                "text": "A scruffy w_mp_a_s, a bundle of w_tp_a_p, and a patrol spent retreading all their favorite in-jokes - it's a good day.",
>>>>>>> 9d483999
                "exp": 20,
                "weight": 20,
                "prey": ["medium"],
                "relationships": [
                    {
                        "cats_to": ["patrol"],
                        "cats_from": ["patrol"],
                        "mutual": false,
                        "values": ["platonic", "comfort"],
                        "amount": 5
                    },
                    {
                        "cats_to": ["patrol"],
                        "cats_from": ["patrol"],
                        "mutual": false,
                        "values": ["dislike"],
                        "amount": -5
                    }
                ]
            },
            {
                "text": "There's just something nice about hanging out with another warrior who'll always be there for {PRONOUN/r_c/object}, regardless of their similarities and differences. And they also bring back a good-sized w_mp_a_s with some w_tp_a_p on the side for the fresh-kill pile.",
                "exp": 20,
                "weight": 5,
                "prey": ["medium"],
                "relationships": [
                    {
                        "cats_to": ["patrol"],
                        "cats_from": ["patrol"],
                        "mutual": false,
                        "values": ["platonic", "comfort"],
                        "amount": 5
                    },
                    {
                        "cats_to": ["patrol"],
                        "cats_from": ["patrol"],
                        "mutual": false,
                        "values": ["dislike"],
                        "amount": -5
                    }
                ]
            },
            {
                "text": "r_c is proud of s_c, watching {PRONOUN/s_c/object} dive without a splash from the bank, popping up with prey in {PRONOUN/s_c/poss} jaws.",
                "exp": 20,
                "weight": 20,
                "stat_skill": ["SWIMMER,1", "HUNTER,1"],
                "prey": ["medium"],
                "relationships": [
                    {
                        "cats_to": ["patrol"],
                        "cats_from": ["patrol"],
                        "mutual": false,
                        "values": ["platonic", "comfort"],
                        "amount": 5
                    },
                    {
                        "cats_to": ["patrol"],
                        "cats_from": ["patrol"],
                        "mutual": false,
                        "values": ["dislike"],
                        "amount": -5
                    }
                ]
            }
        ],
        "fail_outcomes": [
            {
                "text": "They don't manage anything like the number of catches they were both expecting to get - a bit disappointing, even if they're not entirely empty-pawed.",
                "exp": 0,
                "weight": 20,
                "prey": ["very_small"]
            }
        ]
    },
    {
        "patrol_id": "wtlnd_hunt_random_newleaf_siblings2warriorslocked3",
        "biome": ["wetlands"],
        "season": ["newleaf"],
        "types": ["hunting"],
        "tags": [],
        "patrol_art": "hunt_general_intro",
        "min_cats": 2,
        "max_cats": 2,
        "min_max_status": {
            "all apprentices": [-1, -1]
        },
        "weight": 20,
        "intro_text": "The heavy press of the clouds shades the swamp even more than usual, creating opportunity, and r_c has been assigned a moderately tolerable hunting partner - {PRONOUN/r_c/poss} sibling!",
        "decline_text": "Cancel that - a border patrol needs backup.",
        "chance_of_success": 50,
        "relationship_constraint": ["siblings"],
        "success_outcomes": [
            {
                "text": "Watching r_c execute a fantastic leap to bring down a w_mp_dl_s, p_l smiles. Does r_c remember the time {PRONOUN/r_c/subject} tried to do that as a kitten, and stood on {PRONOUN/r_c/poss} own tail? The siblings laugh about it as they move on to the next hunting ground.",
                "exp": 20,
                "weight": 20,
                "prey": ["medium"],
                "relationships": [
                    {
                        "cats_to": ["patrol"],
                        "cats_from": ["patrol"],
                        "mutual": false,
                        "values": ["platonic", "comfort"],
                        "amount": 5
                    }
                ]
            },
            {
                "text": "It's been a while since they've been on a patrol alone together, and after they catch a w_mp_dl_s for the fresh-kill pile r_c spends a bit just chasing p_l around the river's edge, batting at each other in a moment of silliness.",
                "exp": 20,
                "weight": 5,
                "prey": ["medium"],
                "relationships": [
                    {
                        "cats_to": ["patrol"],
                        "cats_from": ["patrol"],
                        "mutual": false,
                        "values": ["platonic", "comfort"],
                        "amount": 5
                    }
                ]
            },
            {
                "text": "r_c jokes that {PRONOUN/r_c/subject} can't possibly be related to s_c - clearly s_c was born from eels, not cats, with the way {PRONOUN/s_c/subject} {VERB/s_c/glide/glides} through the water.",
                "exp": 20,
                "weight": 20,
                "stat_skill": ["SWIMMER,1"],
                "prey": ["medium"],
                "relationships": [
                    {
                        "cats_to": ["patrol"],
                        "cats_from": ["patrol"],
                        "mutual": false,
                        "values": ["platonic", "comfort"],
                        "amount": 5
                    }
                ]
            }
        ],
        "fail_outcomes": [
            {
                "text": "Sometimes, the prey just doesn't run, and today is one of those times.",
                "exp": 0,
                "weight": 20,
                "prey": ["very_small"]
            },
            {
                "text": "r_c sees a fish {PRONOUN/r_c/subject}'d like for the fresh-kill pile, but while perched on a rock setting up a good pounce {PRONOUN/r_c/subject} slip - {PRONOUN/r_c/subject} {VERB/r_c/bob/bobs} to the surface and splutter {PRONOUN/r_c/poss} way to shore, but {PRONOUN/r_c/poss} breath comes short and wheezing after the dunking. Fleas and ticks!",
                "exp": 0,
                "weight": 10,
                "injury": [
                    {
                        "cats": ["r_c"],
                        "injuries": ["water in their lungs"],
                        "scars": []
                    }
                ],
                "prey": ["very_small"]
            }
        ]
    },
    {
        "patrol_id": "wtlnd_hunt_random_newleaf_siblings2warriorslocked4",
        "biome": ["wetlands"],
        "season": ["newleaf"],
        "types": ["hunting"],
        "tags": [],
        "patrol_art": "hunt_general_intro",
        "min_cats": 2,
        "max_cats": 2,
        "min_max_status": {
            "all apprentices": [-1, -1]
        },
        "weight": 20,
        "intro_text": "The hunting patrol heads out early, before the rains can make good on their dark-clouded threat.",
        "decline_text": "They encounter a dawn patrol on their way back to camp and join up with them instead.",
        "chance_of_success": 50,
        "relationship_constraint": ["siblings"],
        "success_outcomes": [
            {
                "text": "p_l grabs a massive w_mp_a_s that {PRONOUN/p_l/subject} can barely carry, and r_c congratulates {PRONOUN/p_l/object}, secretly wondering if {PRONOUN/r_c/subject}'ll ever manage to surpass {PRONOUN/r_c/poss} sibling's achievements.",
                "exp": 20,
                "weight": 20,
                "prey": ["medium"],
                "relationships": [
                    {
                        "cats_to": ["p_l"],
                        "cats_from": ["patrol"],
                        "mutual": false,
                        "values": ["jealous"],
                        "amount": 10
                    }
                ]
            },
            {
                "text": "r_c always feels like {PRONOUN/r_c/subject}{VERB/r_c/'re/'s} padding in p_l's footsteps, especially today, watching {PRONOUN/p_l/object} haul back such a good catch of prey for the Clan, a contribution that more than makes up for r_c's meager offerings.",
                "exp": 20,
                "weight": 5,
                "prey": ["medium"],
                "relationships": [
                    {
                        "cats_to": ["p_l"],
                        "cats_from": ["patrol"],
                        "mutual": false,
                        "values": ["jealous"],
                        "amount": 10
                    }
                ]
            }
        ],
        "fail_outcomes": [
            {
                "text": "Sometimes, the prey just doesn't run, and today is one of those times.",
                "exp": 0,
                "weight": 20,
                "relationships": [
                    {
                        "cats_to": ["p_l"],
                        "cats_from": ["patrol"],
                        "mutual": false,
                        "values": ["jealous"],
                        "amount": -10
                    }
                ],
                "prey": ["very_small"]
            },
            {
                "text": "r_c comes down with a debilitating headache, making {PRONOUN/r_c/object} stagger, dizzy and weak, as {PRONOUN/r_c/subject}{VERB/r_c/'re/'s} helped back to camp.",
                "exp": 0,
                "weight": 10,
                "injury": [
                    {
                        "cats": ["r_c"],
                        "injuries": ["severe headache"],
                        "scars": []
                    }
                ],
                "relationships": [
                    {
                        "cats_to": ["p_l"],
                        "cats_from": ["patrol"],
                        "mutual": false,
                        "values": ["jealous"],
                        "amount": -10
                    }
                ],
                "prey": ["very_small"]
            }
        ]
    },
    {
        "patrol_id": "wtlnd_hunt_random_newleaf_siblings2warriorslocked5",
        "biome": ["wetlands"],
        "season": ["newleaf"],
        "types": ["hunting"],
        "tags": [],
        "patrol_art": "hunt_general_intro",
        "min_cats": 2,
        "max_cats": 2,
        "min_max_status": {
            "all apprentices": [-1, -1]
        },
        "weight": 20,
        "intro_text": "The siblings head out to one of the furthest hunting grounds of their damp home, where the boundary between land and water is a suggestion at best across a vast boggy field.",
        "decline_text": "They decide to bask for a bit instead of making the long walk.",
        "chance_of_success": 50,
        "relationship_constraint": ["siblings"],
        "success_outcomes": [
            {
                "text": "Together, they collect an old w_mp_a_s and two w_mp_dl_p. It should be a great patrol, returning with decent prey - but r_c is acting obnoxious and {PRONOUN/r_c/poss} sibling has little time or patience for it.",
                "exp": 20,
                "weight": 20,
                "prey": ["medium"],
                "relationships": [
                    {
                        "cats_to": ["r_c"],
                        "cats_from": ["patrol"],
                        "mutual": false,
                        "values": ["dislike"],
                        "amount": 10
                    }
                ]
            },
            {
                "text": "r_c makes a dumb comment that accidentally cuts deep. {PRONOUN/r_c/poss/CAP} sibling works with {PRONOUN/r_c/object} long enough to bring back a good haul of prey - but no longer.",
                "exp": 20,
                "weight": 5,
                "prey": ["medium"],
                "relationships": [
                    {
                        "cats_to": ["r_c"],
                        "cats_from": ["patrol"],
                        "mutual": false,
                        "values": ["dislike"],
                        "amount": 10
                    }
                ]
            }
        ],
        "fail_outcomes": [
            {
                "text": "Today is just not their day.",
                "exp": 0,
                "weight": 20,
                "prey": ["very_small"]
            },
            {
                "text": "The patrol tries to hunt, but r_c keeps stopping to duck behind bushes, until it's obvious that something is actually wrong. Eww.",
                "exp": 0,
                "weight": 10,
                "injury": [
                    {
                        "cats": ["r_c"],
                        "injuries": ["diarrhea"],
                        "scars": []
                    }
                ],
                "prey": ["very_small"]
            }
        ]
    },
    {
        "patrol_id": "wtlnd_hunt_random_newleaf_siblings3to6warriorslocked1",
        "biome": ["wetlands"],
        "season": ["newleaf"],
        "types": ["hunting"],
        "tags": [],
        "patrol_art": "hunt_general_intro",
        "min_cats": 3,
        "max_cats": 6,
        "min_max_status": {
            "all apprentices": [-1, -1]
        },
        "weight": 20,
        "intro_text": "It's rained, shone, rained, briefly hailed, and is now raining again as p_l pads on {PRONOUN/p_l/poss} hunting patrol with {PRONOUN/p_l/poss} siblings.",
        "decline_text": "Actually, {PRONOUN/p_l/subject}'d rather try a land hunt. {PRONOUN/p_l/subject/CAP} {VERB/p_l/wave/waves} {PRONOUN/p_l/poss} siblings off with a flick of {PRONOUN/p_l/poss} tail and {VERB/p_l/disappear/disappears} into the inland undergrowth.",
        "chance_of_success": 50,
        "relationship_constraint": ["siblings"],
        "success_outcomes": [
            {
<<<<<<< HEAD
                "text": "A w_mp_dl_s, three w_tp_dl_p, and a couple w_mp_a_p are nothing to sniff at, as a hunting success, but stars above, being alone with {PRONOUN/p_l/poss} siblings makes p_l feel like a kitten again. And not in the cute way either; in the chewing on tails, whiny, petty, immature way. Ugh.",
=======
                "text": "A w_mp_dl_s, three w_tp_dl_p, and a couple w_mp_a_p are nothing to sniff at, as a hunting success, but stars above, being alone with {PRONOUN/p_l/poss} siblings makes p_l feel like a kitten again. And not in the cute way either, in the chewing on tails, whiny, petty, immature way. Ugh.",
>>>>>>> 9d483999
                "exp": 20,
                "weight": 20,
                "prey": ["medium"],
                "relationships": [
                    {
                        "cats_to": ["patrol"],
                        "cats_from": ["patrol"],
                        "mutual": false,
                        "values": ["dislike"],
                        "amount": 5
                    }
                ]
            },
            {
                "text": "The hunting patrol is perfectly successful and it matters not a whit to any of the warriors, because p_l makes a joke that {PRONOUN/p_l/subject} {VERB/p_l/think/thinks} is funny but that's always gotten on r_c's nerves and suddenly everyone's acting like apprentices again, snippy, immature, and irritable.",
                "exp": 20,
                "weight": 5,
                "prey": ["medium"],
                "relationships": [
                    {
                        "cats_to": ["patrol"],
                        "cats_from": ["patrol"],
                        "mutual": false,
                        "values": ["dislike"],
                        "amount": 5
                    }
                ]
            },
            {
                "text": "s_c nets them four healthy w_mp_a_p to take back to camp, but it only irritates {PRONOUN/s_c/poss} siblings. r_c never even got the chance to even try for a pounce - {VERB/r_c/are/is} {PRONOUN/r_c/subject} only there to carry around s_c's prey?",
                "exp": 20,
                "weight": 20,
                "stat_skill": ["CLIMBER,1", "HUNTER,1", "RUNNER,1", "SWIMMER,1"],
                "prey": ["medium"],
                "relationships": [
                    {
                        "cats_to": ["patrol"],
                        "cats_from": ["patrol"],
                        "mutual": false,
                        "values": ["dislike"],
                        "amount": 5
                    }
                ]
            }
        ],
        "fail_outcomes": [
            {
                "text": "It isn't a very successful hunt - they'll have to head out again for more soon.",
                "exp": 0,
                "weight": 20,
                "prey": ["very_small"]
            }
        ]
    },
    {
        "patrol_id": "wtlnd_hunt_random_newleaf_siblings3to6warriorslocked2",
        "biome": ["wetlands"],
        "season": ["newleaf"],
        "types": ["hunting"],
        "tags": [],
        "patrol_art": "hunt_general_intro",
        "min_cats": 3,
        "max_cats": 6,
        "min_max_status": {
            "all apprentices": [-1, -1]
        },
        "weight": 20,
        "intro_text": "Sometimes, it's just nice to hang out with {PRONOUN/r_c/poss} siblings. Especially when the sun's out, warming their backs and making fishing a comfortable sport.",
        "decline_text": "But sometimes, you get called back to camp instead. Ah well, another time!",
        "chance_of_success": 50,
        "relationship_constraint": ["siblings"],
        "success_outcomes": [
            {
<<<<<<< HEAD
                "text": "A scruffy w_mp_a_s, a bundle of w_tp_a_p, and a patrol spent retreading all their favorite in-jokes... It's a good day.",
=======
                "text": "A scruffy w_mp_a_s, a bundle of w_tp_a_p, and a patrol spent retreading all their favorite in-jokes - it's a good day.",
>>>>>>> 9d483999
                "exp": 20,
                "weight": 20,
                "prey": ["medium"],
                "relationships": [
                    {
                        "cats_to": ["patrol"],
                        "cats_from": ["patrol"],
                        "mutual": false,
                        "values": ["platonic", "comfort"],
                        "amount": 5
                    },
                    {
                        "cats_to": ["patrol"],
                        "cats_from": ["patrol"],
                        "mutual": false,
                        "values": ["dislike"],
                        "amount": -5
                    }
                ]
            },
            {
                "text": "There's just something nice about hanging out with other warriors who'll always be there for {PRONOUN/r_c/object}, regardless of their similarities and differences. And they also bring back a good-sized w_mp_a_s with some w_tp_a_p on the side for the fresh-kill pile.",
                "exp": 20,
                "weight": 5,
                "prey": ["medium"],
                "relationships": [
                    {
                        "cats_to": ["patrol"],
                        "cats_from": ["patrol"],
                        "mutual": false,
                        "values": ["platonic", "comfort"],
                        "amount": 5
                    },
                    {
                        "cats_to": ["patrol"],
                        "cats_from": ["patrol"],
                        "mutual": false,
                        "values": ["dislike"],
                        "amount": -5
                    }
                ]
            },
            {
                "text": "The siblings are proud of s_c, watching {PRONOUN/s_c/object} dive without a splash from the bank, popping up with prey in {PRONOUN/s_c/poss} jaws.",
                "exp": 20,
                "weight": 20,
                "stat_skill": ["SWIMMER,1", "HUNTER,1"],
                "prey": ["medium"],
                "relationships": [
                    {
                        "cats_to": ["patrol"],
                        "cats_from": ["patrol"],
                        "mutual": false,
                        "values": ["platonic", "comfort"],
                        "amount": 5
                    },
                    {
                        "cats_to": ["patrol"],
                        "cats_from": ["patrol"],
                        "mutual": false,
                        "values": ["dislike"],
                        "amount": -5
                    }
                ]
            }
        ],
        "fail_outcomes": [
            {
                "text": "They don't manage anything like the number of catches they were all expecting to get - a bit disappointing, even if they're not entirely empty-pawed.",
                "exp": 0,
                "weight": 20,
                "prey": ["very_small"]
            }
        ]
    },
    {
        "patrol_id": "wtlnd_hunt_random_newleaf_siblings3to6warriorslocked3",
        "biome": ["wetlands"],
        "season": ["newleaf"],
        "types": ["hunting"],
        "tags": [],
        "patrol_art": "hunt_general_intro",
        "min_cats": 3,
        "max_cats": 6,
        "min_max_status": {
            "all apprentices": [-1, -1]
        },
        "weight": 20,
        "intro_text": "The heavy press of the clouds shades the swamp even more than usual, creating opportunity, and r_c has been assigned a moderately tolerable hunting patrol - {PRONOUN/r_c/poss} siblings!",
        "decline_text": "Cancel that - a border patrol needs backup.",
        "chance_of_success": 50,
        "relationship_constraint": ["siblings"],
        "success_outcomes": [
            {
                "text": "Watching r_c execute a fantastic leap to bring down a w_mp_dl_s, p_l smiles. Does r_c remember the time {PRONOUN/r_c/subject} tried to do that as a kitten, and stood on {PRONOUN/r_c/poss} own tail? The siblings laugh about it together as they move on to the next hunting ground.",
                "exp": 20,
                "weight": 20,
                "prey": ["medium"],
                "relationships": [
                    {
                        "cats_to": ["patrol"],
                        "cats_from": ["patrol"],
                        "mutual": false,
                        "values": ["platonic", "comfort"],
                        "amount": 5
                    }
                ]
            },
            {
<<<<<<< HEAD
                "text": "It's been a while since they've been on a patrol alone together, and after they catch a couple w_tp_a_p and a w_mp_dl_s for the fresh-kill pile, r_c spends a bit just chasing {PRONOUN/r_c/poss} siblings around the river's edge, batting at each other in a moment of silliness.",
=======
                "text": "It's been a while since they've been on a patrol alone together, and after they catch a couple w_tp_a_p and a w_mp_dl_s for the fresh-kill pile r_c spends a bit just chasing {PRONOUN/r_c/poss} siblings around the river's edge, batting at each other in a moment of silliness.",
>>>>>>> 9d483999
                "exp": 20,
                "weight": 5,
                "prey": ["medium"],
                "relationships": [
                    {
                        "cats_to": ["patrol"],
                        "cats_from": ["patrol"],
                        "mutual": false,
                        "values": ["platonic", "comfort"],
                        "amount": 5
                    }
                ]
            },
            {
                "text": "r_c jokes that {PRONOUN/r_c/subject} can't possibly be related to s_c - clearly s_c was born from eels, not cats, with the way {PRONOUN/s_c/subject} {VERB/s_c/glide/glides} through the water.",
                "exp": 20,
                "weight": 20,
                "stat_skill": ["SWIMMER,1"],
                "prey": ["medium"],
                "relationships": [
                    {
                        "cats_to": ["patrol"],
                        "cats_from": ["patrol"],
                        "mutual": false,
                        "values": ["platonic", "comfort"],
                        "amount": 5
                    }
                ]
            }
        ],
        "fail_outcomes": [
            {
                "text": "Sometimes, the prey just doesn't run, and today is one of those times.",
                "exp": 0,
                "weight": 20,
                "prey": ["very_small"]
            },
            {
                "text": "r_c sees a fish {PRONOUN/r_c/subject}'d like for the fresh-kill pile, but while perched on a rock setting up a good pounce {PRONOUN/r_c/subject} slip - {PRONOUN/r_c/subject} {VERB/r_c/bob/bobs} to the surface and splutter {PRONOUN/r_c/poss} way to shore, but {PRONOUN/r_c/poss} breath comes short and wheezing after the dunking. Fleas and ticks!",
                "exp": 0,
                "weight": 10,
                "injury": [
                    {
                        "cats": ["r_c"],
                        "injuries": ["water in their lungs"],
                        "scars": []
                    }
                ],
                "prey": ["very_small"]
            }
        ]
    },
    {
        "patrol_id": "wtlnd_hunt_random_newleaf_siblings3to6warriorslocked4",
        "biome": ["wetlands"],
        "season": ["newleaf"],
        "types": ["hunting"],
        "tags": [],
        "patrol_art": "hunt_general_intro",
        "min_cats": 3,
        "max_cats": 6,
        "min_max_status": {
            "all apprentices": [-1, -1]
        },
        "weight": 20,
        "intro_text": "The hunting patrol heads out early, before the rains can make good on their dark-clouded threat.",
        "decline_text": "They encounter a dawn patrol on their way back to camp and join up with them instead.",
        "chance_of_success": 50,
        "relationship_constraint": ["siblings"],
        "success_outcomes": [
            {
                "text": "p_l grabs a massive w_mp_a_s that {PRONOUN/p_l/subject} can barely carry, and r_c congratulates {PRONOUN/p_l/object}, secretly wondering if {PRONOUN/r_c/subject}'ll ever manage to surpass {PRONOUN/r_c/poss} sibling's achievements.",
                "exp": 20,
                "weight": 20,
                "prey": ["medium"],
                "relationships": [
                    {
                        "cats_to": ["p_l"],
                        "cats_from": ["patrol"],
                        "mutual": false,
                        "values": ["jealous"],
                        "amount": 10
                    }
                ]
            },
            {
                "text": "r_c always feels like {PRONOUN/r_c/subject}{VERB/r_c/'re/'s} padding in p_l's footsteps, especially today, watching {PRONOUN/p_l/object} haul back such a good catch of prey for the Clan, a contribution that more than makes up for r_c's meager offerings.",
                "exp": 20,
                "weight": 5,
                "prey": ["medium"],
                "relationships": [
                    {
                        "cats_to": ["p_l"],
                        "cats_from": ["patrol"],
                        "mutual": false,
                        "values": ["jealous"],
                        "amount": 10
                    }
                ]
            }
        ],
        "fail_outcomes": [
            {
                "text": "Sometimes, the prey just doesn't run, and today is one of those times.",
                "exp": 0,
                "weight": 20,
                "relationships": [
                    {
                        "cats_to": ["p_l"],
                        "cats_from": ["patrol"],
                        "mutual": false,
                        "values": ["jealous"],
                        "amount": -10
                    }
                ],
                "prey": ["very_small"]
            },
            {
                "text": "r_c comes down with a debilitating headache, making {PRONOUN/r_c/object} stagger, dizzy and weak, as {PRONOUN/r_c/subject}{VERB/r_c/'re/'s} helped back to camp.",
                "exp": 0,
                "weight": 10,
                "injury": [
                    {
                        "cats": ["r_c"],
                        "injuries": ["severe headache"],
                        "scars": []
                    }
                ],
                "relationships": [
                    {
                        "cats_to": ["p_l"],
                        "cats_from": ["patrol"],
                        "mutual": false,
                        "values": ["jealous"],
                        "amount": -10
                    }
                ],
                "prey": ["very_small"]
            }
        ]
    },
    {
        "patrol_id": "wtlnd_hunt_random_newleaf_siblings3to6warriorslocked5",
        "biome": ["wetlands"],
        "season": ["newleaf"],
        "types": ["hunting"],
        "tags": [],
        "patrol_art": "hunt_general_intro",
        "min_cats": 3,
        "max_cats": 6,
        "min_max_status": {
            "all apprentices": [-1, -1]
        },
        "weight": 20,
        "intro_text": "The siblings head out to one of the furthest hunting grounds of their damp home, where the boundary between land and water is a suggestion at best across a vast boggy field.",
        "decline_text": "They decide to bask for a bit instead of making the long walk.",
        "chance_of_success": 50,
        "relationship_constraint": ["siblings"],
        "success_outcomes": [
            {
                "text": "Together, they collect an old w_mp_a_s and two w_mp_dl_p. It should be a great patrol, returning with decent prey - but r_c is acting obnoxious and {PRONOUN/r_c/poss} siblings have little time or patience for it.",
                "exp": 20,
                "weight": 20,
                "prey": ["medium"],
                "relationships": [
                    {
                        "cats_to": ["r_c"],
                        "cats_from": ["patrol"],
                        "mutual": false,
                        "values": ["dislike"],
                        "amount": 10
                    }
                ]
            },
            {
                "text": "r_c makes a dumb comment that accidentally cuts deep. {PRONOUN/r_c/poss/CAP} siblings work with {PRONOUN/r_c/object} long enough to bring back a good haul of prey - but no longer.",
                "exp": 20,
                "weight": 5,
                "prey": ["medium"],
                "relationships": [
                    {
                        "cats_to": ["r_c"],
                        "cats_from": ["patrol"],
                        "mutual": false,
                        "values": ["dislike"],
                        "amount": 10
                    }
                ]
            }
        ],
        "fail_outcomes": [
            {
                "text": "Today is just not their day.",
                "exp": 0,
                "weight": 20,
                "prey": ["very_small"]
            },
            {
                "text": "The patrol tries to hunt, but r_c keeps stopping to duck behind bushes, until it's obvious that something is actually wrong. Eww.",
                "exp": 0,
                "weight": 10,
                "injury": [
                    {
                        "cats": ["r_c"],
                        "injuries": ["diarrhea"],
                        "scars": []
                    }
                ],
                "prey": ["very_small"]
            }
        ]
    },
    {
        "patrol_id": "wtlnd_hunt_redvixen1",
        "biome": ["wetlands"],
        "season": ["newleaf"],
        "types": [],
        "tags": [],
        "patrol_art": "hunt_general_intro",
        "min_cats": 2,
        "max_cats": 3,
        "min_max_status": {},
        "weight": 20,
        "intro_text": "The patrol catches the scent of a fox - but is it red, or gray?",
        "decline_text": "The patrol decides not to pursue the fox.",
        "chance_of_success": 30,
        "success_outcomes": [
            {
                "text": "The red vixen smells of milk, and hopefully by driving her out of the territory, her litter this newleaf won't be a threat to the Clan. If they don't starve, c_n will hunt them down - they do not share territory with foxes.",
                "exp": 30,
                "weight": 20,
                "relationships": [
                    {
                        "cats_to": ["r_c", "patrol", "r_c"],
                        "cats_from": ["clan", "clan", "patrol"],
                        "mutual": false,
                        "values": ["respect", "trust"],
                        "amount": 5
                    }
                ]
            },
            {
                "text": "The patrol drives away the red fox, seeks out her den, and kills her young cubs. It's brutal, but these fluffy baby foxes would one day have grown to be kit-killers and thieves.",
                "exp": 30,
                "weight": 5,
                "relationships": [
                    {
                        "cats_to": ["r_c", "patrol", "r_c"],
                        "cats_from": ["clan", "clan", "patrol"],
                        "mutual": false,
                        "values": ["respect", "trust"],
                        "amount": 5
                    }
                ]
            },
            {
                "text": "s_c displays incredible skill, driving the mother vixen out of the territory almost by themselves. Now neither the red fox nor her cubs pose a threat to the Clan. It truly proves s_c's place as one of c_n's most talented and skillful fighters.",
                "exp": 30,
                "weight": 20,
                "stat_skill": ["FIGHTER,3"],
                "relationships": [
                    {
                        "cats_to": ["s_c", "patrol", "s_c"],
                        "cats_from": ["clan", "clan", "patrol"],
                        "mutual": false,
                        "values": ["respect", "trust"],
                        "amount": 5
                    }
                ]
            },
            {
                "text": "The patrol overcomes the red vixen and drives her off thanks to a brilliant battle move by s_c at a critical moment. {PRONOUN/s_c/poss/CAP} bravery ensures the patrol's success, and the cats arrive back at camp singing {PRONOUN/s_c/poss} praises to make sure the Clan knows it.",
                "exp": 30,
                "weight": 20,
                "stat_trait": [
                    "adventurous",
                    "ambitious",
                    "bloodthirsty",
                    "bold",
                    "confident",
                    "daring",
                    "fierce",
                    "responsible",
                    "righteous",
                    "troublesome",
                    "vengeful"
                ],
                "relationships": [
                    {
                        "cats_to": ["s_c", "patrol", "s_c"],
                        "cats_from": ["clan", "clan", "patrol"],
                        "mutual": false,
                        "values": ["respect", "trust"],
                        "amount": 5
                    }
                ]
            }
        ],
        "fail_outcomes": [
            {
                "text": "The mother red fox is vicious and determined, and the small patrol is beaten back. But these swampy woodlands are c_n's and they haven't given up. They may have lost this battle, but c_n will win this war.",
                "exp": 0,
                "weight": 20,
                "relationships": [
                    {
                        "cats_to": ["r_c", "patrol", "r_c"],
                        "cats_from": ["clan", "clan", "patrol"],
                        "mutual": false,
                        "values": ["respect", "trust"],
                        "amount": -5
                    }
                ]
            },
            {
                "text": "s_c is determined to win, but their confidence is misplaced. They're a good fighter, but not a great one, and in a moment that embarrasses them deeply the rest of the patrol have to rescue them from the red vixen.",
                "exp": 0,
                "weight": 20,
                "stat_skill": ["FIGHTER,1"],
                "relationships": [
                    {
                        "cats_to": ["s_c"],
                        "cats_from": ["clan"],
                        "mutual": false,
                        "values": ["respect", "trust"],
                        "amount": -5
                    }
                ]
            },
            {
                "text": "Never threaten a mother's young - the red vixen kills r_c in the skirmish.",
                "exp": 0,
                "weight": 10,
                "dead_cats": ["r_c"],
                "history_text": {
                    "scar": "m_c carries a scar from a fight with a red vixen.",
                    "reg_death": "m_c fell in battle with a red fox.",
                    "lead_death": "died while fighting a red vixen"
                },
                "relationships": [
                    {
                        "cats_to": ["r_c", "patrol", "r_c"],
                        "cats_from": ["clan", "clan", "patrol"],
                        "mutual": false,
                        "values": ["respect", "trust"],
                        "amount": -5
                    }
                ]
            },
            {
                "text": "The mother red fox's snapping jaws leave r_c dripping blood into the mud, forcing the patrol to back off.",
                "exp": 0,
                "weight": 10,
                "injury": [
                    {
                        "cats": ["r_c"],
                        "injuries": ["big_bite_injury"],
                        "scars": ["NECKBITE"]
                    }
                ],
                "history_text": {
                    "scar": "m_c carries a scar from a fight with a red vixen.",
                    "reg_death": "m_c fell in battle with a red fox.",
                    "lead_death": "died while fighting a red vixen"
                },
                "relationships": [
                    {
                        "cats_to": ["r_c", "patrol", "r_c"],
                        "cats_from": ["clan", "clan", "patrol"],
                        "mutual": false,
                        "values": ["respect", "trust"],
                        "amount": -5
                    }
                ]
            },
            {
                "text": "s_c is determined to win, but {PRONOUN/s_c/poss} confidence is misplaced. {PRONOUN/s_c/subject/CAP}{VERB/s_c/'re/'s} a good fighter, but not a great one, and the red vixen manages to sink her teeth into {PRONOUN/s_c/object}. The patrol rallies around s_c, but they have to give up on the fight.",
                "exp": 0,
                "weight": 10,
                "stat_skill": ["FIGHTER,1"],
                "injury": [
                    {
                        "cats": ["r_c"],
                        "injuries": ["big_bite_injury"],
                        "scars": ["NECKBITE"]
                    }
                ],
                "history_text": {
                    "scar": "m_c carries a scar from a fight with a red vixen.",
                    "reg_death": "m_c fell in battle with a red fox.",
                    "lead_death": "died while fighting a red vixen"
                },
                "relationships": [
                    {
                        "cats_to": ["r_c", "patrol", "r_c"],
                        "cats_from": ["clan", "clan", "patrol"],
                        "mutual": false,
                        "values": ["respect", "trust"],
                        "amount": -5
                    }
                ]
            }
        ]
    },
    {
        "patrol_id": "wtlnd_hunt_redvixen2",
        "biome": ["wetlands"],
        "season": ["newleaf"],
        "types": [],
        "tags": [],
        "patrol_art": "hunt_general_intro",
        "min_cats": 4,
        "max_cats": 6,
        "min_max_status": {},
        "weight": 20,
        "intro_text": "The patrol catches the scent of a fox - but is it red, or gray?",
        "decline_text": "The patrol decides not to pursue the fox.",
        "chance_of_success": 10,
        "success_outcomes": [
            {
                "text": "Led by p_l, and with a heap of cooperation and teamwork, the patrol drives away the red fox, seeks out her den, and kills her young cubs. The swamps will be safe from both the threat the vixen posed this season, and the threat her cubs would've given c_n in the seasons to come.",
                "exp": 30,
                "weight": 20,
                "relationships": [
                    {
                        "cats_to": ["r_c", "patrol", "r_c"],
                        "cats_from": ["clan", "clan", "patrol"],
                        "mutual": false,
                        "values": ["respect", "trust"],
                        "amount": 5
                    }
                ]
            },
            {
                "text": "With so many cats working together in tight coordination, they manage to accomplish the near-impossible, killing the red mother vixen and ending the threat to the Clan that she and her cubs pose.",
                "exp": 30,
                "weight": 5,
                "relationships": [
                    {
                        "cats_to": ["r_c", "patrol", "r_c"],
                        "cats_from": ["clan", "clan", "patrol"],
                        "mutual": false,
                        "values": ["respect", "trust"],
                        "amount": 5
                    }
                ]
            },
            {
                "text": "s_c displays incredible skill, driving the mother vixen out of the territory almost by themselves. Now neither the red fox nor her dependent cubs pose a threat to the Clan. It truly proves s_c's place as one of c_n's most talented and skillful fighters.",
                "exp": 30,
                "weight": 20,
                "stat_skill": ["FIGHTER,3"],
                "relationships": [
                    {
                        "cats_to": ["s_c", "patrol", "s_c"],
                        "cats_from": ["clan", "clan", "patrol"],
                        "mutual": false,
                        "values": ["respect", "trust"],
                        "amount": 5
                    }
                ]
            },
            {
                "text": "The patrol overcomes the red vixen and drives her off thanks to a brilliant battle move by s_c at a critical moment. {PRONOUN/s_c/poss/CAP} bravery ensures the patrol's success, and the cats arrive back at camp singing {PRONOUN/s_c/poss} praises to make sure the Clan knows it.",
                "exp": 30,
                "weight": 20,
                "stat_trait": [
                    "adventurous",
                    "ambitious",
                    "bloodthirsty",
                    "bold",
                    "confident",
                    "daring",
                    "fierce",
                    "responsible",
                    "righteous",
                    "troublesome",
                    "vengeful"
                ],
                "relationships": [
                    {
                        "cats_to": ["s_c", "patrol", "s_c"],
                        "cats_from": ["clan", "clan", "patrol"],
                        "mutual": false,
                        "values": ["respect", "trust"],
                        "amount": 5
                    }
                ]
            }
        ],
        "fail_outcomes": [
            {
                "text": "The mother red fox is vicious and determined. Although they lose this battle, through teamwork the cats manage to retreat without injury.",
                "exp": 0,
                "weight": 20,
                "relationships": [
                    {
                        "cats_to": ["r_c", "patrol", "r_c"],
                        "cats_from": ["clan", "clan", "patrol"],
                        "mutual": false,
                        "values": ["respect", "trust"],
                        "amount": -5
                    }
                ]
            },
            {
                "text": "s_c is determined to win, but their confidence is misplaced. They're a good fighter, but not a great one, and in a moment that embarrasses them deeply the rest of the patrol have to rescue them from the red vixen.",
                "exp": 0,
                "weight": 20,
                "stat_skill": ["FIGHTER,1"],
                "relationships": [
                    {
                        "cats_to": ["s_c"],
                        "cats_from": ["clan"],
                        "mutual": false,
                        "values": ["respect", "trust"],
                        "amount": -5
                    }
                ]
            },
            {
                "text": "r_c is left wounded as the patrol and the red mother vixen fight to a stalemate. Hopefully they've given the fox mother a reason not to return to this part of the swamp.",
                "exp": 0,
                "weight": 10,
                "injury": [
                    {
                        "cats": ["r_c"],
                        "injuries": ["big_bite_injury"],
                        "scars": ["NECKBITE"]
                    }
                ],
                "history_text": { "scar": "m_c carries a scar from a fight with a red vixen." },
                "relationships": [
                    {
                        "cats_to": ["r_c", "patrol", "r_c"],
                        "cats_from": ["clan", "clan", "patrol"],
                        "mutual": false,
                        "values": ["respect", "trust"],
                        "amount": -5
                    }
                ]
            },
            {
                "text": "s_c is determined to win, but {PRONOUN/s_c/poss} confidence is misplaced. {PRONOUN/s_c/subject/CAP}{VERB/s_c/'re/'s} a good fighter, but not a great one, and the red vixen manages to sink her teeth into {PRONOUN/s_c/object}. The patrol rallies around s_c, but they have to give up on the fight.",
                "exp": 0,
                "weight": 10,
                "stat_skill": ["FIGHTER,1"],
                "injury": [
                    {
                        "cats": ["r_c"],
                        "injuries": ["big_bite_injury"],
                        "scars": ["NECKBITE"]
                    }
                ],
                "history_text": { "scar": "m_c carries a scar from a fight with a red vixen." },
                "relationships": [
                    {
                        "cats_to": ["r_c", "patrol", "r_c"],
                        "cats_from": ["clan", "clan", "patrol"],
                        "mutual": false,
                        "values": ["respect", "trust"],
                        "amount": -5
                    }
                ]
            }
        ]
    },
    {
        "patrol_id": "wtlnd_hunt_redvixen12",
        "biome": ["wetlands"],
        "season": ["newleaf"],
        "types": [],
        "tags": [],
        "patrol_art": "hunt_general_intro",
        "min_cats": 1,
        "max_cats": 1,
        "min_max_status": {},
        "weight": 20,
        "intro_text": "The patrol catches the scent of a fox - but is it red, or gray?",
        "decline_text": "The patrol decides not to pursue the fox.",
        "chance_of_success": 20,
        "success_outcomes": [
            {
                "text": "The red vixen smells of milk, and hopefully by driving her out of the territory, her litter this newleaf won't be a threat to the Clan. If they don't starve, c_n will hunt them down - they do not share territory with foxes.",
                "exp": 50,
                "weight": 20,
                "relationships": [
                    {
                        "cats_to": ["patrol"],
                        "cats_from": ["clan"],
                        "mutual": false,
                        "values": ["respect", "trust"],
                        "amount": 5
                    }
                ]
            },
            {
                "text": "s_c displays incredible skill, driving the mother vixen and her brood out of c_n's swamps all by themselves. Now neither the red fox nor her dependent cubs pose a threat to the Clan. They swell with pride, feeling the confidence of knowing that they're truly one of the best fighters c_n has ever produced.",
                "exp": 50,
                "weight": 20,
                "stat_skill": ["FIGHTER,3"],
                "relationships": [
                    {
                        "cats_to": ["patrol"],
                        "cats_from": ["clan"],
                        "mutual": false,
                        "values": ["respect", "trust"],
                        "amount": 5
                    }
                ]
            },
            {
                "text": "A brilliant battle move by s_c knocks the red vixen off balance, and s_c manages to drive her out of c_n territory, though it takes every spark of strength in their pelt to do it alone.",
                "exp": 50,
                "weight": 20,
                "stat_trait": [
                    "adventurous",
                    "ambitious",
                    "bloodthirsty",
                    "bold",
                    "confident",
                    "daring",
                    "fierce",
                    "responsible",
                    "righteous",
                    "troublesome",
                    "vengeful"
                ],
                "relationships": [
                    {
                        "cats_to": ["patrol"],
                        "cats_from": ["clan"],
                        "mutual": false,
                        "values": ["respect", "trust"],
                        "amount": 5
                    }
                ]
            }
        ],
        "fail_outcomes": [
            {
                "text": "Never threaten a mother's young - the red vixen kills r_c in the skirmish, and carries off the body to feed her litter.",
                "exp": 0,
                "weight": 10,
                "dead_cats": ["r_c"],
                "history_text": {
                    "scar": "m_c carries a scar from a solo fight with a red vixen.",
                    "reg_death": "m_c fell in a solo battle with a vixen.",
                    "lead_death": "died while fighting a red vixen"
                },
                "relationships": [
                    {
                        "cats_to": ["patrol"],
                        "cats_from": ["clan"],
                        "mutual": false,
                        "values": ["respect", "trust"],
                        "amount": -5
                    }
                ]
            },
            {
                "text": "The mother red fox's snapping jaws leave r_c dripping blood into the mud, and barely able to escape further injury.",
                "exp": 0,
                "weight": 10,
                "injury": [
                    {
                        "cats": ["r_c"],
                        "injuries": ["big_bite_injury", "shock"],
                        "scars": ["THREE"]
                    }
                ],
                "history_text": {
                    "scar": "m_c carries a scar from a solo fight with a red vixen.",
                    "reg_death": "m_c fell in a solo battle with a vixen.",
                    "lead_death": "died while fighting a red vixen"
                },
                "relationships": [
                    {
                        "cats_to": ["patrol"],
                        "cats_from": ["clan"],
                        "mutual": false,
                        "values": ["respect", "trust"],
                        "amount": -5
                    }
                ]
            },
            {
                "text": "s_c is determined to win, but the red vixen is determined to live, and that makes all the difference. s_c ends up pinned in a defensible hiding spot, bleeding and terrified, until the vixen judges them no longer a threat and continues on her way.",
                "exp": 0,
                "weight": 10,
                "stat_trait": ["adventurous", "confident", "daring"],
                "injury": [
                    {
                        "cats": ["r_c"],
                        "injuries": ["big_bite_injury", "shock"],
                        "scars": ["THREE"]
                    }
                ],
                "history_text": {
                    "scar": "m_c carries a scar from a solo fight with a red vixen.",
                    "reg_death": "m_c fell in a solo battle with a vixen.",
                    "lead_death": "died while fighting a red vixen"
                },
                "relationships": [
                    {
                        "cats_to": ["patrol"],
                        "cats_from": ["clan"],
                        "mutual": false,
                        "values": ["respect", "trust"],
                        "amount": -5
                    }
                ]
            }
        ]
    },
    {
        "patrol_id": "wtlnd_hunt_grayvixen1",
        "biome": ["wetlands"],
        "season": ["newleaf"],
        "types": [],
        "tags": [],
        "patrol_art": "hunt_general_intro",
        "min_cats": 2,
        "max_cats": 3,
        "min_max_status": {},
        "weight": 20,
        "intro_text": "The patrol catches the scent of a fox - but is it red, or gray?",
        "decline_text": "The patrol decides not to pursue the fox.",
        "chance_of_success": 60,
        "success_outcomes": [
            {
                "text": "The stocky gray vixen they track down smells of milk, and though she's nearly double the weight of any of the patrol and all of it muscle, they meet her eyes squarely, and leap to attack. c_n does not tolerate sharing their territory with foxes, and they work together to drive her off.",
                "exp": 30,
                "weight": 20,
                "relationships": [
                    {
                        "cats_to": ["r_c", "patrol"],
                        "cats_from": ["patrol", "patrol"],
                        "mutual": false,
                        "values": ["respect", "trust"],
                        "amount": 5
                    }
                ]
            },
            {
                "text": "The patrol drives away the gray fox, seeks out her den, and kills her young cubs. It's brutal, but these fluffy baby foxes would one day have grown to be kit-killers and thieves. Better to deal with them now than when they're the height and nearly double the weight of a cat, though a gray fox will always be easier than a big red one.",
                "exp": 30,
                "weight": 5,
                "relationships": [
                    {
                        "cats_to": ["r_c", "patrol"],
                        "cats_from": ["patrol", "patrol"],
                        "mutual": false,
                        "values": ["respect", "trust"],
                        "amount": 5
                    }
                ]
            },
            {
                "text": "s_c displays incredible skill, driving the mother vixen out of the territory almost by themselves. Now neither the gray fox nor her cubs pose a threat to the Clan. It places s_c as one of c_n's most talented and skillful fighters, a gray fox is a dangerous competitor.",
                "exp": 30,
                "weight": 20,
                "stat_skill": ["FIGHTER,3"],
                "relationships": [
                    {
                        "cats_to": ["s_c", "patrol"],
                        "cats_from": ["patrol", "patrol"],
                        "mutual": false,
                        "values": ["respect", "trust"],
                        "amount": 5
                    }
                ]
            },
            {
                "text": "The patrol overcomes the gray vixen they find and drives her off thanks to a brilliant battle move by s_c. The cats swirl around s_c afterwards, congratulating them on their bravery and skill.",
                "exp": 30,
                "weight": 20,
                "stat_trait": [
                    "adventurous",
                    "ambitious",
                    "bloodthirsty",
                    "bold",
                    "confident",
                    "daring",
                    "fierce",
                    "responsible",
                    "righteous",
                    "troublesome",
                    "vengeful"
                ],
                "relationships": [
                    {
                        "cats_to": ["s_c", "patrol"],
                        "cats_from": ["patrol", "patrol"],
                        "mutual": false,
                        "values": ["respect", "trust"],
                        "amount": 5
                    }
                ]
            }
        ],
        "fail_outcomes": [
            {
                "text": "The patrol comes across a gray vixen at the end of the scent trail. She spots them too, measures herself up against them, then flees, scrambling up a tree and into the swamp canopy in a move that completely surprises the cats. This round goes to the gray fox.",
                "exp": 0,
                "weight": 20,
                "relationships": [
                    {
                        "cats_to": ["r_c", "patrol"],
                        "cats_from": ["patrol", "patrol"],
                        "mutual": false,
                        "values": ["respect", "trust"],
                        "amount": -5
                    }
                ]
            },
            {
                "text": "s_c is determined to win, but their confidence is misplaced. They're a good fighter, but not a great one, and in a moment that embarrasses them deeply the gray vixen slips past them and flees into the maze of the many wooded semi-submerged islands of the swamp.",
                "exp": 0,
                "weight": 20,
                "stat_skill": ["FIGHTER,1"],
                "relationships": [
                    {
                        "cats_to": ["s_c"],
                        "cats_from": ["patrol"],
                        "mutual": false,
                        "values": ["respect", "trust"],
                        "amount": -5
                    }
                ]
            },
            {
                "text": "The patrol finds a stocky gray vixen wandering their wetland, and drives her out in a scene that mostly involves yowling and screaming and yapping at each other until she gives in. r_c gets a little battered, but everyone is mostly fine.",
                "exp": 0,
                "weight": 10,
                "injury": [
                    {
                        "cats": ["r_c"],
                        "injuries": ["minor_injury"],
                        "scars": ["LEFTEAR"]
                    }
                ],
                "history_text": { "scar": "m_c carries a scar from a fight with a gray vixen." },
                "relationships": [
                    {
                        "cats_to": ["r_c", "patrol"],
                        "cats_from": ["patrol", "patrol"],
                        "mutual": false,
                        "values": ["respect", "trust"],
                        "amount": -5
                    }
                ]
            },
            {
                "text": "s_c is determined to win, but their confidence is misplaced. They're a good fighter, but not a great one, and the stocky gray vixen is all muscle, barging past s_c and knocking them rump over paws as she flees from the patrol.",
                "exp": 0,
                "weight": 10,
                "stat_skill": ["FIGHTER,1"],
                "injury": [
                    {
                        "cats": ["s_c"],
                        "injuries": ["minor_injury"],
                        "scars": ["LEFTEAR"]
                    }
                ],
                "history_text": { "scar": "m_c carries a scar from a fight with a gray vixen." },
                "relationships": [
                    {
                        "cats_to": ["s_c"],
                        "cats_from": ["patrol", "patrol"],
                        "mutual": false,
                        "values": ["respect", "trust"],
                        "amount": -5
                    }
                ]
            }
        ]
    },
    {
        "patrol_id": "wtlnd_hunt_grayvixen2",
        "biome": ["wetlands"],
        "season": ["newleaf"],
        "types": [],
        "tags": [],
        "patrol_art": "hunt_general_intro",
        "min_cats": 4,
        "max_cats": 6,
        "min_max_status": {},
        "weight": 20,
        "intro_text": "The patrol catches the scent of a fox - but is it red, or gray?",
        "decline_text": "The patrol decides not to pursue the fox.",
        "chance_of_success": 30,
        "success_outcomes": [
            {
                "text": "The stocky gray vixen they track down smells of milk, and though she's nearly double the weight of any of the patrol and all of it muscle, they meet her eyes squarely, and leap to attack. c_n does not tolerate sharing their territory with foxes, and they work together to drive her off.",
                "exp": 30,
                "weight": 20,
                "relationships": [
                    {
                        "cats_to": ["r_c", "patrol"],
                        "cats_from": ["patrol", "patrol"],
                        "mutual": false,
                        "values": ["respect", "trust"],
                        "amount": 5
                    }
                ]
            },
            {
                "text": "With so many cats working together in tight coordination, they're able to keep the gray vixen they find pinned and distracted as they wear her down. The fox eventually flees for her den, and the patrol follows to take care of the cubs she's raising.",
                "exp": 30,
                "weight": 5,
                "relationships": [
                    {
                        "cats_to": ["r_c", "patrol"],
                        "cats_from": ["patrol", "patrol"],
                        "mutual": false,
                        "values": ["respect", "trust"],
                        "amount": 5
                    }
                ]
            },
            {
                "text": "s_c displays incredible skill, driving the mother vixen out of the territory almost by themselves. Now neither the gray fox nor her cubs pose a threat to the Clan. It places s_c as one of c_n's most talented and skillful fighters, a gray fox is a dangerous competitor.",
                "exp": 30,
                "weight": 20,
                "stat_skill": ["FIGHTER,3"],
                "relationships": [
                    {
                        "cats_to": ["s_c", "patrol"],
                        "cats_from": ["patrol", "patrol"],
                        "mutual": false,
                        "values": ["respect", "trust"],
                        "amount": 5
                    }
                ]
            },
            {
                "text": "Bravely, s_c charges the gray fox, yowling threats. The vixen spooks and skitters up a tree, growling and barking in a squeaky tone, and s_c follows her up into the branches. As the rest of the patrol backs them up from the ground, s_c screams until the fox is cowering and afraid, then lets her flee.",
                "exp": 30,
                "weight": 20,
                "stat_trait": [
                    "adventurous",
                    "ambitious",
                    "bloodthirsty",
                    "bold",
                    "confident",
                    "daring",
                    "fierce",
                    "responsible",
                    "righteous",
                    "troublesome",
                    "vengeful"
                ],
                "relationships": [
                    {
                        "cats_to": ["s_c", "patrol"],
                        "cats_from": ["patrol", "patrol"],
                        "mutual": false,
                        "values": ["respect", "trust"],
                        "amount": 5
                    }
                ]
            }
        ],
        "fail_outcomes": [
            {
                "text": "The patrol comes across a gray vixen at the end of the scent trail. She spots them too, measures herself up against them, then flees, scrambling up a tree and into the swamp canopy in a move that completely surprises the cats. This round goes to the gray fox.",
                "exp": 0,
                "weight": 20,
                "relationships": [
                    {
                        "cats_to": ["r_c", "patrol"],
                        "cats_from": ["patrol", "patrol"],
                        "mutual": false,
                        "values": ["respect", "trust"],
                        "amount": -5
                    }
                ]
            },
            {
                "text": "s_c is determined to win, but their confidence is misplaced. They're a good fighter, but not a great one, and in a moment that embarrasses them deeply the gray vixen slips past them and flees into the maze of the many wooded semi-submerged islands of the swamp.",
                "exp": 0,
                "weight": 20,
                "stat_skill": ["FIGHTER,1"],
                "relationships": [
                    {
                        "cats_to": ["s_c"],
                        "cats_from": ["patrol", "patrol"],
                        "mutual": false,
                        "values": ["respect", "trust"],
                        "amount": -5
                    }
                ]
            },
            {
                "text": "The patrol finds a stocky gray vixen wandering their wetland, and drives her out in a scene that mostly involves yowling and screaming and yapping at each other until she gives in. r_c gets a little battered, but everyone is mostly fine.",
                "exp": 0,
                "weight": 10,
                "injury": [
                    {
                        "cats": ["r_c"],
                        "injuries": ["minor_injury"],
                        "scars": ["RIGHTEAR"]
                    }
                ],
                "history_text": { "scar": "m_c carries a scar from a fight with a gray vixen." },
                "relationships": [
                    {
                        "cats_to": ["r_c", "patrol"],
                        "cats_from": ["patrol", "patrol"],
                        "mutual": false,
                        "values": ["respect", "trust"],
                        "amount": -5
                    }
                ]
            },
            {
                "text": "s_c is determined to win, but their confidence is misplaced. They're a good fighter, but not a great one, and the stocky gray vixen is all muscle, barging past s_c and knocking them rump over paws as she flees from the patrol.",
                "exp": 0,
                "weight": 10,
                "stat_skill": ["FIGHTER,1"],
                "injury": [
                    {
                        "cats": ["s_c"],
                        "injuries": ["minor_injury"],
                        "scars": ["RIGHTEAR"]
                    }
                ],
                "history_text": { "scar": "m_c carries a scar from a fight with a gray vixen." },
                "relationships": [
                    {
                        "cats_to": ["s_c"],
                        "cats_from": ["patrol", "patrol"],
                        "mutual": false,
                        "values": ["respect", "trust"],
                        "amount": -5
                    }
                ]
            }
        ]
    },
    {
        "patrol_id": "wtlnd_hunt_grayvixen3",
        "biome": ["wetlands"],
        "season": ["newleaf"],
        "types": [],
        "tags": [],
        "patrol_art": "hunt_general_intro",
        "min_cats": 1,
        "max_cats": 1,
        "min_max_status": {},
        "weight": 20,
        "intro_text": "The patrol catches the scent of a fox - but is it red, or gray?",
        "decline_text": "The patrol decides not to pursue the fox.",
        "chance_of_success": 50,
        "success_outcomes": [
            {
                "text": "The stocky gray vixen they track down smells of milk, and though she's near double r_c's weight and all of it muscle, they meet her eyes squarely, and leap to attack. c_n does not tolerate sharing their territory with foxes.",
                "exp": 50,
                "weight": 20,
                "relationships": [
                    {
                        "cats_to": ["patrol"],
                        "cats_from": ["clan"],
                        "mutual": false,
                        "values": ["respect", "trust"],
                        "amount": 5
                    }
                ]
            },
            {
                "text": "s_c displays incredible skill, driving the mother vixen and her brood out of c_n's swamps all by themselves. Now neither the gray fox nor her dependent cubs pose a threat to the Clan. They swell with pride, returning to camp knowing there's one less competitor poaching c_n's prey.",
                "exp": 50,
                "weight": 20,
                "stat_skill": ["FIGHTER,3"],
                "relationships": [
                    {
                        "cats_to": ["patrol"],
                        "cats_from": ["clan"],
                        "mutual": false,
                        "values": ["respect", "trust"],
                        "amount": 5
                    }
                ]
            },
            {
                "text": "They're nearly of equal height, with s_c's bold aggression making up for the weight that the gray vixen has on them, and the standoff is resolved when s_c charges the gray fox and she chooses flight over fight.",
                "exp": 50,
                "weight": 20,
                "stat_trait": [
                    "adventurous",
                    "ambitious",
                    "bloodthirsty",
                    "bold",
                    "confident",
                    "daring",
                    "fierce",
                    "responsible",
                    "righteous",
                    "troublesome",
                    "vengeful"
                ],
                "relationships": [
                    {
                        "cats_to": ["patrol"],
                        "cats_from": ["clan"],
                        "mutual": false,
                        "values": ["respect", "trust"],
                        "amount": 5
                    }
                ]
            }
        ],
        "fail_outcomes": [
            {
                "text": "r_c comes across a gray vixen at the end of the scent trail. She spots them too, measures herself up against them, then flees, scrambling up a tree and into the swamp canopy in a move that completely surprises r_c. This round goes to the gray fox.",
                "exp": 0,
                "weight": 20,
                "relationships": [
                    {
                        "cats_to": ["patrol"],
                        "cats_from": ["clan"],
                        "mutual": false,
                        "values": ["respect", "trust"],
                        "amount": -5
                    }
                ]
            },
            {
                "text": "s_c is determined to win, but their confidence is misplaced. They're a good fighter, but not a great one, and in a moment that embarrasses them deeply the gray vixen slips past them and flees into the maze of the many wooded semi-submerged islands of the swamp.",
                "exp": 0,
                "weight": 20,
                "stat_skill": ["FIGHTER,1"],
                "relationships": [
                    {
                        "cats_to": ["s_c"],
                        "cats_from": ["clan"],
                        "mutual": false,
                        "values": ["respect", "trust"],
                        "amount": -5
                    }
                ]
            },
            {
                "text": "r_c nearly managed to pin the gray vixen they find on a wet, barely above water island, but snapping jaws leave r_c dripping blood into the mud. Today this round goes to the gray fox.",
                "exp": 0,
                "weight": 10,
                "injury": [
                    {
                        "cats": ["r_c"],
                        "injuries": ["big_bite_injury"],
                        "scars": ["LEGBITE"]
                    }
                ],
                "history_text": { "scar": "m_c carries a scar from a solo fight with a gray vixen." },
                "relationships": [
                    {
                        "cats_to": ["patrol"],
                        "cats_from": ["clan"],
                        "mutual": false,
                        "values": ["respect", "trust"],
                        "amount": -5
                    }
                ]
            },
            {
                "text": "s_c is determined to win, but their confidence is misplaced. They're a good fighter, but not a great one, and the stocky gray vixen is cunning, sinking her teeth into s_c to distract them as she flees.",
                "exp": 0,
                "weight": 10,
                "stat_skill": ["FIGHTER,1"],
                "injury": [
                    {
                        "cats": ["s_c"],
                        "injuries": ["big_bite_injury"],
                        "scars": ["LEGBITE"]
                    }
                ],
                "history_text": { "scar": "m_c carries a scar from a solo fight with a gray vixen." },
                "relationships": [
                    {
                        "cats_to": ["patrol"],
                        "cats_from": ["clan"],
                        "mutual": false,
                        "values": ["respect", "trust"],
                        "amount": -5
                    }
                ]
            }
        ]
    },
    {
        "patrol_id": "wtlnd_hunt_swiftfox_newleafscavenge3",
        "biome": ["wetlands"],
        "season": ["newleaf"],
        "types": ["hunting"],
        "tags": [],
        "patrol_art": "hunt_general_intro",
        "min_cats": 2,
        "max_cats": 6,
        "min_max_status": {},
        "weight": 20,
        "intro_text": "The patrol catches the scent of a fox. Tracking it, they find a swift fox feeding on a fish about as big as it is. The cat-sized predator definitely didn't kill this.",
        "decline_text": "The patrol decides not to quarrel with the fox. There're plenty of fish in the river for everyone, and it's best to focus on feeding the Clan rather than quarreling.",
        "chance_of_success": 70,
        "success_outcomes": [
            {
                "text": "As the patrol approaches, the swift fox spots them and backs off from the carcass with a whine. Your cats bring it home, no fuss, no worries.",
                "exp": 20,
                "weight": 20,
                "prey": ["small"],
                "relationships": [
                    {
                        "cats_to": ["patrol"],
                        "cats_from": ["patrol"],
                        "mutual": false,
                        "values": ["respect", "comfort"],
                        "amount": 5
                    }
                ]
            },
            {
                "text": "The patrol takes over the carcass without a fight, the small swift fox giving way without trouble. Still, it's hardly worth the effort, and s_c can think of better things they should be doing.",
                "exp": 20,
                "weight": 20,
                "stat_skill": ["CLEVER,1"],
                "prey": ["small"],
                "relationships": [
                    {
                        "cats_to": ["patrol"],
                        "cats_from": ["patrol"],
                        "mutual": false,
                        "values": ["respect", "comfort"],
                        "amount": 5
                    }
                ]
            },
            {
                "text": "Responsibly, s_c keeps the patrol moving once they take the fish from the unfortunate-but-unable-to-complain swift fox. They don't find anything, but with the stolen fish the afternoon hasn't been a completely wasted hunting trip.",
                "exp": 20,
                "weight": 20,
                "stat_trait": [
                    "patient",
                    "responsible",
                    "thoughtful",
                    "wise",
                    "calm",
                    "careful",
                    "insecure",
                    "nervous",
                    "sneaky"
                ],
                "prey": ["small"],
                "relationships": [
                    {
                        "cats_to": ["patrol"],
                        "cats_from": ["patrol"],
                        "mutual": false,
                        "values": ["respect", "comfort"],
                        "amount": 5
                    }
                ]
            }
        ],
        "fail_outcomes": [
            {
                "text": "The swift fox gives way easily to the bigger carnivores, but the fish carcass is rotten, too rotten for the Clan cats to want to touch.",
                "exp": 0,
                "weight": 20,
                "relationships": [
                    {
                        "cats_to": ["patrol"],
                        "cats_from": ["patrol"],
                        "mutual": false,
                        "values": ["respect", "comfort"],
                        "amount": -5
                    }
                ],
                "prey": ["very_small"]
            },
            {
                "text": "The swift fox gives up the kill, but s_c pursues it anyway, until the fox turns and threatens with snapping teeth. s_c calls the rest of the patrol for backup and no one is injured, but by the time they get back to the kill a different predator has absconded with the fish.",
                "exp": 0,
                "weight": 20,
                "stat_trait": [
                    "bold",
                    "childish",
                    "confident",
                    "daring",
                    "playful",
                    "shameless"
                ],
                "relationships": [
                    {
                        "cats_to": ["patrol"],
                        "cats_from": ["patrol"],
                        "mutual": false,
                        "values": ["respect", "comfort"],
                        "amount": -5
                    }
                ],
                "prey": ["very_small"]
            }
        ]
    },
    {
        "patrol_id": "wtlnd_hunt_swiftfox_newleafscavenge2",
        "biome": ["wetlands"],
        "season": ["newleaf"],
        "types": ["hunting"],
        "tags": [],
        "patrol_art": "hunt_general_intro",
        "min_cats": 1,
        "max_cats": 1,
        "min_max_status": {},
        "weight": 20,
        "intro_text": "r_c catches the scent of a fox. Tracking it, {PRONOUN/r_c/subject} {VERB/r_c/find/finds} a swift fox feeding on a fish about as big as it is. The cat-sized predator definitely didn't kill this.",
        "decline_text": "r_c decides not to quarrel with the fox. There're plenty of fish in the river for everyone, and it's best to focus on feeding the Clan rather than quarreling.",
        "chance_of_success": 70,
        "success_outcomes": [
            {
<<<<<<< HEAD
                "text": "r_c approaches the kill, fur puffed up. The swift fox grumbles, but with a hiss both animals agree to disagree, feeding from opposite ends of the calf without further trouble. r_c is able to find some decent scraps to carry back to camp, though being alone, {PRONOUN/r_c/subject} can't bring back as much meat as {PRONOUN/r_c/subject}'d like.",
=======
                "text": "r_c approaches the kill, fur puffed up. The swift fox grumbles, but with a hiss, both animals agree to disagree, feeding from opposite ends of the calf without further trouble. r_c is able to find some decent scraps to carry back to camp, though with only them there they can't bring back as much meat as they'd like.",
>>>>>>> 9d483999
                "exp": 10,
                "weight": 20,
                "prey": ["medium"]
            },
            {
                "text": "Watching the swift fox at the carcass, s_c notices it stripping meat from the fish and caching it in little holes, and starts to copy it. The bigger predators will return to claim the fish soon, but by the time they do s_c will have hidden away the choicest morsels to fetch later.",
                "exp": 10,
                "weight": 20,
                "stat_skill": ["FIGHTER,1"],
                "prey": ["medium"]
            },
            {
                "text": "With great care, aware that the kill's original owner must be somewhere about, s_c snatches the first large scrap {PRONOUN/s_c/subject} {VERB/s_c/find/finds} and leaves the swift fox to risk the wrath of the bigger predators.",
                "exp": 10,
                "weight": 20,
                "stat_trait": [
                    "patient",
                    "responsible",
                    "thoughtful",
                    "wise",
                    "calm",
                    "careful",
                    "insecure",
                    "nervous",
                    "sneaky"
                ],
                "prey": ["medium"]
            }
        ],
        "fail_outcomes": [
            {
                "text": "r_c muscles in as the swift fox gives way to the bigger predator, but the carcass is rotten and worthless.",
                "exp": 0,
                "weight": 20
            },
            {
                "text": "The swift fox gives up the kill, but s_c pursues it anyway, until the fox turns and threatens with snapping teeth. s_c dances out of the way, but when they return, another predator has already snapped up the abandoned fish.",
                "exp": 0,
                "weight": 20,
                "stat_trait": [
                    "bold",
                    "childish",
                    "confident",
                    "daring",
                    "playful",
                    "shameless"
                ]
            },
            {
                "text": "r_c starts arguing with the fox over the fish. Neither sees the alligator coming.",
                "exp": 0,
                "weight": 10,
                "dead_cats": ["r_c", "all_lives"],
                "history_text": {
                    "scar": "m_c carries a scar from fighting with a swift fox.",
                    "reg_death": "While scavenging alone, m_c was killed by a predator {PRONOUN/m_c/subject} didn't see.",
                    "lead_death": "taken by an alligator"
                }
            },
            {
                "text": "Puffed up, r_c approaches the swift fox. But there's only one of {PRONOUN/r_c/object}, and the fox is {PRONOUN/r_c/poss} equal in size and weight. Instead of running or giving it, it snarls and attacks. r_c gives just as good as {PRONOUN/r_c/subject} {VERB/r_c/get/gets}, and both animals end up limping away from the kill.",
                "exp": 0,
                "weight": 10,
                "injury": [
                    {
                        "cats": ["r_c"],
                        "injuries": ["small_bite_injury"],
                        "scars": ["NECKBITE"]
                    }
                ],
                "history_text": {
                    "scar": "m_c carries a scar from fighting with a swift fox.",
                    "reg_death": "While scavenging alone, m_c was killed by a predator {PRONOUN/m_c/subject} didn't see.",
                    "lead_death": "taken by an alligator"
                }
            },
            {
                "text": "The swift fox gives up the kill, but s_c pursues it anyway, until the fox turns and threatens with snapping teeth, sinking them into s_c and giving s_c a bigger concern than scavenging a fish carcass.",
                "exp": 0,
                "weight": 10,
                "stat_trait": [
                    "bold",
                    "childish",
                    "confident",
                    "daring",
                    "playful",
                    "shameless"
                ],
                "injury": [
                    {
                        "cats": ["s_c"],
                        "injuries": ["small_bite_injury"],
                        "scars": ["NECKBITE"]
                    }
                ],
                "history_text": {
                    "scar": "m_c carries a scar from fighting with a swift fox.",
                    "reg_death": "While scavenging alone, m_c was killed by a predator {PRONOUN/m_c/subject} didn't see.",
                    "lead_death": "taken by an alligator"
                }
            }
        ]
    },
    {
        "patrol_id": "wtlnd_hunt_redvixen10",
        "biome": ["wetlands"],
        "season": ["newleaf"],
        "types": [],
        "tags": [],
        "patrol_art": "hunt_general_intro",
        "min_cats": 2,
        "max_cats": 3,
        "min_max_status": {},
        "weight": 20,
        "intro_text": "The patrol catches the scent of a fox - but is it red, or gray?",
        "decline_text": "The patrol decides not to pursue the fox.",
        "chance_of_success": 30,
        "success_outcomes": [
            {
                "text": "The red vixen smells of milk, and hopefully by driving her out of the territory, her litter this newleaf won't be a threat to the Clan. If they don't starve, c_n will hunt them down - they do not share territory with foxes.",
                "exp": 30,
                "weight": 20,
                "relationships": [
                    {
                        "cats_to": ["r_c", "patrol", "r_c"],
                        "cats_from": ["clan", "clan", "patrol"],
                        "mutual": false,
                        "values": ["respect", "trust"],
                        "amount": 5
                    }
                ]
            },
            {
                "text": "The patrol drives away the red fox, seeks out her den, and kills her young cubs. It's brutal, but these fluffy baby foxes would one day have grown to be kit-killers and thieves.",
                "exp": 30,
                "weight": 5,
                "relationships": [
                    {
                        "cats_to": ["r_c", "patrol", "r_c"],
                        "cats_from": ["clan", "clan", "patrol"],
                        "mutual": false,
                        "values": ["respect", "trust"],
                        "amount": 5
                    }
                ]
            },
            {
                "text": "s_c displays incredible skill, driving the mother vixen out of the territory almost by themselves. Now neither the red fox nor her cubs pose a threat to the Clan. It truly proves s_c's place as one of c_n's most talented and skillful fighters.",
                "exp": 30,
                "weight": 20,
                "stat_skill": ["FIGHTER,3"],
                "relationships": [
                    {
                        "cats_to": ["s_c", "patrol", "s_c"],
                        "cats_from": ["clan", "clan", "patrol"],
                        "mutual": false,
                        "values": ["respect", "trust"],
                        "amount": 5
                    }
                ]
            },
            {
                "text": "The patrol overcomes the red vixen and drives her off thanks to a brilliant battle move by s_c at a critical moment. {PRONOUN/s_c/poss/CAP} bravery ensures the patrol's success, and the cats arrive back at camp singing {PRONOUN/s_c/poss} praises to make sure the Clan knows it.",
                "exp": 30,
                "weight": 20,
                "stat_trait": [
                    "adventurous",
                    "ambitious",
                    "bloodthirsty",
                    "bold",
                    "confident",
                    "daring",
                    "fierce",
                    "responsible",
                    "righteous",
                    "troublesome",
                    "vengeful"
                ],
                "relationships": [
                    {
                        "cats_to": ["s_c", "patrol", "s_c"],
                        "cats_from": ["clan", "clan", "patrol"],
                        "mutual": false,
                        "values": ["respect", "trust"],
                        "amount": 5
                    }
                ]
            }
        ],
        "fail_outcomes": [
            {
                "text": "The mother red fox is vicious and determined, and the small patrol is beaten back. But these swampy woodlands are c_n's and they haven't given up. They may have lost this battle, but c_n will win this war.",
                "exp": 0,
                "weight": 20,
                "relationships": [
                    {
                        "cats_to": ["r_c", "patrol", "r_c"],
                        "cats_from": ["clan", "clan", "patrol"],
                        "mutual": false,
                        "values": ["respect", "trust"],
                        "amount": -5
                    }
                ]
            },
            {
                "text": "s_c is determined to win, but their confidence is misplaced. They're a good fighter, but not a great one, and in a moment that embarrasses them deeply the rest of the patrol have to rescue them from the red vixen.",
                "exp": 0,
                "weight": 20,
                "stat_skill": ["FIGHTER,1"],
                "relationships": [
                    {
                        "cats_to": ["r_c", "patrol", "r_c"],
                        "cats_from": ["clan", "clan", "patrol"],
                        "mutual": false,
                        "values": ["respect", "trust"],
                        "amount": -5
                    }
                ]
            },
            {
                "text": "Never threaten a mother's young - the red vixen kills r_c in the skirmish.",
                "exp": 0,
                "weight": 10,
                "dead_cats": ["r_c"],
                "history_text": {
                    "scar": "m_c carries a scar from a fight with a red vixen.",
                    "reg_death": "m_c fell in battle with a red fox.",
                    "lead_death": "died while fighting a red vixen"
                },
                "relationships": [
                    {
                        "cats_to": ["r_c", "patrol", "r_c"],
                        "cats_from": ["clan", "clan", "patrol"],
                        "mutual": false,
                        "values": ["respect", "trust"],
                        "amount": -5
                    }
                ]
            },
            {
                "text": "The mother red fox's snapping jaws leave r_c dripping blood into the mud, forcing the patrol to back off.",
                "exp": 0,
                "weight": 10,
                "injury": [
                    {
                        "cats": ["r_c"],
                        "injuries": ["big_bite_injury"],
                        "scars": ["NECKBITE"]
                    }
                ],
                "history_text": {
                    "scar": "m_c carries a scar from a fight with a red vixen.",
                    "reg_death": "m_c fell in battle with a red fox.",
                    "lead_death": "died while fighting a red vixen"
                },
                "relationships": [
                    {
                        "cats_to": ["r_c", "patrol", "r_c"],
                        "cats_from": ["clan", "clan", "patrol"],
                        "mutual": false,
                        "values": ["respect", "trust"],
                        "amount": -5
                    }
                ]
            },
            {
                "text": "s_c is determined to win, but {PRONOUN/s_c/poss} confidence is misplaced. {PRONOUN/s_c/subject/CAP}{VERB/s_c/'re/'s} a good fighter, but not a great one, and the red vixen manages to sink her teeth into {PRONOUN/s_c/object}. The patrol rallies around s_c, but they have to give up on the fight.",
                "exp": 0,
                "weight": 10,
                "stat_trait": ["adventurous", "bold", "daring", "confident"],
                "injury": [
                    {
                        "cats": ["r_c"],
                        "injuries": ["big_bite_injury"],
                        "scars": ["NECKBITE"]
                    }
                ],
                "history_text": {
                    "scar": "m_c carries a scar from a fight with a red vixen.",
                    "reg_death": "m_c fell in battle with a red fox.",
                    "lead_death": "died while fighting a red vixen"
                },
                "relationships": [
                    {
                        "cats_to": ["r_c", "patrol", "r_c"],
                        "cats_from": ["clan", "clan", "patrol"],
                        "mutual": false,
                        "values": ["respect", "trust"],
                        "amount": -5
                    }
                ]
            }
        ]
    },
    {
        "patrol_id": "wtlnd_hunt_redvixen11",
        "biome": ["wetlands"],
        "season": ["newleaf"],
        "types": [],
        "tags": [],
        "patrol_art": "hunt_general_intro",
        "min_cats": 4,
        "max_cats": 6,
        "min_max_status": {},
        "weight": 20,
        "intro_text": "The patrol catches the scent of a fox - but is it red, or gray?",
        "decline_text": "The patrol decides not to pursue the fox.",
        "chance_of_success": 10,
        "success_outcomes": [
            {
                "text": "Led by p_l, and with a heap of cooperation and teamwork, the patrol drives away the red fox, seeks out her den, and kills her young cubs. The swamps will be safe from both the threat the vixen posed this season, and the threat her cubs would've given c_n in the seasons to come.",
                "exp": 30,
                "weight": 20,
                "relationships": [
                    {
                        "cats_to": ["r_c", "patrol", "r_c"],
                        "cats_from": ["clan", "clan", "patrol"],
                        "mutual": false,
                        "values": ["respect", "trust"],
                        "amount": 5
                    }
                ]
            },
            {
                "text": "With so many cats working together in tight coordination, they manage to accomplish the near-impossible, killing the red mother vixen and ending the threat to the Clan that she and her cubs pose.",
                "exp": 30,
                "weight": 5,
                "relationships": [
                    {
                        "cats_to": ["r_c", "patrol", "r_c"],
                        "cats_from": ["clan", "clan", "patrol"],
                        "mutual": false,
                        "values": ["respect", "trust"],
                        "amount": 5
                    }
                ]
            },
            {
                "text": "s_c displays incredible skill, driving the mother vixen out of the territory almost by themselves. Now neither the red fox nor her dependent cubs pose a threat to the Clan. It truly proves s_c's place as one of c_n's most talented and skillful fighters.",
                "exp": 30,
                "weight": 20,
                "stat_skill": ["FIGHTER,3"],
                "relationships": [
                    {
                        "cats_to": ["s_c", "patrol", "s_c"],
                        "cats_from": ["clan", "clan", "patrol"],
                        "mutual": false,
                        "values": ["respect", "trust"],
                        "amount": 5
                    }
                ]
            },
            {
                "text": "The patrol overcomes the red vixen and drives her off thanks to a brilliant battle move by s_c at a critical moment. {PRONOUN/s_c/poss/CAP} bravery ensures the patrol's success, and the cats arrive back at camp singing {PRONOUN/s_c/poss} praises to make sure the Clan knows it.",
                "exp": 30,
                "weight": 20,
                "stat_trait": [
                    "adventurous",
                    "ambitious",
                    "bloodthirsty",
                    "bold",
                    "confident",
                    "daring",
                    "fierce",
                    "responsible",
                    "righteous",
                    "troublesome",
                    "vengeful"
                ],
                "relationships": [
                    {
                        "cats_to": ["s_c", "patrol", "s_c"],
                        "cats_from": ["clan", "clan", "patrol"],
                        "mutual": false,
                        "values": ["respect", "trust"],
                        "amount": 5
                    }
                ]
            }
        ],
        "fail_outcomes": [
            {
                "text": "The mother red fox is vicious and determined. Although they lose this battle, through teamwork the cats manage to retreat without injury.",
                "exp": 0,
                "weight": 20,
                "relationships": [
                    {
                        "cats_to": ["r_c", "patrol", "r_c"],
                        "cats_from": ["clan", "clan", "patrol"],
                        "mutual": false,
                        "values": ["respect", "trust"],
                        "amount": -5
                    }
                ]
            },
            {
                "text": "s_c is determined to win, but their confidence is misplaced. They're a good fighter, but not a great one, and in a moment that embarrasses them deeply the rest of the patrol have to rescue them from the red vixen.",
                "exp": 0,
                "weight": 20,
                "stat_skill": ["FIGHTER,1"],
                "relationships": [
                    {
                        "cats_to": ["r_c", "patrol", "r_c"],
                        "cats_from": ["clan", "clan", "patrol"],
                        "mutual": false,
                        "values": ["respect", "trust"],
                        "amount": -5
                    }
                ]
            },
            {
                "text": "r_c is left wounded as the patrol and the red mother vixen fight to a stalemate. Hopefully they've given the fox mother a reason not to return to this part of the swamp.",
                "exp": 0,
                "weight": 10,
                "injury": [
                    {
                        "cats": ["r_c"],
                        "injuries": ["big_bite_injury"],
                        "scars": ["NECKBITE"]
                    }
                ],
                "history_text": { "scar": "m_c carries a scar from a fight with a red vixen." },
                "relationships": [
                    {
                        "cats_to": ["r_c", "patrol", "r_c"],
                        "cats_from": ["clan", "clan", "patrol"],
                        "mutual": false,
                        "values": ["respect", "trust"],
                        "amount": -5
                    }
                ]
            },
            {
                "text": "s_c is determined to win, but {PRONOUN/s_c/poss} confidence is misplaced. {PRONOUN/s_c/subject/CAP}{VERB/s_c/'re/'s} a good fighter, but not a great one, and the red vixen manages to sink her teeth into {PRONOUN/s_c/object}. The patrol rallies around s_c, but they have to give up on the fight.",
                "exp": 0,
                "weight": 10,
                "stat_trait": ["adventurous", "bold", "daring", "confident"],
                "injury": [
                    {
                        "cats": ["r_c"],
                        "injuries": ["big_bite_injury"],
                        "scars": ["NECKBITE"]
                    }
                ],
                "history_text": { "scar": "m_c carries a scar from a fight with a red vixen." },
                "relationships": [
                    {
                        "cats_to": ["r_c", "patrol", "r_c"],
                        "cats_from": ["clan", "clan", "patrol"],
                        "mutual": false,
                        "values": ["respect", "trust"],
                        "amount": -5
                    }
                ]
            }
        ]
    },
    {
        "patrol_id": "wtlnd_hunt_redvixen3",
        "biome": ["wetlands"],
        "season": ["newleaf"],
        "types": [],
        "tags": [],
        "patrol_art": "hunt_general_intro",
        "min_cats": 1,
        "max_cats": 1,
        "min_max_status": {},
        "weight": 20,
        "intro_text": "The patrol catches the scent of a fox - but is it red, or gray?",
        "decline_text": "The patrol decides not to pursue the fox.",
        "chance_of_success": 20,
        "success_outcomes": [
            {
                "text": "The red vixen smells of milk, and hopefully by driving her out of the territory, her litter this newleaf won't be a threat to the Clan. If they don't starve, c_n will hunt them down - they do not share territory with foxes.",
                "exp": 50,
                "weight": 20,
                "relationships": [
                    {
                        "cats_to": ["patrol"],
                        "cats_from": ["clan"],
                        "mutual": false,
                        "values": ["respect", "trust"],
                        "amount": 5
                    }
                ]
            },
            {
                "text": "s_c displays incredible skill, driving the mother vixen and her brood out of c_n's swamps all by themselves. Now neither the red fox nor her dependent cubs pose a threat to the Clan. They swell with pride, feeling the confidence of knowing that they're truly one of the best fighters c_n has ever produced.",
                "exp": 50,
                "weight": 20,
                "stat_skill": ["FIGHTER,3"],
                "relationships": [
                    {
                        "cats_to": ["patrol"],
                        "cats_from": ["clan"],
                        "mutual": false,
                        "values": ["respect", "trust"],
                        "amount": 5
                    }
                ]
            },
            {
                "text": "A brilliant battle move by s_c knocks the red vixen off balance, and s_c manages to drive her out of c_n territory, though it takes every spark of strength in their pelt to do it alone.",
                "exp": 50,
                "weight": 20,
                "stat_trait": [
                    "adventurous",
                    "ambitious",
                    "bloodthirsty",
                    "bold",
                    "confident",
                    "daring",
                    "fierce",
                    "responsible",
                    "righteous",
                    "troublesome",
                    "vengeful"
                ],
                "relationships": [
                    {
                        "cats_to": ["patrol"],
                        "cats_from": ["clan"],
                        "mutual": false,
                        "values": ["respect", "trust"],
                        "amount": 5
                    }
                ]
            }
        ],
        "fail_outcomes": [
            {
                "text": "Never threaten a mother's young - the red vixen kills r_c in the skirmish, and carries off the body to feed her litter.",
                "exp": 0,
                "weight": 10,
                "dead_cats": ["r_c"],
                "history_text": {
                    "scar": "m_c carries a scar from a solo fight with a red vixen.",
                    "reg_death": "m_c fell in a solo battle with a vixen.",
                    "lead_death": "died while fighting a red vixen"
                },
                "relationships": [
                    {
                        "cats_to": ["patrol"],
                        "cats_from": ["clan"],
                        "mutual": false,
                        "values": ["respect", "trust"],
                        "amount": -5
                    }
                ]
            },
            {
                "text": "The mother red fox's snapping jaws leave r_c dripping blood into the mud, and barely able to escape further injury.",
                "exp": 0,
                "weight": 10,
                "injury": [
                    {
                        "cats": ["r_c"],
                        "injuries": ["big_bite_injury", "shock"],
                        "scars": ["THREE"]
                    }
                ],
                "history_text": {
                    "scar": "m_c carries a scar from a solo fight with a red vixen.",
                    "reg_death": "m_c fell in a solo battle with a vixen.",
                    "lead_death": "died while fighting a red vixen"
                },
                "relationships": [
                    {
                        "cats_to": ["patrol"],
                        "cats_from": ["clan"],
                        "mutual": false,
                        "values": ["respect", "trust"],
                        "amount": -5
                    }
                ]
            },
            {
                "text": "s_c is determined to win, but the red vixen is determined to live, and that makes all the difference. s_c ends up pinned in a defensible hiding spot, bleeding and terrified, until the vixen judges them no longer a threat and continues on her way.",
                "exp": 0,
                "weight": 10,
                "stat_trait": ["adventurous", "bold", "daring", "confident"],
                "injury": [
                    {
                        "cats": ["r_c"],
                        "injuries": ["big_bite_injury", "shock"],
                        "scars": ["THREE"]
                    }
                ],
                "history_text": {
                    "scar": "m_c carries a scar from a solo fight with a red vixen.",
                    "reg_death": "m_c fell in a solo battle with a vixen.",
                    "lead_death": "died while fighting a red vixen"
                },
                "relationships": [
                    {
                        "cats_to": ["patrol"],
                        "cats_from": ["clan"],
                        "mutual": false,
                        "values": ["respect", "trust"],
                        "amount": -5
                    }
                ]
            }
        ]
    },
    {
        "patrol_id": "wtlnd_hunt_grayvixen10",
        "biome": ["wetlands"],
        "season": ["newleaf"],
        "types": [],
        "tags": [],
        "patrol_art": "hunt_general_intro",
        "min_cats": 2,
        "max_cats": 3,
        "min_max_status": {},
        "weight": 20,
        "intro_text": "The patrol catches the scent of a fox - but is it red, or gray?",
        "decline_text": "The patrol decides not to pursue the fox.",
        "chance_of_success": 60,
        "success_outcomes": [
            {
                "text": "The stocky gray vixen they track down smells of milk, and though she's nearly double the weight of any of the patrol and all of it muscle, they meet her eyes squarely, and leap to attack. c_n does not tolerate sharing their territory with foxes, and they work together to drive her off.",
                "exp": 30,
                "weight": 20,
                "relationships": [
                    {
                        "cats_to": ["r_c", "patrol"],
                        "cats_from": ["patrol", "patrol"],
                        "mutual": false,
                        "values": ["respect", "trust"],
                        "amount": 5
                    }
                ]
            },
            {
                "text": "The patrol drives away the gray fox, seeks out her den, and kills her young cubs. It's brutal, but these fluffy baby foxes would one day have grown to be kit-killers and thieves. Better to deal with them now than when they're the height and nearly double the weight of a cat, though a gray fox will always be easier than a big red one.",
                "exp": 30,
                "weight": 5,
                "relationships": [
                    {
                        "cats_to": ["r_c", "patrol"],
                        "cats_from": ["patrol", "patrol"],
                        "mutual": false,
                        "values": ["respect", "trust"],
                        "amount": 5
                    }
                ]
            },
            {
                "text": "s_c displays incredible skill, driving the mother vixen out of the territory almost by themselves. Now neither the gray fox nor her cubs pose a threat to the Clan. It places s_c as one of c_n's most talented and skillful fighters, a gray fox is a dangerous competitor.",
                "exp": 30,
                "weight": 20,
                "stat_skill": ["FIGHTER,3"],
                "relationships": [
                    {
                        "cats_to": ["s_c", "patrol"],
                        "cats_from": ["patrol", "patrol"],
                        "mutual": false,
                        "values": ["respect", "trust"],
                        "amount": 5
                    }
                ]
            },
            {
                "text": "The patrol overcomes the gray vixen they find and drives her off thanks to a brilliant battle move by s_c. The cats swirl around s_c afterwards, congratulating them on their bravery and skill.",
                "exp": 30,
                "weight": 20,
                "stat_trait": [
                    "adventurous",
                    "ambitious",
                    "bloodthirsty",
                    "bold",
                    "confident",
                    "daring",
                    "fierce",
                    "responsible",
                    "righteous",
                    "troublesome",
                    "vengeful"
                ],
                "relationships": [
                    {
                        "cats_to": ["s_c", "patrol"],
                        "cats_from": ["patrol", "patrol"],
                        "mutual": false,
                        "values": ["respect", "trust"],
                        "amount": 5
                    }
                ]
            }
        ],
        "fail_outcomes": [
            {
                "text": "The patrol comes across a gray vixen at the end of the scent trail. She spots them too, measures herself up against them, then flees, scrambling up a tree and into the swamp canopy in a move that completely surprises the cats. This round goes to the gray fox.",
                "exp": 0,
                "weight": 20,
                "relationships": [
                    {
                        "cats_to": ["r_c", "patrol"],
                        "cats_from": ["patrol", "patrol"],
                        "mutual": false,
                        "values": ["respect", "trust"],
                        "amount": -5
                    }
                ]
            },
            {
                "text": "s_c is determined to win, but their confidence is misplaced. They're a good fighter, but not a great one, and in a moment that embarrasses them deeply the gray vixen slips past them and flees into the maze of the many wooded semi-submerged islands of the swamp.",
                "exp": 0,
                "weight": 20,
                "stat_skill": ["FIGHTER,1"],
                "relationships": [
                    {
                        "cats_to": ["r_c", "patrol"],
                        "cats_from": ["patrol", "patrol"],
                        "mutual": false,
                        "values": ["respect", "trust"],
                        "amount": -5
                    }
                ]
            },
            {
                "text": "The patrol finds a stocky gray vixen wandering their wetland, and drives her out in a scene that mostly involves yowling and screaming and yapping at each other until she gives in. r_c gets a little battered, but everyone is mostly fine.",
                "exp": 0,
                "weight": 10,
                "injury": [
                    {
                        "cats": ["r_c"],
                        "injuries": ["minor_injury"],
                        "scars": ["LEFTEAR"]
                    }
                ],
                "history_text": { "scar": "m_c carries a scar from a fight with a gray vixen." },
                "relationships": [
                    {
                        "cats_to": ["r_c", "patrol"],
                        "cats_from": ["patrol", "patrol"],
                        "mutual": false,
                        "values": ["respect", "trust"],
                        "amount": -5
                    }
                ]
            },
            {
                "text": "s_c is determined to win, but their confidence is misplaced. They're a good fighter, but not a great one, and the stocky gray vixen is all muscle, barging past s_c and knocking them rump over paws as she flees from the patrol.",
                "exp": 0,
                "weight": 10,
                "stat_skill": ["FIGHTER,1"],
                "injury": [
                    {
                        "cats": ["s_c"],
                        "injuries": ["minor_injury"],
                        "scars": ["LEFTEAR"]
                    }
                ],
                "history_text": { "scar": "m_c carries a scar from a fight with a gray vixen." },
                "relationships": [
                    {
                        "cats_to": ["r_c", "patrol"],
                        "cats_from": ["patrol", "patrol"],
                        "mutual": false,
                        "values": ["respect", "trust"],
                        "amount": -5
                    }
                ]
            }
        ]
    },
    {
        "patrol_id": "wtlnd_hunt_grayvixen11",
        "biome": ["wetlands"],
        "season": ["newleaf"],
        "types": [],
        "tags": [],
        "patrol_art": "hunt_general_intro",
        "min_cats": 4,
        "max_cats": 6,
        "min_max_status": {},
        "weight": 20,
        "intro_text": "The patrol catches the scent of a fox - but is it red, or gray?",
        "decline_text": "The patrol decides not to pursue the fox.",
        "chance_of_success": 30,
        "success_outcomes": [
            {
                "text": "The stocky gray vixen they track down smells of milk, and though she's nearly double the weight of any of the patrol and all of it muscle, they meet her eyes squarely, and leap to attack. c_n does not tolerate sharing their territory with foxes, and they work together to drive her off.",
                "exp": 30,
                "weight": 20,
                "relationships": [
                    {
                        "cats_to": ["r_c", "patrol"],
                        "cats_from": ["patrol", "patrol"],
                        "mutual": false,
                        "values": ["respect", "trust"],
                        "amount": 5
                    }
                ]
            },
            {
                "text": "With so many cats working together in tight coordination, they're able to keep the gray vixen they find pinned and distracted as they wear her down. The fox eventually flees for her den, and the patrol follows to take care of the cubs she's raising.",
                "exp": 30,
                "weight": 5,
                "relationships": [
                    {
                        "cats_to": ["r_c", "patrol"],
                        "cats_from": ["patrol", "patrol"],
                        "mutual": false,
                        "values": ["respect", "trust"],
                        "amount": 5
                    }
                ]
            },
            {
                "text": "s_c displays incredible skill, driving the mother vixen out of the territory almost by themselves. Now neither the gray fox nor her cubs pose a threat to the Clan. It places s_c as one of c_n's most talented and skillful fighters, a gray fox is a dangerous competitor.",
                "exp": 30,
                "weight": 20,
                "stat_skill": ["FIGHTER,3"],
                "relationships": [
                    {
                        "cats_to": ["s_c", "patrol"],
                        "cats_from": ["patrol", "patrol"],
                        "mutual": false,
                        "values": ["respect", "trust"],
                        "amount": 5
                    }
                ]
            },
            {
                "text": "Bravely, s_c charges the gray fox, yowling threats. The vixen spooks and skitters up a tree, growling and barking in a squeaky tone, and s_c follows her up into the branches. As the rest of the patrol backs them up from the ground, s_c screams until the fox is cowering and afraid, then lets her flee.",
                "exp": 30,
                "weight": 20,
                "stat_trait": [
                    "adventurous",
                    "ambitious",
                    "bloodthirsty",
                    "bold",
                    "confident",
                    "daring",
                    "fierce",
                    "responsible",
                    "righteous",
                    "troublesome",
                    "vengeful"
                ],
                "relationships": [
                    {
                        "cats_to": ["s_c", "patrol"],
                        "cats_from": ["patrol", "patrol"],
                        "mutual": false,
                        "values": ["respect", "trust"],
                        "amount": 5
                    }
                ]
            }
        ],
        "fail_outcomes": [
            {
                "text": "The patrol comes across a gray vixen at the end of the scent trail. She spots them too, measures herself up against them, then flees, scrambling up a tree and into the swamp canopy in a move that completely surprises the cats. This round goes to the gray fox.",
                "exp": 0,
                "weight": 20,
                "relationships": [
                    {
                        "cats_to": ["r_c", "patrol"],
                        "cats_from": ["patrol", "patrol"],
                        "mutual": false,
                        "values": ["respect", "trust"],
                        "amount": -5
                    }
                ]
            },
            {
                "text": "s_c is determined to win, but their confidence is misplaced. They're a good fighter, but not a great one, and in a moment that embarrasses them deeply the gray vixen slips past them and flees into the maze of the many wooded semi-submerged islands of the swamp.",
                "exp": 0,
                "weight": 20,
                "stat_skill": ["FIGHTER,1"],
                "relationships": [
                    {
                        "cats_to": ["r_c", "patrol"],
                        "cats_from": ["patrol", "patrol"],
                        "mutual": false,
                        "values": ["respect", "trust"],
                        "amount": -5
                    }
                ]
            },
            {
                "text": "The patrol finds a stocky gray vixen wandering their wetland, and drives her out in a scene that mostly involves yowling and screaming and yapping at each other until she gives in. r_c gets a little battered, but everyone is mostly fine.",
                "exp": 0,
                "weight": 10,
                "injury": [
                    {
                        "cats": ["r_c"],
                        "injuries": ["minor_injury"],
                        "scars": ["RIGHTEAR"]
                    }
                ],
                "history_text": { "scar": "m_c carries a scar from a fight with a gray vixen." },
                "relationships": [
                    {
                        "cats_to": ["r_c", "patrol"],
                        "cats_from": ["patrol", "patrol"],
                        "mutual": false,
                        "values": ["respect", "trust"],
                        "amount": -5
                    }
                ]
            },
            {
                "text": "s_c is determined to win, but their confidence is misplaced. They're a good fighter, but not a great one, and the stocky gray vixen is all muscle, barging past s_c and knocking them rump over paws as she flees from the patrol.",
                "exp": 0,
                "weight": 10,
                "stat_skill": ["FIGHTER,1"],
                "injury": [
                    {
                        "cats": ["r_c"],
                        "injuries": ["minor_injury"],
                        "scars": ["RIGHTEAR"]
                    }
                ],
                "history_text": { "scar": "m_c carries a scar from a fight with a gray vixen." },
                "relationships": [
                    {
                        "cats_to": ["r_c", "patrol"],
                        "cats_from": ["patrol", "patrol"],
                        "mutual": false,
                        "values": ["respect", "trust"],
                        "amount": -5
                    }
                ]
            }
        ]
    },
    {
        "patrol_id": "wtlnd_hunt_grayvixen12",
        "biome": ["wetlands"],
        "season": ["newleaf"],
        "types": [],
        "tags": [],
        "patrol_art": "hunt_general_intro",
        "min_cats": 1,
        "max_cats": 1,
        "min_max_status": {},
        "weight": 20,
        "intro_text": "The patrol catches the scent of a fox - but is it red, or gray?",
        "decline_text": "The patrol decides not to pursue the fox.",
        "chance_of_success": 50,
        "success_outcomes": [
            {
                "text": "The stocky gray vixen they track down smells of milk, and though she's near double r_c's weight and all of it muscle, they meet her eyes squarely, and leap to attack. c_n does not tolerate sharing their territory with foxes.",
                "exp": 50,
                "weight": 20,
                "relationships": [
                    {
                        "cats_to": ["patrol"],
                        "cats_from": ["clan"],
                        "mutual": false,
                        "values": ["respect", "trust"],
                        "amount": 5
                    }
                ]
            },
            {
                "text": "s_c displays incredible skill, driving the mother vixen and her brood out of c_n's swamps all by themselves. Now neither the gray fox nor her dependent cubs pose a threat to the Clan. They swell with pride, returning to camp knowing there's one less competitor poaching c_n's prey.",
                "exp": 50,
                "weight": 20,
                "stat_skill": ["FIGHTER,3"],
                "relationships": [
                    {
                        "cats_to": ["patrol"],
                        "cats_from": ["clan"],
                        "mutual": false,
                        "values": ["respect", "trust"],
                        "amount": 5
                    }
                ]
            },
            {
                "text": "They're nearly of equal height, with s_c's bold aggression making up for the weight that the gray vixen has on them, and the standoff is resolved when s_c charges the gray fox and she chooses flight over fight.",
                "exp": 50,
                "weight": 20,
                "stat_trait": [
                    "adventurous",
                    "ambitious",
                    "bloodthirsty",
                    "bold",
                    "confident",
                    "daring",
                    "fierce",
                    "responsible",
                    "righteous",
                    "troublesome",
                    "vengeful"
                ],
                "relationships": [
                    {
                        "cats_to": ["patrol"],
                        "cats_from": ["clan"],
                        "mutual": false,
                        "values": ["respect", "trust"],
                        "amount": 5
                    }
                ]
            }
        ],
        "fail_outcomes": [
            {
                "text": "r_c comes across a gray vixen at the end of the scent trail. She spots them too, measures herself up against them, then flees, scrambling up a tree and into the swamp canopy in a move that completely surprises r_c. This round goes to the gray fox.",
                "exp": 0,
                "weight": 20,
                "relationships": [
                    {
                        "cats_to": ["patrol"],
                        "cats_from": ["clan"],
                        "mutual": false,
                        "values": ["respect", "trust"],
                        "amount": -5
                    }
                ]
            },
            {
                "text": "s_c is determined to win, but their confidence is misplaced. They're a good fighter, but not a great one, and in a moment that embarrasses them deeply the gray vixen slips past them and flees into the maze of the many wooded semi-submerged islands of the swamp.",
                "exp": 0,
                "weight": 20,
                "stat_skill": ["FIGHTER,1"],
                "relationships": [
                    {
                        "cats_to": ["patrol"],
                        "cats_from": ["clan"],
                        "mutual": false,
                        "values": ["respect", "trust"],
                        "amount": -5
                    }
                ]
            },
            {
                "text": "r_c nearly managed to pin the gray vixen they find on a wet, barely above water island, but snapping jaws leave r_c dripping blood into the mud. Today this round goes to the gray fox.",
                "exp": 0,
                "weight": 10,
                "injury": [
                    {
                        "cats": ["r_c"],
                        "injuries": ["big_bite_injury"],
                        "scars": ["LEGBITE"]
                    }
                ],
                "history_text": { "scar": "m_c carries a scar from a solo fight with a gray vixen." },
                "relationships": [
                    {
                        "cats_to": ["patrol"],
                        "cats_from": ["clan"],
                        "mutual": false,
                        "values": ["respect", "trust"],
                        "amount": -5
                    }
                ]
            },
            {
                "text": "s_c is determined to win, but their confidence is misplaced. They're a good fighter, but not a great one, and the stocky gray vixen is cunning, sinking her teeth into s_c to distract them as she flees.",
                "exp": 0,
                "weight": 10,
                "stat_skill": ["FIGHTER,1"],
                "injury": [
                    {
                        "cats": ["s_c"],
                        "injuries": ["big_bite_injury"],
                        "scars": ["LEGBITE"]
                    }
                ],
                "history_text": { "scar": "m_c carries a scar from a solo fight with a gray vixen." },
                "relationships": [
                    {
                        "cats_to": ["patrol"],
                        "cats_from": ["clan"],
                        "mutual": false,
                        "values": ["respect", "trust"],
                        "amount": -5
                    }
                ]
            }
        ]
    },
    {
        "patrol_id": "wtlnd_hunt_swiftfox_newleafscavenge1",
        "biome": ["wetlands"],
        "season": ["newleaf"],
        "types": ["hunting"],
        "tags": [],
        "patrol_art": "hunt_general_intro",
        "min_cats": 2,
        "max_cats": 6,
        "min_max_status": {},
        "weight": 20,
        "intro_text": "The patrol catches the scent of a fox. Tracking it, they find a swift fox feeding on a fish about as big as it is. The cat-sized predator definitely didn't kill this.",
        "decline_text": "The patrol decides not to quarrel with the fox. There're plenty of fish in the river for everyone, and it's best to focus on feeding the Clan rather than quarreling.",
        "chance_of_success": 70,
        "success_outcomes": [
            {
                "text": "As the patrol approaches, the swift fox spots them and backs off from the carcass with a whine. Your cats bring it home, no fuss, no worries.",
                "exp": 20,
                "weight": 20,
                "prey": ["small"],
                "relationships": [
                    {
                        "cats_to": ["patrol"],
                        "cats_from": ["patrol"],
                        "mutual": false,
                        "values": ["respect", "comfort"],
                        "amount": 5
                    }
                ]
            },
            {
                "text": "The patrol takes over the carcass without a fight, the small swift fox giving way without trouble. Still, it's hardly worth the effort, and s_c can think of better things they should be doing.",
                "exp": 20,
                "weight": 20,
                "stat_skill": ["CLEVER,1"],
                "prey": ["small"],
                "relationships": [
                    {
                        "cats_to": ["patrol"],
                        "cats_from": ["patrol"],
                        "mutual": false,
                        "values": ["respect", "comfort"],
                        "amount": 5
                    }
                ]
            },
            {
                "text": "Responsibly, s_c keeps the patrol moving once they take the fish from the unfortunate-but-unable-to-complain swift fox. They don't find anything, but with the stolen fish the afternoon hasn't been a completely wasted hunting trip.",
                "exp": 20,
                "weight": 20,
                "stat_trait": [
                    "patient",
                    "responsible",
                    "thoughtful",
                    "wise",
                    "calm",
                    "careful",
                    "insecure",
                    "nervous",
                    "sneaky"
                ],
                "prey": ["small"],
                "relationships": [
                    {
                        "cats_to": ["patrol"],
                        "cats_from": ["patrol"],
                        "mutual": false,
                        "values": ["respect", "comfort"],
                        "amount": 5
                    }
                ]
            }
        ],
        "fail_outcomes": [
            {
                "text": "The swift fox gives way easily to the bigger carnivores, but the fish carcass is rotten, too rotten for the Clan cats to want to touch.",
                "exp": 0,
                "weight": 20,
                "relationships": [
                    {
                        "cats_to": ["patrol"],
                        "cats_from": ["patrol"],
                        "mutual": false,
                        "values": ["respect", "comfort"],
                        "amount": -5
                    }
                ],
                "prey": ["very_small"]
            },
            {
                "text": "The swift fox gives up the kill, but s_c pursues it anyway, until the fox turns and threatens with snapping teeth. s_c calls the rest of the patrol for backup and no one is injured, but by the time they get back to the kill a different predator has absconded with the fish.",
                "exp": 0,
                "weight": 20,
                "stat_trait": [
                    "bold",
                    "childish",
                    "confident",
                    "daring",
                    "playful",
                    "shameless"
                ],
                "relationships": [
                    {
                        "cats_to": ["patrol"],
                        "cats_from": ["patrol"],
                        "mutual": false,
                        "values": ["respect", "comfort"],
                        "amount": -5
                    }
                ],
                "prey": ["very_small"]
            }
        ]
    },
    {
        "patrol_id": "wtlnd_hunt_swiftfox_newleafscavenge4",
        "biome": ["wetlands"],
        "season": ["newleaf"],
        "types": ["hunting"],
        "tags": [],
        "patrol_art": "hunt_general_intro",
        "min_cats": 1,
        "max_cats": 1,
        "min_max_status": {},
        "weight": 20,
        "intro_text": "r_c catches the scent of a fox. Tracking it, {PRONOUN/r_c/subject} {VERB/r_c/find/finds} a swift fox feeding on a fish about as big as it is. The cat-sized predator definitely didn't kill this.",
        "decline_text": "r_c decides not to quarrel with the fox. There're plenty of fish in the river for everyone, and it's best to focus on feeding the Clan rather than quarreling.",
        "chance_of_success": 70,
        "success_outcomes": [
            {
<<<<<<< HEAD
                "text": "r_c approaches the kill, fur puffed up. The swift fox grumbles, but with a hiss both animals agree to disagree, feeding from opposite ends of the calf without further trouble. r_c is able to find some decent scraps to carry back to camp, though being alone, {PRONOUN/r_c/subject} can't bring back as much meat as {PRONOUN/r_c/subject}'d like.",
=======
                "text": "r_c approaches the kill, fur puffed up. The swift fox grumbles, but with a hiss, both animals agree to disagree, feeding from opposite ends of the calf without further trouble. r_c is able to find some decent scraps to carry back to camp, though with only them there they can't bring back as much meat as they'd like.",
>>>>>>> 9d483999
                "exp": 10,
                "weight": 20,
                "prey": ["medium"]
            },
            {
                "text": "Watching the swift fox at the carcass, s_c notices it stripping meat from the fish and caching it in little holes, and starts to copy it. The bigger predators will return to claim the fish soon, but by the time they do s_c will have hidden away the choicest morsels to fetch later.",
                "exp": 10,
                "weight": 20,
                "stat_skill": ["FIGHTER,1"],
                "prey": ["medium"]
            },
            {
                "text": "With great care, aware that the kill's original owner must be somewhere about, s_c snatches the first large scrap {PRONOUN/s_c/subject} {VERB/s_c/find/finds} and leaves the swift fox to risk the wrath of the bigger predators.",
                "exp": 10,
                "weight": 20,
                "stat_trait": [
                    "patient",
                    "responsible",
                    "thoughtful",
                    "wise",
                    "calm",
                    "careful",
                    "insecure",
                    "nervous",
                    "sneaky"
                ],
                "prey": ["medium"]
            }
        ],
        "fail_outcomes": [
            {
                "text": "r_c muscles in as the swift fox gives way to the bigger predator, but the carcass is rotten and worthless.",
                "exp": 0,
                "weight": 20
            },
            {
                "text": "The swift fox gives up the kill, but s_c pursues it anyway, until the fox turns and threatens with snapping teeth. s_c dances out of the way, but when they return, another predator has already snapped up the abandoned fish.",
                "exp": 0,
                "weight": 20,
                "stat_trait": [
                    "bold",
                    "childish",
                    "confident",
                    "daring",
                    "playful",
                    "shameless"
                ]
            },
            {
                "text": "r_c starts arguing with the fox over the fish. Neither sees the alligator coming.",
                "exp": 0,
                "weight": 10,
                "dead_cats": ["r_c", "all_lives"],
                "history_text": {
                    "scar": "m_c carries a scar from fighting with a swift fox.",
                    "reg_death": "While scavenging alone, m_c was killed by a predator {PRONOUN/m_c/subject} didn't see.",
                    "lead_death": "taken by an alligator"
                }
            },
            {
                "text": "Puffed up, r_c approaches the swift fox. But there's only one of {PRONOUN/r_c/object}, and the fox is {PRONOUN/r_c/poss} equal in size and weight. Instead of running or giving it, it snarls and attacks. r_c gives just as good as {PRONOUN/r_c/subject} {VERB/r_c/get/gets}, and both animals end up limping away from the kill.",
                "exp": 0,
                "weight": 10,
                "injury": [
                    {
                        "cats": ["r_c"],
                        "injuries": ["small_bite_injury"],
                        "scars": ["NECKBITE"]
                    }
                ],
                "history_text": {
                    "scar": "m_c carries a scar from fighting with a swift fox.",
                    "reg_death": "While scavenging alone, m_c was killed by a predator {PRONOUN/m_c/subject} didn't see.",
                    "lead_death": "taken by an alligator"
                }
            },
            {
                "text": "The swift fox gives up the kill, but s_c pursues it anyway, until the fox turns and threatens with snapping teeth, sinking them into s_c and giving s_c a bigger concern than scavenging a fish carcass.",
                "exp": 0,
                "weight": 10,
                "stat_trait": [
                    "bold",
                    "childish",
                    "confident",
                    "daring",
                    "playful",
                    "shameless"
                ],
                "injury": [
                    {
                        "cats": ["s_c"],
                        "injuries": ["small_bite_injury"],
                        "scars": ["NECKBITE"]
                    }
                ],
                "history_text": {
                    "scar": "m_c carries a scar from fighting with a swift fox.",
                    "reg_death": "While scavenging alone, m_c was killed by a predator {PRONOUN/m_c/subject} didn't see.",
                    "lead_death": "taken by an alligator"
                }
            }
        ]
    }
]<|MERGE_RESOLUTION|>--- conflicted
+++ resolved
@@ -1053,13 +1053,8 @@
             "normal adult": [1, 6]
         },
         "weight": 20,
-<<<<<<< HEAD
         "intro_text": "app1 suppresses a yawn, trying not to make a weird expression in front of p_l as {PRONOUN/app1/subject} {VERB/app1/do/does}. p_l suggested this as sibling bonding time, but did they <i>really</i> have to get up at dawn? There's dew absolutely <i>everywhere</i>, including now in every crevice of app1.",
-        "decline_text": "Actually, {PRONOUN/app1/subject}'d really rather be back in their nest.",
-=======
-        "intro_text": "app1 suppresses a yawn, trying not to make a weird expression in front of p_l as {PRONOUN/app1/subject} do. p_l suggested this as sibling bonding time, but did they <i>really</i> have to get up at dawn? There's dew absolutely <i>everywhere</i>, including now in every crevice of app1.",
         "decline_text": "Actually, {PRONOUN/app1/subject}'d really rather be back in {PRONOUN/app1/poss} nest.",
->>>>>>> 9d483999
         "chance_of_success": 50,
         "relationship_constraint": ["siblings"],
         "success_outcomes": [
@@ -1126,11 +1121,7 @@
         "relationship_constraint": ["siblings"],
         "success_outcomes": [
             {
-<<<<<<< HEAD
                 "text": "Giving in and accepting that {PRONOUN/app1/subject}{VERB/app1/'re/'s} just going to look stupid in front of {PRONOUN/app1/poss} cool older sibling, app1 tells p_l about the trouble {PRONOUN/app1/subject}{VERB/app1/'ve/'s} been having with {PRONOUN/app1/poss} pounce. It's such a simple thing - {PRONOUN/app1/subject} should have it by now! But p_l is actually super helpful and reassuring about it - it's nice.",
-=======
-                "text": "Giving in and accepting that {PRONOUN/app1/subject}{VERB/app1/'re/'s} just going to look stupid in front of {PRONOUN/app1/poss} cool older sibling, app1 tells p_l about the trouble {PRONOUN/app1/subject}{VERB/app1/'ve/'s} been having with {PRONOUN/app1/poss} pounce. It's such a simple thing - {PRONOUN/app1/subject} should have it by now! But p_l is actually very helpful and reassuring about it, and app1 feels better..",
->>>>>>> 9d483999
                 "exp": 20,
                 "weight": 20,
                 "prey": ["medium"],
@@ -1266,13 +1257,8 @@
             "normal adult": [1, 6]
         },
         "weight": 20,
-<<<<<<< HEAD
         "intro_text": "app1 suppresses a yawn, trying not to make a weird expression in front of p_l as {PRONOUN/app1/subject} {VERB/app1/do/does}. p_l suggested this as sibling bonding time, but did they <i>really</i> have to get up at dawn? There's dew absolutely <i>everywhere</i>, including now in every crevice of app1.",
-        "decline_text": "Actually, {PRONOUN/app1/subject}'d really rather be back in their nest.",
-=======
-        "intro_text": "app1 suppresses a yawn, trying not to make a weird expression in front of p_l as {PRONOUN/app1/subject} do. p_l suggested this as sibling bonding time, but did they <i>really</i> have to get up at dawn? There's dew absolutely <i>everywhere</i>, including now in every crevice of app1.",
         "decline_text": "Actually, {PRONOUN/app1/subject}'d really rather be back in {PRONOUN/app1/poss} nest.",
->>>>>>> 9d483999
         "chance_of_success": 50,
         "relationship_constraint": ["siblings"],
         "success_outcomes": [
@@ -1408,11 +1394,7 @@
         "relationship_constraint": ["siblings"],
         "success_outcomes": [
             {
-<<<<<<< HEAD
                 "text": "A w_mp_a_s and two w_tp_dl_p is nothing to sniff at, as a hunting success, but stars above, being alone with r_c makes p_l feel like a kitten again. And not in the cute way either; in the chewing on tails, whiny, petty, immature way. Ugh.",
-=======
-                "text": "A w_mp_a_s and two w_tp_dl_p is nothing to sniff at, as a hunting success, but stars above, being alone with r_c makes p_l feel like a kitten again. And not in the cute way either, in the chewing on tails, whiny, petty, immature way. Ugh.",
->>>>>>> 9d483999
                 "exp": 20,
                 "weight": 20,
                 "prey": ["medium"],
@@ -1486,11 +1468,7 @@
         "relationship_constraint": ["siblings"],
         "success_outcomes": [
             {
-<<<<<<< HEAD
                 "text": "A scruffy w_mp_a_s, a bundle of w_tp_a_p, and a patrol spent retreading all their favorite in-jokes... It's a good day.",
-=======
-                "text": "A scruffy w_mp_a_s, a bundle of w_tp_a_p, and a patrol spent retreading all their favorite in-jokes - it's a good day.",
->>>>>>> 9d483999
                 "exp": 20,
                 "weight": 20,
                 "prey": ["medium"],
@@ -1832,11 +1810,7 @@
         "relationship_constraint": ["siblings"],
         "success_outcomes": [
             {
-<<<<<<< HEAD
                 "text": "A w_mp_dl_s, three w_tp_dl_p, and a couple w_mp_a_p are nothing to sniff at, as a hunting success, but stars above, being alone with {PRONOUN/p_l/poss} siblings makes p_l feel like a kitten again. And not in the cute way either; in the chewing on tails, whiny, petty, immature way. Ugh.",
-=======
-                "text": "A w_mp_dl_s, three w_tp_dl_p, and a couple w_mp_a_p are nothing to sniff at, as a hunting success, but stars above, being alone with {PRONOUN/p_l/poss} siblings makes p_l feel like a kitten again. And not in the cute way either, in the chewing on tails, whiny, petty, immature way. Ugh.",
->>>>>>> 9d483999
                 "exp": 20,
                 "weight": 20,
                 "prey": ["medium"],
@@ -1910,11 +1884,7 @@
         "relationship_constraint": ["siblings"],
         "success_outcomes": [
             {
-<<<<<<< HEAD
                 "text": "A scruffy w_mp_a_s, a bundle of w_tp_a_p, and a patrol spent retreading all their favorite in-jokes... It's a good day.",
-=======
-                "text": "A scruffy w_mp_a_s, a bundle of w_tp_a_p, and a patrol spent retreading all their favorite in-jokes - it's a good day.",
->>>>>>> 9d483999
                 "exp": 20,
                 "weight": 20,
                 "prey": ["medium"],
@@ -2024,11 +1994,7 @@
                 ]
             },
             {
-<<<<<<< HEAD
                 "text": "It's been a while since they've been on a patrol alone together, and after they catch a couple w_tp_a_p and a w_mp_dl_s for the fresh-kill pile, r_c spends a bit just chasing {PRONOUN/r_c/poss} siblings around the river's edge, batting at each other in a moment of silliness.",
-=======
-                "text": "It's been a while since they've been on a patrol alone together, and after they catch a couple w_tp_a_p and a w_mp_dl_s for the fresh-kill pile r_c spends a bit just chasing {PRONOUN/r_c/poss} siblings around the river's edge, batting at each other in a moment of silliness.",
->>>>>>> 9d483999
                 "exp": 20,
                 "weight": 5,
                 "prey": ["medium"],
@@ -3348,11 +3314,7 @@
         "chance_of_success": 70,
         "success_outcomes": [
             {
-<<<<<<< HEAD
                 "text": "r_c approaches the kill, fur puffed up. The swift fox grumbles, but with a hiss both animals agree to disagree, feeding from opposite ends of the calf without further trouble. r_c is able to find some decent scraps to carry back to camp, though being alone, {PRONOUN/r_c/subject} can't bring back as much meat as {PRONOUN/r_c/subject}'d like.",
-=======
-                "text": "r_c approaches the kill, fur puffed up. The swift fox grumbles, but with a hiss, both animals agree to disagree, feeding from opposite ends of the calf without further trouble. r_c is able to find some decent scraps to carry back to camp, though with only them there they can't bring back as much meat as they'd like.",
->>>>>>> 9d483999
                 "exp": 10,
                 "weight": 20,
                 "prey": ["medium"]
@@ -4563,11 +4525,7 @@
         "chance_of_success": 70,
         "success_outcomes": [
             {
-<<<<<<< HEAD
                 "text": "r_c approaches the kill, fur puffed up. The swift fox grumbles, but with a hiss both animals agree to disagree, feeding from opposite ends of the calf without further trouble. r_c is able to find some decent scraps to carry back to camp, though being alone, {PRONOUN/r_c/subject} can't bring back as much meat as {PRONOUN/r_c/subject}'d like.",
-=======
-                "text": "r_c approaches the kill, fur puffed up. The swift fox grumbles, but with a hiss, both animals agree to disagree, feeding from opposite ends of the calf without further trouble. r_c is able to find some decent scraps to carry back to camp, though with only them there they can't bring back as much meat as they'd like.",
->>>>>>> 9d483999
                 "exp": 10,
                 "weight": 20,
                 "prey": ["medium"]
