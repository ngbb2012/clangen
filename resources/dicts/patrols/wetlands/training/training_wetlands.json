[
	{
		"patrol_id":"wtl_any_train_session1",
		"biome":"wetlands",
		"tags":[
			"apprentice",
			"training",
			"scar",
			"TOETRAP",
			"injury"
		],
		"intro_text":"The patrol wants to hold a training session for r_c.  They decide to focus on how best hunt and hide while wading through cheek deep water.",
		"decline_text":"They decide to focus on the patrolling the territory instead, training can wait for another day.",
		"chance_of_success":50,
		"exp":20,
		"success_text":[
			"r_c listens carefully as the p_l explains how to move through the water unseen and undetected.",
			"r_c picks up the instruction quickly and the patrol soon plays a small game of leap frog within the shallow pools to test the apprentice's abilities.",
			null,
			"By the end of the patrol s_c is able to hide stealthily within the water, their movements barely noticeable."
		],
		"fail_text":[
			"r_c tries to hide within the water, but they can't quite manage to make themselves still and quiet enough to avoid detection.",
			"s_c struggles to take the lesson seriously and eventually the training session ends early with no real progress made.",
			null,
			"r_c makes their way into the muddy water to try out the advice p_l has given them, but they go crashing down into a deeper section, catching themselves on something sharp in the murky water! An important lesson is learned about watching where you step in water you can't see through, and r_c returns to camp damp, cold, and injured."
		],
		"win_trait":[
			"calm",
			"careful",
			"sneak",
			"quiet",
			"patient"
		],
		"fail_trait":[
			"troublesome",
			"playful",
			"noisy"
		],
		"min_cats":2,
		"max_cats":6,
		"history_text":[
			"r_c got scarred training in the wetlands as an apprentice."
		]
	},
	{
		"patrol_id":"wtlnd_train_stuck1",
		"biome":"wetlands",
		"season":"Any",
		"tags":[
			"training",
			"platonic",
			"comfort",
			"injury",
			"death",
			"scar",
			"BRIDGE"
		],
		"intro_text":"Up at the front of the patrol, p_l hears a Twoleg monster zoom past on the water, and then startled yowling. Turning back, they spot r_c being washed away by the wave the monster brought in its wake.",
		"decline_text":"p_l runs back to camp to fetch help.",
		"chance_of_success":50,
		"exp":20,
		"success_text":[
			"p_l fishes their Clanmate up from the swamp, and settles down to groom the water from their pelt, everyone relieved to have gotten off so lightly.",
			"p_l leaps into the water, lifting r_c for long enough for the other cat to get back to shore.",
			"Not letting themselves panic, s_c darts away for a branch, shoving it into the water and giving the shocked and waterlogged r_c something to cling to.",
			"s_c calls to their disorientated Clanmate, helping r_c find the shoreline as the swamped cat struggles back to dry land."
		],
		"fail_text":[
			"The patrol works all day to free their Clanmate and gets nothing else done.",
			"Harshly, s_c tells their Clanmate that they're on their own - this patrol is too important to wait for some idiot who got stuck.",
			"p_l works frantically, but r_c is under the water for too long, and slips away as the patrol tries desperately to find them.",
			"The patrol eventually manages to rescue r_c, but they need to be helped back to camp, wheezing the water out of their lungs."
		],
		"win_skills":[
			"very smart",
			"extremely smart"
		],
		"win_trait":[
			"altruistic",
			"compassionate",
			"empathetic",
			"faithful",
			"loving",
			"patient",
			"responsible",
			"thoughtful",
			"wise",
			"inquisitive"
		],
		"fail_trait":[
			"ambitious",
			"bloodthirsty",
			"cold",
			"fierce",
			"shameless",
			"strict",
			"troublesome",
			"vengeful",
			"bossy"
		],
		"min_cats":2,
		"max_cats":6,
		"history_text":[
			"r_c carries a scar from being trapped on patrol",
			"r_c tragically died after being trapped on patrol."
		]
	},
	{
		"patrol_id":"wtlnd_train_stuck2",
		"biome":"wetlands",
		"season":"Any",
		"tags":[
			"training",
			"platonic",
			"comfort",
			"injury",
			"death",
<<<<<<< HEAD

			"scar",
=======
			"scar"
>>>>>>> 15ce1dce
			"BRIDGE"
		],
		"intro_text":"Trailing behind the patrol, there's a roar as a Twoleg monster passes the patrol on the nearby water. r_c looks up just in time to screech in terror as the wake from the monster sweeps over the path, knocking them into the water.",
		"decline_text":"Thankfully, they're near the bank, and wriggle their way clear.",
		"chance_of_success":50,
		"exp":20,
		"success_text":[
			"Their Clanmates come running at their yowls, and r_c is soon back on dry land, shaken but unharmed. The patrol settles down as everyone comforts each other.",
			"p_l leaps into the water, lifting r_c for long enough for the other cat to get back to shore.",
			"Not letting themselves panic, s_c darts away for a branch, shoving it into the water and giving the shocked and waterlogged r_c something to cling to.",
			"s_c calls to their disorientated Clanmate, helping r_c find the shoreline as the swamped cat struggles back to dry land. r_c holds their voice in their mind, letting it lead them back to safety."
		],
		"fail_text":[
			"The patrol works all day to free r_c and gets nothing else done.",
			"Harshly, s_c tells r_c that they're on their own - this patrol is too important to wait for some idiot who got stuck.",
			"Hurt and wheezing, r_c hears the patrol panicking as they drift to StarClan under the water.",
			"The patrol eventually manages to rescue r_c, but they need to be helped back to camp, wheezing the water out of their lungs."
		],
		"win_skills":[
			"very smart",
			"extremely smart"
		],
		"win_trait":[
			"altruistic",
			"compassionate",
			"empathetic",
			"faithful",
			"loving",
			"patient",
			"responsible",
			"thoughtful",
			"wise",
			"inquisitive"
		],
		"fail_trait":[
			"ambitious",
			"bloodthirsty",
			"cold",
			"fierce",
			"shameless",
			"strict",
			"troublesome",
			"vengeful",
			"bossy"
		],
		"min_cats":2,
		"max_cats":6,
		"history_text":[
			"r_c carries a scar from being trapped on patrol",
			"r_c tragically died after being trapped on patrol."
		]
	},
	{
		"patrol_id":"wtlnd_train_stuck3",
		"biome":"wetlands",
		"season":"Any",
		"tags":[
			"training",
			"injury",
			"death",
			"scar",
			"RIGHTEAR"
		],
		"intro_text":"Out in the wetlands training alone, there's a roar as a Twoleg monster passes r_c on the nearby water. r_c looks up just in time to screech in terror as the wake from the monster sweeps over the path, knocking them into the water.",
		"decline_text":"Thankfully, they're near the bank, and wriggle their way clear.",
		"chance_of_success":50,
		"exp":20,
		"success_text":[
			"r_c wasn't planning on a bath, but they cope well, hauling themselves back to dry land to sit there waterlogged and miserable.",
			"r_c stops themselves from panicking, allowing their body to gently float to the surface as their lungs burn. Only then do they lift their head up, gasping for air, and start paddling back to shore.",
			null,
			null
		],
		"fail_text":[
			"r_c strikes out wildly, but their swimming attempts do more harm than good, and it's only the grace of StarClan the saves them when the river washes them back to shore.",
			null,
			"Hurt and wheezing, r_c is alone as they drift to StarClan under the water.",
			"r_c eventually manages to pull themselves free, but they're battered and injured, and have to spend the night out alone in the wetlands before a patrol finds them the next morning and helps them back to camp."
		],
		"min_cats":1,
		"max_cats":1,
		"antagonize_text":null,
		"antagonize_fail_text":null,
		"history_text":[
			"r_c carries a scar from being trapped on patrol",
			"r_c tragically died after being trapped on patrol."
		]
	},
	{
		"patrol_id":"wtlnd_train_soloapp1",
		"biome":"wetlands",
		"season":"Any",
		"tags":[
			"training",
			"apprentice",
			"injury",
			"scar",
			"LEFTEAR"
		],
		"intro_text":"r_c heads out into the swamps alone, but maybe an apprentice shouldn't try to do a solo patrol.",
		"decline_text":"r_c turns back to camp, deciding that this is a bad idea.",
		"chance_of_success":30,
		"exp":20,
		"success_text":[
			"At least this is a good chance to learn the territory! r_c heads off to map out the paths of solid ground through a boggy section they've always found confusing.",
			"r_c clambers through a muddy section and stumbles across a tiny island rising from the swamp.",
			null,
			"There's nothing to worry about! s_c pads confidently through c_n territory, assured in their safety by the strength of c_n borders."
		],
		"fail_text":[
			"r_c gets lost in the territory and doesn't learn anything.",
			"s_c shivers a little, imagining what could be out there. . . no, definitely not. They turn around and go straight back to camp.",
			null,
			"The apprentice wanders along obliviously, and tumbles right down into the swamp. Bruised and sore, r_c has to report to the medicine cat den when they return to camp."
		],
		"win_trait":[
			"adventurous",
			"bold",
			"charismatic",
			"childish",
			"confident",
			"daring",
			"playful",
			"righteous"
		],
		"fail_trait":[
			"insecure",
			"lonesome",
			"nervous"
		],
		"min_cats":1,
		"max_cats":1,
		"history_text":[
			"r_c got injured as an apprentice, exploring alone."
		]
	},
	{
		"patrol_id":"wtlnd_train_solo2",
		"biome":"wetlands",
		"season":"Any",
		"tags":[
			"training"
		],
		"intro_text":"r_c heads out into the swamps alone, wanting to explore and have some time to themselves.",
		"decline_text":"r_c turns back to camp, deciding that their duties have to come first.",
		"chance_of_success":30,
		"exp":20,
		"success_text":[
			"r_c heads off to map out the paths of solid ground through a boggy section they've always found confusing. Hunting, fighting, driving off predators, it all requires knowledge of their home turf, it's always worth making sure their mental map is up to date.",
			"r_c clambers through a muddy section and stumbles across a tiny island rising from the swamp.",
			"s_c rounds a corner and stumbles across a tiny island rising from the swamp. Further investigation shows it's dry and lush, and s_c purrs. This reliable prey hunting ground could be important during times of scarcity.",
			"s_c pads confidently through c_n territory. There's a particular peace in exploring their beloved home, ears pricked up curiously whenever they spot how the seasons and weather have reshaped it since they last passed this way."
		],
		"fail_text":[
			"r_c gets lost in the territory. Somehow.",
			"s_c shivers a little, thinking of the dangers of solo patrols. . . no, definitely not. They turn around and go straight back to camp.",
			null,
			null
		],
		"win_skills":[
			"smart",
			"very smart",
			"extremely smart"
		],
		"win_trait":[
			"adventurous",
			"bold",
			"charismatic",
			"childish",
			"confident",
			"daring",
			"playful",
			"righteous"
		],
		"fail_trait":[
			"insecure",
			"lonesome",
			"nervous"
		],
		"min_cats":1,
		"max_cats":1
	},
	{
		"patrol_id":"wtlnd_train_solo3",
		"biome":"wetlands",
		"season":"Any",
		"tags":[
			"training",
			"deputy"
		],
		"intro_text":"r_c heads out into the swamps alone, wanting to explore and have some time to themselves.",
		"decline_text":"r_c turns back to camp, deciding that their duties have to come first.",
		"chance_of_success":30,
		"exp":20,
		"success_text":[
			"r_c heads off to map out the paths of solid ground through a boggy section they've always found confusing. Hunting, fighting, driving off predators, it all requires knowledge of their home turf, it's always worth making sure their mental map is up to date. It feels a little like more work though, and isn't exactly the peaceful break they hoped for.",
			"r_c rounds a corner and stumbles across a tiny island rising from the swamp. Purring, they take the opportunity for a small moment of peace, relaxing and enjoying the view.",
			"s_c rounds a corner and stumbles across a tiny island rising from the swamp. Further investigation shows it's dry and lush, and s_c purrs. This reliable prey hunting ground could be important during times of scarcity, there's a relief to discovering it.",
			"s_c pads confidently through c_n territory. There's a particular peace in exploring their beloved home, ears pricked up curiously whenever they spot how the seasons and weather have reshaped it since they last passed this way."
		],
		"fail_text":[
			"r_c gets lost in the territory. Somehow.",
			"s_c wavers in their decision. They have so much work to do, so many other things pulling on their time. . . no, definitely not. They turn around and go straight back to camp.",
			null,
			null
		],
		"win_skills":[
			"smart",
			"very smart",
			"extremely smart"
		],
		"win_trait":[
			"adventurous",
			"bold",
			"charismatic",
			"childish",
			"confident",
			"daring",
			"playful",
			"righteous"
		],
		"fail_trait":[
			"insecure",
			"lonesome",
			"nervous"
		],
		"min_cats":1,
		"max_cats":1
	},
	{
		"patrol_id":"wtlnd_train_solo4",
		"biome":"wetlands",
		"season":"Any",
		"tags":[
			"training",
			"leader"
		],
		"intro_text":"r_c heads out into the swamps alone, wanting to explore and have some time to themselves.",
		"decline_text":"r_c turns back to camp, deciding that their duties have to come first.",
		"chance_of_success":30,
		"exp":20,
		"success_text":[
			"r_c heads off to map out the paths of solid ground through a boggy section they've always found confusing. Hunting, fighting, driving off predators, it all requires knowledge of their home turf, it's always worth making sure their mental map is up to date. It feels a little like more work though, and isn't exactly the peaceful break they hoped for.",
			"r_c rounds a corner and stumbles across a tiny island rising from the swamp. Purring, they take the opportunity for a small moment of peace, relaxing and enjoying the view.",
			"s_c rounds a corner and stumbles across a tiny island rising from the swamp. Further investigation shows it's dry and lush, and s_c purrs. This reliable prey hunting ground could be important during times of scarcity, there's a relief to discovering it.",
			"s_c pads confidently through c_n territory. There's a particular peace in exploring their beloved home, ears pricked up curiously whenever they spot how the seasons and weather have reshaped it since they last passed this way."
		],
		"fail_text":[
			"r_c gets lost in the territory. Somehow.",
			"s_c wavers in their decision. They have so much work to do, so many other things pulling on their time. . . no, definitely not. They turn around and go straight back to camp.",
			null,
			null
		],
		"win_skills":[
			"smart",
			"very smart",
			"extremely smart"
		],
		"win_trait":[
			"adventurous",
			"bold",
			"charismatic",
			"childish",
			"confident",
			"daring",
			"playful",
			"righteous"
		],
		"fail_trait":[
			"insecure",
			"lonesome",
			"nervous"
		],
		"min_cats":1,
		"max_cats":1
	},
	{
		"patrol_id":"wtlnd_train_fireflies",
		"biome":"wetlands",
		"season":"Any",
		"tags":[
			"training",
			"apprentice",
			"two_apprentices",
			"rel_two_apps",
			"romantic",
			"platonic",
			"comfort"
		],
		"intro_text":"The fireflies swarm over the heart of c_n's territory, gleaming and dancing and flashing around app1 as they wait for app2.",
		"decline_text":"The apprentices are called back to camp to deal with kitsitting.",
		"chance_of_success":70,
		"exp":10,
		"success_text":[
			"app2 bursts out from cover, pouncing on app1 with claws sheathed and giggling. app1 rolls with the gentle blow and bats app2 off, bounding after them with promises of getting them back! On and on the chase goes, neither interested in winning it as they play under the light of the fireflies.",
			"app2 emerges from the dark, trotting up to app1 and asking why they wanted to meet there. app1 looks away with a purr, making up some nonsense about trying to catch the fireflies that makes no sense. Instead both apprentices hang out under the swarm of light, awkward and thrilled.",
			null,
			"app2 emerges, the lights of the swarm reflected in their eyes. Seeing s_c, they ask why s_c wanted to meet there. Stuttering but determined, s_c explains that they wondered if, possibly, maybe, app2 would like to go on a... date? app2 looks away with a purr, murmuring a soft yes to the ground, unable to make eye contact."
		],
		"fail_text":[
			"app2 refuses to come out into the night, and app1 gives up on their idea, disappointed they didn't get to spend time with app2.",
			"app2, seeing app1, asks why app1 wanted to meet there. app1 stutters out some nonsense about hunting, and then runs off into the sparkling night, their romantic ideas shattered."
		],
		"win_trait":[
			"adventurous",
			"bold",
			"charismatic",
			"childish",
			"confident",
			"daring",
			"playful",
			"righteous"
		],
		"min_cats":2,
		"max_cats":2,
		"antagonize_text":null,
		"antagonize_fail_text":null
	},
	{
		"patrol_id":"wtlnd_train_sunset1",
		"biome":"wetlands",
		"season":"Any",
		"tags":[
			"training",
			"warrior",
			"romantic",
			"platonic",
			"comfort",
			"no_app"
		],
		"intro_text":"p_l approaches r_c, asking if they wouldn't mind showing p_l their hunting techniques, and perhaps doing some training with them?",
		"decline_text":"r_c declines gently, explaining that they have too much work to do.",
		"chance_of_success":50,
		"exp":10,
		"success_text":[
			"The cats go out together in the late of the day, as the swamp seems made of shadows. r_c goes through their tricks, showing p_l how they use the direction of the sun to avoid casting a shadow on pools as they fish, as p_l watches with eyes that r_c notices are a bit too admiring for what's just a little trick. They smirk, showing off a little.",
			"It's a long but satisfying training session, with both cats having an in depth chance to test themselves and work on their skills. It ends with them both sitting on a little outlook, watching the sun go down and catching the last of its rays on their pelts. r_c sees p_l watching them instead of the sun, and smiles.",
			"s_c is a fantastic hunter, and p_l isn't shy about telling them so. They blush, but work through it, showing p_l how to use the scraps of old crowfood from the fresh-kill pile to attract fish, frogs, newts, salamanders and other squishy things in the murky pools.",
			"p_l marvels at the opportunity to have s_c's time to themselves. s_c is such a popular cat, so friendly and fun to be around, and yet when the training session draws to a close under the setting sun, s_c looks surprised to be told so."
		],
		"fail_text":[
			"r_c tries, but both the cats are too tired after a long day's work, and end up snapping at each other. It's nothing serious, but both agree to take some time to cool off.",
			"r_c spots p_l looking at them a little bit too admiringly, and ends the training session early, diplomatically making up an excuse."
		],
		"win_skills":[
			"fantastic hunter"
		],
		"win_trait":[
			"adventurous",
			"bold",
			"charismatic",
			"childish",
			"confident",
			"daring",
			"playful",
			"righteous"
		],
		"min_cats":2,
		"max_cats":2,
		"antagonize_text":null,
		"antagonize_fail_text":null
	}
]<|MERGE_RESOLUTION|>--- conflicted
+++ resolved
@@ -116,12 +116,7 @@
 			"comfort",
 			"injury",
 			"death",
-<<<<<<< HEAD
-
 			"scar",
-=======
-			"scar"
->>>>>>> 15ce1dce
 			"BRIDGE"
 		],
 		"intro_text":"Trailing behind the patrol, there's a roar as a Twoleg monster passes the patrol on the nearby water. r_c looks up just in time to screech in terror as the wake from the monster sweeps over the path, knocking them into the water.",
