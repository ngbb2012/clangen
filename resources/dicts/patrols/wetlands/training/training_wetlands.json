--- conflicted
+++ resolved
@@ -438,8 +438,6 @@
                 }
     },
     {
-<<<<<<< HEAD
-=======
         "patrol_id": "wtlnd_train_any_beetlesoloapp1",
         "biome": "wetlands",
         "season": "Any",
@@ -462,7 +460,6 @@
         "max_cats": 1
     },
     {
->>>>>>> b5ca4a47
         "patrol_id": "wtlnd_train_sunset1",
         "biome": "wetlands",
         "season": "Any",
