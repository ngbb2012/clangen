[
    {
        "patrol_id": "wtlnd_med_soloripples1",
        "biome": ["wetlands"],
        "season": ["any"],
        "types": ["herb_gathering"],
        "tags": [],
        "patrol_art": "med_general_intro",
        "min_cats": 1,
        "max_cats": 1,
        "min_max_status": {
            "apprentice": [-1, -1],
            "medicine cat": [1, 6],
            "healer cats": [1, 6],
            "normal adult": [-1, -1]
        },
        "weight": 20,
        "intro_text": "p_l sees weird ripples on the water of a puddle while gathering fresh water.",
        "decline_text": "p_l is in a hurry and does not stop to look at the ripples.",
        "chance_of_success": 45,
        "pl_skill_constraint": ["PROPHET,1"],
        "success_outcomes": [
            {
                "text": "As p_l looks into the puddle they are greeted by an intense vision. They drop what they are doing and race back to the camp to tell and consult with their leader.",
                "exp": 10,
                "weight": 20,
                "relationships": [
                    {
                        "cats_to": ["patrol"],
                        "cats_from": ["patrol"],
                        "mutual": false,
                        "values": ["respect", "comfort", "trust"],
                        "amount": 5
                    }
                ]
            },
            {
                "text": "They are greeted with the vision of a cat they had failed to save looking content and happy in StarClan saying that they were not at fault for their death. They feel unburdened and at peace after receiving that vision.",
                "exp": 10,
                "weight": 5,
                "relationships": [
                    {
                        "cats_to": ["patrol"],
                        "cats_from": ["patrol"],
                        "mutual": false,
                        "values": ["respect", "comfort", "trust"],
                        "amount": 5
                    }
                ]
            }
        ],
        "fail_outcomes": [
            {
                "text": "They gaze into the puddle only to see the weird ripples were caused by a feather falling on the puddle. p_l feels disappointed because they really could have used some guidance from StarClan.",
                "exp": 0,
                "weight": 20,
                "relationships": [
                    {
                        "cats_to": ["patrol"],
                        "cats_from": ["patrol"],
                        "mutual": false,
                        "values": ["respect", "comfort", "trust"],
                        "amount": -5
                    }
                ]
            }
        ]
    },
    {
        "patrol_id": "wtlnd_med_herblocation1",
        "biome": ["wetlands"],
        "season": ["any"],
        "types": ["herb_gathering"],
        "tags": [],
        "patrol_art": "med_general_intro",
        "min_cats": 2,
        "max_cats": 2,
        "min_max_status": {
            "apprentice": [-1, -1],
            "medicine cat": [1, 6],
            "medicine cat apprentice": [1, 6],
            "healer cats": [1, 6],
            "normal adult": [-1, -1]
        },
        "weight": 20,
        "intro_text": "p_l decides it's a good opportunity to show app1 where the most commonly needed herbs are in the territory, both on even and uneven ground.",
        "decline_text": "As they see app1's absent minded gaze they change their mind. Maybe another day when app1 is more focused and less liable to slip and fall off the mountain.",
        "chance_of_success": 65,
        "success_outcomes": [
            {
                "text": "app1 is focused and attentive. p_l is confident that next time there is an emergency, app1 will be able to find those herbs both on even and uneven ground without them if needed.",
                "exp": 10,
                "weight": 20,
                "relationships": [
                    {
                        "cats_to": ["patrol"],
                        "cats_from": ["patrol"],
                        "mutual": false,
                        "values": ["respect", "trust"],
                        "amount": 5
                    }
                ]
            },
            {
                "text": "As p_l is explaining why and where the herbs are growing app1 lets out a shout. To p_l's surprise they have found a previously unknown patch of an uncommon herb. Stunned and filled with pride that they found and recognized the herb, p_l promises them the first pick of fresh-kill.",
                "exp": 10,
                "weight": 5,
                "relationships": [
                    {
                        "cats_to": ["patrol"],
                        "cats_from": ["patrol"],
                        "mutual": false,
                        "values": ["respect", "trust"],
                        "amount": 5
                    }
                ]
            }
        ],
        "fail_outcomes": [
            {
                "text": "app1 is constantly distracted and running ahead much to the frustration of p_l. Evidently no new knowledge will be learned that day.",
                "exp": 0,
                "weight": 20,
                "relationships": [
                    {
                        "cats_to": ["patrol"],
                        "cats_from": ["patrol"],
                        "mutual": false,
                        "values": ["respect", "trust"],
                        "amount": -5
                    }
                ]
            }
        ]
    },
    {
        "patrol_id": "wtlnd_med_herblocation2",
        "biome": ["wetlands"],
        "season": ["any"],
        "types": ["herb_gathering"],
        "tags": [],
        "patrol_art": "med_general_intro",
        "min_cats": 1,
        "max_cats": 1,
        "min_max_status": {
            "apprentice": [-1, -1],
            "medicine cat": [1, 6],
            "medicine cat apprentice": [1, 6],
            "healer cats": [1, 6],
            "normal adult": [-1, -1]
        },
        "weight": 20,
        "intro_text": "app1 has been sent out into the swamps to try to find herbs alone.",
        "decline_text": "Nervous and with an eerie sound on the wind scaring them, they decide to go back to camp with their tail dragging behind them and try again another day.",
        "chance_of_success": 65,
        "success_outcomes": [
            {
                "text": "app1 is focused and determined to prove their independence. They find the herbs easily, and bring them back to camp with their head held up high, no sweat, no stress, no fuss.",
                "exp": 10,
                "weight": 20
            },
            {
                "text": "app1 goes to a known herb patch - but the plant has died! They don't give up, hunting around in the area until they find a smaller overlooked bush that still has leaves on it.",
                "exp": 10,
                "weight": 5
            }
        ],
        "fail_outcomes": [
            {
                "text": "app1 goes to a known herb patch - but the plant has died! They give up and return to camp, feeling terrible.",
                "exp": 0,
                "weight": 20
            }
        ]
    },
    {
        "patrol_id": "wtlnd_med_lungwort1",
        "biome": ["wetlands"],
        "season": ["newleaf"],
        "types": ["herb_gathering"],
        "tags": [],
        "patrol_art": "med_general_intro",
        "min_cats": 2,
        "max_cats": 2,
        "min_max_status": {
            "apprentice": [-1, -1],
            "medicine cat": [1, 6],
            "medicine cat apprentice": [1, 6],
            "healer cats": [1, 6],
            "normal adult": [-1, -1]
        },
        "weight": 20,
        "intro_text": "p_l and app1 head out for lungwort, with p_l starting a lesson on the value of this rare herb for treating yellowcough.",
        "decline_text": "A cat grabs p_l's attention before they can leave. Sighing, the expedition is delayed for another time.",
        "chance_of_success": 60,
        "success_outcomes": [
            {
                "text": "It takes them all day, but eventually, finally, p_l spots the speckled leaves they've been looking for, so crucial to replenishing the Clan's stores after the long leaf-bare. For just a second, p_l feels the weight of their responsibilities lift, and they let out a whoop and stop to play with app1.",
                "exp": 20,
                "weight": 20,
                "relationships": [
                    {
                        "cats_to": ["patrol"],
                        "cats_from": ["patrol"],
                        "mutual": false,
                        "values": ["respect", "comfort", "trust"],
                        "amount": 5
                    },
                    {
                        "cats_to": ["patrol"],
                        "cats_from": ["patrol"],
                        "mutual": false,
                        "values": ["dislike"],
                        "amount": -5
                    }
                ]
            },
            {
                "text": "app1 listens intently as the hours drift slowly by in their intense search, and then finally spots a bush with leaves sprinkled with white. It's lungwort! p_l showers them with praise, app1 feeling like they could burst with accomplishment.",
                "exp": 20,
                "weight": 5,
                "relationships": [
                    {
                        "cats_to": ["patrol"],
                        "cats_from": ["patrol"],
                        "mutual": false,
                        "values": ["respect", "comfort", "trust"],
                        "amount": 5
                    },
                    {
                        "cats_to": ["patrol"],
                        "cats_from": ["patrol"],
                        "mutual": false,
                        "values": ["dislike"],
                        "amount": -5
                    }
                ]
            },
            {
                "text": "It takes all of s_c's considerable talent for such things to hunt down the lungwort within their borders, the medicine cats visiting each likely nook and cranny in a carefully planned search pattern until finally those telltale speckled leaves are found.",
                "exp": 20,
                "weight": 20,
                "stat_skill": ["SENSE,2", "CLEVER,3"],
                "relationships": [
                    {
                        "cats_to": ["patrol"],
                        "cats_from": ["patrol"],
                        "mutual": false,
                        "values": ["respect", "comfort", "trust"],
                        "amount": 5
                    },
                    {
                        "cats_to": ["patrol"],
                        "cats_from": ["patrol"],
                        "mutual": false,
                        "values": ["dislike"],
                        "amount": -5
                    }
                ]
            },
            {
                "text": "Night falls, and still s_c insists they keep going - lungwort is the only reliable cure for yellowcough, they can't let c_n go without. Exhausted but determined, the medicine cats persist patiently until they find those precious speckled leaves.",
                "exp": 20,
                "weight": 20,
                "stat_trait": ["patient"],
                "relationships": [
                    {
                        "cats_to": ["patrol"],
                        "cats_from": ["patrol"],
                        "mutual": false,
                        "values": ["respect", "comfort", "trust"],
                        "amount": 5
                    },
                    {
                        "cats_to": ["patrol"],
                        "cats_from": ["patrol"],
                        "mutual": false,
                        "values": ["dislike"],
                        "amount": -5
                    }
                ]
            }
        ],
        "fail_outcomes": [
            {
                "text": "Not only do they not find anything, app1 seems to take in absolutely nothing of what p_l is teaching them, and by the time they're back at camp p_l wants to scream.",
                "exp": 0,
                "weight": 20,
                "relationships": [
                    {
                        "cats_to": ["patrol"],
                        "cats_from": ["patrol"],
                        "mutual": false,
                        "values": ["respect", "comfort", "trust"],
                        "amount": -5
                    },
                    {
                        "cats_to": ["patrol"],
                        "cats_from": ["patrol"],
                        "mutual": false,
                        "values": ["dislike"],
                        "amount": 5
                    }
                ]
            }
        ]
    },
    {
        "patrol_id": "wtlnd_med_lungwort2",
        "biome": ["wetlands"],
        "season": ["newleaf"],
        "types": ["herb_gathering"],
        "tags": [],
        "patrol_art": "med_general_intro",
        "min_cats": 1,
        "max_cats": 1,
        "min_max_status": {
            "medicine cat": [1, 6],
            "healer cats": [1, 6],
            "all apprentices": [-1, -1]
        },
        "weight": 20,
        "intro_text": "p_l is on a mission to find lungwort now that newleaf is here. As the only reliable cure for yellowcough, they're determined that c_n replenish their stocks of it.",
        "decline_text": "A cat grabs p_l's attention before they can leave camp.",
        "chance_of_success": 60,
        "success_outcomes": [
            {
                "text": "It takes them all day, but eventually, finally, p_l spots the speckled leaves they've been looking for, so crucial to replenishing the Clan's stores after the long leaf-bare. For just a second, they feel the weight of their responsibilities lift, the strength of that relief catching them off guard.",
                "exp": 20,
                "weight": 20,
                "relationships": [
                    {
                        "cats_to": ["patrol"],
                        "cats_from": ["clan"],
                        "mutual": false,
                        "values": ["respect"],
                        "amount": 5
                    }
                ]
            },
            {
                "text": "Not only is the lungwort intact and growing nicely, but there's also a nice patch of plantain growing just nearby. Frustratingly, p_l doesn't have the capacity to carry everything back to camp, but they stick the location in their mind as a place to return to.",
                "exp": 20,
                "weight": 5,
                "relationships": [
                    {
                        "cats_to": ["patrol"],
                        "cats_from": ["clan"],
                        "mutual": false,
                        "values": ["respect"],
                        "amount": 5
                    }
                ]
            },
            {
                "text": "It takes all of s_c's considerable talent for such things to hunt down the lungwort within their borders, the medicine cat visiting each likely nook and cranny in a carefully planned search pattern until finally those telltale speckled leaves are found.",
                "exp": 20,
                "weight": 20,
                "stat_skill": ["SENSE,2", "CLEVER,3"],
                "relationships": [
                    {
                        "cats_to": ["patrol"],
                        "cats_from": ["clan"],
                        "mutual": false,
                        "values": ["respect"],
                        "amount": 5
                    }
                ]
            },
            {
                "text": "Night falls, and still s_c insists they keep going - they just can't let c_n go without. Exhausted but determined, the medicine cat persists patiently until they find those precious speckled leaves.",
                "exp": 20,
                "weight": 20,
                "stat_trait": ["patient"],
                "relationships": [
                    {
                        "cats_to": ["patrol"],
                        "cats_from": ["clan"],
                        "mutual": false,
                        "values": ["respect"],
                        "amount": 5
                    }
                ]
            }
        ],
        "fail_outcomes": [
            {
                "text": "p_l searches until their pawpads are sore and {PRONOUN/p_l/poss} muscles exhausted, but can't find lungwort anywhere. {PRONOUN/p_l/subject/CAP} return to camp disappointed, but determined to try again. It's simply too important to not keep a good supply of.",
                "exp": 0,
                "weight": 10,
                "injury": [
                    {
                        "cats": ["r_c"],
                        "injuries": ["sore"],
                        "scars": []
                    }
                ],
                "relationships": [
                    {
                        "cats_to": ["patrol"],
                        "cats_from": ["clan"],
                        "mutual": false,
                        "values": ["respect"],
                        "amount": -5
                    }
                ]
            }
        ]
    },
    {
        "patrol_id": "wtlnd_med_lungwort3",
        "biome": ["wetlands"],
        "season": ["newleaf"],
        "types": ["herb_gathering"],
        "tags": [],
        "patrol_art": "med_general_intro",
        "min_cats": 2,
        "max_cats": 3,
        "min_max_status": {
            "medicine cat": [1, 6],
            "healer cats": [1, 6],
            "normal adult": [1, 6]
        },
        "weight": 20,
        "intro_text": "p_l is on a mission to find lungwort now that newleaf is here. As the only reliable cure for yellowcough, they're determined that c_n replenish their stocks of it. They take along a warrior escort to help.",
        "decline_text": "A cat grabs p_l's attention before they can leave.",
        "chance_of_success": 60,
        "success_outcomes": [
            {
                "text": "It takes them all day, but eventually, finally, p_l spots the speckled leaves they've been looking for, so crucial to replenishing the Clan's stores after the long leaf-bare. For just a second, they feel the weight of their responsibilities lift, the strength of that relief catching them off guard.",
                "exp": 20,
                "weight": 20,
                "herbs": ["lungwort"],
                "relationships": [
                    {
                        "cats_to": ["patrol"],
                        "cats_from": ["patrol"],
                        "mutual": false,
                        "values": ["dislike"],
                        "amount": -5
                    }
                ]
            },
            {
                "text": "Not only is the lungwort intact and growing nicely, but there's also a nice patch of plantain growing just nearby. p_l loads up their mostly-obliging escort and carries the extensive harvest home, tail waving jovially with their good mood.",
                "exp": 20,
                "weight": 5,
                "herbs": ["many_herbs", "lungwort", "plantain"],
                "relationships": [
                    {
                        "cats_to": ["patrol"],
                        "cats_from": ["patrol"],
                        "mutual": false,
                        "values": ["dislike"],
                        "amount": -5
                    }
                ]
            },
            {
                "text": "It takes all of s_c's considerable talent for such things to hunt down the lungwort within their borders, the medicine cat visiting each likely nook and cranny in a carefully planned search pattern until finally those telltale speckled leaves are found.",
                "exp": 20,
                "weight": 20,
                "herbs": ["many_herbs", "lungwort"],
                "stat_skill": ["SENSE,2", "CLEVER,3"],
                "relationships": [
                    {
                        "cats_to": ["patrol"],
                        "cats_from": ["patrol"],
                        "mutual": false,
                        "values": ["dislike"],
                        "amount": -5
                    }
                ]
            },
            {
                "text": "Night falls, and still s_c insists they keep going - they just can't let c_n go without. Exhausted but determined, the medicine cat persists patiently until they find those precious speckled leaves.",
                "exp": 20,
                "weight": 20,
                "herbs": ["many_herbs", "lungwort"],
                "stat_trait": ["patient"],
                "relationships": [
                    {
                        "cats_to": ["patrol"],
                        "cats_from": ["patrol"],
                        "mutual": false,
                        "values": ["dislike"],
                        "amount": -5
                    }
                ]
            }
        ],
        "fail_outcomes": [
            {
                "text": "By the time they give up and return to camp, p_l is approaching explosion point with r_c. They've gotten in the way, questioned the use of the gathering mission, and in general been utterly obnoxious today.",
                "exp": 0,
                "weight": 20,
                "stat_trait": ["troublesome", "childish"],
                "relationships": [
                    {
                        "cats_to": ["patrol"],
                        "cats_from": ["patrol"],
                        "mutual": false,
                        "values": ["dislike"],
                        "amount": 5
                    }
                ]
            },
            {
                "text": "p_l searches until their pawpads are sore and {PRONOUN/p_l/poss} muscles exhausted, but can't find lungwort anywhere. {PRONOUN/p_l/subject/CAP} return to camp disappointed, but determined to try again. It's simply too important to not keep a good supply of.",
                "exp": 0,
                "weight": 10,
                "injury": [
                    {
                        "cats": ["r_c"],
                        "injuries": ["sore"],
                        "scars": []
                    }
                ],
                "relationships": [
                    {
                        "cats_to": ["patrol"],
                        "cats_from": ["patrol"],
                        "mutual": false,
                        "values": ["dislike"],
                        "amount": 5
                    }
                ]
            }
        ]
    },
    {
        "patrol_id": "wtlnd_med_lungwort4",
        "biome": ["wetlands"],
        "season": ["greenleaf"],
        "types": ["herb_gathering"],
        "tags": [],
        "patrol_art": "med_general_intro",
        "min_cats": 2,
        "max_cats": 2,
        "min_max_status": {
            "apprentice": [-1, -1],
            "medicine cat": [1, 6],
            "medicine cat apprentice": [1, 6],
            "healer cats": [1, 6],
            "normal adult": [-1, -1]
        },
        "weight": 20,
        "intro_text": "p_l and app1 head out for lungwort, with p_l starting a lesson on the value of this rare herb for treating yellowcough.",
        "decline_text": "A cat grabs p_l's attention before they can leave. Sighing, the expedition is delayed for another time.",
        "chance_of_success": 60,
        "success_outcomes": [
            {
                "text": "It takes them all day, but eventually, finally, p_l spots the speckled leaves they've been looking for, so crucial to harvest while the growing season is upon them. For just a second, they feel the weight of their responsibilities lift, and they let out a whoop and stop to play with app1.",
                "exp": 20,
                "weight": 20,
                "relationships": [
                    {
                        "cats_to": ["patrol"],
                        "cats_from": ["patrol"],
                        "mutual": false,
                        "values": ["respect", "comfort", "trust"],
                        "amount": 5
                    },
                    {
                        "cats_to": ["patrol"],
                        "cats_from": ["patrol"],
                        "mutual": false,
                        "values": ["dislike"],
                        "amount": -5
                    }
                ]
            },
            {
                "text": "app1 listens intently as the hours drift slowly by in their intense search, and then finally spots a bush with leaves sprinkled with white. It's lungwort! p_l showers them with praise, app1 feeling like they could burst with accomplishment.",
                "exp": 20,
                "weight": 5,
                "relationships": [
                    {
                        "cats_to": ["patrol"],
                        "cats_from": ["patrol"],
                        "mutual": false,
                        "values": ["respect", "comfort", "trust"],
                        "amount": 5
                    },
                    {
                        "cats_to": ["patrol"],
                        "cats_from": ["patrol"],
                        "mutual": false,
                        "values": ["dislike"],
                        "amount": -5
                    }
                ]
            },
            {
                "text": "It takes all of s_c's considerable talent for such things to hunt down the lungwort within their borders, the medicine cats visiting each likely nook and cranny in a carefully planned search pattern until finally those telltale speckled leaves are found.",
                "exp": 20,
                "weight": 20,
                "stat_skill": ["SENSE,2", "CLEVER,3"],
                "relationships": [
                    {
                        "cats_to": ["patrol"],
                        "cats_from": ["patrol"],
                        "mutual": false,
                        "values": ["respect", "comfort", "trust"],
                        "amount": 5
                    },
                    {
                        "cats_to": ["patrol"],
                        "cats_from": ["patrol"],
                        "mutual": false,
                        "values": ["dislike"],
                        "amount": -5
                    }
                ]
            },
            {
                "text": "Night falls, and still s_c insists they keep going - lungwort is the only reliable cure for yellowcough, they can't let c_n go without. Exhausted but determined, the medicine cats persist patiently until they find those precious speckled leaves.",
                "exp": 20,
                "weight": 20,
                "stat_trait": ["patient"],
                "relationships": [
                    {
                        "cats_to": ["patrol"],
                        "cats_from": ["patrol"],
                        "mutual": false,
                        "values": ["respect", "comfort", "trust"],
                        "amount": 5
                    },
                    {
                        "cats_to": ["patrol"],
                        "cats_from": ["patrol"],
                        "mutual": false,
                        "values": ["dislike"],
                        "amount": -5
                    }
                ]
            }
        ],
        "fail_outcomes": [
            {
                "text": "Not only do they not find anything, app1 seems to take in absolutely nothing of what p_l is teaching them, and by the time they're back at camp p_l wants to scream.",
                "exp": 0,
                "weight": 20,
                "relationships": [
                    {
                        "cats_to": ["patrol"],
                        "cats_from": ["patrol"],
                        "mutual": false,
                        "values": ["respect", "comfort", "trust"],
                        "amount": -5
                    },
                    {
                        "cats_to": ["patrol"],
                        "cats_from": ["patrol"],
                        "mutual": false,
                        "values": ["dislike"],
                        "amount": 5
                    }
                ]
            }
        ]
    },
    {
        "patrol_id": "wtlnd_med_lungwort5",
        "biome": ["wetlands"],
        "season": ["greenleaf"],
        "types": ["herb_gathering"],
        "tags": [],
        "patrol_art": "med_general_intro",
        "min_cats": 1,
        "max_cats": 1,
        "min_max_status": {
            "medicine cat": [1, 6],
            "healer cats": [1, 6],
            "all apprentices": [-1, -1]
        },
        "weight": 20,
        "intro_text": "p_l is on a mission to find lungwort now that greenleaf is here. As the only reliable cure for yellowcough, they're determined that c_n stock up on it.",
        "decline_text": "A cat grabs p_l's attention before they can leave camp.",
        "chance_of_success": 60,
        "success_outcomes": [
            {
                "text": "It takes them all day, but eventually, finally, p_l spots the speckled leaves they've been looking for, so crucial to harvest while the growing season is upon them. For just a second, they feel the weight of their responsibilities lift, the strength of that relief catching them off guard.",
                "exp": 20,
                "weight": 20,
                "relationships": [
                    {
                        "cats_to": ["patrol"],
                        "cats_from": ["clan"],
                        "mutual": false,
                        "values": ["respect"],
                        "amount": 5
                    }
                ]
            },
            {
                "text": "Not only is the lungwort intact and growing nicely, but there's also a nice patch of plantain growing just nearby. Frustratingly, p_l doesn't have the capacity to carry everything back to camp, but they stick the location in their mind as a place to return to.",
                "exp": 20,
                "weight": 5,
                "relationships": [
                    {
                        "cats_to": ["patrol"],
                        "cats_from": ["clan"],
                        "mutual": false,
                        "values": ["respect"],
                        "amount": 5
                    }
                ]
            },
            {
                "text": "It takes all of s_c's considerable talent for such things to hunt down the lungwort within their borders, the medicine cat visiting each likely nook and cranny in a carefully planned search pattern until finally those telltale speckled leaves are found.",
                "exp": 20,
                "weight": 20,
                "stat_skill": ["SENSE,2", "CLEVER,3"],
                "relationships": [
                    {
                        "cats_to": ["patrol"],
                        "cats_from": ["clan"],
                        "mutual": false,
                        "values": ["respect"],
                        "amount": 5
                    }
                ]
            },
            {
                "text": "Night falls, and still s_c insists they keep going - they just can't let c_n go without. Exhausted but determined, the medicine cat persists patiently until they find those precious speckled leaves.",
                "exp": 20,
                "weight": 20,
                "stat_trait": ["patient"],
                "relationships": [
                    {
                        "cats_to": ["patrol"],
                        "cats_from": ["clan"],
                        "mutual": false,
                        "values": ["respect"],
                        "amount": 5
                    }
                ]
            }
        ],
        "fail_outcomes": [
            {
                "text": "p_l searches until their pawpads are sore and {PRONOUN/p_l/poss} muscles exhausted, but can't find lungwort anywhere. {PRONOUN/p_l/subject/CAP} return to camp disappointed, but determined to try again. It's simply too important to not keep a good supply of.",
                "exp": 0,
                "weight": 10,
                "injury": [
                    {
                        "cats": ["r_c"],
                        "injuries": ["sore"],
                        "scars": []
                    }
                ],
                "relationships": [
                    {
                        "cats_to": ["patrol"],
                        "cats_from": ["clan"],
                        "mutual": false,
                        "values": ["respect"],
                        "amount": -5
                    }
                ]
            }
        ]
    },
    {
        "patrol_id": "wtlnd_med_lungwort6",
        "biome": ["wetlands"],
        "season": ["greenleaf"],
        "types": ["herb_gathering"],
        "tags": [],
        "patrol_art": "med_general_intro",
        "min_cats": 2,
        "max_cats": 3,
        "min_max_status": {
            "medicine cat": [1, 6],
            "healer cats": [1, 6],
            "normal adult": [1, 6]
        },
        "weight": 20,
        "intro_text": "p_l is on a mission to find lungwort now that greenleaf is here. As the only reliable cure for yellowcough, they're determined that c_n won't run out of it. They take along a warrior escort to help.",
        "decline_text": "A cat grabs p_l's attention before they can leave.",
        "chance_of_success": 60,
        "success_outcomes": [
            {
                "text": "It takes them all day, but eventually, finally, p_l spots the speckled leaves they've been looking for, so crucial to harvest while the growing season is upon them. For just a second, they feel the weight of their responsibilities lift, the strength of that relief catching them off guard.",
                "exp": 20,
                "weight": 20,
                "herbs": ["lungwort"],
                "relationships": [
                    {
                        "cats_to": ["patrol"],
                        "cats_from": ["patrol"],
                        "mutual": false,
                        "values": ["dislike"],
                        "amount": -5
                    }
                ]
            },
            {
                "text": "Not only is the lungwort intact and growing nicely, but there's also a nice patch of plantain growing just nearby. p_l loads up their mostly-obliging escort and carries the extensive harvest home, tail waving jovially with their good mood.",
                "exp": 20,
                "weight": 5,
                "herbs": ["many_herbs", "lungwort", "plantain"],
                "relationships": [
                    {
                        "cats_to": ["patrol"],
                        "cats_from": ["patrol"],
                        "mutual": false,
                        "values": ["dislike"],
                        "amount": -5
                    }
                ]
            },
            {
                "text": "It takes all of s_c's considerable talent for such things to hunt down the lungwort within their borders, the medicine cat visiting each likely nook and cranny in a carefully planned search pattern until finally those telltale speckled leaves are found.",
                "exp": 20,
                "weight": 20,
                "herbs": ["many_herbs", "lungwort"],
                "stat_skill": ["SENSE,2", "CLEVER,3"],
                "relationships": [
                    {
                        "cats_to": ["patrol"],
                        "cats_from": ["patrol"],
                        "mutual": false,
                        "values": ["dislike"],
                        "amount": -5
                    }
                ]
            },
            {
                "text": "Night falls, and still s_c insists they keep going - they just can't let c_n go without. Exhausted but determined, the medicine cat persists patiently until they find those precious speckled leaves.",
                "exp": 20,
                "weight": 20,
                "herbs": ["many_herbs", "lungwort"],
                "stat_trait": ["patient"],
                "relationships": [
                    {
                        "cats_to": ["patrol"],
                        "cats_from": ["patrol"],
                        "mutual": false,
                        "values": ["dislike"],
                        "amount": -5
                    }
                ]
            }
        ],
        "fail_outcomes": [
            {
                "text": "By the time they give up and return to camp, p_l is approaching explosion point with r_c. They've gotten in the way, questioned the use of the gathering mission, and in general been utterly obnoxious today.",
                "exp": 0,
                "weight": 20,
                "stat_trait": ["troublesome", "childish"],
                "relationships": [
                    {
                        "cats_to": ["patrol"],
                        "cats_from": ["patrol"],
                        "mutual": false,
                        "values": ["dislike"],
                        "amount": 5
                    }
                ]
            },
            {
                "text": "p_l searches until their pawpads are sore and {PRONOUN/p_l/poss} muscles exhausted, but can't find lungwort anywhere. {PRONOUN/p_l/subject/CAP} return to camp disappointed, but determined to try again. It's simply too important to not keep a good supply of.",
                "exp": 0,
                "weight": 10,
                "injury": [
                    {
                        "cats": ["r_c"],
                        "injuries": ["sore"],
                        "scars": []
                    }
                ],
                "relationships": [
                    {
                        "cats_to": ["patrol"],
                        "cats_from": ["patrol"],
                        "mutual": false,
                        "values": ["dislike"],
                        "amount": 5
                    }
                ]
            }
        ]
    },
    {
        "patrol_id": "wtlnd_med_lungwort7",
        "biome": ["wetlands"],
        "season": ["leaf-fall"],
        "types": ["herb_gathering"],
        "tags": [],
        "patrol_art": "med_general_intro",
        "min_cats": 2,
        "max_cats": 2,
        "min_max_status": {
            "apprentice": [-1, -1],
            "medicine cat": [1, 6],
            "medicine cat apprentice": [1, 6],
            "healer cats": [1, 6],
            "normal adult": [-1, -1]
        },
        "weight": 20,
        "intro_text": "p_l and app1 head out for lungwort, with p_l starting a lesson on the value of this rare herb for treating yellowcough.",
        "decline_text": "A cat grabs p_l's attention before they can leave. Sighing, the expedition is delayed for another time.",
        "chance_of_success": 60,
        "success_outcomes": [
            {
                "text": "It takes them all day, but eventually, finally, p_l spots the speckled leaves they've been looking for, so crucial to harvest before the plant dies back in leaf-bare. For just a second, they feel the weight of their responsibilities lift, and they let out a whoop and stop to play with app1.",
                "exp": 20,
                "weight": 20,
                "relationships": [
                    {
                        "cats_to": ["patrol"],
                        "cats_from": ["patrol"],
                        "mutual": false,
                        "values": ["respect", "comfort", "trust"],
                        "amount": 5
                    },
                    {
                        "cats_to": ["patrol"],
                        "cats_from": ["patrol"],
                        "mutual": false,
                        "values": ["dislike"],
                        "amount": -5
                    }
                ]
            },
            {
                "text": "app1 listens intently as the hours drift slowly by in their intense search, and then finally spots a bush with leaves sprinkled with white. It's lungwort! p_l showers them with praise, app1 feeling like they could burst with accomplishment.",
                "exp": 20,
                "weight": 5,
                "relationships": [
                    {
                        "cats_to": ["patrol"],
                        "cats_from": ["patrol"],
                        "mutual": false,
                        "values": ["respect", "comfort", "trust"],
                        "amount": 5
                    },
                    {
                        "cats_to": ["patrol"],
                        "cats_from": ["patrol"],
                        "mutual": false,
                        "values": ["dislike"],
                        "amount": -5
                    }
                ]
            },
            {
                "text": "It takes all of s_c's considerable talent for such things to hunt down the lungwort within their borders, the medicine cats visiting each likely nook and cranny in a carefully planned search pattern until finally those telltale speckled leaves are found.",
                "exp": 20,
                "weight": 20,
                "stat_skill": ["SENSE,2", "CLEVER,3"],
                "relationships": [
                    {
                        "cats_to": ["patrol"],
                        "cats_from": ["patrol"],
                        "mutual": false,
                        "values": ["respect", "comfort", "trust"],
                        "amount": 5
                    },
                    {
                        "cats_to": ["patrol"],
                        "cats_from": ["patrol"],
                        "mutual": false,
                        "values": ["dislike"],
                        "amount": -5
                    }
                ]
            },
            {
                "text": "Night falls, and still s_c insists they keep going - lungwort is the only reliable cure for yellowcough, they can't let c_n go without. Exhausted but determined, the medicine cats persist patiently until they find those precious speckled leaves.",
                "exp": 20,
                "weight": 20,
                "stat_trait": ["patient"],
                "relationships": [
                    {
                        "cats_to": ["patrol"],
                        "cats_from": ["patrol"],
                        "mutual": false,
                        "values": ["respect", "comfort", "trust"],
                        "amount": 5
                    },
                    {
                        "cats_to": ["patrol"],
                        "cats_from": ["patrol"],
                        "mutual": false,
                        "values": ["dislike"],
                        "amount": -5
                    }
                ]
            }
        ],
        "fail_outcomes": [
            {
                "text": "Not only do they not find anything, app1 seems to take in absolutely nothing of what p_l is teaching them, and by the time they're back at camp p_l wants to scream.",
                "exp": 0,
                "weight": 20,
                "relationships": [
                    {
                        "cats_to": ["patrol"],
                        "cats_from": ["patrol"],
                        "mutual": false,
                        "values": ["respect", "comfort", "trust"],
                        "amount": -5
                    },
                    {
                        "cats_to": ["patrol"],
                        "cats_from": ["patrol"],
                        "mutual": false,
                        "values": ["dislike"],
                        "amount": 5
                    }
                ]
            }
        ]
    },
    {
        "patrol_id": "wtlnd_med_lungwort8",
        "biome": ["wetlands"],
        "season": ["leaf-fall"],
        "types": ["herb_gathering"],
        "tags": [],
        "patrol_art": "med_general_intro",
        "min_cats": 1,
        "max_cats": 1,
        "min_max_status": {
            "medicine cat": [1, 6],
            "healer cats": [1, 6],
            "all apprentices": [-1, -1]
        },
        "weight": 20,
        "intro_text": "p_l is on a mission to find lungwort now that leaf-bare is on the horizon. As the only reliable cure for yellowcough, they're determined that c_n stock up on it.",
        "decline_text": "A cat grabs p_l's attention before they can leave camp.",
        "chance_of_success": 60,
        "success_outcomes": [
            {
                "text": "It takes them all day, but eventually, finally, p_l spots the speckled leaves they've been looking for, so crucial to harvest before the plant dies back in leaf-bare. For just a second, they feel the weight of their responsibilities lift, the strength of that relief catching them off guard.",
                "exp": 20,
                "weight": 20,
                "relationships": [
                    {
                        "cats_to": ["patrol"],
                        "cats_from": ["clan"],
                        "mutual": false,
                        "values": ["respect"],
                        "amount": 5
                    }
                ]
            },
            {
                "text": "Not only is the lungwort intact and growing nicely, but there's also a nice patch of plantain growing just nearby. Frustratingly, p_l doesn't have the capacity to carry everything back to camp, but they stick the location in their mind as a place to return to.",
                "exp": 20,
                "weight": 5,
                "relationships": [
                    {
                        "cats_to": ["patrol"],
                        "cats_from": ["clan"],
                        "mutual": false,
                        "values": ["respect"],
                        "amount": 5
                    }
                ]
            },
            {
                "text": "It takes all of s_c's considerable talent for such things to hunt down the lungwort within their borders, the medicine cat visiting each likely nook and cranny in a carefully planned search pattern until finally those telltale speckled leaves are found.",
                "exp": 20,
                "weight": 20,
                "stat_skill": ["SENSE,2", "CLEVER,3"],
                "relationships": [
                    {
                        "cats_to": ["patrol"],
                        "cats_from": ["clan"],
                        "mutual": false,
                        "values": ["respect"],
                        "amount": 5
                    }
                ]
            },
            {
                "text": "Night falls, and still s_c insists they keep going - they just can't let c_n go without. Exhausted but determined, the medicine cat persists patiently until they find those precious speckled leaves.",
                "exp": 20,
                "weight": 20,
                "stat_trait": ["patient"],
                "relationships": [
                    {
                        "cats_to": ["patrol"],
                        "cats_from": ["clan"],
                        "mutual": false,
                        "values": ["respect"],
                        "amount": 5
                    }
                ]
            }
        ],
        "fail_outcomes": [
            {
                "text": "p_l searches until their pawpads are sore and {PRONOUN/p_l/poss} muscles exhausted, but can't find lungwort anywhere. {PRONOUN/p_l/subject/CAP} return to camp disappointed, but determined to try again. It's simply too important to not keep a good supply of.",
                "exp": 0,
                "weight": 10,
                "injury": [
                    {
                        "cats": ["r_c"],
                        "injuries": ["sore"],
                        "scars": []
                    }
                ],
                "relationships": [
                    {
                        "cats_to": ["patrol"],
                        "cats_from": ["clan"],
                        "mutual": false,
                        "values": ["respect"],
                        "amount": -5
                    }
                ]
            }
        ]
    },
    {
        "patrol_id": "wtlnd_med_lungwort9",
        "biome": ["wetlands"],
        "season": ["leaf-fall"],
        "types": ["herb_gathering"],
        "tags": [],
        "patrol_art": "med_general_intro",
        "min_cats": 2,
        "max_cats": 3,
        "min_max_status": {
            "medicine cat": [1, 6],
            "healer cats": [1, 6],
            "normal adult": [1, 6]
        },
        "weight": 20,
        "intro_text": "p_l is on a mission to find lungwort now that leaf-bare is on the horizon. As the only reliable cure for yellowcough, they're determined that c_n won't run out of it. They take along a warrior escort to help.",
        "decline_text": "A cat grabs p_l's attention before they can leave.",
        "chance_of_success": 60,
        "success_outcomes": [
            {
                "text": "It takes them all day, but eventually, finally, p_l spots the speckled leaves they've been looking for, so crucial to harvest before the plant dies back in leaf-bare. For just a second, they feel the weight of their responsibilities lift, the strength of that relief catching them off guard.",
                "exp": 20,
                "weight": 20,
                "herbs": ["lungwort"],
                "relationships": [
                    {
                        "cats_to": ["patrol"],
                        "cats_from": ["patrol"],
                        "mutual": false,
                        "values": ["dislike"],
                        "amount": -5
                    }
                ]
            },
            {
                "text": "Not only is the lungwort intact and growing nicely, but there's also a nice patch of plantain growing just nearby. p_l loads up their mostly-obliging escort and carries the extensive harvest home, tail waving jovially with their good mood.",
                "exp": 20,
                "weight": 5,
                "herbs": ["many_herbs", "lungwort", "plantain"],
                "relationships": [
                    {
                        "cats_to": ["patrol"],
                        "cats_from": ["patrol"],
                        "mutual": false,
                        "values": ["dislike"],
                        "amount": -5
                    }
                ]
            },
            {
                "text": "It takes all of s_c's considerable talent for such things to hunt down the lungwort within their borders, the medicine cat visiting each likely nook and cranny in a carefully planned search pattern until finally those telltale speckled leaves are found.",
                "exp": 20,
                "weight": 20,
                "herbs": ["many_herbs", "lungwort"],
                "stat_skill": ["SENSE,2", "CLEVER,3"],
                "relationships": [
                    {
                        "cats_to": ["patrol"],
                        "cats_from": ["patrol"],
                        "mutual": false,
                        "values": ["dislike"],
                        "amount": -5
                    }
                ]
            },
            {
                "text": "Night falls, and still s_c insists they keep going - they just can't let c_n go without. Exhausted but determined, the medicine cat persists patiently until they find those precious speckled leaves.",
                "exp": 20,
                "weight": 20,
                "herbs": ["many_herbs", "lungwort"],
                "stat_trait": ["patient"],
                "relationships": [
                    {
                        "cats_to": ["patrol"],
                        "cats_from": ["patrol"],
                        "mutual": false,
                        "values": ["dislike"],
                        "amount": -5
                    }
                ]
            }
        ],
        "fail_outcomes": [
            {
                "text": "By the time they give up and return to camp, p_l is approaching explosion point with r_c. They've gotten in the way, questioned the use of the gathering mission, and in general been utterly obnoxious today.",
                "exp": 0,
                "weight": 20,
                "stat_trait": ["troublesome", "childish"],
                "relationships": [
                    {
                        "cats_to": ["patrol"],
                        "cats_from": ["patrol"],
                        "mutual": false,
                        "values": ["dislike"],
                        "amount": 5
                    }
                ]
            },
            {
                "text": "p_l searches until their pawpads are sore and {PRONOUN/p_l/poss} muscles exhausted, but can't find lungwort anywhere. {PRONOUN/p_l/subject/CAP} return to camp disappointed, but determined to try again. It's simply too important to not keep a good supply of.",
                "exp": 0,
                "weight": 10,
                "injury": [
                    {
                        "cats": ["r_c"],
                        "injuries": ["sore"],
                        "scars": []
                    }
                ],
                "relationships": [
                    {
                        "cats_to": ["patrol"],
                        "cats_from": ["patrol"],
                        "mutual": false,
                        "values": ["dislike"],
                        "amount": 5
                    }
                ]
            }
        ]
    },
    {
        "patrol_id": "wtlnd_med_lungwort10",
        "biome": ["wetlands"],
        "season": ["leaf-bare"],
        "types": ["herb_gathering"],
        "tags": [],
        "patrol_art": "med_general_intro",
        "min_cats": 2,
        "max_cats": 2,
        "min_max_status": {
            "apprentice": [-1, -1],
            "medicine cat": [1, 6],
            "medicine cat apprentice": [1, 6],
            "healer cats": [1, 6],
            "normal adult": [-1, -1]
        },
        "weight": 20,
        "intro_text": "p_l and app1 head out for lungwort, with p_l starting a lesson on the value of this rare herb for treating yellowcough. It dies back during leaf-bare, but the snow in c_n's territory will preserve its juice and freshness until the newleaf thaw.",
        "decline_text": "A cat grabs p_l's attention before they can leave. Sighing, the expedition is delayed for another time.",
        "chance_of_success": 30,
        "success_outcomes": [
            {
                "text": "p_l heads directly for a sheltered valley, a confused app1 trailing behind them. There, they dig for a lungwort plant they know is under the snow, and show app1 that while the plant is dormant for the winter, the snow has preserved its leaf-fall greenery and kept them fresh - or fresh enough to still be useful anyway.",
                "exp": 20,
                "weight": 20,
                "relationships": [
                    {
                        "cats_to": ["patrol"],
                        "cats_from": ["patrol"],
                        "mutual": false,
                        "values": ["respect", "comfort", "trust"],
                        "amount": 5
                    },
                    {
                        "cats_to": ["patrol"],
                        "cats_from": ["patrol"],
                        "mutual": false,
                        "values": ["dislike"],
                        "amount": -5
                    }
                ]
            },
            {
                "text": "app1 listens intently as the hours drift slowly by in their intense search, and then finally spots a bush with leaves sprinkled with white. It's lungwort, poking out from the snow! p_l showers them with praise, app1 feeling like they could burst with accomplishment.",
                "exp": 20,
                "weight": 5,
                "relationships": [
                    {
                        "cats_to": ["patrol"],
                        "cats_from": ["patrol"],
                        "mutual": false,
                        "values": ["respect", "comfort", "trust"],
                        "amount": 5
                    },
                    {
                        "cats_to": ["patrol"],
                        "cats_from": ["patrol"],
                        "mutual": false,
                        "values": ["dislike"],
                        "amount": -5
                    }
                ]
            },
            {
                "text": "It takes all of s_c's considerable talent for such things to hunt down the lungwort within their borders, the medicine cats visiting each likely nook and cranny in a carefully planned search pattern until finally those telltale speckled leaves are found under a snowy blanket.",
                "exp": 20,
                "weight": 20,
                "stat_skill": ["SENSE,2", "CLEVER,3"],
                "relationships": [
                    {
                        "cats_to": ["patrol"],
                        "cats_from": ["patrol"],
                        "mutual": false,
                        "values": ["respect", "comfort", "trust"],
                        "amount": 5
                    },
                    {
                        "cats_to": ["patrol"],
                        "cats_from": ["patrol"],
                        "mutual": false,
                        "values": ["dislike"],
                        "amount": -5
                    }
                ]
            },
            {
                "text": "Night falls, and still s_c insists they keep going - lungwort is the only reliable cure for yellowcough, they can't let c_n go without. Exhausted but determined, the medicine cats persist patiently until they find those precious speckled leaves.",
                "exp": 20,
                "weight": 20,
                "stat_trait": ["patient"],
                "relationships": [
                    {
                        "cats_to": ["patrol"],
                        "cats_from": ["patrol"],
                        "mutual": false,
                        "values": ["respect", "comfort", "trust"],
                        "amount": 5
                    },
                    {
                        "cats_to": ["patrol"],
                        "cats_from": ["patrol"],
                        "mutual": false,
                        "values": ["dislike"],
                        "amount": -5
                    }
                ]
            }
        ],
        "fail_outcomes": [
            {
                "text": "Not only do they not find anything, app1 seems to take in absolutely nothing of what p_l is teaching them, and by the time they're back at camp p_l wants to scream.",
                "exp": 0,
                "weight": 20,
                "relationships": [
                    {
                        "cats_to": ["patrol"],
                        "cats_from": ["patrol"],
                        "mutual": false,
                        "values": ["respect", "comfort", "trust"],
                        "amount": -5
                    },
                    {
                        "cats_to": ["patrol"],
                        "cats_from": ["patrol"],
                        "mutual": false,
                        "values": ["dislike"],
                        "amount": 5
                    }
                ]
            }
        ]
    },
    {
        "patrol_id": "wtlnd_med_lungwort11",
        "biome": ["wetlands"],
        "season": ["leaf-bare"],
        "types": ["herb_gathering"],
        "tags": [],
        "patrol_art": "med_general_intro",
        "min_cats": 1,
        "max_cats": 1,
        "min_max_status": {
            "medicine cat": [1, 6],
            "healer cats": [1, 6],
            "all apprentices": [-1, -1]
        },
        "weight": 20,
        "intro_text": "p_l is on a mission to find lungwort now that leaf-bare is upon the Clan. As the only reliable cure for yellowcough, they're determined that c_n stock up on it. It dies back during leaf-bare, but the snow in c_n's territory will preserve its juice and freshness until the newleaf thaw.",
        "decline_text": "A cat grabs p_l's attention before they can leave camp.",
        "chance_of_success": 30,
        "success_outcomes": [
            {
                "text": "It takes them all day, checking spots where they've seen lungwort growing before, but finally when p_l sweeps back the snow covering, they find a plant with leaves still green, if looking a little wilted. For just a second, they feel the weight of their responsibilities lift, the strength of that relief catching them off guard.",
                "exp": 20,
                "weight": 20,
                "relationships": [
                    {
                        "cats_to": ["patrol"],
                        "cats_from": ["clan"],
                        "mutual": false,
                        "values": ["respect"],
                        "amount": 5
                    }
                ]
            },
            {
                "text": "Not only is the lungwort intact and still fresh, but there's also a nice patch of plantain nearby. Frustratingly, p_l doesn't have the capacity to carry everything back to camp, but they stick the location in their mind as a place to return to.",
                "exp": 20,
                "weight": 5,
                "relationships": [
                    {
                        "cats_to": ["patrol"],
                        "cats_from": ["clan"],
                        "mutual": false,
                        "values": ["respect"],
                        "amount": 5
                    }
                ]
            },
            {
                "text": "It takes all of s_c's considerable talent for such things to hunt down the lungwort within their borders, the medicine cat visiting each likely nook and cranny in a carefully planned search pattern until finally, those telltale speckled leaves are found under the blanketing snow.",
                "exp": 20,
                "weight": 20,
                "stat_skill": ["SENSE,2", "CLEVER,3"],
                "relationships": [
                    {
                        "cats_to": ["patrol"],
                        "cats_from": ["clan"],
                        "mutual": false,
                        "values": ["respect"],
                        "amount": 5
                    }
                ]
            },
            {
                "text": "Night falls, and s_c still insists they keep going - they just can't let c_n go without. Exhausted but determined, the medicine cat persists patiently until they find those precious speckled leaves, wilted but still valuable.",
                "exp": 20,
                "weight": 20,
                "stat_trait": ["patient"],
                "relationships": [
                    {
                        "cats_to": ["patrol"],
                        "cats_from": ["clan"],
                        "mutual": false,
                        "values": ["respect"],
                        "amount": 5
                    }
                ]
            }
        ],
        "fail_outcomes": [
            {
                "text": "p_l searches until their pawpads are sore and {PRONOUN/p_l/poss} muscles exhausted, but can't find lungwort anywhere. {PRONOUN/p_l/subject/CAP} return to camp disappointed, but determined to try again. It's simply too important to not keep a good supply of.",
                "exp": 0,
                "weight": 10,
                "injury": [
                    {
                        "cats": ["r_c"],
                        "injuries": ["sore"],
                        "scars": []
                    }
                ],
                "relationships": [
                    {
                        "cats_to": ["patrol"],
                        "cats_from": ["clan"],
                        "mutual": false,
                        "values": ["respect"],
                        "amount": -5
                    }
                ]
            }
        ]
    },
    {
        "patrol_id": "wtlnd_med_lungwort12",
        "biome": ["wetlands"],
        "season": ["leaf-bare"],
        "types": ["herb_gathering"],
        "tags": [],
        "patrol_art": "med_general_intro",
        "min_cats": 2,
        "max_cats": 3,
        "min_max_status": {
            "medicine cat": [1, 6],
            "healer cats": [1, 6],
            "normal adult": [1, 6]
        },
        "weight": 20,
        "intro_text": "p_l is on a mission to find lungwort now that leaf-bare is upon the Clan. As the only reliable cure for yellowcough, they're determined that c_n won't run out of it. They take along a warrior escort to help search for leaves preserved under the snow.",
        "decline_text": "A cat grabs p_l's attention before they can leave.",
        "chance_of_success": 30,
        "success_outcomes": [
            {
                "text": "It takes them all day, checking spots where they've seen lungwort growing before, but finally when p_l sweeps back the snow covering they find a plant with leaves still green, if looking a little wilted. For just a second, they feel the weight of their responsibilities lift, the strength of that relief catching them off guard.",
                "exp": 20,
                "weight": 20,
                "herbs": ["lungwort"],
                "relationships": [
                    {
                        "cats_to": ["patrol"],
                        "cats_from": ["patrol"],
                        "mutual": false,
                        "values": ["dislike"],
                        "amount": -5
                    }
                ]
            },
            {
                "text": "Not only is the lungwort intact and still fresh, but there's also a nice patch of plantain nearby. p_l loads up their mostly-obliging escort and carries the extensive harvest home, tail waving jovially with their good mood.",
                "exp": 20,
                "weight": 5,
                "herbs": ["many_herbs", "lungwort", "plantain"],
                "relationships": [
                    {
                        "cats_to": ["patrol"],
                        "cats_from": ["patrol"],
                        "mutual": false,
                        "values": ["dislike"],
                        "amount": -5
                    }
                ]
            },
            {
                "text": "It takes all of s_c's considerable talent for such things to hunt down the lungwort within their borders, the medicine cat visiting each likely nook and cranny in a carefully planned search pattern until finally those telltale speckled leaves are found under the blanketing snow.",
                "exp": 20,
                "weight": 20,
                "herbs": ["many_herbs", "lungwort"],
                "stat_skill": ["SENSE,2", "CLEVER,3"],
                "relationships": [
                    {
                        "cats_to": ["patrol"],
                        "cats_from": ["patrol"],
                        "mutual": false,
                        "values": ["dislike"],
                        "amount": -5
                    }
                ]
            },
            {
                "text": "Night falls, and still s_c insists they keep going - they just can't let c_n go without. Exhausted but determined, the medicine cat persists patiently until they find those precious speckled leaves, wilted but still valuable.",
                "exp": 20,
                "weight": 20,
                "herbs": ["many_herbs", "lungwort"],
                "stat_trait": ["patient"],
                "relationships": [
                    {
                        "cats_to": ["patrol"],
                        "cats_from": ["patrol"],
                        "mutual": false,
                        "values": ["dislike"],
                        "amount": -5
                    }
                ]
            }
        ],
        "fail_outcomes": [
            {
                "text": "By the time they give up and return to camp, p_l is approaching explosion point with r_c. They've gotten in the way, questioned the use of the gathering mission, and in general, been utterly obnoxious today.",
                "exp": 0,
                "weight": 20,
                "stat_trait": ["troublesome", "childish"],
                "relationships": [
                    {
                        "cats_to": ["patrol"],
                        "cats_from": ["patrol"],
                        "mutual": false,
                        "values": ["dislike"],
                        "amount": 5
                    }
                ]
            },
            {
                "text": "p_l searches until their pawpads are sore and {PRONOUN/p_l/poss} muscles exhausted, but can't find lungwort anywhere. {PRONOUN/p_l/subject/CAP} return to camp disappointed, but determined to try again. It's simply too important to not keep a good supply of.",
                "exp": 0,
                "weight": 10,
                "injury": [
                    {
                        "cats": ["r_c"],
                        "injuries": ["sore"],
                        "scars": []
                    }
                ],
                "relationships": [
                    {
                        "cats_to": ["patrol"],
                        "cats_from": ["patrol"],
                        "mutual": false,
                        "values": ["dislike"],
                        "amount": 5
                    }
                ]
            }
        ]
    },
    {
        "patrol_id": "wtlnd_med_rescue1",
        "biome": ["wetlands"],
        "season": ["any"],
        "types": ["herb_gathering"],
        "tags": ["new_cat"],
        "patrol_art": "med_general_intro",
        "min_cats": 2,
        "max_cats": 2,
        "min_max_status": {
            "apprentice": [-1, -1],
            "medicine cat": [1, 6],
            "healer cats": [1, 6],
            "normal adult": [-1, -1]
        },
        "weight": 20,
        "intro_text": "p_l while searching for some specific herbs is startled by weird sounds and whispers on the wind.",
        "decline_text": "Unnerved and unable to discern if it is a sign from StarClan or nothing, they go back to c_n to ask for help and guidance.",
        "chance_of_success": 35,
        "success_outcomes": [
            {
                "text": "p_l sure that it is a sign of StarClan follows the sounds and whispers on the wind and finds a queen who lost their life in a harsh kitting, their newborn kits clinging to a body that will never move again. p_l instantly wraps themselves around the kits and orders r_c back to camp to find help and a queen willing to nurse them.",
                "exp": 10,
                "weight": 20
            },
            {
                "text": "p_l follows the strange sounds on the wind and finds a struggling queen with their newborn kits clinging to them. r_c sprints back to camp to find help while p_l tries to make the queen eat some strengthening herbs. Thankful for the help the queen joins c_n with their kits.",
                "exp": 10,
                "weight": 5
            }
        ],
        "fail_outcomes": [
            {
                "text": "p_l follows the strange sounds on the wind and finds the bodies of a(n) unknown queen with their kits slowly going cold. r_c goes back to camp to find help to bring their bodies back to camp to pay respects and bury them.",
                "exp": 0,
                "weight": 20,
                "outsider_rep": -1
            }
        ],
        "antag_fail_outcomes": [
            { "text": "null, ", "exp": 0, "weight": 20, "outsider_rep": -1 }
        ],
        "antag_success_outcomes": [
            { "text": "null, ", "exp": 10, "weight": 20, "outsider_rep": -2 }
        ]
    },
    {
        "patrol_id": "wtlnd_med_romance1",
        "biome": ["wetlands"],
        "season": ["newleaf"],
        "types": ["herb_gathering"],
        "tags": ["romantic"],
        "patrol_art": "med_general_intro",
        "min_cats": 2,
        "max_cats": 6,
        "min_max_status": {
            "medicine cat": [1, 6],
            "healer cats": [1, 6],
            "normal adult": [1, 6]
        },
        "weight": 20,
        "intro_text": "p_l goes out with a warrior escort, both for safety as they look for newleaf's fresh buds, and for carrying capacity should they find anything.",
        "decline_text": "Their escort is called away on a different mission, and p_l decides to reorganize the herb store instead.",
        "chance_of_success": 60,
        "success_outcomes": [
            {
                "text": "Surprisingly, r_c actually starts up a conversation with them about the herbs they're looking for. p_l launches into the usual spiel, but even more astonishingly, r_c is actually interested, and it makes their heart feel lighter getting to share their knowledge and skills with someone who respects them.",
                "exp": 10,
                "weight": 20,
                "relationships": [
                    {
                        "cats_to": ["p_l"],
                        "cats_from": ["r_c"],
                        "mutual": true,
                        "values": ["romantic", "platonic", "respect"],
                        "amount": 5
                    }
                ]
            },
            {
                "text": "s_c has always been good at talking, but chatting with r_c they feel like they don't have to be. It's just an herb gathering patrol, but s_c feels more relaxed than they've felt in moons when they come back to camp, smiling softly.",
                "exp": 10,
                "weight": 20,
                "stat_skill": ["MEDIATOR,1"],
                "can_have_stat": ["p_l"],
                "relationships": [
                    {
                        "cats_to": ["p_l"],
                        "cats_from": ["r_c"],
                        "mutual": true,
                        "values": ["romantic", "platonic", "respect"],
                        "amount": 5
                    }
                ]
            }
        ],
        "fail_outcomes": [
            {
                "text": "It's an exhausting day. p_l starts chatting with r_c to pass the time, but they have nothing in common and the other cat bluntly refuses to talk about boring herbs.",
                "exp": 0,
                "weight": 20,
                "relationships": [
                    {
                        "cats_to": ["p_l"],
                        "cats_from": ["r_c"],
                        "mutual": true,
                        "values": ["romantic", "platonic", "respect"],
                        "amount": -5
                    }
                ]
            },
            {
                "text": "Not only do they not find anything, but p_l is <i>this</i> close to murdering s_c. They're obnoxious and troublesome and childish, and simply not someone p_l enjoys interacting with.",
                "exp": 0,
                "weight": 20,
                "stat_trait": ["troublesome", "childish"],
                "can_have_stat": ["r_c"],
                "relationships": [
                    {
                        "cats_to": ["p_l"],
                        "cats_from": ["r_c"],
                        "mutual": true,
                        "values": ["romantic", "platonic", "respect"],
                        "amount": -5
                    }
                ]
            }
        ]
    },
    {
        "patrol_id": "wtlnd_med_romance2",
        "biome": ["wetlands"],
        "season": ["newleaf"],
        "types": ["herb_gathering"],
        "tags": ["romantic"],
        "patrol_art": "med_general_intro",
        "min_cats": 2,
        "max_cats": 6,
        "min_max_status": {
            "apprentice": [-1, -1],
            "medicine cat": [1, 6],
            "healer cats": [1, 6],
            "normal adult": [-1, -1]
        },
        "weight": 20,
        "intro_text": "p_l heads out, leading a patrol of medicine cats to go find the buds of newleaf.",
        "decline_text": ". . .And they're called back almost immediately, as one of the elders starts hacking up something.",
        "chance_of_success": 60,
        "success_outcomes": [
            {
                "text": "The ground is slippery with damp, and as p_l falls, r_c catches them. It's a nice reminder that the responsibility of looking after the Clan is a shared one, and the rescue also makes p_l shiver pleasantly.",
                "exp": 10,
                "weight": 20,
                "relationships": [
                    {
                        "cats_to": ["p_l"],
                        "cats_from": ["r_c"],
                        "mutual": true,
                        "values": ["romantic", "platonic", "respect"],
                        "amount": 5
                    }
                ]
            },
            {
                "text": "s_c has always been good at talking, but chatting with r_c they feel like they don't have to be. It's just an herb gathering patrol, but s_c feels more relaxed than they've felt in moons when they come back to camp, smiling softly.",
                "exp": 10,
                "weight": 20,
                "stat_skill": ["MEDIATOR,1"],
                "can_have_stat": ["p_l"],
                "relationships": [
                    {
                        "cats_to": ["p_l"],
                        "cats_from": ["r_c"],
                        "mutual": true,
                        "values": ["romantic", "platonic", "respect"],
                        "amount": 5
                    }
                ]
            }
        ],
        "fail_outcomes": [
            {
                "text": "It's an exhausting day. p_l starts chatting with r_c to pass the time, but they have nothing in common.",
                "exp": 0,
                "weight": 20,
                "relationships": [
                    {
                        "cats_to": ["p_l"],
                        "cats_from": ["r_c"],
                        "mutual": true,
                        "values": ["romantic", "platonic", "respect"],
                        "amount": -5
                    }
                ]
            },
            {
                "text": "Not only do they not find anything, but p_l is <i>this</i> close to murdering s_c. They're obnoxious and troublesome and childish, and simply not someone p_l enjoys interacting with.",
                "exp": 0,
                "weight": 20,
                "stat_trait": ["troublesome", "childish"],
                "can_have_stat": ["r_c"],
                "relationships": [
                    {
                        "cats_to": ["p_l"],
                        "cats_from": ["r_c"],
                        "mutual": true,
                        "values": ["romantic", "platonic", "respect"],
                        "amount": -5
                    }
                ]
            }
        ]
    },
    {
        "patrol_id": "wtlnd_med_romance3",
        "biome": ["wetlands"],
        "season": ["greenleaf"],
        "types": ["herb_gathering"],
        "tags": ["romantic"],
        "patrol_art": "med_general_intro",
        "min_cats": 2,
        "max_cats": 6,
        "min_max_status": {
            "medicine cat": [1, 6],
            "healer cats": [1, 6],
            "normal adult": [1, 6]
        },
        "weight": 20,
        "intro_text": "p_l goes out with a warrior escort, both for safety as they look to take advantage of the greenleaf growing season, and for carrying capacity should they find anything.",
        "decline_text": "Their escort is called away on a different mission, and p_l decides to reorganize the herb store instead.",
        "chance_of_success": 60,
        "success_outcomes": [
            {
                "text": "Surprisingly, r_c actually starts up a conversation with them about the herbs they're looking for. p_l launches into the usual spiel, but even more astonishingly, r_c is actually interested, and it makes their heart feel lighter getting to share their knowledge and skills with someone who respects them.",
                "exp": 10,
                "weight": 20,
                "relationships": [
                    {
                        "cats_to": ["p_l"],
                        "cats_from": ["r_c"],
                        "mutual": true,
                        "values": ["romantic", "platonic", "respect"],
                        "amount": 5
                    }
                ]
            },
            {
                "text": "s_c has always been good at talking, but chatting with r_c they feel like they don't have to be. It's just an herb gathering patrol, but s_c feels more relaxed than they've felt in moons when they come back to camp, smiling softly.",
                "exp": 10,
                "weight": 20,
                "stat_skill": ["MEDIATOR,1"],
                "relationships": [
                    {
                        "cats_to": ["p_l"],
                        "cats_from": ["r_c"],
                        "mutual": true,
                        "values": ["romantic", "platonic", "respect"],
                        "amount": 5
                    }
                ]
            }
        ],
        "fail_outcomes": [
            {
                "text": "It's an exhausting day. p_l starts chatting with r_c to pass the time, but they have nothing in common and the other cat bluntly refuses to talk about boring herbs.",
                "exp": 0,
                "weight": 20,
                "relationships": [
                    {
                        "cats_to": ["p_l"],
                        "cats_from": ["r_c"],
                        "mutual": true,
                        "values": ["romantic", "platonic", "respect"],
                        "amount": -5
                    }
                ]
            },
            {
                "text": "Not only do they not find anything, but p_l is <i>this</i> close to murdering s_c. They're obnoxious and troublesome and childish, and simply not someone p_l enjoys interacting with.",
                "exp": 0,
                "weight": 20,
                "stat_trait": ["troublesome", "childish"],
                "relationships": [
                    {
                        "cats_to": ["p_l"],
                        "cats_from": ["r_c"],
                        "mutual": true,
                        "values": ["romantic", "platonic", "respect"],
                        "amount": -5
                    }
                ]
            }
        ]
    },
    {
        "patrol_id": "wtlnd_med_romance4",
        "biome": ["wetlands"],
        "season": ["greenleaf"],
        "types": ["herb_gathering"],
        "tags": ["romantic"],
        "patrol_art": "med_general_intro",
        "min_cats": 2,
        "max_cats": 6,
        "min_max_status": {
            "apprentice": [-1, -1],
            "medicine cat": [1, 6],
            "healer cats": [1, 6],
            "normal adult": [-1, -1]
        },
        "weight": 20,
        "intro_text": "p_l heads out, leading a patrol of medicine cats to go find some of the bounty of greenleaf.",
        "decline_text": ". . .And they're called back almost immediately, as one of the elders starts hacking up something.",
        "chance_of_success": 60,
        "success_outcomes": [
            {
                "text": "The ground is dusty and slippery, and as p_l falls, r_c catches them. It's a nice reminder that the responsibility of looking after the Clan is a shared one, and the rescue also makes p_l shiver pleasantly.",
                "exp": 10,
                "weight": 20,
                "relationships": [
                    {
                        "cats_to": ["p_l"],
                        "cats_from": ["r_c"],
                        "mutual": true,
                        "values": ["romantic", "platonic", "respect"],
                        "amount": 5
                    }
                ]
            },
            {
                "text": "s_c has always been good at talking, but chatting with r_c they feel like they don't have to be. It's just an herb gathering patrol, but s_c feels more relaxed than they've felt in moons when they come back to camp, smiling softly.",
                "exp": 10,
                "weight": 20,
                "stat_skill": ["MEDIATOR,1"],
                "relationships": [
                    {
                        "cats_to": ["p_l"],
                        "cats_from": ["r_c"],
                        "mutual": true,
                        "values": ["romantic", "platonic", "respect"],
                        "amount": 5
                    }
                ]
            }
        ],
        "fail_outcomes": [
            {
                "text": "It's an exhausting day. p_l starts chatting with r_c to pass the time, but they have nothing in common.",
                "exp": 0,
                "weight": 20,
                "relationships": [
                    {
                        "cats_to": ["p_l"],
                        "cats_from": ["r_c"],
                        "mutual": true,
                        "values": ["romantic", "platonic", "respect"],
                        "amount": -5
                    }
                ]
            },
            {
                "text": "Not only do they not find anything, but p_l is <i>this</i> close to murdering s_c. They're obnoxious and troublesome and childish, and simply not someone p_l enjoys interacting with.",
                "exp": 0,
                "weight": 20,
                "stat_trait": ["troublesome", "childish"],
                "relationships": [
                    {
                        "cats_to": ["p_l"],
                        "cats_from": ["r_c"],
                        "mutual": true,
                        "values": ["romantic", "platonic", "respect"],
                        "amount": -5
                    }
                ]
            }
        ]
    },
    {
        "patrol_id": "wtlnd_med_romance5",
        "biome": ["wetlands"],
        "season": ["leaf-fall"],
        "types": ["herb_gathering"],
        "tags": ["romantic"],
        "patrol_art": "med_general_intro",
        "min_cats": 2,
        "max_cats": 6,
        "min_max_status": {
            "medicine cat": [1, 6],
            "healer cats": [1, 6],
            "normal adult": [1, 6]
        },
        "weight": 20,
        "intro_text": "p_l goes out with a warrior escort, both for safety as they try to stock up under the clear leaf-fall skies, and for carrying capacity should they find anything.",
        "decline_text": "Their escort is called away on a different mission, and p_l decides to reorganize the herb store instead.",
        "chance_of_success": 60,
        "success_outcomes": [
            {
                "text": "Surprisingly, r_c actually starts up a conversation with them about the herbs they're looking for. p_l launches into the usual spiel, but even more astonishingly, r_c is actually interested, and it makes their heart feel lighter getting to share their knowledge and skills with someone who respects them.",
                "exp": 10,
                "weight": 20,
                "relationships": [
                    {
                        "cats_to": ["p_l"],
                        "cats_from": ["r_c"],
                        "mutual": true,
                        "values": ["romantic", "platonic", "respect"],
                        "amount": 5
                    }
                ]
            },
            {
                "text": "s_c has always been good at talking, but chatting with r_c they feel like they don't have to be. It's just an herb gathering patrol, but s_c feels more relaxed than they've felt in moons when they come back to camp, smiling softly.",
                "exp": 10,
                "weight": 20,
                "stat_skill": ["MEDIATOR,1"],
                "relationships": [
                    {
                        "cats_to": ["p_l"],
                        "cats_from": ["r_c"],
                        "mutual": true,
                        "values": ["romantic", "platonic", "respect"],
                        "amount": 5
                    }
                ]
            }
        ],
        "fail_outcomes": [
            {
                "text": "It's an exhausting day. p_l starts chatting with r_c to pass the time, but they have nothing in common and the other cat bluntly refuses to talk about boring herbs.",
                "exp": 0,
                "weight": 20,
                "relationships": [
                    {
                        "cats_to": ["p_l"],
                        "cats_from": ["r_c"],
                        "mutual": true,
                        "values": ["romantic", "platonic", "respect"],
                        "amount": -5
                    }
                ]
            },
            {
                "text": "Not only do they not find anything, but p_l is <i>this</i> close to murdering s_c. They're obnoxious and troublesome and childish, and simply not someone p_l enjoys interacting with.",
                "exp": 0,
                "weight": 20,
                "stat_trait": ["troublesome", "childish"],
                "relationships": [
                    {
                        "cats_to": ["p_l"],
                        "cats_from": ["r_c"],
                        "mutual": true,
                        "values": ["romantic", "platonic", "respect"],
                        "amount": -5
                    }
                ]
            }
        ]
    },
    {
        "patrol_id": "wtlnd_med_romance6",
        "biome": ["wetlands"],
        "season": ["leaf-fall"],
        "types": ["herb_gathering"],
        "tags": ["romantic"],
        "patrol_art": "med_general_intro",
        "min_cats": 2,
        "max_cats": 6,
        "min_max_status": {
            "apprentice": [-1, -1],
            "medicine cat": [1, 6],
            "healer cats": [1, 6],
            "normal adult": [-1, -1]
        },
        "weight": 20,
        "intro_text": "p_l heads out, leading a patrol of medicine cats to go stock up on the ripening harvest available in leaf-fall.",
        "decline_text": ". . .And they're called back almost immediately, as one of the elders starts hacking up something.",
        "chance_of_success": 60,
        "success_outcomes": [
            {
                "text": "The ground is slippery with damp, and as p_l falls, r_c catches them. It's a nice reminder that the responsibility of looking after the Clan is a shared one, and the rescue also makes p_l shiver pleasantly.",
                "exp": 10,
                "weight": 20,
                "relationships": [
                    {
                        "cats_to": ["p_l"],
                        "cats_from": ["r_c"],
                        "mutual": true,
                        "values": ["romantic", "platonic", "respect"],
                        "amount": 5
                    }
                ]
            },
            {
                "text": "s_c has always been good at talking, but chatting with r_c they feel like they don't have to be. It's just an herb gathering patrol, but s_c feels more relaxed than they've felt in moons when they come back to camp, smiling softly.",
                "exp": 10,
                "weight": 20,
                "stat_skill": ["MEDIATOR,1"],
                "relationships": [
                    {
                        "cats_to": ["p_l"],
                        "cats_from": ["r_c"],
                        "mutual": true,
                        "values": ["romantic", "platonic", "respect"],
                        "amount": 5
                    }
                ]
            }
        ],
        "fail_outcomes": [
            {
                "text": "It's an exhausting day. p_l starts chatting with r_c to pass the time, but they have nothing in common.",
                "exp": 0,
                "weight": 20,
                "relationships": [
                    {
                        "cats_to": ["p_l"],
                        "cats_from": ["r_c"],
                        "mutual": true,
                        "values": ["romantic", "platonic", "respect"],
                        "amount": -5
                    }
                ]
            },
            {
                "text": "Not only do they not find anything, but p_l is <i>this</i> close to murdering s_c. They're obnoxious and troublesome and childish, and simply not someone p_l enjoys interacting with.",
                "exp": 0,
                "weight": 20,
                "stat_trait": ["troublesome", "childish"],
                "relationships": [
                    {
                        "cats_to": ["p_l"],
                        "cats_from": ["r_c"],
                        "mutual": true,
                        "values": ["romantic", "platonic", "respect"],
                        "amount": -5
                    }
                ]
            }
        ]
    },
    {
        "patrol_id": "wtlnd_med_romance7",
        "biome": ["wetlands"],
        "season": ["leaf-bare"],
        "types": ["herb_gathering"],
        "tags": ["romantic"],
        "patrol_art": "med_general_intro",
        "min_cats": 2,
        "max_cats": 6,
        "min_max_status": {
            "medicine cat": [1, 6],
            "healer cats": [1, 6],
            "normal adult": [1, 6]
        },
        "weight": 20,
        "intro_text": "p_l goes out with a warrior escort, both for safety as they look for useful fresh supplies that have survived leaf-bare so far, and for carrying capacity should they find anything.",
        "decline_text": "Their escort is called away on a different mission, and p_l decides to reorganize the herb store instead.",
        "chance_of_success": 60,
        "success_outcomes": [
            {
                "text": "Surprisingly, r_c actually starts up a conversation with them about the herbs they're looking for. p_l launches into the usual spiel, but even more astonishingly, r_c is actually interested, and it makes their heart feel lighter getting to share their knowledge and skills with someone who respects them.",
                "exp": 10,
                "weight": 20,
                "relationships": [
                    {
                        "cats_to": ["p_l"],
                        "cats_from": ["r_c"],
                        "mutual": true,
                        "values": ["romantic", "platonic", "respect"],
                        "amount": 5
                    }
                ]
            },
            {
                "text": "s_c has always been good at talking, but chatting with r_c they feel like they don't have to be. It's just an herb gathering patrol, but s_c feels more relaxed than they've felt in moons when they come back to camp, smiling softly.",
                "exp": 10,
                "weight": 20,
                "stat_skill": ["MEDIATOR,1"],
                "relationships": [
                    {
                        "cats_to": ["p_l"],
                        "cats_from": ["r_c"],
                        "mutual": true,
                        "values": ["romantic", "platonic", "respect"],
                        "amount": 5
                    }
                ]
            }
        ],
        "fail_outcomes": [
            {
                "text": "It's an exhausting day. p_l starts chatting with r_c to pass the time, but they have nothing in common and the other cat bluntly refuses to talk about boring herbs.",
                "exp": 0,
                "weight": 20,
                "relationships": [
                    {
                        "cats_to": ["p_l"],
                        "cats_from": ["r_c"],
                        "mutual": true,
                        "values": ["romantic", "platonic", "respect"],
                        "amount": -5
                    }
                ]
            },
            {
                "text": "Not only do they not find anything, but p_l is <i>this</i> close to murdering s_c. They're obnoxious and troublesome and childish, and simply not someone p_l enjoys interacting with.",
                "exp": 0,
                "weight": 20,
                "stat_trait": ["troublesome", "childish"],
                "relationships": [
                    {
                        "cats_to": ["p_l"],
                        "cats_from": ["r_c"],
                        "mutual": true,
                        "values": ["romantic", "platonic", "respect"],
                        "amount": -5
                    }
                ]
            }
        ]
    },
    {
        "patrol_id": "wtlnd_med_romance8",
        "biome": ["wetlands"],
        "season": ["leaf-bare"],
        "types": ["herb_gathering"],
        "tags": ["romantic"],
        "patrol_art": "med_general_intro",
        "min_cats": 2,
        "max_cats": 6,
        "min_max_status": {
            "apprentice": [-1, -1],
            "medicine cat": [1, 6],
            "healer cats": [1, 6],
            "normal adult": [-1, -1]
        },
        "weight": 20,
        "intro_text": "p_l heads out, leading a patrol of medicine cats to go find any fresh herbs that have survived leaf-bare so far.",
        "decline_text": ". . .And they're called back almost immediately, as one of the elders starts hacking up something.",
        "chance_of_success": 60,
        "success_outcomes": [
            {
                "text": "The ground is slippery with frost, and as p_l falls, r_c catches them. It's a nice reminder that the responsibility of looking after the Clan is a shared one, and the rescue also makes p_l shiver pleasantly.",
                "exp": 10,
                "weight": 20,
                "relationships": [
                    {
                        "cats_to": ["p_l"],
                        "cats_from": ["r_c"],
                        "mutual": true,
                        "values": ["romantic", "platonic", "respect"],
                        "amount": 5
                    }
                ]
            },
            {
                "text": "s_c has always been good at talking, but chatting with r_c they feel like they don't have to be. It's just an herb gathering patrol, but s_c feels more relaxed than they've felt in moons when they come back to camp, smiling softly.",
                "exp": 10,
                "weight": 20,
                "stat_skill": ["MEDIATOR,1"],
                "relationships": [
                    {
                        "cats_to": ["p_l"],
                        "cats_from": ["r_c"],
                        "mutual": true,
                        "values": ["romantic", "platonic", "respect"],
                        "amount": 5
                    }
                ]
            }
        ],
        "fail_outcomes": [
            {
                "text": "It's an exhausting day. p_l starts chatting with r_c to pass the time, but they have nothing in common.",
                "exp": 0,
                "weight": 20,
                "relationships": [
                    {
                        "cats_to": ["p_l"],
                        "cats_from": ["r_c"],
                        "mutual": true,
                        "values": ["romantic", "platonic", "respect"],
                        "amount": -5
                    }
                ]
            },
            {
                "text": "Not only do they not find anything, but p_l is <i>this</i> close to murdering s_c. They're obnoxious and troublesome and childish, and simply not someone p_l enjoys interacting with.",
                "exp": 0,
                "weight": 20,
                "stat_trait": ["troublesome", "childish"],
                "relationships": [
                    {
                        "cats_to": ["p_l"],
                        "cats_from": ["r_c"],
                        "mutual": true,
                        "values": ["romantic", "platonic", "respect"],
                        "amount": -5
                    }
                ]
            }
        ]
    },
    {
        "patrol_id": "wtlnd_med_appfirstsign1",
        "biome": ["wetlands"],
        "season": ["any"],
        "types": ["herb_gathering"],
        "tags": [],
        "patrol_art": "med_general_intro",
        "min_cats": 1,
        "max_cats": 1,
        "min_max_status": {
            "apprentice": [-1, -1],
            "medicine cat": [1, 6],
            "medicine cat apprentice": [1, 6],
            "healer cats": [1, 6],
            "normal adult": [-1, -1]
        },
        "weight": 20,
        "intro_text": "p_l is out to gather a few herbs at the behest of their mentor. The wind is gently rustling the vegetation as they pad along.",
        "decline_text": "Just before the apprentice can leave, their mentor calls for their attention. Apparently, they have a different task that's more pressing.",
        "chance_of_success": 50,
        "success_outcomes": [
            {
                "text": "p_l is plucking some horsetail when their attention is suddenly grabbed by omen_list_sight. At the sight, the fur on their back prickles slightly and they can hear their thundering heartbeat. They have to tell their mentor about this sign right away!",
                "exp": 20,
                "weight": 20
            }
        ],
        "fail_outcomes": [
            {
                "text": "p_l feels a pit of dread beginning to form in their belly. They forgot where to find the herb that their mentor wanted. They scent the air hopefully, but it's useless. They'll have to swallow their shame and return to ask for directions.",
                "exp": 0,
                "weight": 20
            }
        ]
    },
    {
        "patrol_id": "wtlnd_med_discussion1",
        "biome": ["wetlands"],
        "season": ["any"],
        "types": [],
        "tags": [],
        "patrol_art": "med_general_intro",
        "min_cats": 2,
        "max_cats": 2,
        "min_max_status": {
            "apprentice": [-1, -1],
            "medicine cat": [1, 6],
            "all apprentices": [-1, -1],
            "normal adult": [-1, -1]
        },
        "weight": 20,
        "intro_text": "p_l and r_c head into the heart of the swamp to look for herbs, discussing the latest news.",
        "decline_text": "It seems like some mischievous cat has gotten into the herb storage and they have to sort it all over again.",
        "chance_of_success": 50,
        "success_outcomes": [
            {
                "text": "They have a good discussion while foraging under branches drooping with lichen and manage to come up with several ideas to discuss with c_n's leadership.",
                "exp": 10,
                "weight": 20,
                "herbs": ["random_herbs"],
                "relationships": [
                    {
                        "cats_to": ["patrol"],
                        "cats_from": ["patrol"],
                        "mutual": false,
                        "values": ["platonic", "respect", "trust"],
                        "amount": 5
                    }
                ]
            },
            {
                "text": "Carefully plucking some herbs, they discuss the latest signs from StarClan and ponder what to do about them. They manage to think up some tentative plans and return to camp to discuss them with the leader and deputy.",
                "exp": 10,
                "weight": 5,
                "herbs": ["random_herbs"],
                "relationships": [
                    {
                        "cats_to": ["patrol"],
                        "cats_from": ["patrol"],
                        "mutual": false,
                        "values": ["platonic", "respect", "trust"],
                        "amount": 5
                    }
                ]
            }
        ],
        "fail_outcomes": [
            {
                "text": "They fail to interpret any signs, and are too irritated with each other to discuss any other news. Furthermore, neither cat manages to gather anything, the trip cut short by the discovery of ominous Twoleg things, piled in an abandoned, stinking heap.",
                "exp": 0,
                "weight": 20,
                "relationships": [
                    {
                        "cats_to": ["patrol"],
                        "cats_from": ["patrol"],
                        "mutual": false,
                        "values": ["platonic", "respect", "trust"],
                        "amount": -5
                    }
                ]
            }
        ]
    },
    {
        "patrol_id": "wtlnd_med_dwindleherbsgathering1",
        "biome": ["wetlands"],
        "season": ["any"],
        "types": [],
        "tags": [],
        "patrol_art": "med_general_intro",
        "min_cats": 2,
        "max_cats": 2,
        "min_max_status": {
            "apprentice": [-1, -1],
            "medicine cat": [1, 6],
            "normal adult": [-1, -1]
        },
        "weight": 20,
        "intro_text": "p_l and r_c take a look at their supply of herbs and decide to combine their efforts into searching for more. Two sets of trained eyes are better than one!",
        "decline_text": "Unfortunately they are interrupted by a cat claiming they have an emergency. Runny dirt is not an emergency. Ugh.",
        "chance_of_success": 50,
        "success_outcomes": [
            {
                "text": "p_l and r_c decide to search on a little island of drier ground that rises just slightly from the swamp. As the sun sinks towards the horizon, they return with their mouths stuffed full of herbs taken from the little pocket of plenty.",
                "exp": 10,
                "weight": 20,
                "herbs": ["random_herbs"],
                "relationships": [
                    {
                        "cats_to": ["patrol"],
                        "cats_from": ["patrol"],
                        "mutual": false,
                        "values": ["platonic", "respect"],
                        "amount": 5
                    },
                    {
                        "cats_to": ["patrol"],
                        "cats_from": ["patrol"],
                        "mutual": false,
                        "values": ["dislike"],
                        "amount": -5
                    }
                ]
            },
            {
                "text": "p_l and r_c decide on a little friendly competition - one medicine cat to another, like all those silly bets the warriors make about hunting prey. They reunite when the sun is going down and walk into camp purring and playfully shoving each other with both their mouths full of herbs.",
                "exp": 10,
                "weight": 5,
                "herbs": ["random_herbs"],
                "relationships": [
                    {
                        "cats_to": ["patrol"],
                        "cats_from": ["patrol"],
                        "mutual": false,
                        "values": ["platonic", "respect"],
                        "amount": 5
                    },
                    {
                        "cats_to": ["patrol"],
                        "cats_from": ["patrol"],
                        "mutual": false,
                        "values": ["dislike"],
                        "amount": -5
                    }
                ]
            }
        ],
        "fail_outcomes": [
            {
                "text": "Both p_l and r_c are tense and it shows. Even though it should not be this hard to find any herbs they fail to find even a single one. They return to camp frustrated and irritated with each other.",
                "exp": 0,
                "weight": 20,
                "relationships": [
                    {
                        "cats_to": ["patrol"],
                        "cats_from": ["patrol"],
                        "mutual": false,
                        "values": ["platonic", "respect"],
                        "amount": -5
                    },
                    {
                        "cats_to": ["patrol"],
                        "cats_from": ["patrol"],
                        "mutual": false,
                        "values": ["dislike"],
                        "amount": 5
                    }
                ]
            },
            {
                "text": "Even though there should be many herbs they fail to find anything. p_l blames r_c for distracting them and they get into a huge argument.",
                "exp": 0,
                "weight": 20,
                "stat_trait": ["None"],
                "relationships": [
                    {
                        "cats_to": ["patrol"],
                        "cats_from": ["patrol"],
                        "mutual": false,
                        "values": ["platonic", "respect"],
                        "amount": -5
                    },
                    {
                        "cats_to": ["patrol"],
                        "cats_from": ["patrol"],
                        "mutual": false,
                        "values": ["dislike"],
                        "amount": 5
                    }
                ]
            }
        ]
    },
<<<<<<< HEAD
    {
        "patrol_id": "wtlnd_med_medwar_puddles",
        "biome": ["Any"],
        "season": ["Any"],
=======
	{
        "patrol_id": "wtlnd_med_soloripples1",
        "biome": ["wetlands"],
        "season": ["any"],
>>>>>>> 6c5f99b5
        "types": ["herb_gathering"],
        "tags": [],
        "patrol_art": "med_general_intro",
        "min_cats": 2,
        "max_cats": 2,
        "min_max_status": {
            "medicine cat": [1, 1],
            "healer cats": [1, 1],
            "all apprentices": [-1, -1],
            "normal adult": [1, 6]
        },
        "weight": 20,
        "intro_text": "It's been one of the worst storms of the season, leaving p_l in an unavoidably grumpy mood. Herbs strewn about, prey in hiding, it's going to take forever to find anything. r_c attempts to find a way to cheer up the healer.",
        "decline_text": "Before r_c can come up with a plan, a cry from the camp forces p_l to return in a hurry.",
        "chance_of_success": 60,
        "success_outcomes": [
            {
                "text": "r_c splashes water from a puddle onto p_l's fur. p_l fluffs up like a bottlebrush, turning around to quickly send a wave of water back towards r_c! The two engage in a small water fight, and when they resume the herb patrol, r_c is glad to see p_l looks much happier.",
                "exp": 20,
                "weight": 20,
                "herbs": ["random_herbs"],
                "relationships": [
                    {
                        "cats_to": ["p_l"],
                        "cats_from": ["r_c"],
                        "mutual": true,
                        "values": ["respect", "comfort", "trust"],
                        "amount": 5
                    }
                ]
            },
            {
                "text": "Nothing comes to mind, no magical way to make the herb gathering patrol easier. But little does r_c know, the consideration and determination {PRONOUN/r_c/subject} {VERB/r_c/show/shows} in {PRONOUN/r_c/poss} diligent work makes all the difference to p_l.",
                "exp": 20,
                "weight": 10,
                "herbs": ["random_herbs"],
                "relationships": [
                    {
                        "cats_to": ["p_l"],
                        "cats_from": ["r_c"],
                        "mutual": true,
                        "values": ["dislike", "jealous"],
                        "amount": -10
                    }
                ]
            },
            {
                "text": "Patiently, r_c listens to p_l as the healer describes {PRONOUN/p_l/poss} troubles. r_c can't make the plants healthy again, or repair the damage from the storm, but {PRONOUN/r_c/poss} compassion for p_l makes the day seem so much more hopeful. Sometimes medicine cats need to vent too.",
                "exp": 20,
                "weight": 20,
                "can_have_stat": ["r_c"],
                "stat_trait": [
                	"compassionate",
                	"empathetic",
                	"faithful",
                	"loving",
                	"patient",
                	"responsible",
                	"thoughtful"
            	],
                "herbs": ["random_herbs"],
                "relationships": [
                    {
                        "cats_to": ["p_l"],
                        "cats_from": ["r_c"],
                        "mutual": true,
                        "values": ["dislike", "jealous"],
                        "amount": -10
                    },
                    {
                        "cats_to": ["p_l"],
                        "cats_from": ["r_c"],
                        "mutual": true,
                        "values": ["respect", "comfort", "trust"],
                        "amount": 5
                    }
                ]
            }
        ],
        "fail_outcomes": [
            {
                "text": "r_c splashes water from a puddle at p_l. p_l turns around and hisses at r_c that {PRONOUN/p_l/subject} {VERB/p_l/don't/doesn't} have time for kit games! The two continue their patrol, but p_l's sour mood distracts them from any usable herbs they could find.",
                "exp": 0,
                "weight": 20,
                "relationships": [
                    {
                        "cats_to": ["p_l"],
                        "cats_from": ["r_c"],
                        "mutual": true,
                        "values": ["respect", "comfort", "trust"],
                        "amount": -5
                    }
                ]
<<<<<<< HEAD
            },
=======
            }
        ]
    },
	{
        "patrol_id": "wtlnd_med_herblocation1",
        "biome": ["wetlands"],
        "season": ["any"],
        "types": ["herb_gathering"],
        "tags": [],
        "patrol_art": "med_general_intro",
        "min_cats": 2,
        "max_cats": 2,
        "min_max_status": {
            "apprentice": [-1, -1],
            "medicine cat": [1, 6],
            "medicine cat apprentice": [1, 6],
            "healer cats": [1, 6],
            "normal adult": [-1, -1]
        },
        "weight": 20,
        "intro_text": "p_l decides it's a good opportunity to show app1 where the most commonly needed herbs are in the territory, both on even and uneven ground.",
        "decline_text": "As they see app1's absent minded gaze they change their mind. Maybe another day when app1 is more focused and less liable to slip and fall off the mountain.",
        "chance_of_success": 65,
        "success_outcomes": [
>>>>>>> 6c5f99b5
            {
                "text": "r_c can't think of anything to be able to help p_l's mood, and as the patrol continues, p_l's foul mood infects r_c, making {PRONOUN/r_c/object} grumpy and irritable as well, until the patrol is called off.",
                "exp": 0,
                "weight": 20,
                "relationships": [
                    {
                        "cats_to": ["p_l"],
                        "cats_from": ["r_c"],
                        "mutual": true,
                        "values": ["respect", "comfort", "trust"],
                        "amount": -5
                    }
                ]
            },
            {
                "text": "p_l's fur bristles, feeling r_c staring at {PRONOUN/p_l/object} <i>still</i>. With a hiss, p_l demands that r_c stops staring at {PRONOUN/p_l/object} and make {PRONOUN/r_c/self} useful by actually gathering herbs.",
                "exp": 0,
                "weight": 20,
                "relationships": [
                    {
                        "cats_to": ["p_l"],
                        "cats_from": ["r_c"],
                        "mutual": true,
                        "values": ["comfort", "trust"],
                        "amount": -5
                    },
                    {
                        "cats_to": ["p_l"],
                        "cats_from": ["r_c"],
                        "mutual": true,
                        "values": ["dislike"],
                        "amount": 5
                    }
                ]
            },
            {
                "text": "r_c splashes water from a puddle at p_l. p_l turns around and hisses at r_c that they don't have time to waste fooling around! r_c tries to explain that they were just trying to cheer p_l up. Well <i>perfect</i>, now p_l is probably going to come down with whitecough, just what p_l needed to help with the destroyed herb plants.",
                "exp": 0,
                "weight": 20,
                "can_have_stat": ["p_l"],
                "stat_trait": ["lonesome", "cold", "fierce", "righteous", "strict", "gloomy", "grumpy", "vengeful", "arrogant"],
                "relationships": [
                    {
                        "cats_to": ["p_l"],
                        "cats_from": ["r_c"],
                        "mutual": true,
                        "values": ["comfort"],
                        "amount": -5
                    }
                ]
            }
        ]
<<<<<<< HEAD
=======
    },
	{
        "patrol_id": "wtlnd_med_herblocation2",
        "biome": ["wetlands"],
        "season": ["any"],
        "types": ["herb_gathering"],
        "tags": [],
        "patrol_art": "med_general_intro",
        "min_cats": 1,
        "max_cats": 1,
        "min_max_status": {
            "apprentice": [-1, -1],
            "medicine cat": [1, 6],
            "medicine cat apprentice": [1, 6],
            "healer cats": [1, 6],
            "normal adult": [-1, -1]
        },
        "weight": 20,
        "intro_text": "app1 has been sent out into the swamps to try to find herbs alone.",
        "decline_text": "Nervous and with an eerie sound on the wind scaring them, they decide to go back to camp with their tail dragging behind them and try again another day.",
        "chance_of_success": 65,
        "success_outcomes": [
            {
                "text": "app1 is focused and determined to prove their independence. They find the herbs easily, and bring them back to camp with their head held up high, no sweat, no stress, no fuss.",
                "exp": 10,
                "weight": 20
            },
            {
                "text": "app1 goes to a known herb patch - but the plant has died! They don't give up, hunting around in the area until they find a smaller overlooked bush that still has leaves on it.",
                "exp": 10,
                "weight": 5
            }
        ],
        "fail_outcomes": [
            {
                "text": "app1 goes to a known herb patch - but the plant has died! They give up and return to camp, feeling terrible.",
                "exp": 0,
                "weight": 20
            }
        ]
    },
	{
        "patrol_id": "wtlnd_med_rescue1",
        "biome": ["wetlands"],
        "season": ["any"],
        "types": ["herb_gathering"],
        "tags": ["new_cat"],
        "patrol_art": "med_general_intro",
        "min_cats": 2,
        "max_cats": 2,
        "min_max_status": {
            "apprentice": [-1, -1],
            "medicine cat": [1, 6],
            "healer cats": [1, 6],
            "normal adult": [-1, -1]
        },
        "weight": 20,
        "intro_text": "p_l while searching for some specific herbs is startled by weird sounds and whispers on the wind.",
        "decline_text": "Unnerved and unable to discern if it is a sign from StarClan or nothing, they go back to c_n to ask for help and guidance.",
        "chance_of_success": 35,
        "success_outcomes": [
            {
                "text": "p_l sure that it is a sign of StarClan follows the sounds and whispers on the wind and finds a queen who lost their life in a harsh kitting, their newborn kits clinging to a body that will never move again. p_l instantly wraps themselves around the kits and orders r_c back to camp to find help and a queen willing to nurse them.",
                "exp": 10,
                "weight": 20
            },
            {
                "text": "p_l follows the strange sounds on the wind and finds a struggling queen with their newborn kits clinging to them. r_c sprints back to camp to find help while p_l tries to make the queen eat some strengthening herbs. Thankful for the help the queen joins c_n with their kits.",
                "exp": 10,
                "weight": 5
            }
        ],
        "fail_outcomes": [
            {
                "text": "p_l follows the strange sounds on the wind and finds the bodies of a(n) unknown queen with their kits slowly going cold. r_c goes back to camp to find help to bring their bodies back to camp to pay respects and bury them.",
                "exp": 0,
                "weight": 20,
                "outsider_rep": -1
            }
        ],
        "antag_fail_outcomes": [
            { "text": "null, ", "exp": 0, "weight": 20, "outsider_rep": -1 }
        ],
        "antag_success_outcomes": [
            { "text": "null, ", "exp": 10, "weight": 20, "outsider_rep": -2 }
        ]
    },
	{
        "patrol_id": "wtlnd_med_appfirstsign1",
        "biome": ["wetlands"],
        "season": ["any"],
        "types": ["herb_gathering"],
        "tags": [],
        "patrol_art": "med_general_intro",
        "min_cats": 1,
        "max_cats": 1,
        "min_max_status": {
            "apprentice": [-1, -1],
            "medicine cat": [1, 6],
            "medicine cat apprentice": [1, 6],
            "healer cats": [1, 6],
            "normal adult": [-1, -1]
        },
        "weight": 20,
        "intro_text": "p_l is out to gather a few herbs at the behest of their mentor. The wind is gently rustling the vegetation as they pad along.",
        "decline_text": "Just before the apprentice can leave, their mentor calls for their attention. Apparently they have a different task that's more pressing.",
        "chance_of_success": 50,
        "success_outcomes": [
            {
                "text": "p_l is plucking some horsetail when their attention is suddenly grabbed by omen_list_sight. At the sight, the fur on their back prickles slightly and they can hear their thundering heartbeat. They have to tell their mentor about this sign right away!",
                "exp": 20,
                "weight": 20
            }
        ],
        "fail_outcomes": [
            {
                "text": "p_l feels a pit of dread beginning to form in their belly. They forgot where to find the herb that their mentor wanted. They scent the air hopefully, but it's useless. They'll have to swallow their shame and return to ask for directions.",
                "exp": 0,
                "weight": 20
            }
        ]
>>>>>>> 6c5f99b5
    }
]<|MERGE_RESOLUTION|>--- conflicted
+++ resolved
@@ -1,7 +1,7 @@
 [
     {
         "patrol_id": "wtlnd_med_soloripples1",
-        "biome": ["wetlands"],
+        "biome": ["wetland"],
         "season": ["any"],
         "types": ["herb_gathering"],
         "tags": [],
@@ -68,7 +68,7 @@
     },
     {
         "patrol_id": "wtlnd_med_herblocation1",
-        "biome": ["wetlands"],
+        "biome": ["wetland"],
         "season": ["any"],
         "types": ["herb_gathering"],
         "tags": [],
@@ -135,7 +135,7 @@
     },
     {
         "patrol_id": "wtlnd_med_herblocation2",
-        "biome": ["wetlands"],
+        "biome": ["wetland"],
         "season": ["any"],
         "types": ["herb_gathering"],
         "tags": [],
@@ -175,7 +175,7 @@
     },
     {
         "patrol_id": "wtlnd_med_lungwort1",
-        "biome": ["wetlands"],
+        "biome": ["wetland"],
         "season": ["newleaf"],
         "types": ["herb_gathering"],
         "tags": [],
@@ -307,7 +307,7 @@
     },
     {
         "patrol_id": "wtlnd_med_lungwort2",
-        "biome": ["wetlands"],
+        "biome": ["wetland"],
         "season": ["newleaf"],
         "types": ["herb_gathering"],
         "tags": [],
@@ -409,7 +409,7 @@
     },
     {
         "patrol_id": "wtlnd_med_lungwort3",
-        "biome": ["wetlands"],
+        "biome": ["wetland"],
         "season": ["newleaf"],
         "types": ["herb_gathering"],
         "tags": [],
@@ -530,7 +530,7 @@
     },
     {
         "patrol_id": "wtlnd_med_lungwort4",
-        "biome": ["wetlands"],
+        "biome": ["wetland"],
         "season": ["greenleaf"],
         "types": ["herb_gathering"],
         "tags": [],
@@ -662,7 +662,7 @@
     },
     {
         "patrol_id": "wtlnd_med_lungwort5",
-        "biome": ["wetlands"],
+        "biome": ["wetland"],
         "season": ["greenleaf"],
         "types": ["herb_gathering"],
         "tags": [],
@@ -764,7 +764,7 @@
     },
     {
         "patrol_id": "wtlnd_med_lungwort6",
-        "biome": ["wetlands"],
+        "biome": ["wetland"],
         "season": ["greenleaf"],
         "types": ["herb_gathering"],
         "tags": [],
@@ -885,7 +885,7 @@
     },
     {
         "patrol_id": "wtlnd_med_lungwort7",
-        "biome": ["wetlands"],
+        "biome": ["wetland"],
         "season": ["leaf-fall"],
         "types": ["herb_gathering"],
         "tags": [],
@@ -1017,7 +1017,7 @@
     },
     {
         "patrol_id": "wtlnd_med_lungwort8",
-        "biome": ["wetlands"],
+        "biome": ["wetland"],
         "season": ["leaf-fall"],
         "types": ["herb_gathering"],
         "tags": [],
@@ -1119,7 +1119,7 @@
     },
     {
         "patrol_id": "wtlnd_med_lungwort9",
-        "biome": ["wetlands"],
+        "biome": ["wetland"],
         "season": ["leaf-fall"],
         "types": ["herb_gathering"],
         "tags": [],
@@ -1240,7 +1240,7 @@
     },
     {
         "patrol_id": "wtlnd_med_lungwort10",
-        "biome": ["wetlands"],
+        "biome": ["wetland"],
         "season": ["leaf-bare"],
         "types": ["herb_gathering"],
         "tags": [],
@@ -1372,7 +1372,7 @@
     },
     {
         "patrol_id": "wtlnd_med_lungwort11",
-        "biome": ["wetlands"],
+        "biome": ["wetland"],
         "season": ["leaf-bare"],
         "types": ["herb_gathering"],
         "tags": [],
@@ -1474,7 +1474,7 @@
     },
     {
         "patrol_id": "wtlnd_med_lungwort12",
-        "biome": ["wetlands"],
+        "biome": ["wetland"],
         "season": ["leaf-bare"],
         "types": ["herb_gathering"],
         "tags": [],
@@ -1595,7 +1595,7 @@
     },
     {
         "patrol_id": "wtlnd_med_rescue1",
-        "biome": ["wetlands"],
+        "biome": ["wetland"],
         "season": ["any"],
         "types": ["herb_gathering"],
         "tags": ["new_cat"],
@@ -1641,7 +1641,7 @@
     },
     {
         "patrol_id": "wtlnd_med_romance1",
-        "biome": ["wetlands"],
+        "biome": ["wetland"],
         "season": ["newleaf"],
         "types": ["herb_gathering"],
         "tags": ["romantic"],
@@ -1724,7 +1724,7 @@
     },
     {
         "patrol_id": "wtlnd_med_romance2",
-        "biome": ["wetlands"],
+        "biome": ["wetland"],
         "season": ["newleaf"],
         "types": ["herb_gathering"],
         "tags": ["romantic"],
@@ -1808,7 +1808,7 @@
     },
     {
         "patrol_id": "wtlnd_med_romance3",
-        "biome": ["wetlands"],
+        "biome": ["wetland"],
         "season": ["greenleaf"],
         "types": ["herb_gathering"],
         "tags": ["romantic"],
@@ -1889,7 +1889,7 @@
     },
     {
         "patrol_id": "wtlnd_med_romance4",
-        "biome": ["wetlands"],
+        "biome": ["wetland"],
         "season": ["greenleaf"],
         "types": ["herb_gathering"],
         "tags": ["romantic"],
@@ -1971,7 +1971,7 @@
     },
     {
         "patrol_id": "wtlnd_med_romance5",
-        "biome": ["wetlands"],
+        "biome": ["wetland"],
         "season": ["leaf-fall"],
         "types": ["herb_gathering"],
         "tags": ["romantic"],
@@ -2052,7 +2052,7 @@
     },
     {
         "patrol_id": "wtlnd_med_romance6",
-        "biome": ["wetlands"],
+        "biome": ["wetland"],
         "season": ["leaf-fall"],
         "types": ["herb_gathering"],
         "tags": ["romantic"],
@@ -2134,7 +2134,7 @@
     },
     {
         "patrol_id": "wtlnd_med_romance7",
-        "biome": ["wetlands"],
+        "biome": ["wetland"],
         "season": ["leaf-bare"],
         "types": ["herb_gathering"],
         "tags": ["romantic"],
@@ -2215,7 +2215,7 @@
     },
     {
         "patrol_id": "wtlnd_med_romance8",
-        "biome": ["wetlands"],
+        "biome": ["wetland"],
         "season": ["leaf-bare"],
         "types": ["herb_gathering"],
         "tags": ["romantic"],
@@ -2297,7 +2297,7 @@
     },
     {
         "patrol_id": "wtlnd_med_appfirstsign1",
-        "biome": ["wetlands"],
+        "biome": ["wetland"],
         "season": ["any"],
         "types": ["herb_gathering"],
         "tags": [],
@@ -2332,7 +2332,7 @@
     },
     {
         "patrol_id": "wtlnd_med_discussion1",
-        "biome": ["wetlands"],
+        "biome": ["wetland"],
         "season": ["any"],
         "types": [],
         "tags": [],
@@ -2400,7 +2400,7 @@
     },
     {
         "patrol_id": "wtlnd_med_dwindleherbsgathering1",
-        "biome": ["wetlands"],
+        "biome": ["wetland"],
         "season": ["any"],
         "types": [],
         "tags": [],
@@ -2508,17 +2508,10 @@
             }
         ]
     },
-<<<<<<< HEAD
     {
         "patrol_id": "wtlnd_med_medwar_puddles",
-        "biome": ["Any"],
-        "season": ["Any"],
-=======
-	{
-        "patrol_id": "wtlnd_med_soloripples1",
-        "biome": ["wetlands"],
+        "biome": ["wetland"],
         "season": ["any"],
->>>>>>> 6c5f99b5
         "types": ["herb_gathering"],
         "tags": [],
         "patrol_art": "med_general_intro",
@@ -2612,34 +2605,7 @@
                         "amount": -5
                     }
                 ]
-<<<<<<< HEAD
-            },
-=======
-            }
-        ]
-    },
-	{
-        "patrol_id": "wtlnd_med_herblocation1",
-        "biome": ["wetlands"],
-        "season": ["any"],
-        "types": ["herb_gathering"],
-        "tags": [],
-        "patrol_art": "med_general_intro",
-        "min_cats": 2,
-        "max_cats": 2,
-        "min_max_status": {
-            "apprentice": [-1, -1],
-            "medicine cat": [1, 6],
-            "medicine cat apprentice": [1, 6],
-            "healer cats": [1, 6],
-            "normal adult": [-1, -1]
-        },
-        "weight": 20,
-        "intro_text": "p_l decides it's a good opportunity to show app1 where the most commonly needed herbs are in the territory, both on even and uneven ground.",
-        "decline_text": "As they see app1's absent minded gaze they change their mind. Maybe another day when app1 is more focused and less liable to slip and fall off the mountain.",
-        "chance_of_success": 65,
-        "success_outcomes": [
->>>>>>> 6c5f99b5
+            },
             {
                 "text": "r_c can't think of anything to be able to help p_l's mood, and as the patrol continues, p_l's foul mood infects r_c, making {PRONOUN/r_c/object} grumpy and irritable as well, until the patrol is called off.",
                 "exp": 0,
@@ -2692,129 +2658,5 @@
                 ]
             }
         ]
-<<<<<<< HEAD
-=======
-    },
-	{
-        "patrol_id": "wtlnd_med_herblocation2",
-        "biome": ["wetlands"],
-        "season": ["any"],
-        "types": ["herb_gathering"],
-        "tags": [],
-        "patrol_art": "med_general_intro",
-        "min_cats": 1,
-        "max_cats": 1,
-        "min_max_status": {
-            "apprentice": [-1, -1],
-            "medicine cat": [1, 6],
-            "medicine cat apprentice": [1, 6],
-            "healer cats": [1, 6],
-            "normal adult": [-1, -1]
-        },
-        "weight": 20,
-        "intro_text": "app1 has been sent out into the swamps to try to find herbs alone.",
-        "decline_text": "Nervous and with an eerie sound on the wind scaring them, they decide to go back to camp with their tail dragging behind them and try again another day.",
-        "chance_of_success": 65,
-        "success_outcomes": [
-            {
-                "text": "app1 is focused and determined to prove their independence. They find the herbs easily, and bring them back to camp with their head held up high, no sweat, no stress, no fuss.",
-                "exp": 10,
-                "weight": 20
-            },
-            {
-                "text": "app1 goes to a known herb patch - but the plant has died! They don't give up, hunting around in the area until they find a smaller overlooked bush that still has leaves on it.",
-                "exp": 10,
-                "weight": 5
-            }
-        ],
-        "fail_outcomes": [
-            {
-                "text": "app1 goes to a known herb patch - but the plant has died! They give up and return to camp, feeling terrible.",
-                "exp": 0,
-                "weight": 20
-            }
-        ]
-    },
-	{
-        "patrol_id": "wtlnd_med_rescue1",
-        "biome": ["wetlands"],
-        "season": ["any"],
-        "types": ["herb_gathering"],
-        "tags": ["new_cat"],
-        "patrol_art": "med_general_intro",
-        "min_cats": 2,
-        "max_cats": 2,
-        "min_max_status": {
-            "apprentice": [-1, -1],
-            "medicine cat": [1, 6],
-            "healer cats": [1, 6],
-            "normal adult": [-1, -1]
-        },
-        "weight": 20,
-        "intro_text": "p_l while searching for some specific herbs is startled by weird sounds and whispers on the wind.",
-        "decline_text": "Unnerved and unable to discern if it is a sign from StarClan or nothing, they go back to c_n to ask for help and guidance.",
-        "chance_of_success": 35,
-        "success_outcomes": [
-            {
-                "text": "p_l sure that it is a sign of StarClan follows the sounds and whispers on the wind and finds a queen who lost their life in a harsh kitting, their newborn kits clinging to a body that will never move again. p_l instantly wraps themselves around the kits and orders r_c back to camp to find help and a queen willing to nurse them.",
-                "exp": 10,
-                "weight": 20
-            },
-            {
-                "text": "p_l follows the strange sounds on the wind and finds a struggling queen with their newborn kits clinging to them. r_c sprints back to camp to find help while p_l tries to make the queen eat some strengthening herbs. Thankful for the help the queen joins c_n with their kits.",
-                "exp": 10,
-                "weight": 5
-            }
-        ],
-        "fail_outcomes": [
-            {
-                "text": "p_l follows the strange sounds on the wind and finds the bodies of a(n) unknown queen with their kits slowly going cold. r_c goes back to camp to find help to bring their bodies back to camp to pay respects and bury them.",
-                "exp": 0,
-                "weight": 20,
-                "outsider_rep": -1
-            }
-        ],
-        "antag_fail_outcomes": [
-            { "text": "null, ", "exp": 0, "weight": 20, "outsider_rep": -1 }
-        ],
-        "antag_success_outcomes": [
-            { "text": "null, ", "exp": 10, "weight": 20, "outsider_rep": -2 }
-        ]
-    },
-	{
-        "patrol_id": "wtlnd_med_appfirstsign1",
-        "biome": ["wetlands"],
-        "season": ["any"],
-        "types": ["herb_gathering"],
-        "tags": [],
-        "patrol_art": "med_general_intro",
-        "min_cats": 1,
-        "max_cats": 1,
-        "min_max_status": {
-            "apprentice": [-1, -1],
-            "medicine cat": [1, 6],
-            "medicine cat apprentice": [1, 6],
-            "healer cats": [1, 6],
-            "normal adult": [-1, -1]
-        },
-        "weight": 20,
-        "intro_text": "p_l is out to gather a few herbs at the behest of their mentor. The wind is gently rustling the vegetation as they pad along.",
-        "decline_text": "Just before the apprentice can leave, their mentor calls for their attention. Apparently they have a different task that's more pressing.",
-        "chance_of_success": 50,
-        "success_outcomes": [
-            {
-                "text": "p_l is plucking some horsetail when their attention is suddenly grabbed by omen_list_sight. At the sight, the fur on their back prickles slightly and they can hear their thundering heartbeat. They have to tell their mentor about this sign right away!",
-                "exp": 20,
-                "weight": 20
-            }
-        ],
-        "fail_outcomes": [
-            {
-                "text": "p_l feels a pit of dread beginning to form in their belly. They forgot where to find the herb that their mentor wanted. They scent the air hopefully, but it's useless. They'll have to swallow their shame and return to ask for directions.",
-                "exp": 0,
-                "weight": 20
-            }
-        ]
->>>>>>> 6c5f99b5
     }
 ]