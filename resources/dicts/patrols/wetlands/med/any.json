--- conflicted
+++ resolved
@@ -1609,19 +1609,23 @@
             "normal adult": [-1, -1]
         },
         "weight": 20,
-        "intro_text": "p_l while searching for some specific herbs is startled by weird sounds and whispers on the wind.",
+        "intro_text": "While searching for some specific herbs, p_l is startled by weird sounds and whispers on the wind.",
         "decline_text": "Unnerved and unable to discern if it is a sign from StarClan or nothing, they go back to c_n to ask for help and guidance.",
         "chance_of_success": 35,
         "success_outcomes": [
             {
-                "text": "p_l sure that it is a sign of StarClan follows the sounds and whispers on the wind and finds a queen who lost their life in a harsh kitting, their newborn kits clinging to a body that will never move again. p_l instantly wraps themselves around the kits and orders r_c back to camp to find help and a queen willing to nurse them.",
+                "text": "p_l, sure that it is a sign of StarClan, follows the sounds and whispers on the wind and finds a queen who lost {PRONOUN/n_c:0/poss} life in a harsh kitting, {PRONOUN/n_c:0/poss} newborn kits clinging to a body that will never move again. p_l instantly wraps {PRONOUN/p_l/self} around the kits and orders r_c back to camp to find help and a queen willing to nurse them.",
                 "exp": 10,
                 "weight": 20
             },
             {
-                "text": "p_l follows the strange sounds on the wind and finds a struggling queen with their newborn kits clinging to them. r_c sprints back to camp to find help while p_l tries to make the queen eat some strengthening herbs. Thankful for the help the queen joins c_n with their kits.",
-                "exp": 10,
-                "weight": 5
+                "text": "p_l follows the strange sounds on the wind and finds a struggling queen with {PRONOUN/n_c:0/poss} newborn kits clinging to {PRONOUN/n_c:0/object}. r_c sprints back to camp to find help while p_l tries to make the queen eat some strengthening herbs. Thankful for the help, the queen joins c_n with {PRONOUN/n_c:0/poss} kits.",
+                "exp": 10,
+                "weight": 5,
+                "new_cat": [
+                    ["can_birth", "age:has_kits"],
+                    ["litter", "parent:0", "status:newborn", "backstory:outsider_roots2"]
+                ]
             }
         ],
         "fail_outcomes": [
@@ -2066,35 +2070,25 @@
             "normal adult": [-1, -1]
         },
         "weight": 20,
-<<<<<<< HEAD
         "intro_text": "p_l heads out, leading a patrol of medicine cats to go stock up on the ripening harvest available in leaf-fall.",
         "decline_text": ". . .And they're called back almost immediately, as one of the elders starts hacking up something.",
         "chance_of_success": 60,
         "success_outcomes": [
             {
                 "text": "The ground is slippery with damp, and as p_l falls, r_c catches them. It's a nice reminder that the responsibility of looking after the Clan is a shared one, and the rescue also makes p_l shiver pleasantly.",
-=======
-        "intro_text": "While searching for some specific herbs, p_l is startled by weird sounds and whispers on the wind.",
-        "decline_text": "Unnerved and unable to discern if it is a sign from StarClan or nothing, they go back to c_n to ask for help and guidance.",
-        "chance_of_success": 35,
-        "success_outcomes": [
-            {
-                "text": "p_l, sure that it is a sign of StarClan, follows the sounds and whispers on the wind and finds a queen who lost {PRONOUN/n_c:0/poss} life in a harsh kitting, {PRONOUN/n_c:0/poss} newborn kits clinging to a body that will never move again. p_l instantly wraps {PRONOUN/p_l/self} around the kits and orders r_c back to camp to find help and a queen willing to nurse them.",
->>>>>>> c7b54315
-                "exp": 10,
-                "weight": 20,
-                "relationships": [
-                    {
-                        "cats_to": ["p_l"],
-                        "cats_from": ["r_c"],
-                        "mutual": true,
-                        "values": ["romantic", "platonic", "respect"],
-                        "amount": 5
-                    }
-                ]
-            },
-            {
-<<<<<<< HEAD
+                "exp": 10,
+                "weight": 20,
+                "relationships": [
+                    {
+                        "cats_to": ["p_l"],
+                        "cats_from": ["r_c"],
+                        "mutual": true,
+                        "values": ["romantic", "platonic", "respect"],
+                        "amount": 5
+                    }
+                ]
+            },
+            {
                 "text": "s_c has always been good at talking, but chatting with r_c they feel like they don't have to be. It's just an herb gathering patrol, but s_c feels more relaxed than they've felt in moons when they come back to camp, smiling softly.",
                 "exp": 10,
                 "weight": 20,
@@ -2107,14 +2101,6 @@
                         "values": ["romantic", "platonic", "respect"],
                         "amount": 5
                     }
-=======
-                "text": "p_l follows the strange sounds on the wind and finds a struggling queen with {PRONOUN/n_c:0/poss} newborn kits clinging to {PRONOUN/n_c:0/object}. r_c sprints back to camp to find help while p_l tries to make the queen eat some strengthening herbs. Thankful for the help, the queen joins c_n with {PRONOUN/n_c:0/poss} kits.",
-                "exp": 10,
-                "weight": 5,
-                "new_cat": [
-                    ["can_birth", "age:has_kits"],
-                    ["litter", "parent:0", "status:newborn", "backstory:outsider_roots2"]
->>>>>>> c7b54315
                 ]
             }
         ],
