--- conflicted
+++ resolved
@@ -174,7 +174,6 @@
         ]
     },
     {
-<<<<<<< HEAD
         "patrol_id": "wtlnd_med_lungwort1",
         "biome": ["wetland"],
         "season": ["newleaf"],
@@ -2218,16 +2217,11 @@
         "patrol_id": "wtlnd_med_romance8",
         "biome": ["wetland"],
         "season": ["leaf-bare"],
-=======
-        "patrol_id": "wtlnd_med_rescue1",
-        "biome": ["wetlands"],
-        "season": ["any"],
->>>>>>> 7e3fe50d
         "types": ["herb_gathering"],
-        "tags": ["new_cat"],
+        "tags": ["romantic"],
         "patrol_art": "med_general_intro",
         "min_cats": 2,
-        "max_cats": 2,
+        "max_cats": 6,
         "min_max_status": {
             "apprentice": [-1, -1],
             "medicine cat": [1, 6],
@@ -2235,34 +2229,70 @@
             "normal adult": [-1, -1]
         },
         "weight": 20,
-        "intro_text": "p_l while searching for some specific herbs is startled by weird sounds and whispers on the wind.",
-        "decline_text": "Unnerved and unable to discern if it is a sign from StarClan or nothing, they go back to c_n to ask for help and guidance.",
-        "chance_of_success": 35,
-        "success_outcomes": [
-            {
-                "text": "p_l sure that it is a sign of StarClan follows the sounds and whispers on the wind and finds a queen who lost their life in a harsh kitting, their newborn kits clinging to a body that will never move again. p_l instantly wraps themselves around the kits and orders r_c back to camp to find help and a queen willing to nurse them.",
-                "exp": 10,
-                "weight": 20
-            },
-            {
-                "text": "p_l follows the strange sounds on the wind and finds a struggling queen with their newborn kits clinging to them. r_c sprints back to camp to find help while p_l tries to make the queen eat some strengthening herbs. Thankful for the help the queen joins c_n with their kits.",
-                "exp": 10,
-                "weight": 5
-            }
-        ],
-        "fail_outcomes": [
-            {
-                "text": "p_l follows the strange sounds on the wind and finds the bodies of a(n) unknown queen with their kits slowly going cold. r_c goes back to camp to find help to bring their bodies back to camp to pay respects and bury them.",
-                "exp": 0,
-                "weight": 20,
-                "outsider_rep": -1
-            }
-        ],
-        "antag_fail_outcomes": [
-            { "text": "null, ", "exp": 0, "weight": 20, "outsider_rep": -1 }
-        ],
-        "antag_success_outcomes": [
-            { "text": "null, ", "exp": 10, "weight": 20, "outsider_rep": -2 }
+        "intro_text": "p_l heads out, leading a patrol of medicine cats to go find any fresh herbs that have survived leaf-bare so far.",
+        "decline_text": ". . .And they're called back almost immediately, as one of the elders starts hacking up something.",
+        "chance_of_success": 60,
+        "success_outcomes": [
+            {
+                "text": "The ground is slippery with frost, and as p_l falls, r_c catches them. It's a nice reminder that the responsibility of looking after the Clan is a shared one, and the rescue also makes p_l shiver pleasantly.",
+                "exp": 10,
+                "weight": 20,
+                "relationships": [
+                    {
+                        "cats_to": ["p_l"],
+                        "cats_from": ["r_c"],
+                        "mutual": true,
+                        "values": ["romantic", "platonic", "respect"],
+                        "amount": 5
+                    }
+                ]
+            },
+            {
+                "text": "s_c has always been good at talking, but chatting with r_c they feel like they don't have to be. It's just an herb gathering patrol, but s_c feels more relaxed than they've felt in moons when they come back to camp, smiling softly.",
+                "exp": 10,
+                "weight": 20,
+                "stat_skill": ["MEDIATOR,1"],
+                "relationships": [
+                    {
+                        "cats_to": ["p_l"],
+                        "cats_from": ["r_c"],
+                        "mutual": true,
+                        "values": ["romantic", "platonic", "respect"],
+                        "amount": 5
+                    }
+                ]
+            }
+        ],
+        "fail_outcomes": [
+            {
+                "text": "It's an exhausting day. p_l starts chatting with r_c to pass the time, but they have nothing in common.",
+                "exp": 0,
+                "weight": 20,
+                "relationships": [
+                    {
+                        "cats_to": ["p_l"],
+                        "cats_from": ["r_c"],
+                        "mutual": true,
+                        "values": ["romantic", "platonic", "respect"],
+                        "amount": -5
+                    }
+                ]
+            },
+            {
+                "text": "Not only do they not find anything, but p_l is <i>this</i> close to murdering s_c. They're obnoxious and troublesome and childish, and simply not someone p_l enjoys interacting with.",
+                "exp": 0,
+                "weight": 20,
+                "stat_trait": ["troublesome", "childish"],
+                "relationships": [
+                    {
+                        "cats_to": ["p_l"],
+                        "cats_from": ["r_c"],
+                        "mutual": true,
+                        "values": ["romantic", "platonic", "respect"],
+                        "amount": -5
+                    }
+                ]
+            }
         ]
     },
     {
@@ -2477,7 +2507,6 @@
                 ]
             }
         ]
-<<<<<<< HEAD
     },
     {
         "patrol_id": "wtlnd_med_medwar_puddles",
@@ -2536,7 +2565,6 @@
                 "can_have_stat": ["r_c"],
                 "stat_trait": [
                 	"compassionate",
-                	"empathetic",
                 	"faithful",
                 	"loving",
                 	"patient",
@@ -2629,7 +2657,5 @@
                 ]
             }
         ]
-=======
->>>>>>> 7e3fe50d
     }
 ]