[
    {
        "patrol_id": "gen_hunt_vision1",
        "biome": ["Any"],
        "season": ["Any"],
        "types": ["hunting"],
        "tags": [],
        "patrol_art": "gen_hunt_vision",
        "min_cats": 3,
        "max_cats": 6,
        "min_max_status": {},
        "weight": 5,
        "intro_text": "As the patrol spreads out to hunt, r_c admits {PRONOUN/r_c/subject} {VERB/r_c/think/thinks} {PRONOUN/r_c/subject} had a vision from StarClan last night.",
        "decline_text": "The patrol doesn't talk about the vision.",
        "chance_of_success": 40,
        "success_outcomes": [
            {
                "text": "The patrol talks to {PRONOUN/r_c/object} about whether it was a real vision as they hunt.",
                "exp": 10,
                "weight": 20,
                "prey": ["medium"],
                "relationships": [
                    {
                        "cats_to": ["patrol"],
                        "cats_from": ["patrol"],
                        "mutual": false,
                        "values": ["respect", "trust"],
                        "amount": 5
                    },
                    {
                        "cats_to": ["patrol"],
                        "cats_from": ["patrol"],
                        "mutual": false,
                        "values": ["jealous"],
                        "amount": -5
                    }
                ]
            },
            {
                "text": "p_l takes r_c aside, giving {PRONOUN/r_c/object} the full benefits of {PRONOUN/p_l/poss} seniority and experience as they discuss {PRONOUN/r_c/poss} vision.",
                "exp": 20,
                "weight": 5,
                "prey": ["medium"],
                "relationships": [
                    {
                        "cats_to": ["p_l"],
                        "cats_from": ["patrol"],
                        "mutual": false,
                        "values": ["respect", "trust"],
                        "amount": 5
                    },
                    {
                        "cats_to": ["patrol"],
                        "cats_from": ["patrol"],
                        "mutual": false,
                        "values": ["jealous"],
                        "amount": -5
                    }
                ]
            },
            {
                "text": "s_c chooses to hunt with r_c, the spiritual warrior gently guiding the conversation. r_c feels deeply privileged and far more at peace after confiding in {PRONOUN/s_c/object}.",
                "exp": 20,
                "weight": 20,
                "stat_skill": ["STAR,1", "SENSE,1", "OMEN,1", "CLAIRVOYANT,1"],
                "prey": ["medium"],
                "relationships": [
                    {
                        "cats_to": ["patrol"],
                        "cats_from": ["patrol"],
                        "mutual": false,
                        "values": ["respect", "trust"],
                        "amount": 5
                    },
                    {
                        "cats_to": ["patrol"],
                        "cats_from": ["patrol"],
                        "mutual": false,
                        "values": ["jealous"],
                        "amount": -5
                    },
                    {
                        "cats_to": ["s_c"],
                        "cats_from": ["r_c"],
                        "mutual": false,
                        "values": ["respect", "trust", "comfort"],
                        "amount": 5
                    },
                    {
                        "cats_to": ["s_c"],
                        "cats_from": ["r_c"],
                        "mutual": false,
                        "values": ["dislike", "jealous"],
                        "amount": -5
                    }
                ]
            },
            {
                "text": "s_c nods, and pads beside r_c as they hunt. {PRONOUN/s_c/subject/CAP} don't know if it was a vision from StarClan, but {PRONOUN/s_c/subject} felt flashes of r_c's dreams, dream_list, and s_c isn't going to leave r_c alone to figure it out {PRONOUN/r_c/self}.",
                "exp": 20,
                "weight": 20,
                "stat_skill": ["DREAM,1"],
                "prey": ["medium"],
                "relationships": [
                    {
                        "cats_to": ["patrol"],
                        "cats_from": ["patrol"],
                        "mutual": false,
                        "values": ["respect", "trust"],
                        "amount": 5
                    },
                    {
                        "cats_to": ["patrol"],
                        "cats_from": ["patrol"],
                        "mutual": false,
                        "values": ["jealous"],
                        "amount": -5
                    },
                    {
                        "cats_to": ["s_c"],
                        "cats_from": ["r_c"],
                        "mutual": false,
                        "values": ["respect", "trust", "comfort"],
                        "amount": 5
                    },
                    {
                        "cats_to": ["s_c"],
                        "cats_from": ["r_c"],
                        "mutual": false,
                        "values": ["dislike", "jealous"],
                        "amount": -5
                    }
                ]
            },
            {
                "text": "s_c chooses to hunt with r_c, the spiritual warrior gently guiding the conversation. r_c feels deeply privileged and far more at peace after confiding in {PRONOUN/p_l/object}.",
                "exp": 20,
                "weight": 20,
                "stat_trait": ["faithful"],
                "prey": ["medium"],
                "relationships": [
                    {
                        "cats_to": ["patrol"],
                        "cats_from": ["patrol"],
                        "mutual": false,
                        "values": ["respect", "trust"],
                        "amount": 5
                    },
                    {
                        "cats_to": ["patrol"],
                        "cats_from": ["patrol"],
                        "mutual": false,
                        "values": ["jealous"],
                        "amount": -5
                    },
                    {
                        "cats_to": ["s_c"],
                        "cats_from": ["r_c"],
                        "mutual": false,
                        "values": ["respect", "trust", "comfort"],
                        "amount": 5
                    },
                    {
                        "cats_to": ["s_c"],
                        "cats_from": ["r_c"],
                        "mutual": false,
                        "values": ["dislike", "jealous"],
                        "amount": -5
                    }
                ]
            }
        ],
        "fail_outcomes": [
            {
                "text": "No one can make sense of the vision.",
                "exp": 0,
                "weight": 20,
                "relationships": [
                    {
                        "cats_to": ["patrol"],
                        "cats_from": ["patrol"],
                        "mutual": false,
                        "values": ["respect", "trust"],
                        "amount": -5
                    },
                    {
                        "cats_to": ["patrol"],
                        "cats_from": ["patrol"],
                        "mutual": false,
                        "values": ["jealous"],
                        "amount": 5
                    }
                ],
                "prey": ["very_small"]
            },
            {
                "text": "r_c notices p_l looking at {PRONOUN/r_c/object} enviously, withdraws from the rest of the patrol, and dismisses the dream as unimportant.",
                "exp": 0,
                "weight": 20,
                "relationships": [
                    {
                        "cats_to": ["patrol"],
                        "cats_from": ["patrol"],
                        "mutual": false,
                        "values": ["respect", "trust"],
                        "amount": -5
                    },
                    {
                        "cats_to": ["patrol"],
                        "cats_from": ["patrol"],
                        "mutual": false,
                        "values": ["jealous"],
                        "amount": 5
                    }
                ],
                "prey": ["very_small"]
            }
        ]
    },
    {
        "patrol_id": "gen_hunt_vision2",
        "biome": ["Any"],
        "season": ["Any"],
        "types": ["hunting"],
        "tags": [],
        "patrol_art": "gen_hunt_vision",
        "min_cats": 1,
        "max_cats": 1,
        "min_max_status": {},
        "weight": 5,
        "intro_text": "As {PRONOUN/r_c/subject} {VERB/r_c/head/heads} out to hunt, r_c thinks about the dream {PRONOUN/r_c/subject} had last night... was it sent by StarClan?",
        "decline_text": "{PRONOUN/r_c/subject/CAP} {VERB/r_c/push/pushes} it from {PRONOUN/r_c/poss} mind.",
        "chance_of_success": 40,
        "success_outcomes": [
            {
                "text": "It definitely distracts {PRONOUN/r_c/object} from the hunt, but r_c uses the time by {PRONOUN/r_c/self} to put {PRONOUN/r_c/poss} thoughts in order. It was a sign from {PRONOUN/r_c/poss} ancestors. Now {PRONOUN/r_c/subject} {VERB/r_c/need/needs} to figure out what to do next.",
                "exp": 20,
                "weight": 10,
                "prey": ["small"]
            },
            {
                "text": "Somehow hunting brings r_c to almost a meditative state, and not only {VERB/r_c/are/is} {PRONOUN/r_c/subject} fairly confident of {PRONOUN/r_c/poss} next steps having been given this vision, but {PRONOUN/r_c/subject} also {VERB/r_c/bring/brings} back a good haul to the prey pile.",
                "exp": 20,
                "weight": 20,
                "can_have_stat": ["any"],
                "stat_skill": ["HUNTER,3", "CLEVER,1", "INSIGHTFUL,1"],
                "prey": ["large"]
            },
            {
                "text": "s_c often feels like StarClan walks with {PRONOUN/s_c/object}, and this is just another instance on the path. {PRONOUN/s_c/subject/CAP} {VERB/s_c/use/uses} the solo patrol to collect {PRONOUN/s_c/poss} thoughts, and by the time {PRONOUN/s_c/subject} {VERB/s_c/pad/pads} home with a good catch, {PRONOUN/s_c/subject}{VERB/s_c/'re/'s} ready for the next step {PRONOUN/s_c/poss} vision hinted at.",
                "exp": 20,
                "can_have_stat": ["any"],
                "stat_skill": ["STAR,1", "CLAIRVOYANT,1", "SENSE,1"],
                "weight": 20,
                "prey": ["large"]
            },
            {
                "text": "As {PRONOUN/s_c/subject} {VERB/s_c/hunt/hunts}, s_c's eyes are caught by omen_list, and {PRONOUN/s_c/poss} dream snaps into clarity. It draws the hunt short, but that's not important right now.",
                "exp": 20,
                "can_have_stat": ["any"],
                "stat_skill": ["OMEN,1"],
                "weight": 20,
                "prey": ["small"]
            },
            {
                "text": "s_c often feels like StarClan walks with {PRONOUN/s_c/object}, and this is just another instance on the path. {PRONOUN/s_c/subject/CAP} {VERB/s_c/use/uses} the solo patrol to collect {PRONOUN/s_c/poss} thoughts, and by the time {PRONOUN/s_c/subject} {VERB/s_c/pad/pads} home with a good catch, {PRONOUN/s_c/subject}{VERB/s_c/'re/'s} ready for the next step {PRONOUN/s_c/poss} vision hinted at.",
                "exp": 20,
                "can_have_stat": ["any"],
                "stat_trait": ["faithful"],
                "weight": 20,
                "prey": ["large"]
            }
        ],
        "fail_outcomes": [
            {
                "text": "r_c can't make sense of the vision.",
                "exp": 0,
                "weight": 20,
                "prey": ["very_small"]
            },
            {
                "text": "The clair_list r_c remembers from {PRONOUN/r_c/poss} dream doesn't exactly feel like <i>StarClan's</i> type of message.",
                "exp": 0,
                "can_have_stat": ["any"],
                "stat_skill": ["DARK,1"],
                "weight": 20
            }
        ]
    },
    {
        "patrol_id": "gen_hunt_sneakprey1",
        "biome": ["Any"],
        "season": ["Any"],
        "types": ["hunting"],
        "tags": [],
        "patrol_art": "gen_hunt_sneakprey",
        "min_cats": 1,
        "max_cats": 1,
        "min_max_status": {
            "all apprentices": [-1, -1]
        },
        "weight": 5,
        "intro_text": "r_c is tempted to eat the prey {PRONOUN/r_c/subject} just caught.",
        "decline_text": "r_c decides against breaking the Warrior Code.",
        "chance_of_success": 50,
        "success_outcomes": [
            {
                "text": "{PRONOUN/r_c/subject/CAP} {VERB/r_c/resist/resists} the temptation, going on to make a couple of great catches to make sure the elders are fed.",
                "exp": 20,
                "weight": 20,
                "prey": ["large"],
                "relationships": [
                    {
                        "cats_to": ["r_c"],
                        "cats_from": ["clan"],
                        "mutual": false,
                        "values": ["respect", "trust"],
                        "amount": 5
                    }
                ]
            },
            {
                "text": "After all, {PRONOUN/r_c/subject} {VERB/r_c/have/has} caught enough on this solo hunt that {PRONOUN/r_c/subject} won't be able to carry it all back to camp. {PRONOUN/r_c/subject/CAP} {VERB/r_c/stop/stops} for a quick snack and {VERB/r_c/return/returns} to camp laden with prey for the fresh-kill pile.",
                "exp": 20,
                "weight": 5,
                "prey": ["huge"],
                "relationships": [
                    {
                        "cats_to": ["r_c"],
                        "cats_from": ["clan"],
                        "mutual": false,
                        "values": ["respect", "trust"],
                        "amount": 5
                    }
                ]
            }
        ],
        "fail_outcomes": [
            {
                "text": "r_c gives in to {PRONOUN/r_c/poss} grumbling belly, reasoning that no one will notice, but when {PRONOUN/r_c/subject} {VERB/r_c/arrive/arrives} back at camp empty-pawed and with blood on {PRONOUN/r_c/poss} lips, {PRONOUN/r_c/subject} {VERB/r_c/feel/feels} the stares of the other warriors on {PRONOUN/r_c/poss} pelt.",
                "exp": 0,
                "weight": 20,
                "relationships": [
                    {
                        "cats_to": ["r_c"],
                        "cats_from": ["clan"],
                        "mutual": false,
                        "values": ["respect", "trust"],
                        "amount": -5
                    }
                ],
                "prey": ["very_small"]
            }
        ]
    },
    {
        "patrol_id": "gen_hunt_sneakprey2",
        "biome": ["Any"],
        "season": ["Any"],
        "types": ["hunting"],
        "tags": ["disrespect", "distrust"],
        "patrol_art": "gen_hunt_sneakprey",
        "min_cats": 1,
        "max_cats": 1,
        "min_max_status": {
            "apprentice": [1, 6]
        },
        "weight": 5,
        "intro_text": "r_c is tempted to eat the prey {PRONOUN/r_c/subject} just caught.",
        "decline_text": "r_c decides against breaking the Warrior Code.",
        "chance_of_success": 50,
        "success_outcomes": [
            {
                "text": "{PRONOUN/r_c/subject/CAP} {VERB/r_c/resist/resists} the temptation, going on to make a couple of great catches to make sure the elders are fed.",
                "exp": 20,
                "weight": 20,
                "prey": ["large"],
                "relationships": [
                    {
                        "cats_to": ["r_c"],
                        "cats_from": ["clan"],
                        "mutual": false,
                        "values": ["respect", "trust"],
                        "amount": 5
                    }
                ]
            },
            {
                "text": "After all, {PRONOUN/r_c/subject} {VERB/r_c/have/has} caught enough on this solo hunt that {PRONOUN/r_c/subject} won't be able to carry it all back to camp. {PRONOUN/r_c/subject/CAP} {VERB/r_c/stop/stops} for a quick snack and {VERB/r_c/return/returns} to camp laden with prey for the fresh-kill pile.",
                "exp": 20,
                "weight": 5,
                "prey": ["huge"],
                "relationships": [
                    {
                        "cats_to": ["r_c"],
                        "cats_from": ["clan"],
                        "mutual": false,
                        "values": ["respect", "trust"],
                        "amount": 5
                    }
                ]
            }
        ],
        "fail_outcomes": [
            {
                "text": "r_c gives in to {PRONOUN/r_c/poss} grumbling belly, reasoning that no one will notice, but when {PRONOUN/r_c/subject} {VERB/r_c/arrive/arrives} back at camp empty-pawed and with blood on {PRONOUN/r_c/poss} lips, {PRONOUN/r_c/subject} {VERB/r_c/feel/feels} the stares of the warriors on {PRONOUN/r_c/poss} pelt. r_c slinks back to the apprentices' den, tail and ears low.",
                "exp": 0,
                "weight": 20,
                "relationships": [
                    {
                        "cats_to": ["r_c"],
                        "cats_from": ["clan"],
                        "mutual": false,
                        "values": ["respect", "trust"],
                        "amount": -5
                    }
                ],
                "prey": ["very_small"]
            }
        ]
    },
    {
        "patrol_id": "gen_hunt_sneakprey3",
        "biome": ["Any"],
        "season": ["Any"],
        "types": ["hunting"],
        "tags": [],
        "patrol_art": "gen_hunt_sneakprey",
        "min_cats": 2,
        "max_cats": 6,
        "min_max_status": {
            "all apprentices": [-1, -1],
            "deputy": [-1, -1]
        },
        "weight": 5,
        "intro_text": "r_c is tempted to eat the prey {PRONOUN/r_c/subject} just caught.",
        "decline_text": "r_c decides against breaking the Warrior Code.",
        "chance_of_success": 50,
        "success_outcomes": [
            {
                "text": "{PRONOUN/r_c/subject/CAP} {VERB/r_c/resist/resists} the temptation, going on to make a couple of great catches to make sure the elders are fed.",
                "exp": 20,
                "weight": 20,
                "prey": ["large"],
                "relationships": [
                    {
                        "cats_to": ["r_c"],
                        "cats_from": ["clan", "patrol"],
                        "mutual": false,
                        "values": ["respect", "trust"],
                        "amount": 5
                    },
                    {
                        "cats_to": ["r_c"],
                        "cats_from": ["clan", "patrol"],
                        "mutual": false,
                        "values": ["dislike"],
                        "amount": -5
                    }
                ]
            },
            {
                "text": "After all, the patrol has caught enough on this hunt that {PRONOUN/r_c/subject}'ll have trouble carrying it all back to camp. {PRONOUN/r_c/subject/CAP} {VERB/r_c/stop/stops} for a quick snack and {VERB/r_c/return/returns} to camp laden with prey for the fresh-kill pile.",
                "exp": 20,
                "weight": 5,
                "prey": ["huge"],
                "relationships": [
                    {
                        "cats_to": ["r_c"],
                        "cats_from": ["clan", "patrol"],
                        "mutual": false,
                        "values": ["respect", "trust"],
                        "amount": 5
                    },
                    {
                        "cats_to": ["r_c"],
                        "cats_from": ["clan", "patrol"],
                        "mutual": false,
                        "values": ["dislike"],
                        "amount": -5
                    }
                ]
            }
        ],
        "fail_outcomes": [
            {
                "text": "r_c gives in to {PRONOUN/r_c/poss} grumbling belly, reasoning that no one will notice, but when the patrol reforms and r_c arrives back empty-pawed with blood on {PRONOUN/r_c/poss} lips, {PRONOUN/r_c/subject} {VERB/r_c/feel/feels} the suspicious stares of the other warriors on {PRONOUN/r_c/poss} pelt.",
                "exp": 0,
                "weight": 20,
                "relationships": [
                    {
                        "cats_to": ["r_c"],
                        "cats_from": ["clan", "patrol"],
                        "mutual": false,
                        "values": ["respect", "trust"],
                        "amount": -5
                    },
                    {
                        "cats_to": ["r_c"],
                        "cats_from": ["clan", "patrol"],
                        "mutual": false,
                        "values": ["dislike"],
                        "amount": 5
                    }
                ],
                "prey": ["very_small"]
            },
            {
                "text": "{PRONOUN/r_c/subject/CAP} {VERB/r_c/think/thinks} {PRONOUN/r_c/subject}{VERB/r_c/'ve/'s} gotten away with {PRONOUN/r_c/poss} clandestine snacking, but when r_c arrives back at camp, another patrol member pulls the deputy aside for a quiet word, glaring back at r_c. The deputy assigns {PRONOUN/r_c/object} to dig a new trench for the Clan's dirtplace, and r_c hears snide remarks when {PRONOUN/r_c/subject} {VERB/r_c/slink/slinks} into {PRONOUN/r_c/poss} nest that night.",
                "exp": 0,
                "weight": 20,
                "relationships": [
                    {
                        "cats_to": ["r_c"],
                        "cats_from": ["clan", "patrol"],
                        "mutual": false,
                        "values": ["respect", "trust"],
                        "amount": -5
                    },
                    {
                        "cats_to": ["r_c"],
                        "cats_from": ["clan", "patrol"],
                        "mutual": false,
                        "values": ["dislike"],
                        "amount": 5
                    }
                ],
                "prey": ["very_small"]
            }
        ]
    },
    {
        "patrol_id": "gen_hunt_sneakprey4",
        "biome": ["Any"],
        "season": ["Any"],
        "types": ["hunting"],
        "tags": [],
        "patrol_art": "gen_hunt_sneakprey",
        "min_cats": 2,
        "max_cats": 6,
        "min_max_status": {
            "apprentice": [1, 6]
        },
<<<<<<< HEAD
        "weight": 5,
        "intro_text": "app1 is tempted to eat the prey {PRONOUN/app1/subject} just caught.",
        "decline_text": "app1 decides against breaking the warrior code.",
=======
        "weight": 20,
        "intro_text": "r_c is tempted to eat the prey {PRONOUN/r_c/subject} just caught.",
        "decline_text": "r_c decides against breaking the Warrior Code.",
>>>>>>> e9ac5adf
        "chance_of_success": 50,
        "success_outcomes": [
            {
                "text": "{PRONOUN/app1/subject/CAP}{VERB/app1/'re/'s} so hungry - but this prey is for the Clan, not app1. {PRONOUN/app1/subject/CAP} hold {PRONOUN/app1/poss} head up high and bring {PRONOUN/app1/poss} small catch home to the freshkill pile.",
                "exp": 20,
                "weight": 20,
                "prey": ["small"],
                "relationships": [
                    {
                        "cats_to": ["app1"],
                        "cats_from": ["clan", "patrol"],
                        "mutual": false,
                        "values": ["respect", "trust"],
                        "amount": 5
                    },
                    {
                        "cats_to": ["app1"],
                        "cats_from": ["clan", "patrol"],
                        "mutual": false,
                        "values": ["dislike"],
                        "amount": -5
                    }
                ]
            },
            {
                "text": "After all, the patrol has caught enough on this hunt that {PRONOUN/app1/subject}'ll have trouble carrying it all back to camp. {PRONOUN/app1/subject/CAP} {VERB/app1/stop/stops} for a quick snack and {VERB/app1/return/returns} to camp laden with prey for the fresh-kill pile.",
                "exp": 20,
                "weight": 5,
                "prey": ["large"],
                "relationships": [
                    {
                        "cats_to": ["app1"],
                        "cats_from": ["patrol"],
                        "mutual": false,
                        "values": ["respect", "trust"],
                        "amount": 5
                    },
                    {
                        "cats_to": ["app1"],
                        "cats_from": ["patrol"],
                        "mutual": false,
                        "values": ["dislike"],
                        "amount": -5
                    }
                ]
            }
        ],
        "fail_outcomes": [
            {
                "text": "{PRONOUN/app1/subject/CAP} {VERB/app1/think/thinks} {PRONOUN/app1/subject}{VERB/app1/'ve/'s} gotten away with {PRONOUN/app1/poss} clandestine snacking, but when app1 arrives back at camp, another patrol member pulls the deputy aside for a quiet word, glaring back at app1. The deputy assigns {PRONOUN/app1/object} to dig a new trench for the Clan's dirtplace; app1 prickles with humiliation and terrible smells.",
                "exp": 0,
                "weight": 20,
                "relationships": [
                    {
                        "cats_to": ["app1"],
                        "cats_from": ["clan", "patrol"],
                        "mutual": false,
                        "values": ["respect", "trust"],
                        "amount": -5
                    },
                    {
                        "cats_to": ["app1"],
                        "cats_from": ["clan", "patrol"],
                        "mutual": false,
                        "values": ["dislike"],
                        "amount": 5
                    }
                ],
                "prey": ["very_small"]
            },
            {
                "text": "app1 gets away with it, burying the evidence. But {PRONOUN/app1/poss} pelt still prickles with guilt when the patrol brings so little home.",
                "exp": 0,
                "weight": 20,
                "relationships": [
                    {
                        "cats_to": ["clan", "patrol"],
                        "cats_from": ["app1"],
                        "mutual": false,
                        "values": ["jealous"    ],
                        "amount": 5
                    }
                ],
                "prey": ["very_small"]
            }
        ]
    },
{
    "patrol_id": "gen_hunt_verysmallprey_balancing_solowarriorhunt1",
    "biome": ["Any"],
    "season": ["Any"],
    "types": ["hunting"],
    "tags": [],
    "patrol_art": "hunt_general_intro",
    "min_cats": 1,
    "max_cats": 1,
    "min_max_status": {
        "normal adult": [1, 1]
    },
    "weight": 1,
    "intro_text": "p_l puts {PRONOUN/p_l/poss} nose to the ground, checking for prey scent as {PRONOUN/p_l/subject} {VERB/p_l/hunt/hunts}.",
    "decline_text": "It's not a great day for hunting, p_l decides, and calls it off before {PRONOUN/p_l/subject} even {VERB/p_l/start/starts}.",
    "chance_of_success": 50,
    "success_outcomes": [
        {
            "text": "There's barely anything out there, and p_l is strangely proud {PRONOUN/p_l/subject} {VERB/p_l/manage/manages} to bring anything back to camp at all.",
            "exp": 20,
            "weight": 10,
            "prey": ["very_small"]
        },
        {
            "text": "It's bitterly disappointing, to bring back so little for the fresh-kill pile, and p_l retreats to curl up into a ball in {PRONOUN/p_l/poss} nest.",
            "exp": 10,
            "weight": 10,
            "prey": ["very_small"]
        },
        {
            "text": "Even s_c, for all {PRONOUN/s_c/poss} talents, can't bring back prey for the fresh-kill pile if there's only scraps to catch.",
            "exp": 20,
            "weight": 20,
            "stat_skill": ["HUNTER,0"],
            "can_have_stat": ["p_l"],
            "prey": ["very_small"]
        }
    ],
    "fail_outcomes": [
        {
            "text": "p_l misses {PRONOUN/p_l/poss} pounces, and brings nothing home.",
            "exp": 0,
            "weight": 20
        },
        {
            "text": "It's not p_l's lucky day - the prey just doesn't seem to be running.",
            "exp": 0,
            "weight": 20
        },
        {
            "text": "While out in the hunting grounds, p_l's nose begins to run. {PRONOUN/p_l/subject/CAP} try to ignore it at first, but soon it ruins {PRONOUN/p_l/poss} ability to track scent, and {PRONOUN/p_l/subject}{VERB/p_l/'re/'s} forced back to camp early.",
            "exp": 0,
            "weight": 20,
            "injury": [
                {
                  "cats": ["p_l"],
                  "injuries": ["running nose"]
                }
              ],
              "history_text": {
                "reg_death": "m_c died after a running nose progressed to something worse.",
                "lead_death": "died after a running nose progressed to something worse"
              }
        }
    ]
},
{
    "patrol_id": "gen_hunt_smallprey_balancing_solowarriorhunt1",
    "biome": ["Any"],
    "season": ["Any"],
    "types": ["hunting"],
    "tags": [],
    "patrol_art": "hunt_general_intro",
    "min_cats": 1,
    "max_cats": 1,
    "min_max_status": {
        "normal adult": [1, 1]
    },
    "weight": 1,
    "intro_text": "p_l stretches, digging {PRONOUN/p_l/poss} claws into the ground as {PRONOUN/p_l/subject} {VERB/p_l/warm/warms} up. Without needing to coordinate a group, this hunting patrol can proceed entirely at their own schedule.",
    "decline_text": "Actually, p_l wants to do something with company. {PRONOUN/p_l/subject/CAP} {VERB/p_l/join/joins} up with a bigger patrol instead of going out on {PRONOUN/p_l/poss} own.",
    "chance_of_success": 50,
    "success_outcomes": [
        {
            "text": "p_l finds a decent sized carcass to scavenge, though {PRONOUN/p_l/subject} {VERB/p_l/have/has} to throw away a significant amount of meat least {PRONOUN/p_l/subject} bring crow-food back to camp.",
            "exp": 20,
            "weight": 10,
            "prey": ["small"]
        },
        {
            "text": "p_l doesn't manage to catch much - but {PRONOUN/p_l/poss} hunt brings {PRONOUN/p_l/object} near one of c_n's borders, and {PRONOUN/p_l/subject} {VERB/p_l/stop/stops} to do a little remarking before {PRONOUN/p_l/subject} {VERB/p_l/head/heads} home.",
            "exp": 10,
            "weight": 10,
            "prey": ["small"]
        },
        {
            "text": "The prey just does <i>not</i> want to cooperate today, and it takes all of s_c's talents to bring what feels like not nearly enough fresh-kill back to camp.",
            "exp": 20,
            "weight": 20,
            "stat_skill": ["HUNTER,0"],
            "can_have_stat": ["p_l"],
            "prey": ["small"]
        }
    ],
    "fail_outcomes": [
        {
            "text": "p_l misses {PRONOUN/p_l/poss} pounces, and brings nothing home.",
            "exp": 0,
            "weight": 20
        },
        {
            "text": "It's not p_l's lucky day - the prey just doesn't seem to be running.",
            "exp": 0,
            "weight": 20,
            "prey": ["very_small"]
        },
        {
            "text": "While out in the hunting grounds, p_l's nose begins to run. {PRONOUN/p_l/subject/CAP} try to ignore it at first, but soon it ruins {PRONOUN/p_l/poss} ability to track scent, and {PRONOUN/p_l/subject}{VERB/p_l/'re/'s} forced back to camp early.",
            "exp": 0,
            "weight": 20,
            "injury": [
                {
                  "cats": ["p_l"],
                  "injuries": ["running nose"]
                }
              ],
              "history_text": {
                "reg_death": "m_c died after a running nose progressed to something worse.",
                "lead_death": "died after a running nose progressed to something worse"
              }
        }
    ]
},
  {
    "patrol_id": "gen_hunt_mediumprey_balancing_solowarriorhunt1",
    "biome": ["Any"],
    "season": ["Any"],
    "types": ["hunting"],
    "tags": [],
    "patrol_art": "hunt_general_intro",
    "min_cats": 1,
    "max_cats": 1,
    "min_max_status": {
        "normal adult": [1, 1]
    },
    "weight": 1,
    "intro_text": "Sometimes it's nice to go out alone - there's nothing to distract p_l from the hunt.",
    "decline_text": "It's not a great day for hunting, p_l decides, and calls it off before {PRONOUN/p_l/subject} even {VERB/p_l/start/starts}.",
    "chance_of_success": 50,
    "success_outcomes": [
        {
            "text": "A nice bundle of mice will do splendidly, and p_l feels perfectly happy with {PRONOUN/p_l/poss} contributions to the fresh-kill pile when they trot home.",
            "exp": 20,
            "weight": 10,
            "prey": ["medium"]
        },
        {
            "text": "It's good, getting to focus on nothing but {PRONOUN/p_l/self} on a solo hunt. That {PRONOUN/p_l/poss} hunt is successful also helps p_l's mood, and by the time {PRONOUN/p_l/subject} {VERB/p_l/pad/pads} home {PRONOUN/p_l/subject}{VERB/p_l/'re/'s} relaxed and content.",
            "exp": 20,
            "weight": 10,
            "prey": ["medium"]
        },
        {
            "text": "Mulling over how to best teach the best hunting grounds for the season, p_l realizes {PRONOUN/p_l/subject} nearly overlooked the perfect spot. Sure enough, {PRONOUN/p_l/subject} {VERB/p_l/pick/picks} up a good catch for the fresh-kill pile there.",
            "exp": 20,
            "weight": 20,
            "stat_skill": ["TEACHER,0"],
            "can_have_stat": ["p_l"],
            "prey": ["medium"]
        },
        {
            "text": "Maybe no one else is here to show off to - but that pounce was <i>still</i> beautiful, audience appreciation or not. p_l certainly doesn't think the prey appreciated it.",
            "exp": 20,
            "weight": 20,
            "stat_skill": ["HUNTER,0"],
            "can_have_stat": ["p_l"],
            "prey": ["medium"]
        },
        {
            "text": "The prey tries to take a swipe at p_l as it goes down, but {PRONOUN/p_l/subject}{VERB/p_l/'re/'s} more than prepared to scrap, and if {PRONOUN/p_l/poss} prey wants to go, then p_l's raring for a fight!",
            "exp": 20,
            "weight": 20,
            "stat_skill": ["FIGHTER,0"],
            "can_have_stat": ["p_l"],
            "prey": ["medium"]
        },
        {
            "text": "The prey takes off running, but it chooses the wrong cat to race against, and p_l cuts corners to skid into a beautiful takedown, winning race and meal all at once.",
            "exp": 20,
            "weight": 20,
            "stat_skill": ["RUNNER,0"],
            "can_have_stat": ["p_l"],
            "prey": ["medium"]
        },
        {
            "text": "The effort p_l puts in to climbing up to the outlook pays off when {PRONOUN/p_l/poss} ascent reveals an old animal on its last legs. The end of its life will feed c_n well.",
            "exp": 20,
            "weight": 20,
            "stat_skill": ["CLIMBER,0"],
            "can_have_stat": ["p_l"],
            "prey": ["medium"]
        },
        {
            "text": "Occasionally, water hunts for you, or for anyone knowledgeable enough to safely fish drowned prey from where it washes up. p_l has a healthy respect for the element, but certainly won't turn down a gift.",
            "exp": 20,
            "weight": 20,
            "stat_skill": ["SWIMMER,0"],
            "can_have_stat": ["p_l"],
            "prey": ["medium"]
        }
    ],
    "fail_outcomes": [
        {
            "text": "p_l misses {PRONOUN/p_l/poss} pounces, and brings nothing home.",
            "exp": 0,
            "weight": 20
        },
        {
            "text": "It's not p_l's lucky day - the prey just doesn't seem to be running.",
            "exp": 0,
            "weight": 20,
            "prey": ["very_small"]
        },
        {
            "text": "While out in the hunting grounds, p_l's nose begins to run. {PRONOUN/p_l/subject/CAP} try to ignore it at first, but soon it ruins {PRONOUN/p_l/poss} ability to track scent, and {PRONOUN/p_l/subject}{VERB/p_l/'re/'s} forced back to camp early.",
            "exp": 0,
            "weight": 20,
            "injury": [
                {
                  "cats": ["p_l"],
                  "injuries": ["running nose"]
                }
              ],
              "history_text": {
                "reg_death": "m_c died after a running nose progressed to something worse.",
                "lead_death": "died after a running nose progressed to something worse"
              }
        }
    ]
},
{
    "patrol_id": "gen_hunt_largeprey_balancing_solowarriorhunt1",
    "biome": ["Any"],
    "season": ["Any"],
    "types": ["hunting"],
    "tags": [],
    "patrol_art": "hunt_general_intro",
    "min_cats": 1,
    "max_cats": 1,
    "min_max_status": {
        "normal adult": [1, 1]
    },
    "weight": 1,
    "intro_text": "p_l thinks {PRONOUN/p_l/subject}{VERB/p_l/'ve/'s} found a promising hunting spot to focus on for {PRONOUN/p_l/poss} solo patrol.",
    "decline_text": "{PRONOUN/p_l/subject/CAP} decide to move on instead.",
    "chance_of_success": 50,
    "success_outcomes": [
        {
            "text": "{PRONOUN/p_l/poss/CAP} judgement is accurate - these hunting grounds are excellent, p_l will have to bring {PRONOUN/p_l/poss} Clanmates back here another day.",
            "exp": 25,
            "weight": 10,
            "prey": ["large"]
        },
        {
            "text": "Forget struggling to hunt, p_l has a new problem, struggling to bring everything back to camp! Still, {PRONOUN/p_l/subject} {VERB/p_l/aren't/isn't} going to complain about the problems of abundant prey and easy cover to pounce from.",
            "exp": 25,
            "weight": 10,
            "prey": ["large"]
        },
        {
            "text": "This is the life, p_l hums, trying to balance the heavy load {PRONOUN/p_l/subject}{VERB/p_l/'re/'s} carrying back to camp.",
            "exp": 25,
            "weight": 20,
            "stat_skill": ["HUNTER,0"],
            "can_have_stat": ["p_l"],
            "prey": ["large"]
        }
    ],
    "fail_outcomes": [
        {
            "text": "p_l misses {PRONOUN/p_l/poss} pounces, and brings nothing home.",
            "exp": 0,
            "weight": 20
        },
        {
            "text": "It's not p_l's lucky day - the prey just doesn't seem to be running.",
            "exp": 0,
            "weight": 20,
            "prey": ["very_small"]
        },
        {
            "text": "A gaggle of younger cats run through, ruining everything before p_l can properly get started.",
            "exp": 0,
            "weight": 20,
            "prey": ["very_small"]
        },
        {
            "text": "While out in the hunting grounds, p_l's nose begins to run. {PRONOUN/p_l/subject/CAP} try to ignore it at first, but soon it ruins {PRONOUN/p_l/poss} ability to track scent, and {PRONOUN/p_l/subject}{VERB/p_l/'re/'s} forced back to camp early.",
            "exp": 0,
            "weight": 20,
            "injury": [
                {
                  "cats": ["p_l"],
                  "injuries": ["running nose"]
                }
              ],
              "history_text": {
                "reg_death": "m_c died after a running nose progressed to something worse.",
                "lead_death": "died after a running nose progressed to something worse"
              }
        }
    ]
},
{
    "patrol_id": "gen_hunt_hugeprey_balancing_solowarriorhunt1",
    "biome": ["Any"],
    "season": ["Any"],
    "types": ["hunting"],
    "tags": [],
    "patrol_art": "hunt_general_intro",
    "min_cats": 1,
    "max_cats": 1,
    "min_max_status": {
        "normal adult": [1, 1]
    },
    "weight": 1,
    "intro_text": "p_l's glad to go out on a solo hunting patrol - there's an ambush spot {PRONOUN/p_l/subject}{VERB/p_l/'ve/'s} been itching to try out on {PRONOUN/p_l/poss} own.",
    "decline_text": "{PRONOUN/p_l/subject/CAP} encounter an herb gathering patrol on the way there and get swept up into it.",
    "chance_of_success": 50,
    "success_outcomes": [
        {
            "text": "p_l succeeds beyond {PRONOUN/p_l/poss} wildest hopes, coming home with prey so large {PRONOUN/p_l/subject} {VERB/p_l/have/has} to drag rather than carry it.",
            "exp": 25,
            "weight": 10,
            "prey": ["huge"]
        },
        {
            "text": "It takes a long time waiting, crouched in hiding, but it's all worth it to burst out, claws and teeth ready, prey completely unsuspecting.",
            "exp": 25,
            "weight": 10,
            "prey": ["huge"]
        },
        {
            "text": "With a hunter's keen attention, p_l waits, letting smaller targets pass whisker close in front of {PRONOUN/p_l/object}, waiting for the perfect prey to appear. When it does {PRONOUN/p_l/subject} leap from {PRONOUN/p_l/poss} cover to slam it down to the ground, triumphant in victory.",
            "exp": 25,
            "weight": 20,
            "stat_skill": ["HUNTER,0"],
            "can_have_stat": ["p_l"],
            "prey": ["huge"]
        }
    ],
    "fail_outcomes": [
        {
            "text": "p_l misses {PRONOUN/p_l/poss} pounces, and brings nothing home.",
            "exp": 0,
            "weight": 20
        },
        {
            "text": "It's not p_l's lucky day - the prey just doesn't seem to be running.",
            "exp": 0,
            "weight": 20,
            "prey": ["very_small"]
        },
        {
            "text": "A gaggle of younger cats run through, ruining everything before p_l can properly get started.",
            "exp": 0,
            "weight": 20,
            "prey": ["very_small"]
        },
        {
            "text": "While out in the hunting grounds, p_l's nose begins to run. {PRONOUN/p_l/subject/CAP} try to ignore it at first, but soon it ruins {PRONOUN/p_l/poss} ability to track scent, and {PRONOUN/p_l/subject}{VERB/p_l/'re/'s} forced back to camp early.",
            "exp": 0,
            "weight": 20,
            "injury": [
                {
                  "cats": ["p_l"],
                  "injuries": ["running nose"]
                }
              ],
              "history_text": {
                "reg_death": "m_c died after a running nose progressed to something worse.",
                "lead_death": "died after a running nose progressed to something worse"
              }
        }
    ]
},
{
    "patrol_id": "gen_hunt_verysmallprey_balancing_soloapphunt1",
    "biome": ["Any"],
    "season": ["Any"],
    "types": ["hunting"],
    "tags": [],
    "patrol_art": "hunt_general_intro",
    "min_cats": 1,
    "max_cats": 1,
    "min_max_status": {
        "apprentice": [1, 1]
    },
    "weight": 1,
    "intro_text": "app1 has snuck out late, timed with the last flares of the sunset, to try to hunt alone.",
    "decline_text": "It's not a great day for hunting, app1 decides, and calls it off before someone figures out {PRONOUN/app1/subject}{VERB/app1/'ve/'s} snuck out of camp.",
    "chance_of_success": 50,
    "success_outcomes": [
        {
            "text": "Maybe the light makes it harder for the prey to see app1 - but it makes it harder for app1 to see {PRONOUN/app1/poss} prey, too. Not a stellar success.",
            "exp": 20,
            "weight": 10,
            "prey": ["very_small"]
        },
        {
            "text": "Trying to hunt after a full day's warrior training isn't {PRONOUN/app1/poss} smartest idea. app1 is too exhausted to bring much home.",
            "exp": 10,
            "weight": 10,
            "prey": ["very_small"]
        },
        {
            "text": "It doesn't matter how keen on hunting app1 is - if the prey isn't there, not even the mightiest hunter in StarClan can do anything, let alone a rangy teenager. Still, not much is better than nothing.",
            "exp": 20,
            "weight": 20,
            "stat_skill": ["HUNTER,0"],
            "can_have_stat": ["app1"],
            "prey": ["very_small"]
        }
    ],
    "fail_outcomes": [
        {
            "text": "app1 is so busy hiding from the notice of a dusk border patrol that {PRONOUN/app1/subject} outright {VERB/app1/fail/fails} to catch <i>anything</i>.",
            "exp": 0,
            "weight": 20
        },
        {
            "text": "app1 gets so distracted by the pretty sunset that zero hunting gets done.",
            "exp": 0,
            "weight": 20
        },
        {
            "text": "app1 lines up what {PRONOUN/app1/subject} {VERB/app1/think/thinks} is a perfect pounce, launches - and goes flying into a rock. Well. At least no one saw that. {PRONOUN/app1/poss/CAP} ear kinda hurts.",
            "exp": 0,
            "weight": 20,
            "injury": [
                {
                  "cats": ["app1"],
                  "injuries": ["torn ear", "scrapes"],
                  "scars": ["RIGHTEAR"],
                  "no_results": false
             
                }
              ],
              "history_text": {
                "scar": "m_c got a bit torn up on a solo hunt as an apprentice.",
                "reg_death": "m_c died after a small injury progressed to something worse.",
                "lead_death": "died after a small injury progressed to something worse"
              }
        }
    ]
},
{
    "patrol_id": "gen_hunt_smallprey_balancing_soloapphunt1",
    "biome": ["Any"],
    "season": ["Any"],
    "types": ["hunting"],
    "tags": [],
    "patrol_art": "hunt_general_intro",
    "min_cats": 1,
    "max_cats": 1,
    "min_max_status": {
        "apprentice": [1, 1]
    },
    "weight": 1,
    "intro_text": "Look, {PRONOUN/app1/subject}{VERB/app1/'re/'s} so close to perfecting {PRONOUN/app1/poss} pounce, app1 can <i>feel</i> it. {PRONOUN/app1/subject/CAP} head out to prove so.",
    "decline_text": "Just as {PRONOUN/app1/subject}{VERB/app1/'re/'s} about to leave camp, someone calls out and offers to share something from the fresh-kill pile with {PRONOUN/app1/object}. app1 can't refuse, even if {PRONOUN/app1/subject}'d like to, and {PRONOUN/app1/poss} clandestine hunt is cancelled.",
    "chance_of_success": 50,
    "success_outcomes": [
        {
            "text": "And bam, and BAM! Sure {PRONOUN/app1/subject} might not be bringing home a ton of prey, but app1 thinks {PRONOUN/app1/subject}{VERB/app1/'ve/'s} really figured out {PRONOUN/app1/poss} flow. BAM!",
            "exp": 20,
            "weight": 10,
            "prey": ["small"]
        },
        {
            "text": "Trying to hunt after a full day's warrior training isn't {PRONOUN/app1/poss} smartest idea. app1 is too exhausted to bring much home.",
            "exp": 10,
            "weight": 10,
            "prey": ["small"]
        },
        {
            "text": "There's something really special about the clear focus of hunting. Or, at least, app1 thinks so. This might not be the world's greatest haul of prey, but {PRONOUN/app1/subject}{VERB/app1/'re/'s} proud of the work {PRONOUN/app1/subject}{VERB/app1/'ve/'s} done and the progress in {PRONOUN/app1/poss} training {PRONOUN/app1/subject}{VERB/app1/'re/'s} making.",
            "exp": 20,
            "weight": 20,
            "stat_skill": ["HUNTER,0"],
            "can_have_stat": ["app1"],
            "prey": ["small"]
        }
    ],
    "fail_outcomes": [
        {
            "text": "Forget pouncing - app1 can't find any prey to pounce <i>on</i>.",
            "exp": 0,
            "weight": 20
        },
        {
            "text": "{PRONOUN/app1/subject/CAP} {VERB/app1/line/lines} up the perfect shot, {VERB/app1/go/goes} for it - and one of {PRONOUN/app1/poss} hindfeet slips out from under {PRONOUN/app1/object}. Fox-dung!",
            "exp": 0,
            "weight": 20
        },
        {
            "text": "app1 lines up what {PRONOUN/app1/subject} {VERB/app1/think/thinks} is a perfect pounce, launches - and goes flying into a rock. Well. At least no one saw that. {PRONOUN/app1/poss/CAP} ear kinda hurts.",
            "exp": 0,
            "weight": 20,
            "injury": [
                {
                  "cats": ["app1"],
                  "injuries": ["torn ear", "scrapes"],
                  "scars": ["RIGHTEAR"],
                  "no_results": false
             
                }
              ],
              "history_text": {
                "scar": "m_c got a bit torn up on a solo hunt as an apprentice.",
                "reg_death": "m_c died after a small injury progressed to something worse.",
                "lead_death": "died after a small injury progressed to something worse"
              }
        }
    ]
},
{
    "patrol_id": "gen_hunt_mediumprey_balancing_soloapphunt1",
    "biome": ["Any"],
    "season": ["Any"],
    "types": ["hunting"],
    "tags": [],
    "patrol_art": "hunt_general_intro",
    "min_cats": 1,
    "max_cats": 1,
    "min_max_status": {
        "apprentice": [1, 1]
    },
    "weight": 1,
    "intro_text": "app1 is tired of being treated like {PRONOUN/app1/subject} {VERB/app1/don't/doesn't} know anything - {PRONOUN/app1/subject} {VERB/app1/stalk/stalks} off to hunt alone.",
    "decline_text": "Just as {PRONOUN/app1/subject}{VERB/app1/'re/'s} about to leave camp, someone calls out and offers to share something from the fresh-kill pile with {PRONOUN/app1/object}. app1 can't refuse, even if {PRONOUN/app1/subject}'d like to, and {PRONOUN/app1/poss} clandestine hunt is cancelled.",
    "chance_of_success": 50,
    "success_outcomes": [
        {
            "text": "This will surely be enough prey to prove {PRONOUN/app1/self}. {PRONOUN/app1/subject/CAP}{VERB/app1/'re/'s} not asking for {PRONOUN/app1/poss} warrior name early - just to be acknowledged for the skills {PRONOUN/app1/subject}{VERB/app1/'ve/'s} put so much effort into learning.",
            "exp": 20,
            "weight": 10,
            "prey": ["medium"]
        },
        {
            "text": "This isn't enough. app1 swallows hard, lifts {PRONOUN/app1/poss} head up, and brings what {PRONOUN/app1/subject} {VERB/app1/have/has} back to camp, squashing down {PRONOUN/app1/poss} hopes for a naming ceremony.",
            "exp": 10,
            "weight": 10,
            "prey": ["medium"]
        },
        {
            "text": "Sure, {PRONOUN/app1/subject} might not be the greatest fighter or the Clan's cleverest cat, but hunting? Hunting is a <i>breeze</i> for app1, and {PRONOUN/app1/subject} {VERB/app1/come/comes} back to camp with the proof of that.",
            "exp": 20,
            "weight": 20,
            "stat_skill": ["HUNTER,0"],
            "can_have_stat": ["app1"],
            "prey": ["medium"]
        }
    ],
    "fail_outcomes": [
        {
            "text": "Forget pouncing - app1 can't find any prey to pounce <i>on</i>.",
            "exp": 0,
            "weight": 20
        },
        {
            "text": "{PRONOUN/app1/subject/CAP} {VERB/app1/don't/doesn't} manage a single kill. Instead, app1 pretends {PRONOUN/app1/subject} {VERB/app1/were/was} just out in the dirtplace for a really, <i>really</i> long time when {PRONOUN/app1/subject} {VERB/app1/slink/slinks} back into camp.",
            "exp": 0,
            "weight": 20
        },
        {
            "text": "app1 lines up what {PRONOUN/app1/subject} {VERB/app1/think/thinks} is a perfect pounce, launches - and goes flying into a rock. Well. At least no one saw that. {PRONOUN/app1/poss/CAP} ear kinda hurts.",
            "exp": 0,
            "weight": 20,
            "injury": [
                {
                  "cats": ["app1"],
                  "injuries": ["torn ear", "scrapes"],
                  "scars": ["RIGHTEAR"],
                  "no_results": false
             
                }
              ],
              "history_text": {
                "scar": "m_c got a bit torn up on a solo hunt as an apprentice.",
                "reg_death": "m_c died after a small injury progressed to something worse.",
                "lead_death": "died after a small injury progressed to something worse"
              }
        }
    ]
},
{
    "patrol_id": "gen_hunt_largeprey_balancing_soloapphunt1",
    "biome": ["Any"],
    "season": ["Any"],
    "types": ["hunting"],
    "tags": [],
    "patrol_art": "hunt_general_intro",
    "min_cats": 1,
    "max_cats": 1,
    "min_max_status": {
        "apprentice": [1, 1]
    },
    "weight": 1,
    "intro_text": "app1 doesn't want to be in the apprentice's den until {PRONOUN/app1/poss} muzzle grays - {PRONOUN/app1/subject} {VERB/app1/need/needs} to prove lead_name should pay attention to {PRONOUN/app1/object}.",
    "decline_text": "Just as {PRONOUN/app1/subject}{VERB/app1/'re/'s} about to leave camp, someone calls out and offers to share something from the fresh-kill pile with {PRONOUN/app1/object}. app1 can't refuse, even if {PRONOUN/app1/subject}'d like to, and {PRONOUN/app1/poss} clandestine hunt is cancelled.",
    "chance_of_success": 50,
    "success_outcomes": [
        {
            "text": "app1 knows that a warrior would have more experience, more strength, more endurance, more <i>everything</i>. But that doesn't matter, app1 has more heart, and this amount of success stacking the fresh-kill pile proves it.",
            "exp": 20,
            "weight": 10,
            "prey": ["large"]
        },
        {
            "text": "Bringing the last of {PRONOUN/app1/poss} catch back to camp, app1 sits proudly beside the fresh-kill pile, chest fluffed out in achievement.",
            "exp": 20,
            "weight": 10,
            "prey": ["large"]
        },
        {
            "text": "app1 leans on {PRONOUN/app1/poss} strengths, choosing to go hunting, which {PRONOUN/app1/subject} {VERB/app1/know/knows} is one of {PRONOUN/app1/poss} talents. And it's critical to c_n too, making {PRONOUN/app1/poss} heart swell with pride as {PRONOUN/app1/subject} {VERB/app1/see/sees} dep_name blink in surprise at {PRONOUN/app1/poss} hunting haul.",
            "exp": 20,
            "weight": 20,
            "stat_skill": ["HUNTER,0"],
            "can_have_stat": ["app1"],
            "prey": ["large"]
        }
    ],
    "fail_outcomes": [
        {
            "text": "Forget pouncing - app1 can't find any prey to pounce <i>on</i>.",
            "exp": 0,
            "weight": 20
        },
        {
            "text": "{PRONOUN/app1/subject/CAP} don't manage a single kill. Instead, app1 pretends {PRONOUN/app1/subject} {VERB/app1/were/was} just out in the dirtplace for a really, <i>really</i> long time when {PRONOUN/app1/subject} {VERB/app1/slink/slinks} back into camp.",
            "exp": 0,
            "weight": 20
        },
        {
            "text": "app1 lines up what {PRONOUN/app1/subject} {VERB/app1/think/thinks} is a perfect pounce, launches - and goes flying into a rock. Well. At least no one saw that. {PRONOUN/app1/poss/CAP} ear kinda hurts.",
            "exp": 0,
            "weight": 20,
            "injury": [
                {
                  "cats": ["app1"],
                  "injuries": ["torn ear", "scrapes"],
                  "scars": ["RIGHTEAR"],
                  "no_results": false
             
                }
              ],
              "history_text": {
                "scar": "m_c got a bit torn up on a solo hunt as an apprentice.",
                "reg_death": "m_c died after a small injury progressed to something worse.",
                "lead_death": "died after a small injury progressed to something worse"
              }
        }
    ]
},
{
    "patrol_id": "gen_hunt_hugeprey_balancing_soloapphunt1",
    "biome": ["Any"],
    "season": ["Any"],
    "types": ["hunting"],
    "tags": [],
    "patrol_art": "hunt_general_intro",
    "min_cats": 1,
    "max_cats": 1,
    "min_max_status": {
        "apprentice": [1, 1]
    },
    "weight": 1,
    "intro_text": "app1 nervously creeps out towards c_n's dirtplace, profile low to the ground as {PRONOUN/app1/subject} {VERB/app1/sneak/sneaks} out of camp. Let's see what a night hunt feels like.",
    "decline_text": "app1 thinks better of the plan, and returns to {PRONOUN/app1/poss} nest.",
    "chance_of_success": 50,
    "success_outcomes": [
        {
            "text": "Flashing through the night, claws out, teeth bared, alone in the darkness, app1 feels <i>powerful</i>. Also, {PRONOUN/app1/subject} swear the prey is more blind than in daylight.",
            "exp": 20,
            "weight": 10,
            "prey": ["huge"]
        },
        {
            "text": "It's cold, alone by themself. But app1 shakes it off, and {PRONOUN/app1/subject} {VERB/app1/find/finds} enough food that the Clan will have questions, waking up with a fresh-kill pile weirdly fuller than when they went to sleep.",
            "exp": 20,
            "weight": 10,
            "prey": ["huge"]
        },
        {
            "text": "Hunting is always exciting, always fun, but this - the feeling of the wind ruffling {PRONOUN/app1/poss} pelt, the way the animal calls have all changed with the darkness, the thrill of ambushing one thing after another, this is great!",
            "exp": 20,
            "weight": 20,
            "stat_skill": ["HUNTER,0"],
            "can_have_stat": ["app1"],
            "prey": ["huge"]
        }
    ],
    "fail_outcomes": [
        {
            "text": "Forget pouncing - app1 can't find any prey to pounce <i>on</i>.",
            "exp": 0,
            "weight": 20
        },
        {
            "text": "It's <i>dark</i>. How{VERB/app1/'re/'s} {PRONOUN/app1/subject} supposed to hunt like this?",
            "exp": 0,
            "weight": 20
        },
        {
            "text": "app1 lines up what {PRONOUN/app1/subject} {VERB/app1/think/thinks} is a perfect pounce, launches - and goes flying into a rock. Well. At least no one saw that. {PRONOUN/app1/poss/CAP} ear kinda hurts.",
            "exp": 0,
            "weight": 20,
            "injury": [
                {
                  "cats": ["app1"],
                  "injuries": ["torn ear", "scrapes"],
                  "scars": ["RIGHTEAR"],
                  "no_results": false
             
                }
              ],
              "history_text": {
                "scar": "m_c got a bit torn up on a solo hunt as an apprentice.",
                "reg_death": "m_c died after a small injury progressed to something worse.",
                "lead_death": "died after a small injury progressed to something worse"
              }
        }
    ]
},
{
    "patrol_id": "gen_hunt_verysmallprey_balancing_smallwarriorhunt1",
    "biome": ["Any"],
    "season": ["Any"],
    "types": ["hunting"],
    "tags": [],
    "patrol_art": "hunt_general_intro",
    "min_cats": 2,
    "max_cats": 3,
    "min_max_status": {
        "normal adult": [1, 6]
    },
    "weight": 1,
    "intro_text": "As they head out into c_n's territory, p_l suggests a high cover hunting ground, perfect for ambushing.",
    "decline_text": "The cats encounter a border patrol that needs more paws, and volunteer their time for that instead.",
    "chance_of_success": 50,
    "success_outcomes": [
        {
            "text": "Perfect for ambushing, p_l said. Perfect for ambushing each other, maybe! First r_c ruins p_l's hunt, then p_l trips over r_c as {PRONOUN/r_c/subject} {VERB/r_c/stalk/stalks}. This did <i>not</i> go to plan.",
            "exp": 20,
            "weight": 10,
            "relationships": [
                {
                    "cats_to": ["p_l"],
                    "cats_from": ["r_c"],
                    "mutual": true,
                    "values": ["trust", "respect"],
                    "amount": -5
                }
            ],
            "prey": ["very_small"]
        },
        {
            "text": "There might be tons of cover here to pounce from, but there's tons of places for the prey to hide, too. The patrol doesn't bring much home.",
            "exp": 10,
            "weight": 10,
            "prey": ["very_small"]
        },
        {
            "text": "Look, s_c might be a talented hunter, but {PRONOUN/s_c/subject} can't succeed if there's no prey in the first place - this hunting spot just didn't work out well.",
            "exp": 20,
            "weight": 20,
            "stat_skill": ["HUNTER,0"],
            "can_have_stat": ["any"],
            "prey": ["very_small"]
        }
    ],
    "fail_outcomes": [
        {
            "text": "In setting up an overly complicated ambush strategy, all the cats do is drive away the prey from the local area. And also fall over each other a bit.",
            "exp": 0,
            "weight": 20
        },
        {
            "text": "The cats lose track of each other under the thick cover, and end up ruining the hunt in the name of reforming the patrol.",
            "exp": 0,
            "weight": 20
        },
        {
            "text": "p_l goes down hard on a misjudged pounce, and stands up with a wince. r_c trots over, telling p_l to take it easy and lean on {PRONOUN/r_c/object} as {PRONOUN/p_l/subject} {VERB/p_l/limp/limps} home.",
            "exp": 0,
            "weight": 20,
            "injury": [
                {
                  "cats": ["p_l"],
                  "injuries": ["sprain"]
                }
              ],
              "relationships": [
                {
                    "cats_to": ["p_l"],
                    "cats_from": ["r_c"],
                    "mutual": true,
                    "values": ["trust", "comfort"],
                    "amount": 5
                }
            ]
        }
    ]
},
{
    "patrol_id": "gen_hunt_smallprey_balancing_smallwarriorhunt1",
    "biome": ["Any"],
    "season": ["Any"],
    "types": ["hunting"],
    "tags": [],
    "patrol_art": "hunt_general_intro",
    "min_cats": 2,
    "max_cats": 3,
    "min_max_status": {
        "normal adult": [1, 6]
    },
    "weight": 1,
    "intro_text": "The small hunting patrol heads out together.",
    "decline_text": "The cats encounter a border patrol that needs more paws, and volunteer their time for that instead.",
    "chance_of_success": 50,
    "success_outcomes": [
        {
            "text": "The scent trails here are very dispersed and weak - the patrol kills a couple good pieces of prey, but not much. p_l makes a note to report the state of this hunting ground when they get back to camp.",
            "exp": 20,
            "weight": 10,
            "relationships": [
                {
                    "cats_to": ["p_l"],
                    "cats_from": ["patrol"],
                    "mutual": true,
                    "values": ["respect"],
                    "amount": 5
                }
            ],
            "prey": ["small"]
        },
        {
            "text": "They don't quite have enough cats to set up an inescapable net, and several times, prey slips away from them. Still, they're not empty pawed.",
            "exp": 10,
            "weight": 10,
            "prey": ["small"]
        },
        {
            "text": "s_c catches every single bit of prey the patrol brings home. The other cats aren't happy with how this is going to look, comparing themselves to s_c.",
            "exp": 20,
            "weight": 20,
            "stat_skill": ["HUNTER,0"],
            "can_have_stat": ["any"],
            "relationships": [
                {
                    "cats_to": ["s_c"],
                    "cats_from": ["patrol"],
                    "mutual": false,
                    "values": ["jealous"],
                    "amount": 5
                }
            ],
            "prey": ["small"]
        }
    ],
    "fail_outcomes": [
        {
            "text": "s_c tries to show off, and it screws up the coordination of the entire patrol. Wonderful. Great job s_c.",
            "exp": 0,
            "weight": 20,
            "stat_trait": [
                "arrogant",
                "shameless",
                "childish",
                "flamboyant",
                "competitive",
                "ambitious"
            ],
            "can_have_stat": ["any"],
            "relationships": [
                {
                    "cats_to": ["s_c"],
                    "cats_from": ["patrol"],
                    "mutual": false,
                    "values": ["dislike"],
                    "amount": 5
                },
                {
                    "cats_to": ["s_c"],
                    "cats_from": ["patrol"],
                    "mutual": false,
                    "values": ["trust", "respect"],
                    "amount": -5
                }
            ]
        },
        {
            "text": "Sometimes, hunts just go bad. It's no one's fault, but today is one of those times. The cats commiserate with each other as they walk home.",
            "exp": 0,
            "weight": 20,
            "relationships": [
                {
                    "cats_to": ["p_l"],
                    "cats_from": ["patrol"],
                    "mutual": true,
                    "values": ["comfort"],
                    "amount": 3
                }
            ]
        },
        {
            "text": "p_l goes down hard on a misjudged pounce, and stands up with a wince. r_c trots over, telling p_l to take it easy and lean on {PRONOUN/r_c/object} as {PRONOUN/p_l/subject} {VERB/p_l/limp/limps} home.",
            "exp": 0,
            "weight": 20,
            "injury": [
                {
                  "cats": ["p_l"],
                  "injuries": ["sprain"]
                }
              ],
              "relationships": [
                {
                    "cats_to": ["p_l"],
                    "cats_from": ["r_c"],
                    "mutual": true,
                    "values": ["trust", "comfort"],
                    "amount": 5
                }
            ]
        }
    ]
},
{
    "patrol_id": "gen_hunt_mediumprey_balancing_smallwarriorhunt1",
    "biome": ["Any"],
    "season": ["Any"],
    "types": ["hunting"],
    "tags": [],
    "patrol_art": "hunt_general_intro",
    "min_cats": 2,
    "max_cats": 3,
    "min_max_status": {
        "normal adult": [1, 6]
    },
    "weight": 1,
    "intro_text": "This hunting patrol might be small, but p_l thinks {PRONOUN/p_l/subject} {VERB/p_l/know/knows} the perfect spot to take advantage of that.",
    "decline_text": "The cats encounter a border patrol that needs more paws, and volunteer their time for that instead.",
    "chance_of_success": 50,
    "success_outcomes": [
        {
            "text": "This particular hunting ground isn't very productive, so it's not usually anyone's favorite. But that means the prey here hasn't been chased for a while, and the patrol is able to spread out and find a fair amount of success.",
            "exp": 20,
            "weight": 10,
            "relationships": [
                {
                    "cats_to": ["p_l"],
                    "cats_from": ["patrol"],
                    "mutual": false,
                    "values": ["respect", "trust"],
                    "amount": 5
                }
            ],
            "prey": ["medium"]
        },
        {
            "text": "Having a large patrol hunting near a border might send the wrong message to their neighbors. But the borderlands still have prey, and with a smaller hunting patrol, there's no accidental diplomatic passive aggressive messaging to hunting there.",
            "exp": 30,
            "weight": 10,
            "relationships": [
                {
                    "cats_to": ["p_l"],
                    "cats_from": ["patrol"],
                    "mutual": false,
                    "values": ["respect", "trust"],
                    "amount": 5
                }
            ],
            "prey": ["medium"]
        },
        {
            "text": "It turns out to not really matter where they hunt - s_c's hunting skills carry the day. Not that the other members of the patrol don't bring back their own perfectly respectable kills too.",
            "exp": 20,
            "weight": 20,
            "stat_skill": ["HUNTER,0"],
            "can_have_stat": ["any"],
            "relationships": [
                {
                    "cats_to": ["s_c"],
                    "cats_from": ["patrol"],
                    "mutual": false,
                    "values": ["respect"],
                    "amount": 5
                }
            ],
            "prey": ["medium"]
        }
    ],
    "fail_outcomes": [
        {
            "text": "s_c tries to show off, and it screws up the coordination of the entire patrol. Wonderful. Great job s_c.",
            "exp": 0,
            "weight": 20,
            "stat_trait": [
                "arrogant",
                "shameless",
                "childish",
                "flamboyant",
                "competitive",
                "ambitious"
            ],
            "can_have_stat": ["any"],
            "relationships": [
                {
                    "cats_to": ["s_c"],
                    "cats_from": ["patrol"],
                    "mutual": false,
                    "values": ["dislike"],
                    "amount": 5
                },
                {
                    "cats_to": ["s_c"],
                    "cats_from": ["patrol"],
                    "mutual": false,
                    "values": ["trust", "respect"],
                    "amount": -5
                }
            ]
        },
        {
            "text": "Sometimes, hunts just go bad. It's no one's fault, but today is one of those times. The cats commiserate with each other as they walk home.",
            "exp": 0,
            "weight": 20,
            "relationships": [
                {
                    "cats_to": ["p_l"],
                    "cats_from": ["patrol"],
                    "mutual": true,
                    "values": ["comfort"],
                    "amount": 3
                }
            ]
        },
        {
            "text": "p_l goes down hard on a misjudged pounce, and stands up with a wince. r_c trots over, telling p_l to take it easy and lean on {PRONOUN/r_c/object} as {PRONOUN/p_l/subject} {VERB/p_l/limp/limps} home.",
            "exp": 0,
            "weight": 20,
            "injury": [
                {
                  "cats": ["p_l"],
                  "injuries": ["sprain"]
                }
              ],
              "relationships": [
                {
                    "cats_to": ["p_l"],
                    "cats_from": ["r_c"],
                    "mutual": true,
                    "values": ["trust", "comfort"],
                    "amount": 5
                }
            ]
        }
    ]
},
{
    "patrol_id": "gen_hunt_largeprey_balancing_smallwarriorhunt1",
    "biome": ["Any"],
    "season": ["Any"],
    "types": ["hunting"],
    "tags": [],
    "patrol_art": "hunt_general_intro",
    "min_cats": 2,
    "max_cats": 3,
    "min_max_status": {
        "normal adult": [1, 6]
    },
    "weight": 1,
    "intro_text": "With a smaller hunting party, the cats are going to need to coordinate together well to succeed.",
    "decline_text": "The cats encounter a border patrol that needs more paws, and volunteer their time for that instead.",
    "chance_of_success": 50,
    "success_outcomes": [
        {
            "text": "Everyone turns to p_l to lead, and p_l rises to the occasion, giving a clear plan of attack that the patrol pulls off flawlessly. Each cat can be proud of the work they put in today.",
            "exp": 30,
            "weight": 10,
            "relationships": [
                {
                    "cats_to": ["p_l"],
                    "cats_from": ["patrol"],
                    "mutual": false,
                    "values": ["respect", "trust"],
                    "amount": 5
                },
                {
                    "cats_to": ["patrol"],
                    "cats_from": ["patrol"],
                    "mutual": false,
                    "values": ["trust", "respect"],
                    "amount": 5
                }
            ],
            "prey": ["large"]
        },
        {
            "text": "This is what Clanmates do - this is what a Clan is <i>for</i>. Nodding to each other, the patrol heads out determined to back each other up. That's what ends up making all the difference, and their hunt goes flawlessly.",
            "exp": 30,
            "weight": 10,
            "relationships": [
                {
                    "cats_to": ["p_l"],
                    "cats_from": ["patrol"],
                    "mutual": true,
                    "values": ["respect", "trust"],
                    "amount": 5
                }
            ],
            "prey": ["large"]
        },
        {
            "text": "The cats defer to s_c as the expert, and s_c nods, laying out {PRONOUN/s_c/poss} thoughts and consulting with everyone to make sure each cat is comfortable with the part they'll play. It's a good use of {PRONOUN/s_c/poss} skills, one that rewards the cats handsomely.",
            "exp": 30,
            "weight": 20,
            "stat_skill": ["HUNTER,0"],
            "can_have_stat": ["any"],
            "relationships": [
                {
                    "cats_to": ["s_c"],
                    "cats_from": ["patrol"],
                    "mutual": false,
                    "values": ["respect"],
                    "amount": 5
                },
                {
                    "cats_to": ["patrol"],
                    "cats_from": ["patrol"],
                    "mutual": false,
                    "values": ["comfort"],
                    "amount": 3
                }
            ],
            "prey": ["large"]
        }
    ],
    "fail_outcomes": [
        {
            "text": "s_c tries to show off, and it screws up the coordination of the entire patrol. Wonderful. Great job s_c.",
            "exp": 0,
            "weight": 20,
            "stat_trait": [
                "arrogant",
                "shameless",
                "childish",
                "flamboyant",
                "competitive",
                "ambitious"
            ],
            "can_have_stat": ["any"],
            "relationships": [
                {
                    "cats_to": ["s_c"],
                    "cats_from": ["patrol"],
                    "mutual": false,
                    "values": ["dislike"],
                    "amount": 5
                },
                {
                    "cats_to": ["s_c"],
                    "cats_from": ["patrol"],
                    "mutual": false,
                    "values": ["trust", "respect"],
                    "amount": -5
                }
            ]
        },
        {
            "text": "Sometimes, hunts just go bad. It's no one's fault, but today is one of those times. The cats commiserate with each other as they walk home.",
            "exp": 0,
            "weight": 20,
            "relationships": [
                {
                    "cats_to": ["p_l"],
                    "cats_from": ["patrol"],
                    "mutual": true,
                    "values": ["comfort"],
                    "amount": 3
                }
            ]
        },
        {
            "text": "p_l goes down hard on a misjudged pounce, and stands up with a wince. r_c trots over, telling p_l to take it easy and lean on {PRONOUN/r_c/object} as {PRONOUN/p_l/subject} {VERB/p_l/limp/limps} home.",
            "exp": 0,
            "weight": 20,
            "injury": [
                {
                  "cats": ["p_l"],
                  "injuries": ["sprain"]
                }
              ],
              "relationships": [
                {
                    "cats_to": ["p_l"],
                    "cats_from": ["r_c"],
                    "mutual": true,
                    "values": ["trust", "comfort"],
                    "amount": 5
                }
            ]
        }
    ]
},
{
    "patrol_id": "gen_hunt_hugeprey_balancing_smallwarriorhunt1",
    "biome": ["Any"],
    "season": ["Any"],
    "types": ["hunting"],
    "tags": [],
    "patrol_art": "hunt_general_intro",
    "min_cats": 2,
    "max_cats": 3,
    "min_max_status": {
        "normal adult": [1, 6]
    },
    "weight": 1,
    "intro_text": "Eyes glowing with the last rays of the sunset, the small hunting party heads out into the gathering dusk.",
    "decline_text": "The cats encounter a border patrol that needs more paws, and volunteer their time for that instead.",
    "chance_of_success": 50,
    "success_outcomes": [
        {
            "text": "It's the perfect time of day, the cats melting in and out of their territory's shadowy cover as their successes begin to pile up, at first only a couple pieces of prey, then more, and more, more until finally p_l calls off the patrol not because the prey has escaped them, but because they're going to have trouble carrying it all home.",
            "exp": 30,
            "weight": 10,
            "relationships": [
                {
                    "cats_to": ["p_l"],
                    "cats_from": ["patrol"],
                    "mutual": false,
                    "values": ["respect", "trust"],
                    "amount": 5
                }
            ],
            "prey": ["huge"]
        },
        {
            "text": "With their diurnal prey tired and headed to their homes, their crepuscular counterparts come out in full force! As their nocturnal prey still blinks away the sleep in their eyes, the patrol has a truly premium number of opportunities to catch food, enough so that the entire Clan comes to comment on the patrol's success when they return.",
            "exp": 30,
            "weight": 10,
            "relationships": [
                {
                    "cats_to": ["patrol"],
                    "cats_from": ["clan"],
                    "mutual": false,
                    "values": ["respect"],
                    "amount": 1
                }
            ],
            "prey": ["huge"]
        },
        {
            "text": "s_c knows <i>exactly</i> how to take advantage of the growing gloom, giving the rest of the patrol a couple of ideas that tip the balance from a successful patrol, to an astonishingly outstanding one.",
            "exp": 30,
            "weight": 20,
            "stat_skill": ["HUNTER,0"],
            "can_have_stat": ["any"],
            "relationships": [
                {
                    "cats_to": ["s_c"],
                    "cats_from": ["patrol"],
                    "mutual": false,
                    "values": ["respect", "trust"],
                    "amount": 5
                },
                {
                    "cats_to": ["patrol"],
                    "cats_from": ["patrol"],
                    "mutual": false,
                    "values": ["comfort"],
                    "amount": 3
                }
            ],
            "prey": ["huge"]
        }
    ],
    "fail_outcomes": [
        {
            "text": "s_c tries to show off, but it screws up the coordination of the entire patrol. Wonderful. Great job, s_c.",
            "exp": 0,
            "weight": 20,
            "stat_trait": [
                "arrogant",
                "shameless",
                "childish",
                "flamboyant",
                "competitive",
                "ambitious"
            ],
            "can_have_stat": ["any"],
            "relationships": [
                {
                    "cats_to": ["s_c"],
                    "cats_from": ["patrol"],
                    "mutual": false,
                    "values": ["dislike"],
                    "amount": 5
                },
                {
                    "cats_to": ["s_c"],
                    "cats_from": ["patrol"],
                    "mutual": false,
                    "values": ["trust", "respect"],
                    "amount": -5
                }
            ]
        },
        {
            "text": "Sometimes, hunts just go bad. It's no one's fault, but today is one of those times. The cats console one another as they walk home.",
            "exp": 0,
            "weight": 20,
            "relationships": [
                {
                    "cats_to": ["p_l"],
                    "cats_from": ["patrol"],
                    "mutual": true,
                    "values": ["comfort"],
                    "amount": 3
                }
            ]
        },
        {
            "text": "p_l goes down hard on a misjudged pounce, and stands up with a wince. r_c trots over, telling p_l to take it easy and lean on {PRONOUN/r_c/object} as {PRONOUN/p_l/subject} {VERB/p_l/limp/limps} home.",
            "exp": 0,
            "weight": 20,
            "injury": [
                {
                  "cats": ["p_l"],
                  "injuries": ["sprain"]
                }
              ],
              "relationships": [
                {
                    "cats_to": ["p_l"],
                    "cats_from": ["r_c"],
                    "mutual": true,
                    "values": ["trust", "comfort"],
                    "amount": 5
                }
            ]
        }
    ]
},
{
    "patrol_id": "gen_hunt_verysmallprey_balancing_largewarriorhunt1",
    "biome": ["Any"],
    "season": ["Any"],
    "types": ["hunting"],
    "tags": [],
    "patrol_art": "hunt_general_intro",
    "min_cats": 4,
    "max_cats": 6,
    "min_max_status": {
        "normal adult": [1, 6]
    },
    "weight": 1,
    "intro_text": "A large hunting patrol is formed and sent out to see what they can find.",
    "decline_text": "The patrol can't agree on a hunting ground, and breaks up into smaller groups instead.",
    "chance_of_success": 50,
    "success_outcomes": [
        {
            "text": "Worryingly, the answer is 'very little'. The patrol shares uneasy glances as they take what few prey they've managed to acquire back to camp.",
            "exp": 30,
            "weight": 10,
            "prey": ["very_small"]
        },
        {
            "text": "They don't bring back nothing. But they don't bring back a lot, either. No one feels any kind of accomplishment or pride, not with this barely qualifying as a success, if it does at all.",
            "exp": 30,
            "weight": 10,
            "prey": ["very_small"]
        },
        {
            "text": "With so many hunters out together, you'd think they'd manage to find more. But no cat can control the luck of the hunt, not even a skilled hunter like s_c.",
            "exp": 30,
            "weight": 20,
            "stat_skill": ["HUNTER,0"],
            "can_have_stat": ["any"],
            "prey": ["very_small"]
        }
    ],
    "fail_outcomes": [
        {
            "text": "They find nothing. Actually nothing. This isn't just bad luck - this is something spooking the local prey away from this area of the territory, and it needs to be reported back to camp straight away.",
            "exp": 0,
            "weight": 20
        },
        {
            "text": "Even in the worst conditions, there's normally <i>something</i> to hunt. But none of the cats manages even a single kill, and tails are tucked sadly when the patrol pads back into camp.",
            "exp": 0,
            "weight": 20
        },
        {
            "text": "p_l choose a completely stupid hunting spot to lead them all to, and by the time the patrol gives up and heads back to camp, more than one cat is throwing surly glares in {PRONOUN/p_l/poss} direction.",
            "exp": 0,
            "weight": 20,
              "relationships": [
                {
                    "cats_to": ["p_l"],
                    "cats_from": ["patrol"],
                    "mutual": false,
                    "values": ["respect"],
                    "amount": -10
                },
                {
                    "cats_to": ["p_l"],
                    "cats_from": ["patrol"],
                    "mutual": false,
                    "values": ["dislike"],
                    "amount": 5
                }
            ]
        }
    ]
},
{
    "patrol_id": "gen_hunt_smallprey_balancing_largewarriorhunt1",
    "biome": ["Any"],
    "season": ["Any"],
    "types": ["hunting"],
    "tags": [],
    "patrol_art": "hunt_general_intro",
    "min_cats": 4,
    "max_cats": 6,
    "min_max_status": {
        "normal adult": [1, 6]
    },
    "weight": 1,
    "intro_text": "Honestly, it looks like a scat day to try to hunt, so the cats team up into a bigger hunting patrol, hoping that will help.",
    "decline_text": "The patrol can't agree on a hunting ground, and breaks up into smaller groups instead.",
    "chance_of_success": 50,
    "success_outcomes": [
        {
            "text": "Does it somehow make the conditions ideal? No. Does having their Clanmates there to coordinate with absolutely net them more prey than they'd have been able to do in smaller patrols? Yes.",
            "exp": 30,
            "weight": 10,
            "relationships": [
                {
                    "cats_to": ["patrol"],
                    "cats_from": ["patrol"],
                    "mutual": false,
                    "values": ["trust"],
                    "amount": 5
                }
            ],
            "prey": ["small"]
        },
        {
            "text": "It feels like their teamwork didn't do much, with each cat not bringing home much prey. But collectively, the patrol still had some success, and if it could've been better, well, it could've also been much worse.",
            "exp": 30,
            "weight": 10,
            "prey": ["small"]
        },
        {
            "text": "Talent can't make up for a dung day. Teamwork can't either. But together? It sort of makes up for it. s_c would be better pleased if {PRONOUN/s_c/subject}'d had more success, but that's life sometimes, not every hunt can be fruitful.",
            "exp": 30,
            "weight": 20,
            "stat_skill": ["HUNTER,0"],
            "can_have_stat": ["any"],
            "relationships": [
                {
                    "cats_to": ["patrol"],
                    "cats_from": ["s_c"],
                    "mutual": false,
                    "values": ["trust"],
                    "amount": 5
                }
            ],
            "prey": ["small"]
        }
    ],
    "fail_outcomes": [
        {
            "text": "They find nothing. Actually nothing. This isn't just bad luck - this is something spooking the local prey away from this area of the territory, and it needs to be reported back to camp straight away.",
            "exp": 0,
            "weight": 20
        },
        {
            "text": "Even in the worst conditions, there's normally <i>something</i> to hunt. But none of the cats manages even a single kill, and tails are tucked sadly when the patrol pads back into camp.",
            "exp": 0,
            "weight": 20
        },
        {
            "text": "p_l choose a completely stupid hunting spot to lead them all to, and by the time the patrol gives up and heads back to camp, more than one cat is throwing surly glares in {PRONOUN/p_l/poss} direction.",
            "exp": 0,
            "weight": 20,
              "relationships": [
                {
                    "cats_to": ["p_l"],
                    "cats_from": ["patrol"],
                    "mutual": false,
                    "values": ["respect"],
                    "amount": -10
                },
                {
                    "cats_to": ["p_l"],
                    "cats_from": ["patrol"],
                    "mutual": false,
                    "values": ["dislike"],
                    "amount": 5
                }
            ]
        }
    ]
},
{
    "patrol_id": "gen_hunt_mediumprey_balancing_largewarriorhunt1",
    "biome": ["Any"],
    "season": ["Any"],
    "types": ["hunting"],
    "tags": [],
    "patrol_art": "hunt_general_intro",
    "min_cats": 4,
    "max_cats": 6,
    "min_max_status": {
        "normal adult": [1, 6]
    },
    "weight": 1,
    "intro_text": "The cats chat as they head out to hunt.",
    "decline_text": "The patrol can't agree on a hunting ground, and breaks up into smaller groups instead.",
    "chance_of_success": 50,
    "success_outcomes": [
        {
            "text": "It's nice, catching up with Clanmates they might not see every day as they all hunt. Nothing earth-shattering. Just nice.",
            "exp": 30,
            "weight": 10,
            "relationships": [
                {
                    "cats_to": ["patrol"],
                    "cats_from": ["patrol"],
                    "mutual": false,
                    "values": ["platonic"],
                    "amount": 5
                }
            ],
            "prey": ["medium"]
        },
        {
            "text": "Sometimes, the nicest thing is to have a completely unremarkable hunt.",
            "exp": 30,
            "weight": 10,
            "prey": ["medium"]
        },
        {
            "text": "s_c is complimented on {PRONOUN/s_c/poss} hunting talents. {PRONOUN/s_c/subject}{VERB/s_c/'re/'s} humble about it, but that doesn't make it less true.",
            "exp": 30,
            "weight": 20,
            "stat_skill": ["HUNTER,0"],
            "can_have_stat": ["any"],
            "relationships": [
                {
                    "cats_to": ["s_c"],
                    "cats_from": ["patrol"],
                    "mutual": false,
                    "values": ["respect"],
                    "amount": 5
                }
            ],
            "prey": ["medium"]
        }
    ],
    "fail_outcomes": [
        {
            "text": "They find nothing. Actually nothing. This isn't just bad luck - this is something spooking the local prey away from this area of the territory, and it needs to be reported back to camp straight away.",
            "exp": 0,
            "weight": 20
        },
        {
            "text": "The area the patrol chooses has been the subject of several recent hunts, and these hunting grounds are now sparsely populated with fearful, cautious prey. The patrol doesn't have any success.",
            "exp": 0,
            "weight": 20
        },
        {
            "text": "p_l choose a completely stupid hunting spot to lead them all to, and by the time the patrol gives up and heads back to camp, more than one cat is throwing surly glares in {PRONOUN/p_l/poss} direction.",
            "exp": 0,
            "weight": 20,
              "relationships": [
                {
                    "cats_to": ["p_l"],
                    "cats_from": ["patrol"],
                    "mutual": false,
                    "values": ["respect"],
                    "amount": -10
                },
                {
                    "cats_to": ["p_l"],
                    "cats_from": ["patrol"],
                    "mutual": false,
                    "values": ["dislike"],
                    "amount": 5
                }
            ]
        }
    ]
},
{
    "patrol_id": "gen_hunt_largeprey_balancing_largewarriorhunt1",
    "biome": ["Any"],
    "season": ["Any"],
    "types": ["hunting"],
    "tags": [],
    "patrol_art": "hunt_general_intro",
    "min_cats": 4,
    "max_cats": 6,
    "min_max_status": {
        "normal adult": [1, 6]
    },
    "weight": 1,
    "intro_text": "The bigger the hunting party, the bigger the expectations for what they'll bring home to the fresh-kill pile.",
    "decline_text": "The patrol can't agree on a hunting ground, and breaks up into smaller groups instead.",
    "chance_of_success": 50,
    "success_outcomes": [
        {
            "text": "The patrol will more than satisfy those expectation with this haul of prey, and they bump shoulders companionably as they pad home.",
            "exp": 30,
            "weight": 10,
            "relationships": [
                {
                    "cats_to": ["patrol"],
                    "cats_from": ["patrol"],
                    "mutual": false,
                    "values": ["platonic"],
                    "amount": 5
                }
            ],
            "prey": ["large"]
        },
        {
            "text": "They don't disappoint.",
            "exp": 30,
            "weight": 10,
            "prey": ["large"]
        },
        {
            "text": "s_c has a good idea that takes advantage of the number of cats in the patrol, one that nets them all a very successful haul of prey.",
            "exp": 30,
            "weight": 20,
            "stat_skill": ["HUNTER,0"],
            "can_have_stat": ["any"],
            "relationships": [
                {
                    "cats_to": ["s_c"],
                    "cats_from": ["patrol"],
                    "mutual": false,
                    "values": ["respect"],
                    "amount": 5
                }
            ],
            "prey": ["large"]
        }
    ],
    "fail_outcomes": [
        {
            "text": "They find nothing. Actually nothing. This isn't just bad luck - this is something spooking the local prey away from this area of the territory, and it needs to be reported back to camp straight away.",
            "exp": 0,
            "weight": 20
        },
        {
            "text": "The area the patrol chooses has been the subject of several recent hunts, and these hunting grounds are now sparsely populated with fearful, cautious prey. The patrol doesn't have any success.",
            "exp": 0,
            "weight": 20
        },
        {
            "text": "p_l choose a completely stupid hunting spot to lead them all to, and by the time the patrol gives up and heads back to camp, more than one cat is throwing surly glares in {PRONOUN/p_l/poss} direction.",
            "exp": 0,
            "weight": 20,
              "relationships": [
                {
                    "cats_to": ["p_l"],
                    "cats_from": ["patrol"],
                    "mutual": false,
                    "values": ["respect"],
                    "amount": -10
                },
                {
                    "cats_to": ["p_l"],
                    "cats_from": ["patrol"],
                    "mutual": false,
                    "values": ["dislike"],
                    "amount": 5
                }
            ]
        }
    ]
},
{
    "patrol_id": "gen_hunt_hugeprey_balancing_largewarriorhunt1",
    "biome": ["Any"],
    "season": ["Any"],
    "types": ["hunting"],
    "tags": [],
    "patrol_art": "hunt_general_intro",
    "min_cats": 4,
    "max_cats": 6,
    "min_max_status": {
        "normal adult": [1, 6]
    },
    "weight": 1,
    "intro_text": "There's a spring in their steps as the cats head out - today looks like a good day for hunting.",
    "decline_text": "The patrol can't agree on a hunting ground, and breaks up into smaller groups instead.",
    "chance_of_success": 50,
    "success_outcomes": [
        {
            "text": "The hunting is easy and the company is good, and that spring is still just as present as the patrol heads back to camp, though perhaps the amount of prey they're all carrying makes it harder to see.",
            "exp": 30,
            "weight": 10,
            "relationships": [
                {
                    "cats_to": ["patrol"],
                    "cats_from": ["patrol"],
                    "mutual": false,
                    "values": ["platonic"],
                    "amount": 5
                }
            ],
            "prey": ["huge"]
        },
        {
            "text": "The conditions don't disappoint - it's going to be tough carrying all their fresh-kill home, but that's the kind of problem the cats are happy to have.",
            "exp": 30,
            "weight": 10,
            "prey": ["huge"]
        },
        {
            "text": "Not only does s_c personally catch a terrifying amount of prey, but they offer up support to everyone else to do the same, and the patrol brings a truly awe-inspiring haul home.",
            "exp": 30,
            "weight": 20,
            "stat_skill": ["HUNTER,0"],
            "can_have_stat": ["any"],
            "relationships": [
                {
                    "cats_to": ["s_c"],
                    "cats_from": ["patrol"],
                    "mutual": false,
                    "values": ["respect"],
                    "amount": 5
                },
                {
                    "cats_to": ["s_c"],
                    "cats_from": ["patrol"],
                    "mutual": true,
                    "values": ["platonic"],
                    "amount": 5
                }
            ],
            "prey": ["huge"]
        }
    ],
    "fail_outcomes": [
        {
            "text": "They find nothing. Actually nothing. This isn't just bad luck - this is something spooking the local prey away from this area of the territory, and it needs to be reported back to camp straight away.",
            "exp": 0,
            "weight": 20
        },
        {
            "text": "The area the patrol chooses has been the subject of several recent hunts, and these hunting grounds are now sparsely populated with fearful, cautious prey. The patrol doesn't have any success.",
            "exp": 0,
            "weight": 20
        },
        {
            "text": "p_l choose a completely stupid hunting spot to lead them all to, and by the time the patrol gives up and heads back to camp, more than one cat is throwing surly glares in {PRONOUN/p_l/poss} direction.",
            "exp": 0,
            "weight": 20,
              "relationships": [
                {
                    "cats_to": ["p_l"],
                    "cats_from": ["patrol"],
                    "mutual": false,
                    "values": ["respect"],
                    "amount": -10
                },
                {
                    "cats_to": ["p_l"],
                    "cats_from": ["patrol"],
                    "mutual": false,
                    "values": ["dislike"],
                    "amount": 5
                }
            ]
        }
    ]
},
{
    "patrol_id": "gen_hunt_verysmallprey_balancing_appgrouphunt1",
    "biome": ["Any"],
    "season": ["Any"],
    "types": ["hunting"],
    "tags": [],
    "patrol_art": "hunt_general_intro",
    "min_cats": 2,
    "max_cats": 6,
    "min_max_status": {
        "apprentice": [2, 6],
        "normal adult": [-1, -1]
    },
    "weight": 1,
    "intro_text": "A hunting patrol of just apprentices! This is going to go great!",
    "decline_text": "It's not a great day for hunting, p_l decides, and calls it off before {PRONOUN/p_l/subject} even {VERB/p_l/start/starts}.",
    "chance_of_success": 50,
    "success_outcomes": [
        {
            "text": "It doesn't!",
            "exp": 20,
            "weight": 10,
            "prey": ["very_small"]
        },
        {
            "text": "Okay, so, maybe <i>someone</i> should've brought their mentor. The apprentices argue about who should've.",
            "exp": 10,
            "weight": 10,
            "relationships": [
                {
                    "cats_to": ["patrol"],
                    "cats_from": ["patrol"],
                    "mutual": false,
                    "values": ["dislike"],
                    "amount": 5
                }
            ],
            "prey": ["very_small"]
        },
        {
            "text": "The only apprentice to catch anything is s_c. Who makes sure everyone else knows it. Extensively.",
            "exp": 20,
            "weight": 20,
            "stat_skill": ["HUNTER,0"],
            "can_have_stat": ["any"],
            "relationships": [
                {
                    "cats_to": ["s_c"],
                    "cats_from": ["patrol"],
                    "mutual": false,
                    "values": ["dislike", "jealous"],
                    "amount": 5
                }
            ],
            "prey": ["very_small"]
        }
    ],
    "fail_outcomes": [
        {
            "text": "The patrol heads out, finding an excellent hunting ground! A hunting ground on the wrong side of the border! They quickly all decide that no one caught anything, <i>definitely</i> not anything on any other Clan's territory, and swear each other to secrecy.",
            "exp": 0,
            "weight": 20,
            "relationships": [
                {
                    "cats_to": ["patrol"],
                    "cats_from": ["patrol"],
                    "mutual": false,
                    "values": ["trust", "comfort"],
                    "amount": 10
                }
            ]
        },
        {
            "text": "app1 had no idea they had so much in common with app2, the apprentices exchanging complaints about training and gossip. It's a wonderful time - a wonderful time where they completely neglect to do any hunting.",
            "exp": 0,
            "weight": 20,
            "relationships": [
                {
                    "cats_to": ["patrol"],
                    "cats_from": ["patrol"],
                    "mutual": false,
                    "values": ["platonic", "comfort"],
                    "amount": 5
                }
            ]
        },
        {
            "text": "Not only does app1 find a particularly vicious prey animal who tears up their ear, but in the process, app1 squawks with surprise and lets go. Well. So ends the hunt for the only prey they've managed to find. Fox dung.",
            "exp": 0,
            "weight": 20,
            "injury": [
                {
                  "cats": ["app1"],
                  "injuries": ["torn ear"],
                  "scars": ["RIGHTEAR"],
                  "no_results": false
             
                }
              ],
              "history_text": {
                "scar": "m_c got a bit torn up on a solo hunt as an apprentice.",
                "reg_death": "m_c died after a small injury progressed to something worse.",
                "lead_death": "died after a small injury progressed to something worse"
              }
        }
    ]
},
{
    "patrol_id": "gen_hunt_smallprey_balancing_appgrouphunt1",
    "biome": ["Any"],
    "season": ["Any"],
    "types": ["hunting"],
    "tags": [],
    "patrol_art": "hunt_general_intro",
    "min_cats": 2,
    "max_cats": 6,
    "min_max_status": {
        "apprentice": [2, 6],
        "normal adult": [-1, -1]
    },
    "weight": 1,
    "intro_text": "Maybe they <i>should</i> bring along one of their mentors, but they don't <i>want</i> to. There's no reason to always need an adult around, they aren't <i>kits</i>.",
    "decline_text": "dep_name spots the group of apprentices definitely-not-sneaking-out and orders them back to camp.",
    "chance_of_success": 50,
    "success_outcomes": [
        {
            "text": "The apprentices demonstrate their independence by independently finding a good hunting ground, independently taking down prey, and independently getting lost on the way home. But they do independently get themselves unlost!",
            "exp": 20,
            "weight": 10,
            "relationships": [
                {
                    "cats_to": ["patrol"],
                    "cats_from": ["patrol"],
                    "mutual": false,
                    "values": ["platonic"],
                    "amount": 5
                }
            ],
            "prey": ["small"]
        },
        {
            "text": "Okay, so, maybe <i>someone</i> should've brought their mentor. The apprentices argue about who should've.",
            "exp": 10,
            "weight": 10,
            "relationships": [
                {
                    "cats_to": ["patrol"],
                    "cats_from": ["patrol"],
                    "mutual": false,
                    "values": ["dislike"],
                    "amount": 5
                }
            ],
            "prey": ["small"]
        },
        {
            "text": "Who needs a warrior to tell them what to do when they have s_c, who will tell them what to do just as extensively and annoyingly. Even more irritatingly, s_c gets the most prey by far.",
            "exp": 20,
            "weight": 20,
            "stat_skill": ["HUNTER,0"],
            "can_have_stat": ["any"],
            "relationships": [
                {
                    "cats_to": ["s_c"],
                    "cats_from": ["patrol"],
                    "mutual": false,
                    "values": ["respect", "jealous"],
                    "amount": 5
                }
            ],
            "prey": ["small"]
        }
    ],
    "fail_outcomes": [
        {
            "text": "The patrol heads out, finding an excellent hunting ground! A hunting ground on the wrong side of the border! They quickly all decide that no one caught anything, <i>definitely</i> not anything on any other Clan's territory, and swear each other to secrecy.",
            "exp": 0,
            "weight": 20,
            "relationships": [
                {
                    "cats_to": ["patrol"],
                    "cats_from": ["patrol"],
                    "mutual": false,
                    "values": ["trust", "comfort"],
                    "amount": 10
                }
            ]
        },
        {
            "text": "app1 had no idea they had so much in common with app2, the apprentices exchanging complaints about training and gossip. It's a wonderful time - a wonderful time where they completely neglect to do any hunting.",
            "exp": 0,
            "weight": 20,
            "relationships": [
                {
                    "cats_to": ["patrol"],
                    "cats_from": ["patrol"],
                    "mutual": false,
                    "values": ["platonic", "comfort"],
                    "amount": 5
                }
            ]
        },
        {
            "text": "Not only does app1 find a particularly vicious prey animal who tears up their ear, but in the process, app1 squawks with surprise and lets go. Well. So ends the hunt for the only prey they've managed to find. Fox dung.",
            "exp": 0,
            "weight": 20,
            "injury": [
                {
                  "cats": ["app1"],
                  "injuries": ["torn ear"],
                  "scars": ["RIGHTEAR"],
                  "no_results": false
             
                }
              ],
              "history_text": {
                "scar": "m_c got a bit torn up on a solo hunt as an apprentice.",
                "reg_death": "m_c died after a small injury progressed to something worse.",
                "lead_death": "died after a small injury progressed to something worse"
              }
        }
    ]
},
{
    "patrol_id": "gen_hunt_mediumprey_balancing_appgrouphunt1",
    "biome": ["Any"],
    "season": ["Any"],
    "types": ["hunting"],
    "tags": [],
    "patrol_art": "hunt_general_intro",
    "min_cats": 2,
    "max_cats": 6,
    "min_max_status": {
        "apprentice": [2, 6],
        "normal adult": [-1, -1]
    },
    "weight": 1,
    "intro_text": "On a dare, the apprentices sneak out in the middle of the night. They're going to prove who's the best hunter!",
    "decline_text": "dep_name spots the group of apprentices definitely-not-sneaking-out and orders them back to camp.",
    "chance_of_success": 50,
    "success_outcomes": [
        {
            "text": "The world takes on an almost shadowy hue, brought to life by the night ambience; the once familiar now made novel and thrilling under the cloak of darkness. The apprentices tear around c_n territory, fishing prey from unexpected places, shivering with pride at their own daringness - and not noticing the camp guard silently shadowing them, keeping them safe.",
            "exp": 20,
            "weight": 10,
            "relationships": [
                {
                    "cats_to": ["patrol"],
                    "cats_from": ["patrol"],
                    "mutual": false,
                    "values": ["platonic", "respect", "comfort"],
                    "amount": 5
                }
            ],
            "prey": ["medium"]
        },
        {
            "text": "Their competition is forgotten in the thrill of adventure, c_n's territory at night a strange and foreign land. The next morning, the apprentices smirk as they watch the adults puzzle over the extra prey in the fresh-kill pile, a secret shared in smug smiles and lashing tails.",
            "exp": 20,
            "weight": 10,
            "relationships": [
                {
                    "cats_to": ["patrol"],
                    "cats_from": ["patrol"],
                    "mutual": false,
                    "values": ["platonic", "respect", "trust"],
                    "amount": 5
                }
            ],
            "prey": ["medium"]
        },
        {
            "text": "s_c wins the competition, easily. But they're magnanimous in victory, managing to not completely look like a buttface. Maybe that's the more impressive achievement.",
            "exp": 20,
            "weight": 20,
            "stat_skill": ["HUNTER,0"],
            "can_have_stat": ["any"],
            "relationships": [
                {
                    "cats_to": ["s_c"],
                    "cats_from": ["patrol"],
                    "mutual": false,
                    "values": ["respect", "jealous"],
                    "amount": 5
                },
                {
                    "cats_to": ["s_c"],
                    "cats_from": ["patrol"],
                    "mutual": true,
                    "values": ["platonic"],
                    "amount": 5
                }
            ],
            "prey": ["medium"]
        }
    ],
    "fail_outcomes": [
        {
            "text": "The night is dark and void of prey. Even worse, app1 gets scared and starts calling out for their mentor. But they're too far away from camp to be heard and app1 shuts up quickly. What should've been a fun, cool adventure has been ruined.",
            "exp": 0,
            "weight": 20,
            "relationships": [
                {
                    "cats_to": ["app1"],
                    "cats_from": ["patrol"],
                    "mutual": false,
                    "values": ["dislike"],
                    "amount": 5
                }
            ]
        },
        {
            "text": "Their competition is forgotten in the thrill of adventure, c_n's territory at night a strange and foreign land. Sure, they don't get any hunting done - but that doesn't seem to matter to the adventurous apprentices.",
            "exp": 20,
            "weight": 10,
            "relationships": [
                {
                    "cats_to": ["patrol"],
                    "cats_from": ["patrol"],
                    "mutual": false,
                    "values": ["platonic", "comfort"],
                    "amount": 5
                }
            ]
        },
        {
            "text": "Not only does app1 find a particularly vicious prey animal who tears up their ear, but in the process, app1 squawks with surprise and lets go, causing the critter to scamper away. Well. So ends the hunt for the only prey they've managed to find tonight. Fox-dung.",
            "exp": 0,
            "weight": 20,
            "injury": [
                {
                  "cats": ["app1"],
                  "injuries": ["torn ear"],
                  "scars": ["RIGHTEAR"],
                  "no_results": false
             
                }
              ],
              "history_text": {
                "scar": "m_c got a bit torn up on a solo hunt as an apprentice.",
                "reg_death": "m_c died after a small injury progressed to something worse.",
                "lead_death": "died after a small injury progressed to something worse"
              }
        }
    ]
},
{
    "patrol_id": "gen_hunt_largeprey_balancing_appgrouphunt1",
    "biome": ["Any"],
    "season": ["Any"],
    "types": ["hunting"],
    "tags": [],
    "patrol_art": "hunt_general_intro",
    "min_cats": 2,
    "max_cats": 6,
    "min_max_status": {
        "apprentice": [2, 6],
        "normal adult": [-1, -1]
    },
    "weight": 1,
    "intro_text": "Sometimes, it's a lot easier to work on their hunting techniques without a warrior around. Not that there's anything wrong with the warriors! Just... sometimes there less pressure, hunting as an apprentice-only patrol.",
    "decline_text": "dep_name spots the group of apprentices definitely-not-sneaking-out and orders them back to camp.",
    "chance_of_success": 50,
    "success_outcomes": [
        {
            "text": "The lack of pressure lets them try things, fail, and try again, not worrying too hard about the results. And that experimentation, it nets them some <i>really good results</i>.",
            "exp": 20,
            "weight": 10,
            "relationships": [
                {
                    "cats_to": ["patrol"],
                    "cats_from": ["patrol"],
                    "mutual": false,
                    "values": ["platonic", "respect", "comfort"],
                    "amount": 5
                }
            ],
            "prey": ["large"]
        },
        {
            "text": "They try, and try, and try again, without any success. It's only when they all give up on their independent attempts and combine to drive prey out as a team that the apprentices see results - and learn an important lesson in the process.",
            "exp": 20,
            "weight": 10,
            "relationships": [
                {
                    "cats_to": ["patrol"],
                    "cats_from": ["patrol"],
                    "mutual": false,
                    "values": ["platonic", "respect", "trust"],
                    "amount": 5
                }
            ],
            "prey": ["large"]
        },
        {
            "text": "s_c, who actually really likes hunting, is open about offering {PRONOUN/app1/poss} help.",
            "exp": 20,
            "weight": 20,
            "stat_skill": ["HUNTER,0"],
            "can_have_stat": ["any"],
            "relationships": [
                {
                    "cats_to": ["s_c"],
                    "cats_from": ["patrol"],
                    "mutual": false,
                    "values": ["respect", "trust"],
                    "amount": 5
                },
                {
                    "cats_to": ["s_c"],
                    "cats_from": ["patrol"],
                    "mutual": true,
                    "values": ["platonic"],
                    "amount": 5
                }
            ],
            "prey": ["large"]
        }
    ],
    "fail_outcomes": [
        {
            "text": "But then sometimes, they realize it's difficult to learn if the only cats to learn from <i>also</i> don't know what they're doing.",
            "exp": 0,
            "weight": 20
        },
        {
            "text": "Maybe they don't manage to catch anything, but just getting the chance to try without any pressure is pretty good on its own, and only an apprentice really understands the struggles of another apprentice.",
            "exp": 20,
            "weight": 10,
            "relationships": [
                {
                    "cats_to": ["patrol"],
                    "cats_from": ["patrol"],
                    "mutual": false,
                    "values": ["platonic", "comfort"],
                    "amount": 5
                }
            ]
        },
        {
            "text": "Not only does app1 find a particularly vicious prey animal who tears up their ear, but in the process, app1 squawks with surprise and lets go. Well. So ends the hunt for the only prey they've managed to find. Fox dung.",
            "exp": 0,
            "weight": 20,
            "injury": [
                {
                  "cats": ["app1"],
                  "injuries": ["torn ear"],
                  "scars": ["RIGHTEAR"],
                  "no_results": false
             
                }
              ],
              "history_text": {
                "scar": "m_c got a bit torn up on a solo hunt as an apprentice.",
                "reg_death": "m_c died after a small injury progressed to something worse.",
                "lead_death": "died after a small injury progressed to something worse"
              }
        }
    ]
},
{
    "patrol_id": "gen_hunt_hugeprey_balancing_appgrouphunt1",
    "biome": ["Any"],
    "season": ["Any"],
    "types": ["hunting"],
    "tags": [],
    "patrol_art": "hunt_general_intro",
    "min_cats": 2,
    "max_cats": 6,
    "min_max_status": {
        "apprentice": [2, 6],
        "normal adult": [-1, -1]
    },
    "weight": 1,
    "intro_text": "A hunting patrol of just apprentices! This is going to go great!",
    "decline_text": "dep_name spots the group of apprentices definitely-not-sneaking-out and orders them back to camp.",
    "chance_of_success": 50,
    "success_outcomes": [
        {
            "text": "Determined, the apprentices work hard and long, coordinating with each other to drive prey to each other's claws. Maybe it'll take twice as long without a warrior to guide them - but they're still going to do it, all by themselves!",
            "exp": 20,
            "weight": 10,
            "relationships": [
                {
                    "cats_to": ["patrol"],
                    "cats_from": ["patrol"],
                    "mutual": false,
                    "values": ["platonic", "respect", "comfort"],
                    "amount": 10
                }
            ],
            "prey": ["huge"]
        },
        {
            "text": "They try, and try, and try again, without any success. It's only when they all give up on their independent attempts and combine to drive prey out as a team that the apprentices see results - and learn an important lesson in the process.",
            "exp": 20,
            "weight": 10,
            "relationships": [
                {
                    "cats_to": ["patrol"],
                    "cats_from": ["patrol"],
                    "mutual": false,
                    "values": ["platonic", "respect", "trust"],
                    "amount": 10
                }
            ],
            "prey": ["huge"]
        },
        {
            "text": "s_c, swearing the patrol to secrecy, leads them to their absolute favorite hunting spot, where the apprentices catch so much prey that they need two separate trips to carry it all home.",
            "exp": 20,
            "weight": 20,
            "stat_skill": ["HUNTER,0"],
            "can_have_stat": ["any"],
            "relationships": [
                {
                    "cats_to": ["s_c"],
                    "cats_from": ["patrol"],
                    "mutual": false,
                    "values": ["respect", "trust"],
                    "amount": 5
                },
                {
                    "cats_to": ["s_c"],
                    "cats_from": ["patrol"],
                    "mutual": true,
                    "values": ["platonic"],
                    "amount": 10
                }
            ],
            "prey": ["huge"]
        }
    ],
    "fail_outcomes": [
        {
            "text": "They realize it's difficult to learn if the only cats to learn from <i>also</i> don't know what they're doing.",
            "exp": 0,
            "weight": 20
        },
        {
            "text": "Maybe they don't manage to catch anything, but just getting the chance to try without any pressure is pretty good on its own, and only an apprentice really understands the struggles of another apprentice.",
            "exp": 20,
            "weight": 10,
            "relationships": [
                {
                    "cats_to": ["patrol"],
                    "cats_from": ["patrol"],
                    "mutual": false,
                    "values": ["platonic", "comfort"],
                    "amount": 5
                }
            ]
        },
        {
            "text": "Not only does app1 find a particularly vicious prey animal who tears up their ear, but in the process, app1 squawks with surprise and lets go. Well. So ends the hunt for the only prey they've managed to find. Fox dung.",
            "exp": 0,
            "weight": 20,
            "injury": [
                {
                  "cats": ["app1"],
                  "injuries": ["torn ear"],
                  "scars": ["RIGHTEAR"],
                  "no_results": false
             
                }
              ],
              "history_text": {
                "scar": "m_c got a bit torn up on a solo hunt as an apprentice.",
                "reg_death": "m_c died after a small injury progressed to something worse.",
                "lead_death": "died after a small injury progressed to something worse"
              }
        }
    ]
},
  {
    "patrol_id": "gen_hunt_kittylion",
    "biome": ["Any"],
    "season": ["Any"],
    "types": ["hunting"],
    "tags": ["halloween"],
    "patrol_art": "kittylion_INTRO",
    "min_cats": 1,
    "max_cats": 1,
    "min_max_status": {
      "apprentice": [1,1]
    },
    "weight": 20,
    "intro_text": "app1 huffs in frustration when all scents of prey are drowned out by kittypet scent. {PRONOUN/app1/subject/CAP} {VERB/app1/follow/follows} the scent to discover a... lion? But are lions this small? And why does it smell like a kittypet?",
    "decline_text": "One can never be too cautious around strange creatures; who knows whether it could be deadly? {PRONOUN/app1/subject/CAP} {VERB/app1/are/is} just an apprentice after all! app1 backs away from the cat-sized lion, praying that StarClan understands {PRONOUN/app1/poss} empty-pawed return.",
    "chance_of_success": 50,
    "success_outcomes": [
        {
            "text": "app1 cautiously greets the small lion, who reassures {PRONOUN/app1/object} that it is not actually a lion, but rather a kittypet in accessories. Whew! Now app1 can return to {PRONOUN/app1/poss} hunting in peace, knowing the silly kittypet poses no harm.",
            "exp": 20,
            "weight": 20,
            "prey": ["small"],
            "art": ["kittylion_OUTCOME"]
        },
        {
            "text": "Boldly, s_c steps forward to interrogate the small lion, who explains that it is a kittypet that must put up with its Twolegs' insistence on something called \"costumes\". It even offers to let s_c try its accessory!",
            "exp": 20,
            "weight": 20,
            "stat_trait": [
                "bold", 
                "confident", 
                "daring", 
                "adventurous", 
                "shameless", 
                "playful"
            ],
            "art": ["kittylion_OUTCOME"]
        }
    ],
    "fail_outcomes": [
        {
            "text": "While attempting to stalk up to the small lion, app1 trips and falls flat on {PRONOUN/app1/poss} face. The creature startles and flees directly into a burrow of prey. Sullen, app1 trots home empty-pawed and full of questions about what {PRONOUN/app1/subject} even encountered. ",
            "exp": 0,
            "weight": 20
        }
    ]
},
{
    "patrol_id": "gen_hunt_jumpscare",
    "biome": ["Any"],
    "season": ["Any"],
    "types": ["hunting"],
    "tags": ["halloween"],
    "patrol_art": "jumpscare_INTRO",
    "min_cats": 2,
    "max_cats": 6,
    "min_max_status": {},
    "weight": 20,
    "intro_text": "The patrol splits up to hunt, but after a while r_c is nowhere to be found.",
    "decline_text": "p_l heads home without r_c, annoyed that r_c would abandon the patrol.",
    "chance_of_success": 50,
    "success_outcomes": [
   	    {
   		 "text": "p_l decides to continue on without r_c and manages to make a few good catches. Although things are going well, {PRONOUN/p_l/subject} {VERB/p_l/feel/feels} something watching {PRONOUN/p_l/object}... and getting closer! p_l turns around, ready to strike, only to find r_c sneaking up on {PRONOUN/p_l/object}! The pair of cats have a good laugh over the failed prank and carry the prey back to camp together.",
   		 "exp": 20,
   		 "weight": 20,
   		 "prey": ["medium"]
   	    },
   	    {
   		 "text": "After making some good catches, p_l picks up on r_c's scent. Whiskers twitching with mischief, p_l decides to give r_c a good scare and drops into a sneaking crouch. p_l creeps closer and closer until r_c is in range, but suddenly r_c turns around with a startled hiss! Both r_c and p_l jump with fright, fur puffed out and claws ready! It takes a moment but both cats have a good laugh at the scare they gave each other, and promise not to tell any cat about how easily startled they were.",
   		 "exp": 5,
   		 "weight": 20,
   		 "prey": ["medium"]
   	    }
    ],
    "fail_outcomes": [
   	 {
   		 "text": "p_l decides to continue on without r_c and manages to make a few catches. Although things are going well, {PRONOUN/p_l/subject} {VERB/p_l/feel/feels} something is watching {PRONOUN/p_l/object}... and getting closer! p_l lets out a terrified screech as something leaps out of the shadows and knocks {PRONOUN/p_l/object} over! p_l hops up, ready to strike, only to come face to face with {PRONOUN/p_l/poss} attacker... r_c, purring with laughter!",
   		 "exp": 0,
   		 "weight": 20,
   		 "prey": ["small"]
   	 },
   	 {
   		 "text": "p_l heads off without r_c and manages to make a few catches, when something nips {PRONOUN/p_l/poss} paw! Unable to catch a scent from whatever it was, p_l assumes it to be some kind of prank and furiously looks for r_c. Upon finding {PRONOUN/r_c/object}, p_l begins to complain but r_c cuts {PRONOUN/p_l/object} off, accusing p_l of nipping {PRONOUN/r_c/poss} paw instead! Both cats fall silent with unease when they realize something else was the culprit, likely watching them both from the shadows... The patrol quickly heads back to camp.",
   		 "exp": 0,
   		 "weight": 5,
   		 "prey": ["small"]
   	 }
    ]
},
{
    "patrol_id": "gen_hunt_scary_ghost1",
    "biome": [ "Any"],
    "season": [ "Any"],
    "types": [ "hunting"],
    "tags": [ "halloween"],
    "patrol_art": "scaryghost_intro",
    "min_cats": 2,
    "max_cats": 6,
    "min_max_status": {
        "apprentice": [0, 6],
        "healer cats": [-1, -1],
        "normal adult": [0, 6]
    },
    "weight": 20,
    "intro_text": "As the patrol follows a trail into a darkly shadowed part of the territory, night shadows begin to play with their vision. Was that movement up ahead? r_c spots the undisguisable silhouette of a cat ahead. Malicious eyes and bristled fur meet the patrol as they walk amongst the shadows. The stranger's fur is translucent, and it moves as though made from a strange dark mist.",
    "decline_text": "r_c's tail bristles with fear, a cold shiver creeping along {PRONOUN/r_c/poss} back. This is definitely not a normal cat, and {PRONOUN/r_c/subject} quickly {VERB/r_c/turn/turns} the patrol back to camp.",
    "chance_of_success": 50,
    "success_outcomes": [
        {
            "text": "The patrol confronts the strange cat - they are obviously an intruder on c_n territory, and they don't look like the friendly type. The dark silhouette seems to flicker in and out of view as the patrol runs toward it, gradually reappearing further and further away. The patrol stops, watching the stranger in the distance. Glowing, haunted eyes watch them back from the shadows. The patrol returns home, mesmerized by the strangeness of what they just witnessed.",
            "exp": 10,
            "weight": 20
        }
    ],
    "fail_outcomes": [
        {
            "text": "The patrol confronts the strange cat - they are obviously an intruder on c_n territory, and they don't look like the friendly type. The strange cat shrieks, an awful, blood-curdling scream that makes r_c 's fur stand on end. Overcome by terror, the patrol flees back to camp.",
            "exp": 0,
            "weight": 10,
            "injury": [
                {
                    "cats": ["patrol"],
                    "injuries": ["shock", "non_lethal"]
                }
            ]
        }
    ]
}
]<|MERGE_RESOLUTION|>--- conflicted
+++ resolved
@@ -541,15 +541,9 @@
         "min_max_status": {
             "apprentice": [1, 6]
         },
-<<<<<<< HEAD
         "weight": 5,
         "intro_text": "app1 is tempted to eat the prey {PRONOUN/app1/subject} just caught.",
         "decline_text": "app1 decides against breaking the warrior code.",
-=======
-        "weight": 20,
-        "intro_text": "r_c is tempted to eat the prey {PRONOUN/r_c/subject} just caught.",
-        "decline_text": "r_c decides against breaking the Warrior Code.",
->>>>>>> e9ac5adf
         "chance_of_success": 50,
         "success_outcomes": [
             {
