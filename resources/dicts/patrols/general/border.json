--- conflicted
+++ resolved
@@ -44,11 +44,7 @@
                 ]
             },
             {
-<<<<<<< HEAD
-                "text": "{PRONOUN/s_c/subject} {VERB/s_c/do/does}n't feel like {PRONOUN/s_c/subject} {VERB/s_c/have/has} the skill or power to take on a dog single-pawed, but s_c would give {PRONOUN/s_c/poss} life for c_n. {PRONOUN/s_c/subject/CAP} {VERB/s_c/charge/charges} in courageously to lead the dog away from c_n territory. Each booming bark could be the herald of {PRONOUN/s_c/poss} doom, each rancid breath the last thing {PRONOUN/s_c/subject} might ever smell, but somehow, limbs and lungs burning, {PRONOUN/s_c/subject} eventually {VERB/s_c/leap/leaps} to refuge.",
-=======
                 "text": "{PRONOUN/s_c/subject/CAP} {VERB/s_c/do/does}n't feel like {PRONOUN/s_c/subject} {VERB/s_c/have/has} the skill or power to take on a dog single-pawed, but s_c would give {PRONOUN/s_c/poss} life for c_n. {PRONOUN/s_c/subject/CAP} {VERB/s_c/charge/charges} in courageously to lead the dog away from c_n territory. Each booming bark could be the herald of {PRONOUN/s_c/poss} doom, each rancid breath the last thing {PRONOUN/s_c/subject} might ever smell, but somehow, limbs and lungs burning, {PRONOUN/s_c/subject} eventually {VERB/s_c/leap/leaps} to refuge.",
->>>>>>> 9d4d26ae
                 "exp": 40,
                 "weight": 20,
                 "stat_trait": [
@@ -417,11 +413,7 @@
                 ]
             },
             {
-<<<<<<< HEAD
-                "text": "The patrol fights bravely, but you only need to be unlucky once. r_c gets taken out of the fight with one snap of the beast's huge jaws. The rest of the patrol rallies to defend {PRONOUN/r_c/object}, and r_c is safely helped back to camp where the medicine den awaits.",
-=======
                 "text": "The patrol fights bravely, but you only need to be unlucky once. r_c gets taken out of the fight with one snap of the beast's huge jaws. The rest of the patrol rallies to defend {PRONOUN/r_c/object}, and r_c is safely helped back to camp, where the medicine cat den awaits.",
->>>>>>> 9d4d26ae
                 "exp": 0,
                 "weight": 10,
                 "injury": [
