--- conflicted
+++ resolved
@@ -1,31 +1,18 @@
 [
     {
-<<<<<<< HEAD
         "patrol_id": "Gen_bord_balancing_boringborder",
         "biome": ["Any"],
         "season": ["Any"],
-=======
-        "patrol_id": "gen_bord_dog1",
-        "biome": ["any"],
-        "season": ["any"],
->>>>>>> 6c5f99b5
         "types": ["border"],
         "tags": [],
         "patrol_art": "gen_border_dogscent_clanmember",
         "min_cats": 1,
         "max_cats": 6,
         "min_max_status": {},
-<<<<<<< HEAD
         "weight": 5,
         "intro_text": "p_l heads out to mark c_n's borders.",
         "decline_text": "p_l decides to not mark their borders.",
         "chance_of_success": 50,
-=======
-        "weight": 20,
-        "intro_text": "r_c tracks the scent of a large dog along the edge of the Clan's territory.",
-        "decline_text": "r_c decides not to pursue such a dangerous creature, especially seeing as it hasn't crossed the border.",
-        "chance_of_success": 20,
->>>>>>> 6c5f99b5
         "success_outcomes": [
             {
                 "text": "p_l sucessfully marks c_n's borders.",
@@ -33,7 +20,6 @@
                 "weight": 20
             },
             {
-<<<<<<< HEAD
                 "text": "p_l manages to mark the borders efficiently, coming home earlier than expected.",
                 "exp": 5,
                 "weight": 20
@@ -62,46 +48,6 @@
                 "text": "p_l finishes marking the borders, glad to be able to go back and rest {PRONOUN/p_l/poss} paws.",
                 "exp": 5,
                 "weight": 20
-=======
-                "text": "s_c sets up an ambush for the wandering dog. When the dog nears {PRONOUN/s_c/poss} hiding spot, s_c leaps out with claws unsheathed, bloodies its snout, and leads it on a wild chasing dance across the border and out of c_n territory.",
-                "exp": 40,
-                "weight": 20,
-                "stat_skill": ["FIGHTER,3"],
-                "relationships": [
-                    {
-                        "cats_to": ["s_c"],
-                        "cats_from": ["clan"],
-                        "mutual": false,
-                        "values": ["trust", "respect"],
-                        "amount": 15
-                    }
-                ]
-            },
-            {
-                "text": "{PRONOUN/s_c/subject} {VERB/s_c/do/does}n't feel like {PRONOUN/s_c/subject} {VERB/s_c/have/has} the skill or power to take on a dog single-pawed, but s_c would give {PRONOUN/s_c/poss} life for c_n. {PRONOUN/s_c/subject/CAP} {VERB/s_c/charge/charges} in courageously to lead the dog away from c_n territory. Each booming bark could be the herald of their doom, each rancid breath the last thing {PRONOUN/s_c/subject} might ever smell, but somehow, limbs and lungs burning, {PRONOUN/s_c/subject} eventually {VERB/s_c/leap/leaps} to refuge.",
-                "exp": 40,
-                "weight": 20,
-                "stat_trait": [
-                    "ambitious",
-                    "compassionate",
-                    "confident",
-                    "faithful",
-                    "fierce",
-                    "loving",
-                    "loyal",
-                    "responsible",
-                    "righteous"
-                ],
-                "relationships": [
-                    {
-                        "cats_to": ["s_c"],
-                        "cats_from": ["clan"],
-                        "mutual": false,
-                        "values": ["trust", "respect"],
-                        "amount": 15
-                    }
-                ]
->>>>>>> 6c5f99b5
             }
         ],
         "fail_outcomes": [
@@ -111,11 +57,7 @@
                 "weight": 20
             },
             {
-<<<<<<< HEAD
                 "text": "p_l starts daydreaming, and ends up marking in the wrong place, at least it wasn't in o_c_n's territory.",
-=======
-                "text": "r_c would give their life to protect c_n, and as {PRONOUN/r_c/subject} {VERB/r_c/charge/charges} past the huge dog to lead it far, far from c_n, {PRONOUN/r_c/subject} {VERB/r_c/accept/accepts} it. Fear gives {PRONOUN/r_c/object} speed, but it only takes one successful hit. Miraculously {PRONOUN/r_c/subject} {VERB/r_c/fly/flies} out of the dog's jaws while it shakes {PRONOUN/r_c/object}, landing safely. r_c is injured, desperate, and terrified - but {PRONOUN/r_c/subject}{VERB/r_c/'re/'s} alive.",
->>>>>>> 6c5f99b5
                 "exp": 0,
                 "weight": 20
             },
@@ -137,22 +79,15 @@
         ]
     },
     {
-<<<<<<< HEAD
         "patrol_id": "Gen_bord_balancing_scent",
         "biome": ["Any"],
         "season": ["Any"],
-=======
-        "patrol_id": "gen_bord_dog2",
-        "biome": ["any"],
-        "season": ["any"],
->>>>>>> 6c5f99b5
         "types": ["border"],
         "tags": [],
         "patrol_art": "bord_general_intro",
         "min_cats": 1,
         "max_cats": 6,
         "min_max_status": {},
-<<<<<<< HEAD
         "weight": 5,
         "intro_text": "p_l heads out to patrol c_n's borders, but scents something along the borders.",
         "decline_text": "p_l decides to not investigate the scent.",
@@ -178,97 +113,16 @@
                 "text": "p_l detects the scent of a fellow clanmate, possibly on a solo patrol of their own, but it was nothing to worry about.",
                 "exp": 5,
                 "weight": 20
-=======
-        "weight": 20,
-        "intro_text": "The patrol tracks the scent of a large dog along the edge of the Clan's territory.",
-        "decline_text": "The patrol decides not to pursue such a dangerous creature, especially seeing as it hasn't crossed the border.",
-        "chance_of_success": 30,
-        "success_outcomes": [
-            {
-                "text": "The patrol shadows the dog, sending a message back to warn camp. It's an exhausting and stressful day, but by the time night falls, they've confirmed that the dog is leaving the local area, and the patrol has assured c_n's safety.",
-                "exp": 20,
-                "weight": 20,
-                "relationships": [
-                    {
-                        "cats_to": ["patrol"],
-                        "cats_from": ["clan"],
-                        "mutual": false,
-                        "values": ["respect", "trust"],
-                        "amount": 5
-                    }
-                ]
-            },
-            {
-                "text": "The patrol gathers their courage and valiantly tries to lead away the dog. With such a small group of cats, they can only lead it a short distance, but it's better than nothing.",
-                "exp": 20,
-                "weight": 5,
-                "relationships": [
-                    {
-                        "cats_to": ["patrol"],
-                        "cats_from": ["clan"],
-                        "mutual": false,
-                        "values": ["respect", "trust"],
-                        "amount": 5
-                    }
-                ]
-            },
-            {
-                "text": "s_c sets up a careful ambush ahead of the dog, and {PRONOUN/s_c/poss} surprising, darting attack bloodies the dog's flank, dissuading it from heading further into c_n territory.",
-                "exp": 20,
-                "weight": 20,
-                "stat_skill": ["FIGHTER,3"],
-                "relationships": [
-                    {
-                        "cats_to": ["patrol"],
-                        "cats_from": ["clan"],
-                        "mutual": false,
-                        "values": ["respect", "trust"],
-                        "amount": 5
-                    }
-                ]
-            },
-            {
-                "text": "s_c selflessly takes the lion's share of the run as the patrol leads the dog on, exhausting {PRONOUN/s_c/self} almost to the point of danger but leading the dog far away from c_n borders. {PRONOUN/s_c/poss/CAP} Clanmates support {PRONOUN/s_c/object} on the long walk home once it's all over, their purrs mixing with s_c's exhausted pants.",
-                "exp": 20,
-                "weight": 20,
-                "stat_trait": [
-                    "compassionate",
-                    "confident",
-                    "faithful",
-                    "fierce",
-                    "loving",
-                    "loyal",
-                    "responsible",
-                    "righteous"
-                ],
-                "relationships": [
-                    {
-                        "cats_to": ["patrol"],
-                        "cats_from": ["clan"],
-                        "mutual": false,
-                        "values": ["respect", "trust"],
-                        "amount": 5
-                    }
-                ]
->>>>>>> 6c5f99b5
             }
         ],
         "fail_outcomes": [
             {
-<<<<<<< HEAD
                 "text": "p_l can't identify the scent, and return back to camp to report it.",
-=======
-                "text": "The patrol tries to keep watch over the dog from a distance, but it spots the cats and forces them to scatter. Everyone escapes just fine, but they lose track of the dog. It could be anywhere - still out there, lurking, waiting to attack.",
->>>>>>> 6c5f99b5
-                "exp": 0,
-                "weight": 20
-            },
-            {
-<<<<<<< HEAD
+                "exp": 0,
+                "weight": 20
+            },
+            {
                 "text": "p_l struggles to identify the faint scent and decides to return to camp for assistance.",
-=======
-                "text": "s_c tries to take the lion's share of the effort to lead the dog away, but {PRONOUN/s_c/poss} strength fails {PRONOUN/s_c/object} and the rest of the patrol needs to rescue {PRONOUN/s_c/object}, which cuts the patrol short. Everyone knows the dog could still be lurking on their borders.",
->>>>>>> 6c5f99b5
                 "exp": 0,
                 "weight": 20
             },
@@ -290,22 +144,15 @@
         ]
     },
     {
-<<<<<<< HEAD
         "patrol_id": "Gen_bord_balancing_tracks",
         "biome": ["Any"],
         "season": ["Any"],
-=======
-        "patrol_id": "gen_bord_dog3",
-        "biome": ["any"],
-        "season": ["any"],
->>>>>>> 6c5f99b5
         "types": ["border"],
         "tags": [],
         "patrol_art": "gen_bord_trackrogue",
         "min_cats": 1,
         "max_cats": 6,
         "min_max_status": {},
-<<<<<<< HEAD
         "weight": 5,
         "intro_text": "p_l heads out to patrol c_n's borders, but spots some tracks.",
         "decline_text": "p_l decides to not investigate the tracks.",
@@ -325,55 +172,6 @@
                 "text": "p_l identifies the tracks as belonging to a fellow clanmate.",
                 "exp": 5,
                 "weight": 20
-=======
-        "weight": 20,
-        "intro_text": "The patrol stumbles across a large dog wandering through the middle of the Clan's territory.",
-        "decline_text": "The patrol decides not to pursue such a dangerous creature. c_n will just have to hope it doesn't come any nearer to camp.",
-        "chance_of_success": 10,
-        "success_outcomes": [
-            {
-                "text": "They decide that no cat is going to be surprised by this predator again, and the patrol shadows the dog, sending a message to warn camp. With enough cats to keep watch, rest, track, and send messages back and forth, c_n is kept safe from the wandering dog.",
-                "exp": 20,
-                "weight": 20,
-                "relationships": [
-                    {
-                        "cats_to": ["patrol"],
-                        "cats_from": ["clan"],
-                        "mutual": false,
-                        "values": ["respect", "trust"],
-                        "amount": 5
-                    }
-                ]
-            },
-            {
-                "text": "The patrol gathers their courage and valiantly drives away the dog. Together, working as one, and with all the strength of StarClan behind them, the patrol harries the dog. By keeping up a series of small skirmishes through the entire day, they drive it all the way off c_n territory.",
-                "exp": 20,
-                "weight": 5,
-                "relationships": [
-                    {
-                        "cats_to": ["patrol"],
-                        "cats_from": ["clan"],
-                        "mutual": false,
-                        "values": ["respect", "trust"],
-                        "amount": 5
-                    }
-                ]
-            },
-            {
-                "text": "s_c has just enough time to yowl out a plan, leading the whole large patrol in a skillful battle maneuver against the dog that protects the cats from the chance of injury. The dog tucks tail and runs for more friendly lands.",
-                "exp": 20,
-                "weight": 20,
-                "stat_skill": ["FIGHTER,3"],
-                "relationships": [
-                    {
-                        "cats_to": ["patrol"],
-                        "cats_from": ["clan"],
-                        "mutual": false,
-                        "values": ["respect", "trust"],
-                        "amount": 5
-                    }
-                ]
->>>>>>> 6c5f99b5
             },
             {
                 "text": "p_l identifies the tracks as belonging to two-legs, and p_l decides to head back to camp to inform the others.",
@@ -405,22 +203,15 @@
         ]
     },
     {
-<<<<<<< HEAD
         "patrol_id": "Gen_bord_balancing_markings",
         "biome": ["Any"],
         "season": ["Any"],
-=======
-        "patrol_id": "gen_bord_smalldog1",
-        "biome": ["any"],
-        "season": ["any"],
->>>>>>> 6c5f99b5
         "types": ["border"],
         "tags": [],
         "patrol_art": "bord_general_intro",
         "min_cats": 1,
         "max_cats": 6,
         "min_max_status": {},
-<<<<<<< HEAD
         "weight": 5,
         "intro_text": "p_l heads out to patrol c_n's borders, and notices that some of their markings had been disturbed.",
         "decline_text": "p_l decides to not investigate the markings.",
@@ -428,301 +219,22 @@
         "success_outcomes": [
             {
                 "text": "Upon closer inspection, it was just remarking from a clannmate.",
-=======
-        "weight": 20,
-        "intro_text": "The patrol comes across a small dog.",
-        "decline_text": "The patrol decides not to pursue the dog.",
-        "chance_of_success": 40,
-        "success_outcomes": [
-            {
-                "text": "r_c hisses at the dog, warning it off. It skitters back, yapping loudly but headed in the right direction. Maybe {PRONOUN/r_c/subject} should add dog herding to {PRONOUN/r_c/poss} list of accomplishments?",
-                "exp": 10,
-                "weight": 20,
-                "relationships": [
-                    {
-                        "cats_to": ["patrol"],
-                        "cats_from": ["patrol"],
-                        "mutual": false,
-                        "values": ["respect", "trust"],
-                        "amount": 5
-                    }
-                ]
-            },
-            {
-                "text": "r_c unsheathes {PRONOUN/r_c/poss} claws, puffs {PRONOUN/r_c/poss} fur out to as far as it'll go, gathers {PRONOUN/r_c/poss} courage, and drives the small dog from the border.",
-                "exp": 10,
-                "weight": 5
-            },
-            {
-                "text": "s_c unleashes all {PRONOUN/r_c/poss} battle experience, darting this way and that, ripping chunks of dog fur out as {PRONOUN/r_c/subject} {VERB/r_c/drive/drives} it into the distance.",
-                "exp": 10,
-                "weight": 20,
-                "stat_skill": ["FIGHTER,1"]
+                "exp": 0,
+                "weight": 20
+            },
+            {
+                "text": "The scratches didn't match any cats paws, that was for certain, and p_l returns to camp to report it, alert to any threats.",
+                "exp": 0,
+                "weight": 20
+            },
+            {
+                "text": "Upon investigation, p_l finds that the disturbed markings were caused by a loner, though the intruder is long gone by now.",
+                "exp": 0,
+                "weight": 20
             }
         ],
         "fail_outcomes": [
             {
-                "text": "All r_c's attempts to drive the small dog off only send it into greater and greater fits of excitement until the only thing to do is wait, miserable and humiliated, in a safe spot for the beast to calm down.",
->>>>>>> 6c5f99b5
-                "exp": 0,
-                "weight": 20
-            },
-            {
-<<<<<<< HEAD
-                "text": "The scratches didn't match any cats paws, that was for certain, and p_l returns to camp to report it, alert to any threats.",
-=======
-                "text": "The animal is far more tenacious than r_c ever expected, and once the fight starts, there's no escaping from it. As r_c's world goes dark, {PRONOUN/r_c/subject} {VERB/r_c/have/has} {PRONOUN/r_c/poss} fangs sunk in the dog's throat. At least {PRONOUN/r_c/subject}'ll take the beast with {PRONOUN/r_c/object}.",
-                "exp": 0,
-                "weight": 10,
-                "dead_cats": ["r_c"],
-                "history_text": {
-                    "scar": "This cat got a scar from a fight with a small dog, but {PRONOUN/m_c/subject} always {VERB/m_c/say/says} it was a huge dog.",
-                    "reg_death": "This cat was killed in a fight with a small dog, but {PRONOUN/m_c/subject} took the dog out with {PRONOUN/m_c/object}.",
-                    "lead_death": "killed in a fight with a small dog"
-                }
-            },
-            {
-                "text": "Small, yappy, but... still a dog. r_c peers down from the tree where the animal has pinned {PRONOUN/r_c/object}, wincing in pain. {PRONOUN/r_c/subject/CAP} won't underestimate these ugly creatures again.",
-                "exp": 0,
-                "weight": 10,
-                "injury": [
-                    {
-                        "cats": ["r_c"],
-                        "injuries": ["small_bite_injury"],
-                        "scars": ["LEGBITE"]
-                    }
-                ],
-                "history_text": {
-                    "scar": "This cat got a scar from a fight with a small dog, but {PRONOUN/m_c/subject} always {VERB/m_c/say/says} it was a huge dog.",
-                    "reg_death": "This cat was killed in a fight with a small dog, but {PRONOUN/m_c/subject} took the dog out with {PRONOUN/m_c/object}.",
-                    "lead_death": "killed in a fight with a small dog"
-                }
-            }
-        ]
-    },
-    {
-        "patrol_id": "gen_bord_smalldog2",
-        "biome": ["any"],
-        "season": ["any"],
-        "types": ["border"],
-        "tags": [],
-        "patrol_art": "bord_general_intro",
-        "min_cats": 2,
-        "max_cats": 3,
-        "min_max_status": {},
-        "weight": 20,
-        "intro_text": "The patrol comes across a small dog right on the border of c_n territory.",
-        "decline_text": "p_l decides not to pursue the dog and instead cuts the patrol short to head back to camp and report it.",        
-        "chance_of_success": 40,
-        "success_outcomes": [
-            {
-                "text": "p_l hisses at the small dog, and the rest of {PRONOUN/p_l/poss} small team {VERB/p_l/back/backs} {PRONOUN/p_l/object} up. The dog skitters back, yapping loudly, apparently shocked by the display. The patrol breaks out into yowls and caterwauls until the dog loses its nerve and runs from the c_n border into the distance.",
-                "exp": 10,
-                "weight": 20,
-                "relationships": [
-                    {
-                        "cats_to": ["patrol"],
-                        "cats_from": ["patrol"],
-                        "mutual": false,
-                        "values": ["respect", "comfort", "trust"],
-                        "amount": 5
-                    }
-                ]
-            },
-            {
-                "text": "The patrol paces towards the small dog, claws out, fur up, backed up with the courage of their Clanmates. The dog breaks into a barking fit, but that's their opportunity to attack, covering each other as they push the creature away from their territory.",
-                "exp": 10,
-                "weight": 5,
-                "relationships": [
-                    {
-                        "cats_to": ["patrol"],
-                        "cats_from": ["patrol"],
-                        "mutual": false,
-                        "values": ["respect", "comfort", "trust"],
-                        "amount": 5
-                    }
-                ]
-            },
-            {
-                "text": "s_c calls out a battle plan, and the cats flow into it, carefully covering each other and driving the dog backwards until it loses its nerve, tucks tail, and runs from c_n territory, deep into the wilderness.",
-                "exp": 10,
-                "weight": 20,
-                "stat_skill": ["FIGHTER,1"],
-                "relationships": [
-                    {
-                        "cats_to": ["patrol"],
-                        "cats_from": ["patrol"],
-                        "mutual": false,
-                        "values": ["respect", "comfort", "trust"],
-                        "amount": 5
-                    }
-                ]
-            }
-        ],
-        "fail_outcomes": [
-            {
-                "text": "All r_c's attempts to drive the small dog off only send it into greater and greater fits of excitement, until the only thing to do is wait, exasperated, in a safe spot for the beast to calm down.",
->>>>>>> 6c5f99b5
-                "exp": 0,
-                "weight": 20
-            },
-            {
-<<<<<<< HEAD
-                "text": "Upon investigation, p_l finds that the disturbed markings were caused by a loner, though the intruder is long gone by now.",
-                "exp": 0,
-                "weight": 20
-=======
-                "text": "The dog gets a lucky hit in on r_c, though together the patrol is still able to drive it off successfully.",
-                "exp": 0,
-                "weight": 10,
-                "injury": [
-                    {
-                        "cats": ["r_c"],
-                        "injuries": ["small_bite_injury"],
-                        "scars": ["LEGBITE"]
-                    }
-                ],
-                "history_text": {
-                    "scar": "This cat got a scar from a fight with a small dog, but {PRONOUN/m_c/subject} always {VERB/m_c/say/says} it was a huge dog."
-                }
-            }
-        ]
-    },
-    {
-        "patrol_id": "gen_bord_smalldog3",
-        "biome": ["any"],
-        "season": ["any"],
-        "types": ["border"],
-        "tags": [],
-        "patrol_art": "bord_general_intro",
-        "min_cats": 4,
-        "max_cats": 6,
-        "min_max_status": {},
-        "weight": 20,
-        "intro_text": "The patrol comes across a small dog right on the border of c_n territory.",
-        "decline_text": "p_l decides not to pursue the dog and instead cuts the patrol short to head back to camp and report it.",
-                "chance_of_success": 10,
-        "success_outcomes": [
-            {
-                "text": "The patrol paces towards the small dog, claws out, fur up, backed up with the courage of their Clanmates. The dog breaks into a barking fit, but that's their opportunity to attack, covering each other as they push the creature away from their territory.",
-                "exp": 10,
-                "weight": 20,
-                "relationships": [
-                    {
-                        "cats_to": ["patrol"],
-                        "cats_from": ["patrol"],
-                        "mutual": false,
-                        "values": ["respect", "comfort", "trust"],
-                        "amount": 5
-                    }
-                ]
-            },
-            {
-                "text": "Mobbed by cats and near-blind with the blood in its eyes, the dog flees from c_n, yelping pitifully.",
-                "exp": 10,
-                "weight": 5,
-                "relationships": [
-                    {
-                        "cats_to": ["patrol"],
-                        "cats_from": ["patrol"],
-                        "mutual": false,
-                        "values": ["respect", "comfort", "trust"],
-                        "amount": 5
-                    }
-                ]
-            },
-            {
-                "text": "s_c calls out a battle plan, and the cats flow into it, carefully covering each other and driving the dog backwards until it loses its nerve, tucks tail, and runs from c_n territory, deep into the wilderness.",
-                "exp": 10,
-                "weight": 20,
-                "stat_skill": ["FIGHTER,1"],
-                "relationships": [
-                    {
-                        "cats_to": ["patrol"],
-                        "cats_from": ["patrol"],
-                        "mutual": false,
-                        "values": ["respect", "comfort", "trust"],
-                        "amount": 5
-                    }
-                ]
-            }
-        ],
-        "fail_outcomes": [
-            {
-                "text": "All r_c's attempts to drive the small dog off only send it into greater and greater fits of excitement, until the only thing to do is wait, exasperated, in a safe spot for the beast to calm down.",
-                "exp": 0,
-                "weight": 20
-            },
-            {
-                "text": "The dog gets a lucky hit in on r_c, though together the patrol is still able to drive it off successfully.",
-                "exp": 0,
-                "weight": 10,
-                "injury": [
-                    {
-                        "cats": ["r_c"],
-                        "injuries": ["small_bite_injury"],
-                        "scars": ["LEGBITE"]
-                    }
-                ],
-                "history_text": {
-                    "scar": "This cat got a scar from a fight with a small dog, though {PRONOUN/m_c/subject} {VERB/m_c/insist/insists} it was huge."
-                }
-            }
-        ]
-    },
-    {
-        "patrol_id": "gen_bord_abandonedkittypet1_kittypet4",
-        "biome": ["any"],
-        "season": ["any"],
-        "types": ["border"],
-        "tags": ["new_cat"],
-        "patrol_art": "bord_general_intro",
-        "min_cats": 2,
-        "max_cats": 6,
-        "min_max_status": {
-            "normal adult": [1, 6]
-        },
-        "weight": 20,
-        "intro_text": "The patrol hears a cat begging for their housefolk to come back, just barely intelligible over the sound of a monster speeding away.",
-        "decline_text": "p_l decides it's none of {PRONOUN/p_l/poss} business and resumes {PRONOUN/p_l/poss} patrol.",
-        "chance_of_success": 30,
-        "success_outcomes": [
-            {
-                "text": "p_l finds a kittypet collapsed by the Thunderpath, wailing for {PRONOUN/n_c:0/poss} housefolk. p_l comforts {PRONOUN/n_c:0/object}, asking why {PRONOUN/n_c:0/subject} {VERB/n_c:0/were/was} left here. The only explanation {PRONOUN/n_c:0/subject} {VERB/n_c:0/have/has} is that {PRONOUN/n_c:0/subject}{VERB/n_c:0/'re/'s} sick... Perhaps {PRONOUN/n_c:0/subject} {VERB/n_c:0/were/was} too much of a burden? p_l offers {PRONOUN/n_c:0/object} a place in c_n, at least until {PRONOUN/n_c:0/subject} recover. {PRONOUN/n_c:0/subject/CAP} tentatively {VERB/n_c:0/accept/accepts}, looking longingly at the Thunderpath as {PRONOUN/n_c:0/subject}{VERB/n_c:0/'re/'s} led away.",
-                "exp": 15,
-                "weight": 20,
-                "relationships": [
-                    {
-                        "cats_to": ["patrol"],
-                        "cats_from": ["patrol"],
-                        "mutual": false,
-                        "values": ["respect"],
-                        "amount": 5
-                    },
-                    {
-                        "cats_from": ["n_c:0"],
-                        "cats_to": ["patrol"],
-                        "values": ["platonic", "trust", "comfort"],
-                        "amount": 10
-                    }
-                ],
-                "new_cat": [
-                    ["kittypet", "backstory:kittypet4"]
-                ],
-                "outsider_rep": 1,
-                "injury": [
-                    {
-                        "cats": ["n_c:0"],
-                        "injuries": ["sickness"],
-                        "no_results": true
-                    }
-                ]
->>>>>>> 6c5f99b5
-            }
-        ],
-        "fail_outcomes": [
-            {
-<<<<<<< HEAD
                 "text": "Despite {PRONOUN/p_l/poss} efforts, p_l couldn't identify what had disturbed the border markings, leaving {PRONOUN/p_l/object} perplexed as {PRONOUN/p_l/subject} return to camp.",
                 "exp": 0,
                 "weight": 20
@@ -731,562 +243,6 @@
                 "text": "The disturbance in the markings remains a mystery to p_l, and when {PRONOUN/p_l/subject} reports the incident, extra patrols are assigned to monitor for any further disruptions.",
                 "exp": 0,
                 "weight": 20
-=======
-                "text": "{PRONOUN/p_l/subject/CAP} {VERB/p_l/discover/discovers} the cooling body of a kittypet; it seems they attempted to run after their Twolegs, but were run over by another monster. p_l silently sends a prayer for the kittypet and can't help cursing the Twolegs who abandoned such a loyal cat.",
-                "exp": 0,
-                "weight": 20,
-                "outsider_rep": -1,
-                "relationships": [
-                    {
-                        "cats_to": ["patrol"],
-                        "cats_from": ["patrol"],
-                        "mutual": false,
-                        "values": ["respect"],
-                        "amount": -5
-                    }
-                ]
-            }
-        ],
-        "antag_fail_outcomes": [
-            {
-                "text": "The kittypet tries to make a run for it, when suddenly they collapse! When p_l comes closer, {PRONOUN/p_l/subject} can smell the sickness coming off the kittypet's pelt. {PRONOUN/p_l/subject/CAP} {VERB/p_l/decide/decides} to resume the border patrol - it's not {PRONOUN/p_l/poss} problem anymore.",
-                "exp": 0,
-                "weight": 20,
-                "outsider_rep": -1
-            }
-        ],
-        "antag_success_outcomes": [
-            {
-                "text": "{PRONOUN/p_l/subject/CAP} {VERB/p_l/tell/tells} the kittypet that they aren't welcome here, but after {PRONOUN/p_l/subject} {VERB/p_l/hear/hears} that the kittypet is ill, {PRONOUN/p_l/subject} {VERB/p_l/agree/agrees} to carry them to a nearby Twoleg den to find help.",
-                "exp": 15,
-                "weight": 20,
-                "outsider_rep": -2
-            }
-        ]
-    },
-    {
-        "patrol_id": "gen_bord_otherclankits1",
-        "biome": ["any"],
-        "season": ["any"],
-        "types": ["border"],
-        "tags": ["other_clan"],
-        "patrol_art": "bord_general_intro",
-        "min_cats": 3,
-        "max_cats": 6,
-        "min_max_status": {
-            "normal adult": [1, 6]
-        },
-        "weight": 20,
-        "intro_text": "p_l sees two kits from o_c_n playing close to the border. ",
-        "decline_text": "It's not {PRONOUN/p_l/poss} problem that those kits are alone and vulnerable. o_c_n should keep a closer eye on their kits.",
-        "chance_of_success": 55,
-        "success_outcomes": [
-            {
-                "text": "p_l wouldn't be able to forgive {PRONOUN/p_l/self} if something happened to those kits. {PRONOUN/p_l/subject/CAP} {VERB/p_l/order/orders} the patrol, save for r_c, to return to camp, and r_c and p_l go to bring the kits back to o_c_n.",
-                "exp": 20,
-                "weight": 20,
-                "relationships": [
-                    {
-                        "cats_to": ["patrol"],
-                        "cats_from": ["patrol"],
-                        "mutual": false,
-                        "values": ["respect", "trust"],
-                        "amount": 10
-                    }
-                ],
-                "other_clan_rep": 2
-            },
-            {
-                "text": "p_l orders the patrol, save for r_c, to return to camp. p_l and r_c grab the kits by their scruffs despite their protests, and on their journey to o_c_n, they are greeted by a concerned patrol that is very happy and grateful to see the kits safe. The o_c_n patrol thanks them profusely.",
-                "exp": 20,
-                "weight": 5,
-                "relationships": [
-                    {
-                        "cats_to": ["patrol"],
-                        "cats_from": ["patrol"],
-                        "mutual": false,
-                        "values": ["respect", "trust"],
-                        "amount": 10
-                    }
-                ],
-                "other_clan_rep": 2
-            },
-            {
-                "text": "p_l orders the patrol to go back to camp, asking that r_c be left behind to help {PRONOUN/p_l/object}. They approach the little kits and convince them that they're gonna give them the best badger ride ever. As they approach o_c_n's camp with the kits squealing with joy on their back, they are greeted with relief and laughter.",
-                "exp": 20,
-                "weight": 20,
-                "stat_skill": ["SPEAKER,1", "MEDIATOR,1"],
-                "can_have_stat": ["adult"],
-                "relationships": [
-                    {
-                        "cats_to": ["patrol"],
-                        "cats_from": ["patrol"],
-                        "mutual": false,
-                        "values": ["respect", "trust"],
-                        "amount": 10
-                    }
-                ],
-                "other_clan_rep": 2
-            },
-            {
-                "text": "p_l decides to bring r_c with {PRONOUN/p_l/object} to o_c_n and orders the others back to camp. As they approach o_c_n, they are immediately greeted by the leader, who recognizes p_l - knowing {PRONOUN/p_l/object} to be a kind and caring cat - and thanks both of them sincerely.",
-                "exp": 20,
-                "weight": 20,
-                "stat_trait": ["compassionate", "loving", "charismatic"],
-                "can_have_stat": ["adult"],
-                "relationships": [
-                    {
-                        "cats_to": ["patrol"],
-                        "cats_from": ["patrol"],
-                        "mutual": false,
-                        "values": ["respect", "trust"],
-                        "amount": 10
-                    }
-                ],
-                "other_clan_rep": 2
-            }
-        ],
-        "fail_outcomes": [
-            {
-                "text": "As p_l goes to step over the border with r_c to retrieve the kits and bring them to their Clan, they stop as they hear a o_c_n patrol shouting for the kits. p_l is relieved to know they will be safe with their own Clan and resumes {PRONOUN/p_l/poss} patrol. The patrol doesn't realize that the o_c_n cats saw them cross the border and now look upon their departing backs with fury.",
-                "exp": 0,
-                "weight": 20,
-                "relationships": [
-                    {
-                        "cats_to": ["patrol"],
-                        "cats_from": ["patrol"],
-                        "mutual": false,
-                        "values": ["respect", "trust"],
-                        "amount": -10
-                    }
-                ],
-                "other_clan_rep": -1
-            },
-            {
-                "text": "As p_l crosses the border with r_c to grab the kits by their scruff, a o_c_n patrol suddenly appears, looking furious, with their claws unsheathed and fangs bared! r_c gently drops the kit and attempts to explain the situation but is immediately and viciously killed. p_l races back over to their side of the border, just barely escaping the wrath of o_c_n warriors.",
-                "exp": 0,
-                "weight": 10,
-                "dead_cats": ["r_c"],
-                "history_text": {
-                    "reg_death": "m_c was slain by o_c_n warriors",
-                    "lead_death": "lost a life by o_c_n warriors"
-                },
-                "relationships": [
-                    {
-                        "cats_to": ["patrol"],
-                        "cats_from": ["patrol"],
-                        "mutual": false,
-                        "values": ["respect", "trust"],
-                        "amount": -10
-                    }
-                ],
-                "other_clan_rep": -1
-            }
-        ],
-        "antag_fail_outcomes": [
-            {
-                "text": "p_l and the patrol cross the border to attack the two kits, but they are thwarted by an o_c_n patrol that was looking for the kits. Fox-dung, a good opportunity to weaken o_c_n has failed.",
-                "exp": 0,
-                "weight": 20,
-                "other_clan_rep": -1
-            }
-        ],
-        "antag_success_outcomes": [
-            {
-                "text": "p_l seizes the opportunity to weaken o_c_n and orders the patrol to attack and kill the kits.",
-                "exp": 20,
-                "weight": 20,
-                "other_clan_rep": -2
-            }
-        ]
-    },
-    {
-        "patrol_id": "gen_border_otherclan_badger1",
-        "biome": ["any"],
-        "season": ["any"],
-        "types": ["border"],
-        "tags": ["other_clan"],
-        "patrol_art": "bord_general_intro",
-        "min_cats": 3,
-        "max_cats": 6,
-        "min_max_status": {
-            "leader": [-1, -1],
-            "normal adult": [1, 6]
-        },
-        "weight": 20,
-        "intro_text": "The patrol spots a badger making a den on o_c_n territory.",
-        "decline_text": "It's not c_n's problem, but {PRONOUN/p_l/subject} {VERB/p_l/make/makes} a mental note to mention the badger to {PRONOUN/p_l/poss} leader later.",
-        "chance_of_success": 50,
-        "success_outcomes": [
-            {
-                "text": "p_l is not willing to let any cat die to a badger. {PRONOUN/p_l/subject/CAP} {VERB/p_l/order/orders} the patrol to continue on while {PRONOUN/p_l/subject} {VERB/p_l/wait/waits} on an o_c_n patrol to come by, to give them a warning about the badger.",
-                "exp": 10,
-                "weight": 20,
-                "relationships": [
-                    {
-                        "cats_to": ["patrol"],
-                        "cats_from": ["clan"],
-                        "mutual": false,
-                        "values": ["respect"],
-                        "amount": 5
-                    }
-                ],
-                "other_clan_rep": 2
-            },
-            {
-                "text": "As luck would have it, p_l smells an o_c_n patrol approaching. {PRONOUN/p_l/subject/CAP} {VERB/p_l/call/calls} out to the patrol and tells them about the badger and where {PRONOUN/p_l/subject} saw it making a den. The o_c_n patrol is grateful and returns to camp immediately to report the badger to their leader.",
-                "exp": 10,
-                "weight": 5,
-                "relationships": [
-                    {
-                        "cats_to": ["patrol"],
-                        "cats_from": ["clan"],
-                        "mutual": false,
-                        "values": ["respect"],
-                        "amount": 5
-                    }
-                ],
-                "other_clan_rep": 2
-            },
-            {
-                "text": "p_l tells the patrol to continue on and hops over the border to walk to o_c_n's camp. {PRONOUN/p_l/subject/CAP} {VERB/p_l/are/is} greeted at the camp entrance with bristled fur, angry hisses and the leader demanding to know what {PRONOUN/p_l/subject}{VERB/p_l/'re/'s} doing there. {PRONOUN/p_l/subject/CAP} {VERB/p_l/explain/explains} the situation and, with {PRONOUN/p_l/poss} smooth-talking skills, {VERB/p_l/manage/manages} to convince the cats of {PRONOUN/p_l/poss} good intentions. The leader thanks {PRONOUN/p_l/object} and orders a patrol to escort {PRONOUN/p_l/object} back to the border.",
-                "exp": 10,
-                "weight": 20,
-                "stat_skill": ["SPEAKER,1", "MEDIATOR,1"],
-                "can_have_stat": ["adult"],
-                "relationships": [
-                    {
-                        "cats_to": ["patrol"],
-                        "cats_from": ["clan"],
-                        "mutual": false,
-                        "values": ["respect"],
-                        "amount": 5
-                    }
-                ],
-                "other_clan_rep": 2
-            }
-        ],
-        "fail_outcomes": [
-            {
-                "text": "The patrol waits patiently at the border for any o_c_n cat to appear, but they are out of luck that day. p_l decides to continue the patrol; {PRONOUN/p_l/subject} {VERB/p_l/have/has} waited long enough.",
-                "exp": 0,
-                "weight": 20,
-                "relationships": [
-                    {
-                        "cats_to": ["patrol"],
-                        "cats_from": ["clan"],
-                        "mutual": false,
-                        "values": ["respect"],
-                        "amount": -5
-                    }
-                ]
-            }
-        ],
-        "antag_fail_outcomes": [
-            {
-                "text": "An o_c_n patrol approaches and asks if they have seen anything odd. At the same time that p_l says no, r_c blurts out that {PRONOUN/r_c/subject} saw a huge badger on o_c_n territory. The o_c_n patrols thanks r_c for {PRONOUN/r_c/poss} honesty, looking angrily at p_l at the same time.",
-                "exp": 0,
-                "weight": 20,
-                "other_clan_rep": -1
-            }
-        ],
-        "antag_success_outcomes": [
-            {
-                "text": "{PRONOUN/p_l/subject/CAP} {VERB/p_l/continue/continues} {PRONOUN/p_l/poss} patrol, and sometime later, a patrol from o_c_n calls out and asks if they have seen anything suspicious. p_l tells them coldly that {PRONOUN/p_l/poss} Clan doesn't owe them anything and continues {PRONOUN/p_l/poss} patrol.",
-                "exp": 10,
-                "weight": 20,
-                "other_clan_rep": -2
-            }
-        ]
-    },
-    {
-        "patrol_id": "gen_border_trainingapprentices1",
-        "biome": ["any"],
-        "season": ["any"],
-        "types": ["border"],
-        "tags": ["disrespect"],
-        "patrol_art": "train_general_intro",
-        "min_cats": 3,
-        "max_cats": 6,
-        "min_max_status": {
-            "apprentice": [1, 6],
-            "all apprentices": [2, 2],
-            "normal adult": [1, 6]
-        },
-        "weight": 20,
-        "intro_text": "p_l is showing several apprentices the border and points out some good spots to keep watch on specific parts of it.",
-        "decline_text": "p_l has no patience for the rowdy apprentices that day and orders them all back to camp. ",
-        "chance_of_success": 65,
-        "success_outcomes": [
-            {
-                "text": "p_l is super proud of the apprentices. They are all attentive and ask some great questions about c_n and their relations to the other Clans.",
-                "exp": 10,
-                "weight": 20,
-                "relationships": [
-                    {
-                        "cats_to": ["patrol"],
-                        "cats_from": ["patrol"],
-                        "mutual": false,
-                        "values": ["respect"],
-                        "amount": 5
-                    },
-                    {
-                        "cats_to": ["patrol"],
-                        "cats_from": ["patrol"],
-                        "mutual": false,
-                        "values": ["dislike"],
-                        "amount": -5
-                    }
-                ]
-            },
-            {
-                "text": "p_l is laughing at the faces the apprentices are making, as they complain about all the icky smells coming from the other Clans at the border. They keep up their disgusted grimaces while asking questions about the other Clans and their specific cultures.",
-                "exp": 10,
-                "weight": 5,
-                "relationships": [
-                    {
-                        "cats_to": ["patrol"],
-                        "cats_from": ["patrol"],
-                        "mutual": false,
-                        "values": ["respect"],
-                        "amount": 5
-                    },
-                    {
-                        "cats_to": ["patrol"],
-                        "cats_from": ["patrol"],
-                        "mutual": false,
-                        "values": ["dislike"],
-                        "amount": -5
-                    }
-                ]
-            }
-        ],
-        "fail_outcomes": [
-            {
-                "text": "p_l just can't deal with those mouse-brained apprentices today. {PRONOUN/p_l/subject/CAP}{VERB/p_l/'ve/'s} had to stop app1 from crossing the border twice now. {PRONOUN/p_l/subject/CAP} {VERB/p_l/order/orders} them all back to camp, scolding them along the way.",
-                "exp": 0,
-                "weight": 20,
-                "relationships": [
-                    {
-                        "cats_to": ["patrol"],
-                        "cats_from": ["patrol"],
-                        "mutual": false,
-                        "values": ["respect"],
-                        "amount": -5
-                    },
-                    {
-                        "cats_to": ["patrol"],
-                        "cats_from": ["patrol"],
-                        "mutual": false,
-                        "values": ["dislike"],
-                        "amount": 5
-                    }
-                ]
-            }
-        ]
-    },
-    {
-        "patrol_id": "gen_border_otherclan_meeting1",
-        "biome": ["any"],
-        "season": ["any"],
-        "types": ["border"],
-        "tags": ["non-lethal", "disrespect", "other_clan", "clan_to_pl", "distrust"],
-        "patrol_art": "bord_general_intro",
-        "min_cats": 1,
-        "max_cats": 1,
-        "min_max_status": {
-            "leader": [-1, -1],
-            "all apprentices": [-1, -1],
-            "normal adult": [1, 6]
-        },
-        "weight": 20,
-        "intro_text": "p_l slinks through c_n's territory, low to the ground and watchful as {PRONOUN/p_l/subject} {VERB/p_l/approach/approaches} the o_c_n border. The claw-scratch moon provides little light, and p_l's eyes dart around, taking in {PRONOUN/p_l/poss} surroundings - did {PRONOUN/p_l/subject} make it here unnoticed?",
-        "decline_text": "{PRONOUN/p_l/subject/CAP} {VERB/p_l/hear/hears} something rustle in the distance. Heart pounding, {PRONOUN/p_l/subject} silently {VERB/p_l/draw/draws} back, not wanting to stay to find out if it was prey, cat, or predator.",
-        "chance_of_success": 45,
-        "success_outcomes": [
-            {
-                "text": "{PRONOUN/p_l/subject/CAP} {VERB/p_l/crouch/crouches} out of sight and {VERB/p_l/wait/waits}, still as stone. After a short while, there's a soft call across the border. Perking up, p_l rushes forward, pushing {PRONOUN/p_l/poss} nose into the fur of a cat from o_c_n. Tails entwined, they talk in hushed voices until the stars start to blink out. With a soft goodbye, each returns home, their Clans unaware of their secret.",
-                "exp": 5,
-                "weight": 20
-            },
-            {
-                "text": "p_l steps across the border, padding across as if {PRONOUN/p_l/subject} {VERB/p_l/belong/belongs} there. At the end of a hidden path, a cat from o_c_n sits, who rises with a purr to rub up against p_l. The two simply lay together, the light of the moon dappling their pelts as they enjoy each other's company. When dawn approaches, r_c heads home, {PRONOUN/p_l/poss} absence and return each unnoticed.",
-                "exp": 5,
-                "weight": 5
-            },
-            {
-                "text": "p_l noses forward, half-hidden, only stepping out when n_c:0's scent hits {PRONOUN/p_l/object}. They've been planning this for moons - tonight is the night. n_c:0 is ready to join c_n - to join p_l - and damn anyone who gossips to the Dark Forest. Tonight is the first night of the rest of their lives together; nothing can stand in their way.",
-                "exp": 5,
-                "weight": 5,
-                "new_cat": [
-                    ["age:mate", "backstory:otherclan2", "mate:p_l"]
-                ],
-                "relationships": [
-                    {
-                        "cats_from": ["n_c:0"],
-                        "cats_to": ["p_l"],
-                        "mutual": true,
-                        "values": ["platonic", "romantic"],
-                        "amount": 55
-                    },
-                    {
-                        "cats_from": ["n_c:0"],
-                        "cats_to": ["p_l"],
-                        "mutual": true,
-                        "values": ["trust", "comfort"],
-                        "amount": 30
-                    },
-                    {
-                        "cats_from": ["n_c:0"],
-                        "cats_to": ["p_l"],
-                        "mutual": true,
-                        "values": ["respect"],
-                        "amount": 15
-                    },
-                    {
-                        "cats_from": ["clan"],
-                        "cats_to": ["p_l"],
-                        "mutual": false,
-                        "values": ["respect", "trust"],
-                        "amount": -30
-                    },
-                    {
-                        "cats_from": ["clan"],
-                        "cats_to": ["p_l"],
-                        "mutual": false,
-                        "values": ["comfort"],
-                        "amount": -15
-                    },
-                    {
-                        "cats_from": ["clan"],
-                        "cats_to": ["p_l"],
-                        "mutual": false,
-                        "values": ["dislike"],
-                        "amount": 5
-                    }
-                ],
-                "other_clan_rep": -4
-            },
-            {
-                "text": "p_l just about walks right into o_c_n's camp, {PRONOUN/p_l/poss} steps so practiced and quiet {PRONOUN/p_l/subject} may as well not be there at all. A cat from o_c_n ducks out and twines their tails together, pressing their side to p_l's with a purr. They slowly walk to the border, murmuring to each other about this and that, where they part ways with a gentle brush of their noses.",
-                "exp": 5,
-                "weight": 20,
-                "stat_trait": ["sneaky", "careful", "cunning"]
-            }
-        ],
-        "fail_outcomes": [
-            {
-                "text": "There's movement across the border, and while p_l's heart beats fast at the sight of a certain cat, {PRONOUN/p_l/subject}'{VERB/p_l/re/s} crestfallen to see them accompanied by a Clanmate. The Clanmate stares with narrowed eyes at p_l, gruffly reminding {PRONOUN/p_l/object} to stay on {PRONOUN/p_l/poss} own side of the border before carrying on with their Clanmate in tow.",
-                "exp": 0,
-                "weight": 20,
-                "relationships": [
-                    {
-                        "cats_to": ["patrol"],
-                        "cats_from": ["patrol"],
-                        "mutual": false,
-                        "values": ["dislike"],
-                        "amount": -5
-                    }
-                ],
-                "other_clan_rep": -1
-            },
-            {
-                "text": "Boldly, p_l steps right across the border, only to be unceremoniously yanked back by the tail. {PRONOUN/p_l/subject/CAP} {VERB/p_l/look/looks} over {PRONOUN/p_l/poss} shoulder in bewilderment, heart sinking when {PRONOUN/p_l/subject} {VERB/p_l/see/sees} one of {PRONOUN/p_l/poss} Clanmates staring {PRONOUN/p_l/object} down. {PRONOUN/p_l/subject/CAP} would almost rather be looking at a fox right now... How will {PRONOUN/p_l/subject} explain <i>this?</i>",
-                "exp": 0,
-                "weight": 20,
-                "stat_trait": [
-                    "bold",
-                    "daring",
-                    "confident",
-                    "arrogant",
-                    "shameless",
-                    "oblivious"
-                ],
-                "relationships": [
-                    {
-                        "cats_to": ["patrol"],
-                        "cats_from": ["patrol"],
-                        "mutual": false,
-                        "values": ["dislike"],
-                        "amount": -5
-                    }
-                ],
-                "other_clan_rep": -1
-            },
-            {
-                "text": "There's movement across the border, and while p_l's heart beats fast at the sight of a certain cat, {PRONOUN/p_l/subject}'{VERB/p_l/re/s} crestfallen to see them accompanied by a Clanmate. What's worse, this cat is one known to be aggressive, and tonight is no different - p_l is sent back to camp with {PRONOUN/p_l/poss} tail between {PRONOUN/p_l/poss} legs, fresh scratches glistening in the moonlight.",
-                "exp": 0,
-                "weight": 10,
-                "injury": [
-                    {
-                        "cats": ["p_l"],
-                        "injuries": ["claw-wound"],
-                        "scars": ["ONE"]
-                    }
-                ],
-                "history_text": {
-                    "scar": "p_l was scarred when {PRONOUN/p_l/subject} tried to sneak across the o_c_n border."
-                },
-                "relationships": [
-                    {
-                        "cats_to": ["patrol"],
-                        "cats_from": ["patrol"],
-                        "mutual": false,
-                        "values": ["dislike"],
-                        "amount": -5
-                    }
-                ],
-                "other_clan_rep": -1
-            },
-            {
-                "text": "Deciding it looks safe enough, p_l sneaks across the border... right into a late-night border patrol. {PRONOUN/p_l/subject/CAP}'{VERB/p_l/re/s} dealt with pretty quickly, and {PRONOUN/p_l/poss} fur prickles with embarrassment as {PRONOUN/p_l/subject} {VERB/p_l/scramble/scrambles} back over the border. {PRONOUN/p_l/subject} {VERB/p_l/have/has} the whole walk back to camp to think of an explanation for the fresh claw-wounds scoring {PRONOUN/p_l/poss} pelt.",
-                "exp": 0,
-                "weight": 10,
-                "stat_trait": [
-                    "bold",
-                    "daring",
-                    "confident",
-                    "arrogant",
-                    "shameless",
-                    "oblivious"
-                ],
-                "injury": [
-                    {
-                        "cats": ["p_l"],
-                        "injuries": ["claw-wound"],
-                        "scars": ["ONE"]
-                    }
-                ],
-                "history_text": {
-                    "scar": "p_l was scarred when {PRONOUN/p_l/subject} tried to sneak across the o_c_n border."
-                },
-                "relationships": [
-                    {
-                        "cats_to": ["patrol"],
-                        "cats_from": ["patrol"],
-                        "mutual": false,
-                        "values": ["dislike"],
-                        "amount": -5
-                    }
-                ],
-                "other_clan_rep": -1
-            }
-        ],
-        "antag_fail_outcomes": [
-            {
-                "text": "p_l approaches the border, only to be called back with a sharp yowl. Of all the nights for there to be a night patrol {PRONOUN/p_l/subject} didn't know about, it had to be <i>tonight?</i> {PRONOUN/p_l/subject/CAP} {VERB/p_l/get/gets} such an earful that a certain cat from o_c_n hears and wanders over, watching the altercation with an unreadable expression. How embarrassing...",
-                "exp": 0,
-                "weight": 20,
-                "other_clan_rep": -1
-            }
-        ],
-        "antag_success_outcomes": [
-            {
-                "text": "p_l strolls across the border, deliberately laying {PRONOUN/p_l/poss} scent everywhere {PRONOUN/p_l/subject} can. For good measure, {PRONOUN/p_l/subject} {VERB/p_l/hunt/hunts} and {VERB/p_l/kill/kills} a mouse, feasting messily and leaving the bones strewn about. That'll show those good-for-nothing o_c_n cats who really owns these lands.",
-                "exp": 5,
-                "weight": 20,
-                "other_clan_rep": -2
->>>>>>> 6c5f99b5
             }
         ]
     },
