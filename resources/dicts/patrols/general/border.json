[
    {
        "patrol_id": "Gen_bord_balancing_boringborder",
        "biome": ["Any"],
        "season": ["Any"],
        "types": ["border"],
        "tags": [],
        "patrol_art": "bord_general_intro",
        "min_cats": 1,
        "max_cats": 6,
        "min_max_status": {},
        "weight": 5,
        "intro_text": "p_l heads out to mark c_n's borders.",
        "decline_text": "p_l decides to not mark their borders.",
        "chance_of_success": 50,
        "success_outcomes": [
            {
                "text": "p_l sucessfully marks c_n's borders.",
                "exp": 5,
                "weight": 20
            },
            {
                "text": "p_l manages to mark the borders efficiently, coming home earlier than expected.",
                "exp": 5,
                "weight": 20
            },
            {
                "text": "p_l scents some prey, catching it p_l has a quick snack.",
                "exp": 5,
                "weight": 20
            },
            {
                "text": "A boring task usually, and today was no different.",
                "exp": 5,
                "weight": 20
            },
            {
                "text": "p_l wishs for something interesting to happen, but no, there was nothing to ease p_l's boredom as {PRONOUN/p_l/subject} mark the borders.",
                "exp": 5,
                "weight": 20
            },
            {
                "text": "p_l is pleased to have a peaceful patrol, with no threats to face.",
                "exp": 5,
                "weight": 20
            },
            {
                "text": "p_l finishes marking the borders, glad to be able to go back and rest {PRONOUN/p_l/poss} paws.",
                "exp": 5,
                "weight": 20
            }
        ],
        "fail_outcomes": [
            {
                "text": "p_l ends the patrol early, feeling too lazy to mark the rest of the border.",
                "exp": 0,
                "weight": 20
            },
            {
                "text": "p_l starts daydreaming, and ends up marking in the wrong place, at least it wasn't in o_c_n's territory.",
                "exp": 0,
                "weight": 20
            },
            {
                "text": "A boring task, and one p_l hates.",
                "exp": 0,
                "weight": 20
            },
            {
                "text": "Getting distracted while marking, p_l ends up taking several more hours than needed to mark the border.",
                "exp": 0,
                "weight": 20
            },
            {
                "text": "p_l marks the wrong area, making more work for others to fix {PRONOUN/p_l/poss} mistake.",
                "exp": 0,
                "weight": 20
            }
        ]
    },
    {
        "patrol_id": "Gen_bord_balancing_scent",
        "biome": ["Any"],
        "season": ["Any"],
        "types": ["border"],
        "tags": [],
        "patrol_art": "bord_general_intro",
        "min_cats": 1,
        "max_cats": 6,
        "min_max_status": {},
        "weight": 5,
        "intro_text": "p_l heads out to patrol c_n's borders, but scents something along the borders.",
        "decline_text": "p_l decides to not investigate the scent.",
        "chance_of_success": 50,
        "success_outcomes": [
            {
                "text": "p_l identifys the scent as prey. Nothing to be concerned over.",
                "exp": 5,
                "weight": 20
            },
            {
                "text": "p_l identifies the scent as a passing predator, but it seems to have moved on.",
                "exp": 5,
                "weight": 20
            },
            {
                "text": "The scent leads p_l to a nearby patch of herbs, hopefully the herbs are useful to the clans healer.",
                "exp": 5,
                "weight": 15,
                "herbs": ["tansy"]
            },
            {
                "text": "p_l detects the scent of a fellow clanmate, possibly on a solo patrol of their own, but it was nothing to worry about.",
                "exp": 5,
                "weight": 20
            }
        ],
        "fail_outcomes": [
            {
                "text": "p_l can't identify the scent, and return back to camp to report it.",
                "exp": 0,
                "weight": 20
            },
            {
                "text": "p_l struggles to identify the faint scent and decides to return to camp for assistance.",
                "exp": 0,
                "weight": 20
            },
            {
                "text": "Despite p_l's efforts, {PRONOUN/p_l/subject} cannot discern the source of the scent and returns to camp to report it.",
                "exp": 0,
                "weight": 20
            },
            {
                "text": "The scent seems to vanish suddenly, leaving p_l puzzled and unable to track it further.",
                "exp": 0,
                "weight": 20
            },
            {
                "text": "A sudden gust of wind disperses the scent before p_l can investigate further... leaving {PRONOUN/p_l/object} unsure if it was a trespasser, a threat, or something harmless.",
                "exp": 0,
                "weight": 20
            }
        ]
    },
    {
        "patrol_id": "Gen_bord_balancing_tracks",
        "biome": ["Any"],
        "season": ["Any"],
        "types": ["border"],
        "tags": [],
        "patrol_art": "gen_bord_trackrogue",
        "min_cats": 1,
        "max_cats": 6,
        "min_max_status": {},
        "weight": 5,
        "intro_text": "p_l heads out to patrol c_n's borders, but spots some tracks.",
        "decline_text": "p_l decides to not investigate the tracks.",
        "chance_of_success": 50,
        "success_outcomes": [
            {
                "text": "p_l identifys the tracks as belonging to some prey.",
                "exp": 5,
                "weight": 20
            },
            {
                "text": "The tracks lead p_l to a nearby red berry bush. p_l moves on, noting it down to inform the medicine cat.",
                "exp": 5,
                "weight": 20
            },
            {
                "text": "p_l identifies the tracks as belonging to a fellow clanmate.",
                "exp": 5,
                "weight": 20
            },
            {
<<<<<<< HEAD
                "text": "The dog gets a lucky hit in on r_c, though together all the cats are still able to drive it off successfully.",
                "exp": 0,
                "weight": 10,
                "injury": [
                    {
                        "cats": ["r_c"],
                        "injuries": ["small_bite_injury"],
                        "scars": ["LEGBITE"]
                    }
                ],
                "history_text": {
                    "scar": "This cat got a scar from a fight with a small dog, though {PRONOUN/m_c/subject} {VERB/m_c/insist/insists} it was huge."
                }
            }
        ]
    },
    {
        "patrol_id": "gen_bord_abandonedkittypet1_kittypet4",
        "biome": ["Any"],
        "season": ["Any"],
        "types": ["border"],
        "tags": ["new_cat"],
        "patrol_art": "bord_general_intro",
        "min_cats": 2,
        "max_cats": 6,
        "min_max_status": {
            "normal adult": [1, 6]
        },
        "weight": 20,
        "intro_text": "The patrol hears a cat begging for their housefolk to come back, just barely intelligible over the sound of a monster speeding away.",
        "decline_text": "p_l decides it's none of {PRONOUN/p_l/poss} business, and resumes {PRONOUN/p_l/poss} patrol.",
        "chance_of_success": 30,
        "success_outcomes": [
            {
                "text": "p_l finds a kittypet collapsed by the Thunderpath, wailing for their housefolk. p_l comforts them, asking why they were left here. The only explanation they have is that they're sick... perhaps they were too much of a burden? p_l offers them a place in c_n, at least until they're better. They tentatively accept, looking longingly at the Thunderpath as they're led away.",
                "exp": 15,
                "weight": 20,
                "relationships": [
                    {
                        "cats_to": ["patrol"],
                        "cats_from": ["patrol"],
                        "mutual": false,
                        "values": ["respect"],
                        "amount": 5
                    },
                    {
                        "cats_from": ["n_c:0"],
                        "cats_to": ["patrol"],
                        "values": ["platonic", "trust", "comfort"],
                        "amount": 10
                    }
                ],
                "new_cat": [
                    ["kittypet", "backstory:kittypet4"]
                ],
                "outsider_rep": 1,
                "injury": [
                    {
                        "cats": ["n_c:0"],
                        "injuries": ["sickness"],
                        "no_results": true
                    }
                ]
            }
=======
                "text": "p_l identifies the tracks as belonging to two-legs, and p_l decides to head back to camp to inform the others.",
                "exp": 5,
                "weight": 20
            }            
>>>>>>> 620c3003
        ],
        "fail_outcomes": [
            {
                "text": "p_l can't identify the tracks, and are forced to return to camp to report it.",
                "exp": 0,
                "weight": 20
            },
            {
                "text": "Despite p_l efforts, {PRONOUN/p_l/subject} can't identify the tracks, and reports it back at camp.",
                "exp": 0,
                "weight": 20
            },
            {
                "text": "The tracks are obscured by recent rainfall, making it impossible for p_l to determine their origin.",
                "exp": 0,
                "weight": 20
            },
            {
                "text": "The tracks lead p_l to an area too dangerous to navigate, forcing p_l to abandon {PRONOUN/p_l/poss} investigation.",
                "exp": 0,
                "weight": 20
            }
        ]
    },
    {
        "patrol_id": "Gen_bord_balancing_markings",
        "biome": ["Any"],
        "season": ["Any"],
        "types": ["border"],
        "tags": [],
        "patrol_art": "bord_general_intro",
        "min_cats": 1,
        "max_cats": 6,
        "min_max_status": {},
        "weight": 5,
        "intro_text": "p_l heads out to patrol c_n's borders, and notices that some of their markings had been disturbed.",
        "decline_text": "p_l decides to not investigate the markings.",
        "chance_of_success": 50,
        "success_outcomes": [
            {
                "text": "Upon closer inspection, it was just remarking from a clannmate.",
                "exp": 0,
                "weight": 20
            },
            {
                "text": "The scratches didn't match any cats paws, that was for certain, and p_l returns to camp to report it, alert to any threats.",
                "exp": 0,
                "weight": 20
            },
            {
<<<<<<< HEAD
                "text": "p_l steps across the border, padding across as if {PRONOUN/p_l/subject} {VERB/p_l/belong/belongs} there. At the end of a hidden path sits a cat from o_c_n, who rises with a purr to rub up against p_l. The two simply lay together, the light of the moon dappling their pelts as they enjoy each other's company. When dawn approaches, r_c heads home, {PRONOUN/p_l/poss} absence and return each unnoticed.",
                "exp": 5,
                "weight": 5
            },
            {
                "text": "p_l noses forward, half hidden, only stepping out when n_c:0's scent hits {PRONOUN/p_l/object}. They've been planning this for moons - tonight is the night. n_c:0 is ready to join c_n, to join p_l, and damn anyone who gossips to the dark forest. Tonight is the first night of the rest of their lives together, nothing is going to stop them.",
                "exp": 5,
                "weight": 5,
                "new_cat": [
                    ["age:mate", "backstory:otherclan2", "mate:p_l"]
                ],
                "relationships": [
                    {
                        "cats_from": ["n_c:0"],
                        "cats_to": ["p_l"],
                        "mutual": true,
                        "values": ["platonic", "romantic"],
                        "amount": 55
                    },
                    {
                        "cats_from": ["n_c:0"],
                        "cats_to": ["p_l"],
                        "mutual": true,
                        "values": ["trust", "comfort"],
                        "amount": 30
                    },
                    {
                        "cats_from": ["n_c:0"],
                        "cats_to": ["p_l"],
                        "mutual": true,
                        "values": ["respect"],
                        "amount": 15
                    },
                    {
                        "cats_from": ["clan"],
                        "cats_to": ["p_l"],
                        "mutual": false,
                        "values": ["respect", "trust"],
                        "amount": -30
                    },
                    {
                        "cats_from": ["clan"],
                        "cats_to": ["p_l"],
                        "mutual": false,
                        "values": ["comfort"],
                        "amount": -15
                    },
                    {
                        "cats_from": ["clan"],
                        "cats_to": ["p_l"],
                        "mutual": false,
                        "values": ["dislike"],
                        "amount": 5
                    }
                ],
                "other_clan_rep": -4
            },
            {
                "text": "p_l just about walks right into o_c_n's camp, {PRONOUN/p_l/poss} steps so practiced and quiet {PRONOUN/p_l/subject} may as well not be there at all. A cat from o_c_n ducks out and twines their tails together, pressing their side to p_l's with a purr. They slowly walk to the border, murmuring to each other about this and that, where they part ways with a gentle brush of their noses.",
                "exp": 5,
                "weight": 20,
                "stat_trait": ["sneaky", "careful", "cunning"]
=======
                "text": "Upon investigation, p_l finds that the disturbed markings were caused by a loner, though the intruder is long gone by now.",
                "exp": 0,
                "weight": 20
>>>>>>> 620c3003
            }
        ],
        "fail_outcomes": [
            {
                "text": "Despite {PRONOUN/p_l/poss} efforts, p_l couldn't identify what had disturbed the border markings, leaving {PRONOUN/p_l/object} perplexed as {PRONOUN/p_l/subject} return to camp.",
                "exp": 0,
                "weight": 20
            },
            {
                "text": "The disturbance in the markings remains a mystery to p_l, and when {PRONOUN/p_l/subject} reports the incident, extra patrols are assigned to monitor for any further disruptions.",
                "exp": 0,
                "weight": 20
            }
        ]
    },
    {
        "patrol_id": "gen_bord_kittybat",
        "biome": ["Any"],
        "season": ["Any"],
        "types": ["border"],
        "tags": ["halloween"],
        "patrol_art": "kittybat_INTRO",
        "min_cats": 2,
        "max_cats": 6,
        "min_max_status": {},
        "weight": 20,
        "intro_text": "On border patrol, the patrol finds kittypet scent. Following the (extremely) obvious sounds of distress, p_l leads the patrol down to a kittypet, who has haplessly managed to get themself wedged between a couple rocks. Wailing pathetically, they cry that their wing is stuck!",
        "decline_text": "It's beyond c_n's border, it's not c_n's problem.",
        "chance_of_success": 50,
        "success_outcomes": [
            {
                "text": "Cats don't normally come with wings, much less bat ones, and the patrol flinches back from the foreign stranger. But unnatural or not, the stranger's still stuck, and with a deep breath, p_l orders them forward to free a fellow cat... ish... thing.",
                "exp": 15,
                "weight": 20,
                "outsider_rep": 1
            },
            {
                "text": "Frankly, extra limbs or not (bat wings, at that, this'll make a great story back at camp), the patrol needs to get this plump crying ball of fur back to their Twolegs - the world will eat this kittypet alive if they don't help them.",
                "exp": 15,
                "weight": 10,
                "outsider_rep": 1
            }
        ],
        "fail_outcomes": [
            {
                "text": "Falling over, paws waving helplessly in the air and somehow making the situation <i>even worse</i>, the patrol passes the idiotic kittypet by, leaving them to their stupidity while they focus on their actual task.",
                "exp": 0,
                "weight": 20,
                "outsider_rep": -1
            }
        ],
        "antag_fail_outcomes": [
            {
                "text": "Swaggering up, p_l tries to intimidate the kittypet. But while the cat is easily successfully frightened, that doesn't make them any less stuck in place, and eventually the patrol is forced to help set them free, if only so they can leave c_n's borders.",
                "exp": 0,
                "weight": 20,
                "outsider_rep": -1
            }
        ],
        "antag_success_outcomes": [
            {
                "text": "Hissing, p_l bowls the kittypet over, and with a ripping sound, the bat wing detaches from their back. The plump cat's crying increases in volume as they flee. p_l brings the trophy back to camp to boast.",
                "exp": 15,
                "weight": 20,
                "outsider_rep": -2
            }
        ]
    },
    {
        "patrol_id": "gen_border_pumpkineyes",
        "biome": ["Any"],
        "season": ["leaf-fall"],
        "types": ["border"],
        "tags": ["halloween"],
        "patrol_art": "pumpkineyes_INTRO",
        "min_cats": 2,
        "max_cats": 6,
        "min_max_status": {},
        "weight": 20,
        "intro_text": "The patrol heads out to check the borders when p_l says {PRONOUN/p_l/subject} {VERB/p_l/see/sees} strange glowing eyes in the distance.",
        "decline_text": "r_c sighs and tells p_l that {PRONOUN/p_l/subject}{VERB/p_l/'re/'s} just seeing things, there's nothing out there... right?",
        "chance_of_success": 50,
        "success_outcomes": [
            {
                "text": "The patrol cautiously heads in the direction of the strange, unmoving eyes. The cats see a strange face with glowing eyes in the distance, baring its fangs and smelling of smoke. p_l creeps up to the face to find that it belongs to a pumpkin! Startled and somewhat scared, r_c suggests heading back to camp to report this bizarre finding to the Clan. p_l agrees, not wanting to be near this... thing... any longer.",
                "exp": 10,
                "weight": 20
            },
            {
                "text": "The patrol cautiously heads in the direction of the strange, unmoving eyes. When p_l gets closer {PRONOUN/p_l/subject} {VERB/p_l/are/is} overwhelmed with the scent of Twolegs and smoke. Upon closer inspection it seems that these foolish Twoleg kits are trying to set fire to a pumpkin with an unsettling hollow face! p_l and r_c charge the Twoleg kits, hissing, spitting, and doing their best to scare them off. Thankfully the kits scatter before they set the pumpkin ablaze.",
                "exp": 10,
                "weight": 5
            },
            {
                "text": "As the patrol heads in the direction of the sinister glare of strange, unmoving eyes, the scent of smoke creeps up on the patrol. s_c darts forward, finding the smoke scent coming from an odd pumpkin with some sort of... face? Thinking quickly {PRONOUN/s_c/subject} {VERB/s_c/scratch/scratches} dirt into the holes on the pumpkin, extinguishing the small flames, but leaving the patrol wondering what in the name of StarClan they're looking at.",
                "exp": 15,
                "weight": 10,
                "stat_trait": [
                    "thoughtful", 
                    "careful",
                    "cunning",
                    "responsible", 
                    "wise"
                ],
                "stat_skill": [
                    "CLEVER,1", 
                    "INSIGHTFUL,1", 
                    "SENSE,1"
                ]
            },
            {
                "text": "The patrol nervously heads towards the unblinking eyes, unsure of what lies ahead. As the strange object comes into view, s_c lets out a mrrow of laughter! {PRONOUN/s_c/subject/CAP} {VERB/s_c/explain/explains} that this is a Twoleg ritual performed around the start of leaf-bare. p_l is glad to have a cat with s_c's understanding of Twolegs on this patrol. With this knowledge, unneeded panic was surely avoided!",
                "exp": 15,
                "weight": 10,
                "stat_skill": [
                    "KITTYPET,0", 
                    "LONER,0"]
            },
            {
                "text": "The patrol nervously heads towards the unblinking eyes, unsure of what lies ahead. As the strange object comes into view, s_c begins to bristle with unease. {PRONOUN/s_c/subject/CAP} can see strange, mist-like Twolegs floating around the glowing, unblinking face of a... pumpkin? The figures approach s_c, and run their cold, fur-less paws through {PRONOUN/s_c/subject} fur. s_c can hardly hear r_c asking {PRONOUN/s_c/object} why {PRONOUN/s_c/subject}{VERB/s_c/'re/'s} frozen in place.",
                "exp": 20,
                "weight": 10,
                "stat_skill": ["GHOST,1"]
            }
        ],
        "fail_outcomes": [
            {
                "text": "The patrol cautiously heads in the direction of the strange, unmoving eyes. As they get closer to what seems to be some sort of pumpkin, a group of Twoleg kits springs out of nowhere and chases the frightened cats off! The patrol runs until the Twolegs stop following. Panting and defeated, they return to camp with not much information about the strange face.",
                "exp": 0,
                "weight": 20
            },
            {
                "text": "As r_c slowly creeps towards the disturbing face, s_c huffs with frustration. Tail lashing, s_c calls r_c a mouse-heart and stomps in the direction of the unblinking eyes without a shred of fear. s_c rolls {PRONOUN/s_c/poss} eyes and knocks over the harmless pumpkin, ignoring the strange face and the smell of smoke wafting around it.",
                "exp": 5,
                "weight": 20,
                "stat_trait": [
                    "bloodthirsty", 
                    "cold", 
                    "strict", 
                    "grumpy", 
                    "fierce"
                ]
            },
            {
                "text": "As r_c slowly creeps towards the disturbing face, s_c recklessly darts forward to get a closer look! {PRONOUN/s_c/subject/CAP} {VERB/s_c/crash/crashes} into some strange pumpkin, knocking it over and obscuring the strange face. The patrol heads home without much left to investigate thanks to s_c's antics.",
                "exp": 5,
                "weight": 20,
                "stat_trait": [
                    "troublesome", 
                    "childish", 
                    "playful", 
                    "shameless"
                ]
            }
        ]
    },
    {
        "patrol_id": "gen_bord_trickortreat",
        "biome": ["Any"],
        "season": ["leaf-fall"],
        "types": ["border"],
        "tags": ["halloween"],
        "patrol_art": "bord_general_intro",
        "min_cats": 2,
        "max_cats": 6,
        "min_max_status": {},
        "weight": 20,
        "intro_text": "The patrol stumbles upon a strange scene near a Twolegplace: Twoleg kits traveling from den to den in colorful pelts.",
        "decline_text": "The patrol decides it's best not to interfere with this peculiar ritual.",
        "chance_of_success": 50,
        "success_outcomes": [
            {
                "text": "r_c, being ever so curious, decides to see if {PRONOUN/r_c/subject} can decipher the meaning behind this Twoleg ritual. After some time, {PRONOUN/r_c/subject} {VERB/r_c/realize/realizes} it's some kind of friendly exchange. Each time the Twoleg kits go to the den, they receive a bit of prey from the older Twolegs. The patrol takes note and continues on their way, amused by the strange Twoleg customs.",
                "exp": 10,
                "weight": 20
            },
            {
                "text": "r_c cautiously approaches the Twoleg kits, intrigued by their colorful pelts. To r_c's surprise, one of the tiny Twolegs offers {PRONOUN/r_c/object} a strange, shiny object. It doesn't smell exactly like prey, but r_c decides to take it back to the camp for further investigation.",
                "exp": 10,
                "weight": 20
            },
            {
                "text": "r_c decides to mimic the small Twolegs. Approaching a larger Twoleg den, {PRONOUN/r_c/subject} {VERB/r_c/meow/meows} softly at the entrance. The Twoleg that opens the entrance seems amused and hands r_c a morsel of food. The patrol decides to inspect it further once they return to camp.",
                "exp": 10,
                "weight": 20
            }
        ],
        "fail_outcomes": [
            {
                "text": "r_c, being ever so curious, decides to see if {PRONOUN/r_c/subject} can decipher the meaning behind this Twoleg ritual. However, after some time, {PRONOUN/r_c/subject} {VERB/r_c/give/gives} up, concluding that it's just another strange Twoleg custom that Clan cats will never understand.",
                "exp": 0,
                "weight": 10
            },
            {
                "text": "The patrol attempts to get closer to the Twoleg kits, but their presence causes panic among the little creatures. The larger Twolegs nearby seem agitated, waving their paws and stomping around. The cats quickly retreat to avoid causing further disruption.",
                "exp": 0,
                "weight": 10
            }
        ]
    },
    {
        "patrol_id": "gen_bord_scarecrow",
        "biome": ["Any"],
        "season": ["Any"],
        "types": ["border"],
        "tags": ["halloween"],
        "patrol_art": "scarecrow_INTRO",
        "min_cats": 2,
        "max_cats": 6,
        "min_max_status": {},
        "weight": 20,
        "intro_text": "On the outskirts of the territory, the patrol comes across a tall, motionless Twoleg rooted in the middle of a field.",
        "decline_text": "The patrol doesn't want to risk going near this strange Twoleg and quickly heads back to camp to report the odd sighting.",
        "chance_of_success": 50,
        "success_outcomes": [
            {
                "text": "r_c hesitantly approaches the Twoleg, fur bristling and on guard. It doesn't appear to notice {PRONOUN/r_c/object} yet. Paw by paw, r_c inches forward, but realizes something seems off. Is this Twoleg... even alive? After a quick investigation, r_c finds hay sticking out of the Twoleg's pelt. How odd. r_c reports back with {PRONOUN/r_c/poss} findings.",
                "exp": 10,
                "weight": 20
            },
            {
                "text": "s_c sneaks up behind the Twoleg. With a mighty roar, s_c leaps onto its back and {PRONOUN/s_c/poss} momentum sends the Twoleg falling to the ground with a giant thump.",
                "exp": 10,
                "weight": 20,
                "stat_skill": ["FIGHTER,0"]
            },
            {
                "text": "s_c stops the patrol, narrowing {PRONOUN/s_c/poss} eyes. That isn't a Twoleg! {PRONOUN/s_c/subject} came across one before during {PRONOUN/s_c/object} time outside the Clan. It's a 'scarecrow', {PRONOUN/s_c/subject} {VERB/s_c/explain/explains}, meant to protect the Twoleg fields from harm. The patrol continues on their way, giving the scarecrow a wide berth.",
                "exp": 10,
                "weight": 20,
                "stat_skill": [
                    "ROGUE,0", 
                    "LONER,0"
                ]
            }
        ],
        "fail_outcomes": [
            {
                "text": "The patrol decides to take no chances and sets up an ambush around the Twoleg. They wait... and wait... but the Twoleg makes no movements to attack. Finally, r_c notices that the Twoleg isn't even a Twoleg at all! They wasted all of that time for nothing.",
                "exp": 0,
                "weight": 10
            },
            {
                "text": "s_c sneaks up behind the Twoleg. With a mighty roar, s_c leaps onto its back and {PRONOUN/s_c/poss} momentum sends both of them to the ground. s_c ends up covered in hay, {PRONOUN/s_c/poss} claws sunk into a harmless scarecrow.",
                "exp": 10,
                "weight": 20,
                "stat_skill": ["FIGHTER,0"]
            }
        ]
    }
]<|MERGE_RESOLUTION|>--- conflicted
+++ resolved
@@ -174,77 +174,10 @@
                 "weight": 20
             },
             {
-<<<<<<< HEAD
-                "text": "The dog gets a lucky hit in on r_c, though together all the cats are still able to drive it off successfully.",
-                "exp": 0,
-                "weight": 10,
-                "injury": [
-                    {
-                        "cats": ["r_c"],
-                        "injuries": ["small_bite_injury"],
-                        "scars": ["LEGBITE"]
-                    }
-                ],
-                "history_text": {
-                    "scar": "This cat got a scar from a fight with a small dog, though {PRONOUN/m_c/subject} {VERB/m_c/insist/insists} it was huge."
-                }
-            }
-        ]
-    },
-    {
-        "patrol_id": "gen_bord_abandonedkittypet1_kittypet4",
-        "biome": ["Any"],
-        "season": ["Any"],
-        "types": ["border"],
-        "tags": ["new_cat"],
-        "patrol_art": "bord_general_intro",
-        "min_cats": 2,
-        "max_cats": 6,
-        "min_max_status": {
-            "normal adult": [1, 6]
-        },
-        "weight": 20,
-        "intro_text": "The patrol hears a cat begging for their housefolk to come back, just barely intelligible over the sound of a monster speeding away.",
-        "decline_text": "p_l decides it's none of {PRONOUN/p_l/poss} business, and resumes {PRONOUN/p_l/poss} patrol.",
-        "chance_of_success": 30,
-        "success_outcomes": [
-            {
-                "text": "p_l finds a kittypet collapsed by the Thunderpath, wailing for their housefolk. p_l comforts them, asking why they were left here. The only explanation they have is that they're sick... perhaps they were too much of a burden? p_l offers them a place in c_n, at least until they're better. They tentatively accept, looking longingly at the Thunderpath as they're led away.",
-                "exp": 15,
-                "weight": 20,
-                "relationships": [
-                    {
-                        "cats_to": ["patrol"],
-                        "cats_from": ["patrol"],
-                        "mutual": false,
-                        "values": ["respect"],
-                        "amount": 5
-                    },
-                    {
-                        "cats_from": ["n_c:0"],
-                        "cats_to": ["patrol"],
-                        "values": ["platonic", "trust", "comfort"],
-                        "amount": 10
-                    }
-                ],
-                "new_cat": [
-                    ["kittypet", "backstory:kittypet4"]
-                ],
-                "outsider_rep": 1,
-                "injury": [
-                    {
-                        "cats": ["n_c:0"],
-                        "injuries": ["sickness"],
-                        "no_results": true
-                    }
-                ]
-            }
-=======
                 "text": "p_l identifies the tracks as belonging to two-legs, and p_l decides to head back to camp to inform the others.",
                 "exp": 5,
                 "weight": 20
             }            
->>>>>>> 620c3003
         ],
         "fail_outcomes": [
             {
@@ -295,74 +228,9 @@
                 "weight": 20
             },
             {
-<<<<<<< HEAD
-                "text": "p_l steps across the border, padding across as if {PRONOUN/p_l/subject} {VERB/p_l/belong/belongs} there. At the end of a hidden path sits a cat from o_c_n, who rises with a purr to rub up against p_l. The two simply lay together, the light of the moon dappling their pelts as they enjoy each other's company. When dawn approaches, r_c heads home, {PRONOUN/p_l/poss} absence and return each unnoticed.",
-                "exp": 5,
-                "weight": 5
-            },
-            {
-                "text": "p_l noses forward, half hidden, only stepping out when n_c:0's scent hits {PRONOUN/p_l/object}. They've been planning this for moons - tonight is the night. n_c:0 is ready to join c_n, to join p_l, and damn anyone who gossips to the dark forest. Tonight is the first night of the rest of their lives together, nothing is going to stop them.",
-                "exp": 5,
-                "weight": 5,
-                "new_cat": [
-                    ["age:mate", "backstory:otherclan2", "mate:p_l"]
-                ],
-                "relationships": [
-                    {
-                        "cats_from": ["n_c:0"],
-                        "cats_to": ["p_l"],
-                        "mutual": true,
-                        "values": ["platonic", "romantic"],
-                        "amount": 55
-                    },
-                    {
-                        "cats_from": ["n_c:0"],
-                        "cats_to": ["p_l"],
-                        "mutual": true,
-                        "values": ["trust", "comfort"],
-                        "amount": 30
-                    },
-                    {
-                        "cats_from": ["n_c:0"],
-                        "cats_to": ["p_l"],
-                        "mutual": true,
-                        "values": ["respect"],
-                        "amount": 15
-                    },
-                    {
-                        "cats_from": ["clan"],
-                        "cats_to": ["p_l"],
-                        "mutual": false,
-                        "values": ["respect", "trust"],
-                        "amount": -30
-                    },
-                    {
-                        "cats_from": ["clan"],
-                        "cats_to": ["p_l"],
-                        "mutual": false,
-                        "values": ["comfort"],
-                        "amount": -15
-                    },
-                    {
-                        "cats_from": ["clan"],
-                        "cats_to": ["p_l"],
-                        "mutual": false,
-                        "values": ["dislike"],
-                        "amount": 5
-                    }
-                ],
-                "other_clan_rep": -4
-            },
-            {
-                "text": "p_l just about walks right into o_c_n's camp, {PRONOUN/p_l/poss} steps so practiced and quiet {PRONOUN/p_l/subject} may as well not be there at all. A cat from o_c_n ducks out and twines their tails together, pressing their side to p_l's with a purr. They slowly walk to the border, murmuring to each other about this and that, where they part ways with a gentle brush of their noses.",
-                "exp": 5,
-                "weight": 20,
-                "stat_trait": ["sneaky", "careful", "cunning"]
-=======
                 "text": "Upon investigation, p_l finds that the disturbed markings were caused by a loner, though the intruder is long gone by now.",
                 "exp": 0,
                 "weight": 20
->>>>>>> 620c3003
             }
         ],
         "fail_outcomes": [
