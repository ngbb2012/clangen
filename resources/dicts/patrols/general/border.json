[
    {
        "patrol_id": "Gen_bord_balancing_boringborder",
        "biome": ["any"],
        "season": ["any"],
        "types": ["border"],
        "tags": [],
        "patrol_art": "gen_bord_dog",
        "min_cats": 1,
        "max_cats": 6,
        "min_max_status": {},
        "weight": 5,
        "intro_text": "p_l heads out to mark c_n's borders.",
        "decline_text": "p_l decides to not mark their borders.",
        "chance_of_success": 50,
        "success_outcomes": [
            {
                "text": "p_l sucessfully marks c_n's borders.",
                "exp": 5,
                "weight": 20,
                "art": "gen_otherclan_mates_date"
            },
            {
                "text": "p_l manages to mark the borders efficiently, coming home earlier than expected.",
                "exp": 5,
                "weight": 20
            },
            {
                "text": "p_l scents some prey, catching it p_l has a quick snack.",
                "exp": 5,
                "weight": 20
            },
            {
                "text": "A boring task usually, and today was no different.",
                "exp": 5,
                "weight": 20
            },
            {
                "text": "p_l wishs for something interesting to happen, but no, there was nothing to ease p_l's boredom as {PRONOUN/p_l/subject} mark the borders.",
                "exp": 5,
                "weight": 20
            },
            {
                "text": "p_l is pleased to have a peaceful patrol, with no threats to face.",
                "exp": 5,
                "weight": 20
            },
            {
                "text": "p_l finishes marking the borders, glad to be able to go back and rest {PRONOUN/p_l/poss} paws.",
                "exp": 5,
                "weight": 20
            }
        ],
        "fail_outcomes": [
            {
                "text": "p_l ends the patrol early, feeling too lazy to mark the rest of the border.",
                "exp": 0,
                "weight": 20
            },
            {
                "text": "p_l starts daydreaming, and ends up marking in the wrong place, at least it wasn't in o_c_n's territory.",
                "exp": 0,
                "weight": 20
            },
            {
                "text": "A boring task, and one p_l hates.",
                "exp": 0,
                "weight": 20
            },
            {
                "text": "Getting distracted while marking, p_l ends up taking several more hours than needed to mark the border.",
                "exp": 0,
                "weight": 20
            },
            {
                "text": "p_l marks the wrong area, making more work for others to fix {PRONOUN/p_l/poss} mistake.",
                "exp": 0,
                "weight": 20
            }
        ]
    },
    {
        "patrol_id": "Gen_bord_balancing_scent",
        "biome": ["any"],
        "season": ["any"],
        "types": ["border"],
        "tags": [],
        "patrol_art": "bord_general_intro",
        "min_cats": 1,
        "max_cats": 6,
        "min_max_status": {},
        "weight": 5,
        "intro_text": "p_l heads out to patrol c_n's borders, but scents something along the borders.",
        "decline_text": "p_l decides to not investigate the scent.",
        "chance_of_success": 50,
        "success_outcomes": [
            {
                "text": "p_l identifys the scent as prey. Nothing to be concerned over.",
                "exp": 5,
                "weight": 20
            },
            {
                "text": "p_l identifies the scent as a passing predator, but it seems to have moved on.",
                "exp": 5,
                "weight": 20
            },
            {
                "text": "The scent leads p_l to a nearby patch of herbs, hopefully the herbs are useful to the clans healer.",
                "exp": 5,
                "weight": 15,
                "herbs": ["tansy"]
            },
            {
                "text": "p_l detects the scent of a fellow clanmate, possibly on a solo patrol of their own, but it was nothing to worry about.",
                "exp": 5,
                "weight": 20
            }
        ],
        "fail_outcomes": [
            {
                "text": "p_l can't identify the scent, and return back to camp to report it.",
                "exp": 0,
                "weight": 20
            },
            {
                "text": "p_l struggles to identify the faint scent and decides to return to camp for assistance.",
                "exp": 0,
                "weight": 20
            },
            {
                "text": "Despite p_l's efforts, {PRONOUN/p_l/subject} cannot discern the source of the scent and returns to camp to report it.",
                "exp": 0,
                "weight": 20
            },
            {
                "text": "The scent seems to vanish suddenly, leaving p_l puzzled and unable to track it further.",
                "exp": 0,
                "weight": 20
            },
            {
                "text": "A sudden gust of wind disperses the scent before p_l can investigate further... leaving {PRONOUN/p_l/object} unsure if it was a trespasser, a threat, or something harmless.",
                "exp": 0,
                "weight": 20
            }
        ]
    },
    {
        "patrol_id": "Gen_bord_balancing_tracks",
        "biome": ["any"],
        "season": ["any"],
        "types": ["border"],
        "tags": [],
        "patrol_art": "gen_bord_trackrogue",
        "min_cats": 1,
        "max_cats": 6,
        "min_max_status": {},
        "weight": 5,
        "intro_text": "p_l heads out to patrol c_n's borders, but spots some tracks.",
        "decline_text": "p_l decides to not investigate the tracks.",
        "chance_of_success": 50,
        "success_outcomes": [
            {
                "text": "p_l identifys the tracks as belonging to some prey.",
                "exp": 5,
                "weight": 20
            },
            {
                "text": "The tracks lead p_l to a nearby red berry bush. p_l moves on, noting it down to inform the medicine cat.",
                "exp": 5,
                "weight": 20
            },
            {
                "text": "p_l identifies the tracks as belonging to a fellow clanmate.",
                "exp": 5,
                "weight": 20
            },
            {
                "text": "p_l identifies the tracks as belonging to two-legs, and p_l decides to head back to camp to inform the others.",
                "exp": 5,
                "weight": 20
            }            
        ],
        "fail_outcomes": [
            {
                "text": "p_l can't identify the tracks, and are forced to return to camp to report it.",
                "exp": 0,
                "weight": 20
            },
            {
                "text": "Despite p_l efforts, {PRONOUN/p_l/subject} can't identify the tracks, and reports it back at camp.",
                "exp": 0,
                "weight": 20
            },
            {
                "text": "The tracks are obscured by recent rainfall, making it impossible for p_l to determine their origin.",
                "exp": 0,
                "weight": 20
            },
            {
                "text": "The tracks lead p_l to an area too dangerous to navigate, forcing p_l to abandon {PRONOUN/p_l/poss} investigation.",
                "exp": 0,
                "weight": 20
            }
        ]
    },
    {
        "patrol_id": "Gen_bord_balancing_markings",
        "biome": ["any"],
        "season": ["any"],
        "types": ["border"],
        "tags": [],
        "patrol_art": "bord_general_intro",
        "min_cats": 1,
        "max_cats": 6,
        "min_max_status": {},
        "weight": 5,
        "intro_text": "p_l heads out to patrol c_n's borders, and notices that some of their markings had been disturbed.",
        "decline_text": "p_l decides to not investigate the markings.",
        "chance_of_success": 50,
        "success_outcomes": [
            {
                "text": "Upon closer inspection, it was just remarking from a clannmate.",
                "exp": 0,
                "weight": 20
            },
            {
                "text": "The scratches didn't match any cats paws, that was for certain, and p_l returns to camp to report it, alert to any threats.",
                "exp": 0,
                "weight": 20
            },
            {
                "text": "Upon investigation, p_l finds that the disturbed markings were caused by a loner, though the intruder is long gone by now.",
                "exp": 0,
                "weight": 20
            }
        ],
        "fail_outcomes": [
            {
                "text": "Despite {PRONOUN/p_l/poss} efforts, p_l couldn't identify what had disturbed the border markings, leaving {PRONOUN/p_l/object} perplexed as {PRONOUN/p_l/subject} return to camp.",
                "exp": 0,
                "weight": 20
            },
            {
                "text": "The disturbance in the markings remains a mystery to p_l, and when {PRONOUN/p_l/subject} reports the incident, extra patrols are assigned to monitor for any further disruptions.",
                "exp": 0,
                "weight": 20
            }
        ]
    },
    {
        "patrol_id": "gen_bord_kittybat",
        "biome": ["any"],
        "season": ["any"],
        "types": ["border"],
        "tags": ["halloween"],
        "patrol_art": "kittybat_INTRO",
        "min_cats": 2,
        "max_cats": 6,
        "min_max_status": {},
        "weight": 20,
        "intro_text": "On border patrol, the patrol finds a kittypet's scent. Following the (extremely) obvious sounds of distress, p_l leads the patrol down to a kittypet, haplessly wedged between a couple of rocks. Wailing pathetically, they cry that their wing is stuck!",
        "decline_text": "It's beyond c_n's border, it's not c_n's problem.",
        "chance_of_success": 50,
        "success_outcomes": [
            {
                "text": "Cats don't normally come with wings, much less bat ones, and the patrol flinches back from the foreign stranger. But unnatural or not, the stranger's still stuck, and with a deep breath, p_l orders them forward to free a fellow cat... ish... thing.",
                "exp": 15,
                "weight": 20,
                "outsider_rep": 1
            },
            {
                "text": "Frankly, extra limbs or not (bat wings, at that - this'll make a great story back at camp), the patrol needs to get this plump crying ball of fur back to their Twolegs. The world will eat this kittypet alive if they don't help them.",
                "exp": 15,
                "weight": 10,
                "outsider_rep": 1
            }
        ],
        "fail_outcomes": [
            {
                "text": "Falling over, paws waving helplessly in the air and somehow making the situation <i>even worse</i>, the patrol passes the mouse-brained kittypet by, leaving them to their stupidity while they focus on their actual task.",
                "exp": 0,
                "weight": 20,
                "outsider_rep": -1
            }
        ],
        "antag_fail_outcomes": [
            {
                "text": "Swaggering up, p_l tries to intimidate the kittypet. But while the cat is easily successfully frightened, that doesn't make them any less stuck in place, and eventually the patrol is forced to help set them free, if only so they can leave c_n's borders.",
                "exp": 0,
                "weight": 20,
                "outsider_rep": -1
            }
        ],
        "antag_success_outcomes": [
            {
                "text": "Hissing, p_l bowls the kittypet over, and with a ripping sound, the bat wing detaches from their back. The plump cat's crying increases in volume as they flee. p_l brings the trophy back to camp to boast.",
                "exp": 15,
                "weight": 20,
                "outsider_rep": -2
            }
        ]
    },
    {
        "patrol_id": "gen_border_pumpkineyes",
        "biome": ["any"],
        "season": ["leaf-fall"],
        "types": ["border"],
        "tags": ["halloween"],
        "patrol_art": "pumpkineyes_INTRO",
        "min_cats": 2,
        "max_cats": 6,
        "min_max_status": {},
        "weight": 20,
        "intro_text": "The patrol is heading out to check the borders, when p_l says {PRONOUN/p_l/subject} {VERB/p_l/see/sees} strange glowing eyes in the distance.",
        "decline_text": "r_c sighs and tells p_l that {PRONOUN/p_l/subject}{VERB/p_l/'re/'s} just seeing things. There's nothing out there... right?",
        "chance_of_success": 50,
        "success_outcomes": [
            {
                "text": "The patrol cautiously heads in the direction of the strange, motionless eyes. The cats see an eerie face with glowing eyes in the distance, baring its fangs and smelling of smoke. p_l creeps up to the face to find that it belongs to a pumpkin! Spooked, r_c suggests heading back to camp to report this bizarre finding to the Clan. p_l agrees, not wanting to be near this... thing... any longer.",
                "exp": 10,
                "weight": 20
            },
            {
                "text": "The patrol cautiously heads in the direction of the strange, motionless eyes. When p_l gets closer {PRONOUN/p_l/subject} {VERB/p_l/are/is} overwhelmed with the scent of Twolegs and smoke. Upon closer inspection, it seems that these foolish Twoleg kits are trying to set fire to a pumpkin with an unsettling hollow face! p_l and r_c charge the Twoleg kits, hissing, spitting, and doing their best to scare them off. Thankfully the kits scatter before they set the pumpkin ablaze.",
                "exp": 10,
                "weight": 5
            },
            {
                "text": "As the patrol heads in the direction of the sinister glare of strange, motionless eyes, the scent of smoke creeps up on the patrol. s_c darts forward, finding the smoke scent coming from an odd pumpkin with some sort of... face? Thinking quickly {PRONOUN/s_c/subject} {VERB/s_c/scratch/scratches} dirt into the holes on the pumpkin, extinguishing the small flames. The patrol is left wondering what in the name of StarClan they're looking at.",
                "exp": 15,
                "weight": 10,
                "stat_trait": [
                    "thoughtful", 
                    "careful",
                    "cunning",
                    "responsible", 
                    "wise"
                ],
                "stat_skill": [
                    "CLEVER,1", 
                    "INSIGHTFUL,1", 
                    "SENSE,1"
                ]
            },
            {
                "text": "The patrol nervously heads towards the unblinking eyes, unsure of what lies ahead. As the strange object comes into view, s_c lets out a mrrow of laughter! {PRONOUN/s_c/subject/CAP} {VERB/s_c/explain/explains} that this is a Twoleg ritual performed around the start of leaf-bare. p_l is glad to have a cat with s_c's understanding of Twolegs on this patrol. With this knowledge, unneeded panic was surely avoided!",
                "exp": 15,
                "weight": 10,
                "stat_skill": [
                    "KITTYPET,0", 
                    "LONER,0"],
                "can_have_stat": ["r_c"]
            },
            {
                "text": "The patrol nervously heads towards the unblinking eyes, unsure of what lies ahead. As the strange object comes into view, s_c begins to bristle with unease. {PRONOUN/s_c/subject/CAP} can see strange, mist-like Twolegs floating around the glowing, unblinking face of a... pumpkin? The figures approach s_c, and run their cold, fur-less paws through {PRONOUN/s_c/subject} fur. s_c can hardly hear r_c asking {PRONOUN/s_c/object} why {PRONOUN/s_c/subject}{VERB/s_c/'re/'s} frozen in place.",
                "exp": 20,
                "weight": 10,
                "stat_skill": ["GHOST,1"]
            }
        ],
        "fail_outcomes": [
            {
                "text": "The patrol cautiously heads in the direction of the strange, motionless eyes. As they get closer to what seems to be some sort of pumpkin, a group of Twoleg kits springs out of nowhere and chases the frightened cats off! The patrol runs until the Twolegs stop following. Panting and defeated, they return to camp without much information about the strange face.",
                "exp": 0,
                "weight": 20
            },
            {
                "text": "As r_c slowly creeps towards the disturbing face, s_c huffs with frustration. Tail lashing, s_c calls r_c a mouse-heart and stomps in the direction of the unblinking eyes without a shred of fear. s_c rolls {PRONOUN/s_c/poss} eyes and knocks over the harmless pumpkin, ignoring the strange face and the smell of smoke wafting around it.",
                "exp": 5,
                "weight": 20,
                "stat_trait": [
                    "bloodthirsty", 
                    "cold", 
                    "strict", 
                    "grumpy", 
                    "fierce"
                ]
            },
            {
                "text": "As r_c slowly creeps towards the disturbing face, s_c recklessly darts forward to get a closer look! {PRONOUN/s_c/subject/CAP} {VERB/s_c/crash/crashes} into some strange pumpkin, knocking it over and obscuring its eerie face. The patrol heads home without much left to investigate thanks to s_c's antics.",
                "exp": 5,
                "weight": 20,
                "stat_trait": [
                    "troublesome", 
                    "childish", 
                    "playful", 
                    "shameless"
                ]
            }
        ]
    },
    {
        "patrol_id": "gen_bord_trickortreat",
        "biome": ["any"],
        "season": ["leaf-fall"],
        "types": ["border"],
        "tags": ["halloween"],
        "patrol_art": "bord_general_intro",
        "min_cats": 2,
        "max_cats": 6,
        "min_max_status": {},
        "weight": 20,
        "intro_text": "The patrol stumbles upon a strange scene near a Twolegplace: Twoleg kits traveling from den to den in colorful pelts.",
        "decline_text": "The patrol decides it's best not to interfere with this peculiar ritual.",
        "chance_of_success": 50,
        "success_outcomes": [
            {
                "text": "r_c, being ever so curious, decides to see if {PRONOUN/r_c/subject} can decipher the meaning behind this Twoleg ritual. After some time, {PRONOUN/r_c/subject} {VERB/r_c/realize/realizes} it's some kind of friendly exchange. Each time the Twoleg kits go to the den, they receive a bit of prey from the older Twolegs. The patrol takes note and continues on their way, amused by the Twolegs' strange customs.",
                "exp": 10,
                "weight": 20
            },
            {
                "text": "r_c cautiously approaches the Twoleg kits, intrigued by their colorful pelts. To r_c's surprise, one of the tiny Twolegs offers {PRONOUN/r_c/object} a strange, shiny object. It doesn't smell exactly like prey, but r_c decides to take it back to the camp for further investigation.",
                "exp": 10,
                "weight": 20
            },
            {
                "text": "r_c decides to mimic the small Twolegs. Approaching a larger Twoleg den, {PRONOUN/r_c/subject} {VERB/r_c/meow/meows} softly at the entrance. The Twoleg that opens the entrance seems amused and hands r_c a morsel of food. The patrol brings it back to camp for further investigation.",
                "exp": 10,
                "weight": 20
            }
        ],
        "fail_outcomes": [
            {
                "text": "r_c, being ever so curious, decides to see if {PRONOUN/r_c/subject} can decipher the meaning behind this Twoleg ritual. However, after some time, {PRONOUN/r_c/subject} {VERB/r_c/give/gives} up, concluding that it's just another strange Twoleg custom that Clan cats will never understand.",
                "exp": 0,
                "weight": 10
            },
            {
                "text": "The patrol attempts to get closer to the Twoleg kits, but their presence causes panic among the little creatures. The larger Twolegs nearby seem agitated, waving their paws and stomping around. The cats quickly retreat to avoid causing further disruption.",
                "exp": 0,
                "weight": 10
            }
        ]
    },
    {
        "patrol_id": "gen_bord_scarecrow",
        "biome": ["any"],
        "season": ["any"],
        "types": ["border"],
        "tags": ["halloween"],
        "patrol_art": "scarecrow_INTRO",
        "min_cats": 2,
        "max_cats": 6,
        "min_max_status": {},
        "weight": 20,
        "intro_text": "On the outskirts of the territory, the patrol comes across a tall, motionless Twoleg rooted in the middle of a field.",
        "decline_text": "The patrol doesn't want to risk going near this strange Twoleg and quickly heads back to camp to report the odd sighting.",
        "chance_of_success": 50,
        "success_outcomes": [
            {
                "text": "r_c hesitantly approaches the Twoleg, fur bristling and on guard. It doesn't appear to notice {PRONOUN/r_c/object} yet. Paw by paw, r_c inches forward, but realizes something seems off. Is this Twoleg... even alive? After a quick investigation, r_c finds hay sticking out of the Twoleg's pelt. How odd. r_c reports back with {PRONOUN/r_c/poss} findings.",
                "exp": 10,
                "weight": 20
            },
            {
                "text": "s_c sneaks up behind the Twoleg. With a mighty roar, s_c leaps onto its back and {PRONOUN/s_c/poss} momentum sends the Twoleg falling to the ground with a giant thump.",
                "exp": 10,
                "weight": 20,
                "stat_skill": ["FIGHTER,0"]
            },
            {
                "text": "s_c stops the patrol, narrowing {PRONOUN/s_c/poss} eyes. That isn't a Twoleg! {PRONOUN/s_c/subject/CAP} came across one before during {PRONOUN/s_c/object} time outside the Clan. It's a 'scarecrow', {PRONOUN/s_c/subject} {VERB/s_c/explain/explains}, meant to protect the Twoleg fields from harm. The patrol continues on their way, giving the scarecrow a wide berth.",
                "exp": 10,
                "weight": 20,
                "stat_skill": [
                    "ROGUE,0", 
                    "LONER,0"
                ]
            }
        ],
        "fail_outcomes": [
            {
                "text": "The patrol decides to take no chances and sets up an ambush around the Twoleg. They wait... and wait... but the Twoleg makes no movements to attack. Finally, r_c notices that the Twoleg isn't even a Twoleg at all! They wasted all of that time for nothing.",
                "exp": 0,
                "weight": 10
            },
            {
                "text": "s_c sneaks up behind the Twoleg. With a mighty roar, s_c leaps onto its back and {PRONOUN/s_c/poss} momentum sends both of them to the ground. s_c ends up covered in hay, {PRONOUN/s_c/poss} claws sunk into a harmless scarecrow.",
                "exp": 10,
                "weight": 20,
                "stat_skill": ["FIGHTER,0"]
            }
        ]
    },
    {
        "patrol_id": "gen_bord_dislike",
        "biome": ["any"],
        "season": ["any"],
        "types": [],
        "tags": [],
        "patrol_art": "gen_train_argueWW",
        "min_cats": 2,
        "max_cats": 2,
        "min_max_status": {
            "warrior": [2, 2]
        },
        "weight": 20,
        "chance_of_success": 50,
        "relationship_constraint": ["dislike_20"],
        "intro_text": "p_l and r_c have been bickering non-stop the entire time they've been patrolling.",
        "decline_text": "Unable to work together, the two return to camp.",
        "success_outcomes": [
            {
                "text": "Despite the bickering, the two manage to patrol the border without incident.",
                "exp": 10,
                "weight": 20
            },
            {
                "text": "At one point during the bickering, the two start to come to a better understanding of each other, resulting in them forging some respect for each other.",
                "exp": 10,
                "weight": 10,
                "art": "gen_train_talkingWW",
                "relationships": [
                    {
                        "cats_to": ["p_l"],
                        "cats_from": ["r_c"],
                        "mutual": true,
                        "values": ["respect"],
                        "amount": 3
                    }	
                ]
            },
            {
                "text": "p_l and r_c have been bickering the entire morning. But when {PRONOUN/p_l/subject} {VERB/p_l/spot/spots} the shadow of a rogue falling on r_c, {PRONOUN/p_l/subject} {VERB/p_l/react/reacts} without thought, leaping forward, claws ripping into the enemy's back and flipping them off r_c with a ferocious snarl. r_c is badly injured, but will live thanks to p_l dragging {PRONOUN/r_c/object} back to camp.",
                "exp": 10,
                "weight": 5,
                "art": "gen_battle_rogue_warrior",
                "injury": [
                    {
                        "cats": ["r_c"],
                        "injuries": ["battle_injury", "battle_injury"]
                    }
                ],
                "history_text": {
                    "reg_death": "m_c died from {PRONOUN/r_c/poss} injuries after a fight with a rogue.",
                    "scar": "m_c was scarred in a fight with a rogue."
                },
                "relationships": [
                    {
                        "cats_to": ["p_l"],
                        "cats_from": ["r_c"],
                        "mutual": true,
                        "values": ["respect", "trust"],
                        "amount": 3
                    }	
                ]
            },
            {
                "text": "s_c can't resist the temptation to make pointed remarks {PRONOUN/s_c/subject} {VERB/s_c/know/knows} are hurtful to r_c. But when r_c starts crying, {PRONOUN/s_c/poss} pelt prickles with shame, and {PRONOUN/s_c/subject} awkwardly apologize.",
                "exp": 10,
                "weight": 10,
                "can_have_stat": ["p_l"],
                "stat_trait": ["troublesome", "fierce", "bloodthirsty", "cold", "childish", "shameless", "vengeful", "arrogant", "competitive", "grumpy", "cunning", "oblivious", "rebellious"],
                "relationships": [
                    {
                        "cats_to": ["s_c"],
                        "cats_from": ["r_c"],
                        "mutual": false,
                        "values": ["dislike", "trust", "comfort"],
                        "amount": 5
                    }	
                ]
            },
            {
                "text": "As s_c pounces on a bug, r_c can't help but snap that this is exactly what {PRONOUN/r_c/subject} dislikes about s_c. s_c retortes that r_c needs to learn to lighten up and enjoy life. r_c says that {PRONOUN/r_c/subject} {VERB/r_c/do/does} know how to have fun, and s_c says to prove it, resulting in an imprompto contest to see who can catch the most bugs.",
                "exp": 10,
                "weight": 10,
                "art": "fst_hunt_fun3",
                "can_have_stat": ["p_l"],
                "stat_trait": ["flamboyant", "strange", "playful", "childish"],
                "relationships": [
                    {
                        "cats_to": ["s_c"],
                        "cats_from": ["r_c"],
                        "mutual": true,
                        "values": ["platonic"],
                        "amount": 5
                    }	
                ]
            }
        ],
        "fail_outcomes": [
            {
                "text": "The bickering gets to be too much, and r_c storms back to camp irritated.",
                "exp": 0,
                "weight": 20
            },
            {
                "text": "While they are bickering, r_c trips, and p_l snickers, earning r_c's ire.",
                "exp": 0,
                "weight": 20,
                "injury": [
                    {
                        "cats": ["r_c"],
                        "injuries": ["minor_injury"]
                    }
                ],
                "relationships": [
                    {
                        "cats_to": ["p_l"],
                        "cats_from": ["r_c"],
                        "mutual": false,
                        "values": ["dislike"],
                        "amount": 3
                    }	
                ]
            },
            {
                "text": "As the duo are patroling, they are ambushed by a rogue! r_c is badly injured and succumbs to the wounds when p_l flees, leaving {PRONOUN/r_c/object} behind.",
                "exp": 0,
                "weight": 5,
                "art": "gen_dead_cat",
                "dead_cats": ["r_c"],
                "history_text": {
                    "reg_death": "m_c succumbed to injury after being ambushed by a rogue and abandoned on patrol.",
                    "lead_death": "succumbed to injury after being ambushed and abandoned"
                }
            },
            {
                "text": "s_c can't resist the temptation to make pointed remarks {PRONOUN/s_c/subject} {VERB/s_c/know/knows} are hurtful to r_c. But when a verbal barb sinks too deep and r_c starts crying, s_c lashes their tail, snapping at r_c to focus on patrolling. r_c runs off, leaving s_c to finish the patrol alone.",
                "exp": 0,
                "weight": 10,
                "can_have_stat": ["p_l"],
                "stat_trait": ["troublesome", "fierce", "bloodthirsty", "cold", "childish", "shameless", "vengeful", "arrogant", "competitive", "grumpy", "cunning", "oblivious", "rebellious"],
                "relationships": [
                    {
                        "cats_to": ["s_c"],
                        "cats_from": ["r_c"],
                        "mutual": true,
                        "values": ["dislike"],
                        "amount": 10
                    },
                    {
                        "cats_to": ["p_l"],
                        "cats_from": ["r_c"],
                        "mutual": false,
                        "values": ["platonic", "respect"],
                        "amount": -5
                    }		
                ]
            },
            {
                "text": "As s_c pounces on a bug, r_c can't help but snap that this is exactly what {PRONOUN/r_c/subject} dislikes about s_c. s_c retortes that r_c needs to learn to lighten up and enjoy life. r_c says that {PRONOUN/r_c/subject} {VERB/r_c/do/does} know how to have fun, and s_c says to prove it, but r_c says that {PRONOUN/r_c/subject} {VERB/r_c/do/does}n't have to prove anything to s_c.",
                "exp": 0,
                "weight": 10,
                "can_have_stat": ["p_l"],
                "stat_trait": ["flamboyant", "strange", "playful", "childish"],
                "relationships": [
                    {
                        "cats_to": ["s_c"],
                        "cats_from": ["r_c"],
                        "mutual": true,
                        "values": ["dislike"],
                        "amount": 5
                    }	
                ]
            }
        ]
<<<<<<< HEAD
    },
    {
        "patrol_id": "gen_bord_kittybat",
        "biome": ["any"],
        "season": ["any"],
        "types": ["border"],
        "tags": ["halloween"],
        "patrol_art": "kittybat_INTRO",
        "min_cats": 2,
        "max_cats": 6,
        "min_max_status": {},
        "weight": 20,
        "intro_text": "On border patrol, the patrol finds a kittypet's scent. Following the (extremely) obvious sounds of distress, p_l leads the patrol down to a kittypet, haplessly wedged between a couple of rocks. Wailing pathetically, they cry that their wing is stuck!",
        "decline_text": "It's beyond c_n's border, it's not c_n's problem.",
        "chance_of_success": 50,
        "success_outcomes": [
            {
                "text": "Cats don't normally come with wings, much less bat ones, and the patrol flinches back from the foreign stranger. But unnatural or not, the stranger's still stuck, and with a deep breath, p_l orders them forward to free a fellow cat... ish... thing.",
                "exp": 15,
                "weight": 20,
                "outsider_rep": 1
            },
            {
                "text": "Frankly, extra limbs or not (bat wings, at that - this'll make a great story back at camp), the patrol needs to get this plump crying ball of fur back to their Twolegs. The world will eat this kittypet alive if they don't help them.",
                "exp": 15,
                "weight": 10,
                "outsider_rep": 1
            }
        ],
        "fail_outcomes": [
            {
                "text": "Falling over, paws waving helplessly in the air and somehow making the situation <i>even worse</i>, the patrol passes the mouse-brained kittypet by, leaving them to their stupidity while they focus on their actual task.",
                "exp": 0,
                "weight": 20,
                "outsider_rep": -1
            }
        ],
        "antag_fail_outcomes": [
            {
                "text": "Swaggering up, p_l tries to intimidate the kittypet. But while the cat is easily successfully frightened, that doesn't make them any less stuck in place, and eventually the patrol is forced to help set them free, if only so they can leave c_n's borders.",
                "exp": 0,
                "weight": 20,
                "outsider_rep": -1
            }
        ],
        "antag_success_outcomes": [
            {
                "text": "Hissing, p_l bowls the kittypet over, and with a ripping sound, the bat wing detaches from their back. The plump cat's crying increases in volume as they flee. p_l brings the trophy back to camp to boast.",
                "exp": 15,
                "weight": 20,
                "outsider_rep": -2
            }
        ]
    },
    {
        "patrol_id": "gen_border_pumpkineyes",
        "biome": ["any"],
        "season": ["leaf-fall"],
        "types": ["border"],
        "tags": ["halloween"],
        "patrol_art": "pumpkineyes_INTRO",
        "min_cats": 2,
        "max_cats": 6,
        "min_max_status": {},
        "weight": 20,
        "intro_text": "The patrol is heading out to check the borders, when p_l says {PRONOUN/p_l/subject} {VERB/p_l/see/sees} strange glowing eyes in the distance.",
        "decline_text": "r_c sighs and tells p_l that {PRONOUN/p_l/subject}{VERB/p_l/'re/'s} just seeing things. There's nothing out there... right?",
        "chance_of_success": 50,
        "success_outcomes": [
            {
                "text": "The patrol cautiously heads in the direction of the strange, motionless eyes. The cats see an eerie face with glowing eyes in the distance, baring its fangs and smelling of smoke. p_l creeps up to the face to find that it belongs to a pumpkin! Spooked, r_c suggests heading back to camp to report this bizarre finding to the Clan. p_l agrees, not wanting to be near this... thing... any longer.",
                "exp": 10,
                "weight": 20
            },
            {
                "text": "The patrol cautiously heads in the direction of the strange, motionless eyes. When p_l gets closer {PRONOUN/p_l/subject} {VERB/p_l/are/is} overwhelmed with the scent of Twolegs and smoke. Upon closer inspection, it seems that these foolish Twoleg kits are trying to set fire to a pumpkin with an unsettling hollow face! p_l and r_c charge the Twoleg kits, hissing, spitting, and doing their best to scare them off. Thankfully the kits scatter before they set the pumpkin ablaze.",
                "exp": 10,
                "weight": 5
            },
            {
                "text": "As the patrol heads in the direction of the sinister glare of strange, motionless eyes, the scent of smoke creeps up on the patrol. s_c darts forward, finding the smoke scent coming from an odd pumpkin with some sort of... face? Thinking quickly {PRONOUN/s_c/subject} {VERB/s_c/scratch/scratches} dirt into the holes on the pumpkin, extinguishing the small flames. The patrol is left wondering what in the name of StarClan they're looking at.",
                "exp": 15,
                "weight": 10,
                "stat_trait": [
                    "thoughtful", 
                    "careful",
                    "cunning",
                    "responsible", 
                    "wise"
                ],
                "stat_skill": [
                    "CLEVER,1", 
                    "INSIGHTFUL,1", 
                    "SENSE,1"
                ]
            },
            {
                "text": "The patrol nervously heads towards the unblinking eyes, unsure of what lies ahead. As the strange object comes into view, s_c lets out a mrrow of laughter! {PRONOUN/s_c/subject/CAP} {VERB/s_c/explain/explains} that this is a Twoleg ritual performed around the start of leaf-bare. p_l is glad to have a cat with s_c's understanding of Twolegs on this patrol. With this knowledge, unneeded panic was surely avoided!",
                "exp": 15,
                "weight": 10,
                "stat_skill": [
                    "KITTYPET,0", 
                    "LONER,0"],
                "can_have_stat": ["r_c"]
            },
            {
                "text": "The patrol nervously heads towards the unblinking eyes, unsure of what lies ahead. As the strange object comes into view, s_c begins to bristle with unease. {PRONOUN/s_c/subject/CAP} can see strange, mist-like Twolegs floating around the glowing, unblinking face of a... pumpkin? The figures approach s_c, and run their cold, fur-less paws through {PRONOUN/s_c/subject} fur. s_c can hardly hear r_c asking {PRONOUN/s_c/object} why {PRONOUN/s_c/subject}{VERB/s_c/'re/'s} frozen in place.",
                "exp": 20,
                "weight": 10,
                "stat_skill": ["GHOST,1"]
            }
        ],
        "fail_outcomes": [
            {
                "text": "The patrol cautiously heads in the direction of the strange, motionless eyes. As they get closer to what seems to be some sort of pumpkin, a group of Twoleg kits springs out of nowhere and chases the frightened cats off! The patrol runs until the Twolegs stop following. Panting and defeated, they return to camp without much information about the strange face.",
                "exp": 0,
                "weight": 20
            },
            {
                "text": "As r_c slowly creeps towards the disturbing face, s_c huffs with frustration. Tail lashing, s_c calls r_c a mouse-heart and stomps in the direction of the unblinking eyes without a shred of fear. s_c rolls {PRONOUN/s_c/poss} eyes and knocks over the harmless pumpkin, ignoring the strange face and the smell of smoke wafting around it.",
                "exp": 5,
                "weight": 20,
                "stat_trait": [
                    "bloodthirsty", 
                    "cold", 
                    "strict", 
                    "grumpy", 
                    "fierce"
                ]
            },
            {
                "text": "As r_c slowly creeps towards the disturbing face, s_c recklessly darts forward to get a closer look! {PRONOUN/s_c/subject/CAP} {VERB/s_c/crash/crashes} into some strange pumpkin, knocking it over and obscuring its eerie face. The patrol heads home without much left to investigate thanks to s_c's antics.",
                "exp": 5,
                "weight": 20,
                "stat_trait": [
                    "troublesome", 
                    "childish", 
                    "playful", 
                    "shameless"
                ]
            }
        ]
    },
    {
        "patrol_id": "gen_bord_trickortreat",
        "biome": ["any"],
        "season": ["leaf-fall"],
        "types": ["border"],
        "tags": ["halloween"],
        "patrol_art": "bord_general_intro",
        "min_cats": 2,
        "max_cats": 6,
        "min_max_status": {},
        "weight": 20,
        "intro_text": "The patrol stumbles upon a strange scene near a Twolegplace: Twoleg kits traveling from den to den in colorful pelts.",
        "decline_text": "The patrol decides it's best not to interfere with this peculiar ritual.",
        "chance_of_success": 50,
        "success_outcomes": [
            {
                "text": "r_c, being ever so curious, decides to see if {PRONOUN/r_c/subject} can decipher the meaning behind this Twoleg ritual. After some time, {PRONOUN/r_c/subject} {VERB/r_c/realize/realizes} it's some kind of friendly exchange. Each time the Twoleg kits go to the den, they receive a bit of prey from the older Twolegs. The patrol takes note and continues on their way, amused by the Twolegs' strange customs.",
                "exp": 10,
                "weight": 20
            },
            {
                "text": "r_c cautiously approaches the Twoleg kits, intrigued by their colorful pelts. To r_c's surprise, one of the tiny Twolegs offers {PRONOUN/r_c/object} a strange, shiny object. It doesn't smell exactly like prey, but r_c decides to take it back to the camp for further investigation.",
                "exp": 10,
                "weight": 20
            },
            {
                "text": "r_c decides to mimic the small Twolegs. Approaching a larger Twoleg den, {PRONOUN/r_c/subject} {VERB/r_c/meow/meows} softly at the entrance. The Twoleg that opens the entrance seems amused and hands r_c a morsel of food. The patrol brings it back to camp for further investigation.",
                "exp": 10,
                "weight": 20
            }
        ],
        "fail_outcomes": [
            {
                "text": "r_c, being ever so curious, decides to see if {PRONOUN/r_c/subject} can decipher the meaning behind this Twoleg ritual. However, after some time, {PRONOUN/r_c/subject} {VERB/r_c/give/gives} up, concluding that it's just another strange Twoleg custom that Clan cats will never understand.",
                "exp": 0,
                "weight": 10
            },
            {
                "text": "The patrol attempts to get closer to the Twoleg kits, but their presence causes panic among the little creatures. The larger Twolegs nearby seem agitated, waving their paws and stomping around. The cats quickly retreat to avoid causing further disruption.",
                "exp": 0,
                "weight": 10
            }
        ]
    },
    {
        "patrol_id": "gen_bord_scarecrow",
        "biome": ["any"],
        "season": ["any"],
        "types": ["border"],
        "tags": ["halloween"],
        "patrol_art": "scarecrow_INTRO",
        "min_cats": 2,
        "max_cats": 6,
        "min_max_status": {},
        "weight": 20,
        "intro_text": "On the outskirts of the territory, the patrol comes across a tall, motionless Twoleg rooted in the middle of a field.",
        "decline_text": "The patrol doesn't want to risk going near this strange Twoleg and quickly heads back to camp to report the odd sighting.",
        "chance_of_success": 50,
        "success_outcomes": [
            {
                "text": "r_c hesitantly approaches the Twoleg, fur bristling and on guard. It doesn't appear to notice {PRONOUN/r_c/object} yet. Paw by paw, r_c inches forward, but realizes something seems off. Is this Twoleg... even alive? After a quick investigation, r_c finds hay sticking out of the Twoleg's pelt. How odd. r_c reports back with {PRONOUN/r_c/poss} findings.",
                "exp": 10,
                "weight": 20
            },
            {
                "text": "s_c sneaks up behind the Twoleg. With a mighty roar, s_c leaps onto its back and {PRONOUN/s_c/poss} momentum sends the Twoleg falling to the ground with a giant thump.",
                "exp": 10,
                "weight": 20,
                "stat_skill": ["FIGHTER,0"]
            },
            {
                "text": "s_c stops the patrol, narrowing {PRONOUN/s_c/poss} eyes. That isn't a Twoleg! {PRONOUN/s_c/subject/CAP} came across one before during {PRONOUN/s_c/object} time outside the Clan. It's a 'scarecrow', {PRONOUN/s_c/subject} {VERB/s_c/explain/explains}, meant to protect the Twoleg fields from harm. The patrol continues on their way, giving the scarecrow a wide berth.",
                "exp": 10,
                "weight": 20,
                "stat_skill": [
                    "ROGUE,0", 
                    "LONER,0"
                ]
            }
        ],
        "fail_outcomes": [
            {
                "text": "The patrol decides to take no chances and sets up an ambush around the Twoleg. They wait... and wait... but the Twoleg makes no movements to attack. Finally, r_c notices that the Twoleg isn't even a Twoleg at all! They wasted all of that time for nothing.",
                "exp": 0,
                "weight": 10
            },
            {
                "text": "s_c sneaks up behind the Twoleg. With a mighty roar, s_c leaps onto its back and {PRONOUN/s_c/poss} momentum sends both of them to the ground. s_c ends up covered in hay, {PRONOUN/s_c/poss} claws sunk into a harmless scarecrow.",
                "exp": 10,
                "weight": 20,
                "stat_skill": ["FIGHTER,0"]
            }
        ]
    },
    {
        "patrol_id": "gen_bord_dislike",
        "biome": ["any"],
        "season": ["any"],
        "types": [],
        "tags": [],
        "patrol_art": "gen_train_argueWW",
        "min_cats": 2,
        "max_cats": 2,
        "min_max_status": {
            "warrior": [2, 2]
        },
        "weight": 20,
        "chance_of_success": 50,
        "relationship_constraint": ["dislike_20"],
        "intro_text": "p_l and r_c have been bickering non-stop the entire time they've been patrolling.",
        "decline_text": "Unable to work together, the two return to camp.",
        "success_outcomes": [
            {
                "text": "Despite the bickering, the two manage to patrol the border without incident.",
                "exp": 10,
                "weight": 20
            },
            {
                "text": "At one point during the bickering, the two start to come to a better understanding of each other, resulting in them forging some respect for each other.",
                "exp": 10,
                "weight": 10,
                "art": "gen_train_talkingWW",
                "relationships": [
                    {
                        "cats_to": ["p_l"],
                        "cats_from": ["r_c"],
                        "mutual": true,
                        "values": ["respect"],
                        "amount": 3
                    }	
                ]
            },
            {
                "text": "p_l and r_c had been bickering the entire morning. But when {PRONOUN/p_l/subject} {VERB/p_l/spot/spots} the shadow of a rogue falling on r_c, {PRONOUN/p_l/subject} {VERB/p_l/react/reacts} without thought, leaping forward, claws ripping into the enemy's back and flipping them off r_c with a ferocious snarl. r_c is badly injured, but will live thanks to p_l dragging {PRONOUN/r_c/object} back to camp.",
                "exp": 10,
                "weight": 5,
                "art": "gen_battle_rogue_warrior",
                "injury": [
                    {
                        "cats": ["r_c"],
                        "injuries": ["battle_injury", "battle_injury"]
                    }
                ],
                "history_text": {
                    "reg_death": "m_c died from {PRONOUN/r_c/poss} injuries after a fight with a rogue.",
                    "scar": "m_c was scarred in a fight with a rogue."
                },
                "relationships": [
                    {
                        "cats_to": ["p_l"],
                        "cats_from": ["r_c"],
                        "mutual": true,
                        "values": ["respect", "trust"],
                        "amount": 3
                    }	
                ]
            },
            {
                "text": "s_c can't resist the temptation to make pointed remarks {PRONOUN/s_c/subject} {VERB/s_c/know/knows} are hurtful to r_c. But when r_c starts crying, {PRONOUN/s_c/poss} pelt prickles with shame, and {PRONOUN/s_c/subject} awkwardly apologize.",
                "exp": 10,
                "weight": 10,
                "can_have_stat": ["p_l"],
                "stat_trait": ["troublesome", "fierce", "bloodthirsty", "cold", "childish", "shameless", "vengeful", "arrogant", "competitive", "grumpy", "cunning", "oblivious", "rebellious"],
                "relationships": [
                    {
                        "cats_to": ["s_c"],
                        "cats_from": ["r_c"],
                        "mutual": false,
                        "values": ["dislike", "trust", "comfort"],
                        "amount": 5
                    }	
                ]
            },
            {
                "text": "As s_c pounces on a bug, r_c can't help but snap that this is exactly what {PRONOUN/r_c/subject} dislikes about s_c. s_c retortes that r_c needs to learn to lighten up and enjoy life. r_c says that {PRONOUN/r_c/subject} {VERB/r_c/do/does} know how to have fun, and s_c says to prove it, resulting in an imprompto contest to see who can catch the most bugs.",
                "exp": 10,
                "weight": 10,
                "art": "fst_hunt_fun3",
                "can_have_stat": ["p_l"],
                "stat_trait": ["flamboyant", "strange", "playful", "childish"],
                "relationships": [
                    {
                        "cats_to": ["s_c"],
                        "cats_from": ["r_c"],
                        "mutual": true,
                        "values": ["platonic"],
                        "amount": 5
                    }	
                ]
            }
        ],
        "fail_outcomes": [
            {
                "text": "The bickering gets to be too much, and r_c storms back to camp irritated.",
                "exp": 0,
                "weight": 20
            },
            {
                "text": "While they are bickering, r_c trips, and p_l snickers, earning r_c's ire.",
                "exp": 0,
                "weight": 20,
                "injury": [
                    {
                        "cats": ["r_c"],
                        "injuries": ["minor_injury"]
                    }
                ],
                "relationships": [
                    {
                        "cats_to": ["p_l"],
                        "cats_from": ["r_c"],
                        "mutual": false,
                        "values": ["dislike"],
                        "amount": 3
                    }	
                ]
            },
            {
                "text": "As the duo are patroling, they are ambushed by a rogue! r_c is badly injured and succumbs to the wounds when p_l flees, leaving {PRONOUN/r_c/object} behind.",
                "exp": 0,
                "weight": 5,
                "art": "gen_dead_cat",
                "dead_cats": ["r_c"],
                "history_text": {
                    "reg_death": "m_c succumbed to injury after being ambushed by a rogue and abandoned on patrol.",
                    "lead_death": "succumbed to injury after being ambushed and abandoned"
                }
            },
            {
                "text": "s_c can't resist the temptation to make pointed remarks {PRONOUN/s_c/subject} {VERB/s_c/know/knows} are hurtful to r_c. But when a verbal barb sinks too deep and r_c starts crying, s_c lashes their tail, snapping at r_c to focus on patrolling. r_c runs off, leaving s_c to finish the patrol alone.",
                "exp": 0,
                "weight": 10,
                "can_have_stat": ["p_l"],
                "stat_trait": ["troublesome", "fierce", "bloodthirsty", "cold", "childish", "shameless", "vengeful", "arrogant", "competitive", "grumpy", "cunning", "oblivious", "rebellious"],
                "relationships": [
                    {
                        "cats_to": ["s_c"],
                        "cats_from": ["r_c"],
                        "mutual": true,
                        "values": ["dislike"],
                        "amount": 10
                    },
                    {
                        "cats_to": ["p_l"],
                        "cats_from": ["r_c"],
                        "mutual": false,
                        "values": ["platonic", "respect"],
                        "amount": -5
                    }		
                ]
            },
            {
                "text": "As s_c pounces on a bug, r_c can't help but snap that this is exactly what {PRONOUN/r_c/subject} dislikes about s_c. s_c retortes that r_c needs to learn to lighten up and enjoy life. r_c says that {PRONOUN/r_c/subject} {VERB/r_c/do/does} know how to have fun, and s_c says to prove it, but r_c says that {PRONOUN/r_c/subject} {VERB/r_c/do/does}n't have to prove anything to s_c.",
                "exp": 0,
                "weight": 10,
                "can_have_stat": ["p_l"],
                "stat_trait": ["flamboyant", "strange", "playful", "childish"],
                "relationships": [
                    {
                        "cats_to": ["s_c"],
                        "cats_from": ["r_c"],
                        "mutual": true,
                        "values": ["dislike"],
                        "amount": 5
                    }	
                ]
            }
        ]
    },
    {
        "patrol_id": "gen_bord_dislike2",
        "biome": ["any"],
        "season": ["any"],
        "types": [],
        "tags": [],
        "patrol_art": "gen_train_argueWW",
        "min_cats": 2,
        "max_cats": 2,
        "min_max_status": {
            "warrior": [2, 2]
        },
        "weight": 20,
        "chance_of_success": 40,
        "relationship_constraint": ["dislike_60"],
        "intro_text": "p_l and r_c have been arguing non-stop the entire time they've been patrolling.",
        "decline_text": "Unable to work together, the two return to camp.",
        "success_outcomes": [
            {
                "text": "Despite the arguing, the two manage to patrol the border without incident.",
                "exp": 10,
                "weight": 8
            },
            {
                "text": "Right in the middle of another argument, the two are attacked along the border by an o_c_n patrol, despite the two hating each other, they fight back to back to fight off the patrol, sending the other patrol fleeing back to their territory.",
                "exp": 10,
                "weight": 1,
                "art": "gen_big_fight_warriors_other_clan",
                "relationships": [
                    {
                        "cats_to": ["p_l"],
                        "cats_from": ["r_c"],
                        "mutual": true,
                        "values": ["respect", "trust"],
                        "amount": 10
                    },
                    {
                        "cats_to": ["p_l"],
                        "cats_from": ["r_c"],
                        "mutual": true,
                        "values": ["dislike"],
                        "amount": -10
                    }	
                ],
                "other_clan_rep": -1
            },
            {
                "text": "At one point during the arguing, the two start to come to a better understanding of each other, resulting in them forging some respect for each other.",
                "exp": 10,
                "weight": 5,
                "art": "gen_train_talkingWW",
                "relationships": [
                    {
                        "cats_to": ["p_l"],
                        "cats_from": ["r_c"],
                        "mutual": true,
                        "values": ["respect"],
                        "amount": 3
                    }	
                ]
            },
            {
                "text": "p_l and r_c had been arguing the entire morning. But when {PRONOUN/p_l/subject} {VERB/p_l/spot/spots} the shadow of a rogue falling on r_c, {PRONOUN/p_l/subject} {VERB/p_l/react/reacts} without thought, leaping forward, claws ripping into the enemy's back and flipping them off r_c with a ferocious snarl. r_c is badly injured, but will live thanks to p_l dragging {PRONOUN/r_c/object} back to camp.",
                "exp": 10,
                "weight": 15,
                "art": "gen_otherclan_ambush",
                "injury": [
                    {
                        "cats": ["r_c"],
                        "injuries": ["battle_injury", "battle_injury"]
                    }
                ],
                "history_text": {
                    "scar": "m_c was scarred after being ambushed on patrol.",
                    "reg_death": "m_c died of injuries sustained in an ambush.",
                    "lead_death": "died of injuries sustained in an ambush"
                },
                "relationships": [
                    {
                        "cats_to": ["p_l"],
                        "cats_from": ["r_c"],
                        "mutual": true,
                        "values": ["respect", "trust"],
                        "amount": 3
                    }	
                ]
            },
            {
                "text": "s_c can't resist the temptation to make pointed remarks {PRONOUN/s_c/subject} {VERB/s_c/know/knows} are hurtful to r_c. But when r_c starts crying, {PRONOUN/s_c/poss} pelt prickles with shame, and {PRONOUN/s_c/subject} awkwardly apologize.",
                "exp": 10,
                "weight": 10,
                "can_have_stat": ["p_l"],
                "stat_trait": ["troublesome", "fierce", "bloodthirsty", "cold", "childish", "shameless", "vengeful", "arrogant", "competitive", "grumpy", "cunning", "oblivious", "rebellious"],
                "relationships": [
                    {
                        "cats_to": ["s_c"],
                        "cats_from": ["r_c"],
                        "mutual": false,
                        "values": ["dislike", "trust", "comfort"],
                        "amount": 5
                    }	
                ]
            },
            {
                "text": "As s_c pounces on a bug, r_c can't help but snap that this is exactly what {PRONOUN/r_c/subject} dislikes about s_c. s_c retortes that r_c needs to learn to lighten up and enjoy life. r_c says that {PRONOUN/r_c/subject} {VERB/r_c/do/does} know how to have fun, and s_c says to prove it, resulting in an imprompto contest to see who can catch the most bugs.",
                "exp": 10,
                "weight": 10,
                "art": "gen_train_talkingWW",
                "can_have_stat": ["p_l"],
                "stat_trait": ["flamboyant", "strange", "playful", "childish"],
                "relationships": [
                    {
                        "cats_to": ["s_c"],
                        "cats_from": ["r_c"],
                        "mutual": true,
                        "values": ["platonic"],
                        "amount": 5
                    }	
                ]
            }
        ],
        "fail_outcomes": [
            {
                "text": "The arguing gets to be too much, and r_c storms back to camp irritated.",
                "exp": 0,
                "weight": 20
            },
            {
                "text": "In the midst of another argument, p_l swiftly swipes at r_c to shut {PRONOUN/r_c/object} up. r_c hisses, and slashes back. Fur flies as both cats trade blows. The chaotic brawl ends with both of them wounded and a tense silence in the air. When they return to camp, many eyes stare in judgement. The Clan is disappointed in their actions.",
                "exp": 0,
                "weight": 10,
                "art": "gen_warrior_infighting",
                "injury": [
                    {
                        "cats": ["r_c", "p_l"],
                        "injuries": ["minor_injury","minor_injury","battle_injury"]
                    }
                ],
                "history_text": {
                    "scar": "m_c was scarred after brawling with a Clanmate.",
                    "reg_death": "m_c died from injuries sustained in a brawl with a Clanmate.",
                    "lead_death": "died from injuries sustained in a brawl with a Clanmate"
                },
                "relationships": [
                    {
                        "cats_to": ["p_l"],
                        "cats_from": ["r_c"],
                        "mutual": false,
                        "values": ["dislike"],
                        "amount": 5
                    },
                    {
                        "cats_to": ["p_l"],
                        "cats_from": ["r_c"],
                        "mutual": false,
                        "values": ["trust", "platonic"],
                        "amount": 5
                    },
                    {
                        "cats_to": ["p_l", "r_c"],
                        "cats_from": ["clan"],
                        "mutual": false,
                        "values": ["respect"],
                        "amount": -5
                    }	
                ]
            },
            {
                "text": "As the duo are patroling, too distracted by their argument, they didn't notice the shadow desending on them as they are ambushed by a rogue. r_c is badly injured and succumbs to the wounds when p_l flees, leaving {PRONOUN/r_c/object} behind.",
                "exp": 0,
                "weight": 5,
                "art": "gen_dead_cat",
                "dead_cats": ["r_c"],
                "history_text": {
                    "scar": "m_c was scarred after being ambushed on patrol.",
                    "reg_death": "m_c died after {PRONOUN/m_c/poss} Clanmate abandoned {PRONOUN/m_c/object} to a rogue ambush.",
                    "lead_death": "died after being abandoned and ambushed on patrol"
                }
            },
            {
                "text": "As the duo are patroling, they are ambushed by a o_c_n patrol! p_l is fighting for {PRONOUN/p_l/poss} life, when out of the corner of {PRONOUN/p_l/poss} eye {PRONOUN/p_l/subject} {VERB/p_l/see/sees} r_c fleeing. Outnumbered and overwhelmed, p_l is killed.",
                "exp": 0,
                "weight": 5,
                "art": "gen_big_fight_warriors_other_clan",
                "dead_cats": ["p_l"],
                "history_text": {
                    "scar": "m_c was scarred in a o_c_n ambush.",
                    "reg_death": "m_c died after {PRONOUN/m_c/poss} Clanmate abandoned them to a o_c_n ambush.",
                    "lead_death": "died after being abandoned and ambushed on patrol"
                },
                "other_clan_rep": -2
            },
            {
                "text": "s_c can't resist the temptation to make pointed remarks {PRONOUN/s_c/subject} {VERB/s_c/know/knows} are hurtful to r_c. But when a verbal barb sinks too deep and r_c starts crying, s_c lashes their tail, snapping at r_c to focus on patrolling. r_c runs off, leaving s_c to finish the patrol alone.",
                "exp": 0,
                "weight": 10,
                "can_have_stat": ["p_l"],
                "stat_trait": ["troublesome", "fierce", "bloodthirsty", "cold", "childish", "shameless", "vengeful", "arrogant", "competitive", "grumpy", "cunning", "oblivious", "rebellious"],
                "relationships": [
                    {
                        "cats_to": ["s_c"],
                        "cats_from": ["r_c"],
                        "mutual": true,
                        "values": ["dislike"],
                        "amount": 10
                    },
                    {
                        "cats_to": ["p_l"],
                        "cats_from": ["r_c"],
                        "mutual": false,
                        "values": ["platonic", "respect"],
                        "amount": -5
                    }		
                ]
            },
            {
                "text": "As s_c pounces on a bug, r_c can't help but snap that this is exactly what {PRONOUN/r_c/subject} dislikes about s_c. s_c retortes that r_c needs to learn to lighten up and enjoy life. r_c says that {PRONOUN/r_c/subject} {VERB/r_c/do/does} know how to have fun, and s_c says to prove it, but r_c says that {PRONOUN/r_c/subject} {VERB/r_c/do/does}n't have to prove anything to s_c.",
                "exp": 0,
                "weight": 10,
                "can_have_stat": ["p_l"],
                "stat_trait": ["flamboyant", "strange", "playful", "childish"],
                "relationships": [
                    {
                        "cats_to": ["s_c"],
                        "cats_from": ["r_c"],
                        "mutual": true,
                        "values": ["dislike"],
                        "amount": 5
                    }	
                ]
            },
            {
                "text": "s_c, increasingly irritated by r_c's presence, succumbs to unsettling whispers urging violence. In a moment of fury, s_c snaps, succumbing to the dark whispers and ending r_c's existence.",
                "exp": 0,
                "weight": 10,
                "art": "gen_warrior_infighting",
                "can_have_stat": ["p_l"],
                "dead_cats": ["r_c"],
                "stat_skill": ["DARK,1"]
            },
            {
                "text": "s_c, increasingly irritated by p_l's presence, succumbs to unsettling whispers urging violence. In a moment of fury, s_c snaps, succumbing to the dark whispers and ending p_l's existence.",
                "exp": 0,
                "weight": 10,
                "art": "gen_warrior_infighting",
                "can_have_stat": ["r_c"],
                "dead_cats": ["p_l"],
                "stat_skill": ["DARK,1"]
            },
            {
                "text": "The arguing escalates, attracting the attention of a o_c_n patrol. The rival Clan did not seem impressed by their arguing, and mocked c_n for not even being able to work together.",
                "exp": 0,
                "weight": 10,
                "art": "gen_bord_otherclan_allies",
                "other_clan_rep": -1
            }
        ]
    },
    {
        "patrol_id": "gen_bord_otherclanapp",
        "biome": [ "any" ],
        "season": [ "any" ],
        "types": [ "border" ],
        "tags": [ "other_clan" ],
        "patrol_art": "gen_bord_otherclan_app_allies",
        "min_cats": 3,
        "max_cats": 6,
        "min_max_status": {
            "apprentice": [ 1, 5],
            "warrior": [1, 5]
        },
        "weight": 20,
        "chance_of_success": 40,
        "intro_text": "The patrol reaches o_c_n's border just as a o_c_n patrol approaches from the other side. The cats of both Clans shift uneasily, waiting for someone to break the silence. app1 perks up when {PRONOUN/app1/subject} {VERB/app1/spot/spots} another apprentice in the o_c_n patrol.",
        "decline_text": "p_l quickly marks the border and then steers {PRONOUN/p_l/poss} patrol away from the o_c_n patrol. Best not to risk a confrontation.",
        "success_outcomes": [
            {
                "text": "app1 calls out a greeting to the other apprentice, {PRONOUN/app1/poss} eyes shining and tail raised. It's exciting to chat with another Clan's apprentice somewhere other than a Gathering, where {PRONOUN/app1/subject}{VERB/app1/'re/'s} supposed to be on {PRONOUN/app1/poss} best behavior. The ice is broken between the patrols, and they stop for a chat before each carrying on their way.",
                "exp": 15,
                "weight": 40,
                "stat_skill": [ "SPEAKER,1", "CLEVER,1", "MEDIATOR,1" ],
                "stat_trait": [ "childish", "playful", "charismatic", "bold", "compassionate", "confident", "adventurous", "sincere", "flamboyant", "loving", "wise" ],
                "can_have_stat": [ "app1" ],
                "art": "gen_happy_cat2",
                "other_clan_rep": 2,
                "relationships":
				[
                {
                    "cats_to": [ "app1" ],
                    "cats_from": [ "patrol" ],
                    "mutual": false,
                    "values": [ "platonic", "trust", "respect" ],
                    "amount": 10
                }
				]
            },
            {
                "text": "app1 watches the other apprentice from across the border as the two patrols get on with marking their side of the border in silence. Every so often, app1 looks up and catches the other apprentice's eye; would they have been friends, if they were born in the same Clan? The patrol passes without incident, and app1 can't help casting a look back at the border as {PRONOUN/app1/subject} {VERB/app1/leave/leaves}.",
                "exp": 15,
                "weight": 40,
                "art": "gen_train_speakingromance1",
                "stat_trait": [ "careful", "nervous", "gloomy", "lonesome", "strange", "calm", "thoughtful" ],
                "can_have_stat": [ "app1" ],
                "other_clan_rep": 1
            },
            {
                "text": "p_l dips {PRONOUN/p_l/poss} head to the o_c_n patrol in respect, and the patrol carries on marking the border. app1 is distracted from the other apprentice and helps p_l mark a tree stump.",
                "exp": 10,
                "weight": 20,
                "other_clan_rep": 1
            },
            {
                "text": "Before app1 gets the chance to greet the other apprentice, r_c spots {PRONOUN/r_c/poss} friend from o_c_n and chirps a hello. The patrol stops for a chat, and app1 peeps at the other apprentice from behind the cluster of {PRONOUN/app1/poss} Clanmates.",
                "exp": 10,
                "weight": 20,
                "other_clan_rep": 1,
                "art": "gen_speaking_cat_w3"
            }
        ],
        "fail_outcomes": [
            {
                "text": "app1 averts {PRONOUN/app1/poss} eyes from the other apprentice. Friendships with other Clans shouldn't be encouraged; loyalty to c_n comes first. The patrol continues marking the border in icy silence",
                "exp": 0,
                "weight": 40,
                "stat_trait": [ "cold", "loyal", "faithful", "righteous", "ambitious", "grumpy", "oblivious", "careful", "nervous", "strict" ],
                "can_have_stat": [ "app1" ],
                "other_clan_rep": -1
            },
            {
                "text": "app1 calls out a greeting to the other apprentice, {PRONOUN/app1/poss} eyes shining and tail raised. The other apprentice glances at their mentor for a cue, and their mentor scowls at app1. Once they've left the border, r_c chides app1, reminding {PRONOUN/app1/object} not to be overly friendly with o_c_n.",
                "exp": 0,
                "weight": 40,
                "art": "gen_train_argueWA",
                "stat_trait": [ "childish", "playful", "charismatic", "bold", "compassionate", "confident", "adventurous", "sincere", "flamboyant", "loving", "wise" ],
                "can_have_stat": [ "app1" ],
                "other_clan_rep": -1,
                "relationships":
                [
                    {
                        "cats_to": [ "app1" ],
                        "cats_from": [ "patrol" ],
                        "mutual": false,
                        "values": [ "dislike" ],
                        "amount": 5
                    }
                ]
            },
            {
                "text": "app1 waves {PRONOUN/app1/poss} tail to the other apprentice, but s_c yanks {PRONOUN/app1/object} back. With {PRONOUN/s_c/poss} lip curled, s_c lectures app1 not to nurture friendships with other Clans, since they might one day meet in battle. The o_c_n patrol is well within earshot of this lecture, and app1 slinks back to camp with humiliation burning under {PRONOUN/app1/poss} pelt.",
                "exp": 0,
                "weight": 40,
                "art": "gen_train_patrolapprenticesessionfail",
                "stat_trait": [ "bloodthirsty", "fierce", "vengeful", "cold", "arrogant" ],
                "can_have_stat": [ "any", "adult" ],
                "other_clan_rep": -1,
                "relationships":
                [
                    {
                        "cats_to": [ "app1" ],
                        "cats_from": [ "s_c" ],
                        "mutual": true,
                        "values": [ "dislike" ],
                        "amount": 10
                    }
                ]
            },
            {
                "text": "app1 greets the other apprentice confidently, and {PRONOUN/app1/poss} Clanmates strike up a conversation with the o_c_n patrol as well. app1 tells the other apprentice all about {PRONOUN/app1/poss} mastery of some of the trickiest battle moves and the most advanced hunting strategies. The other apprentice rolls their eyes, unimpressed with app1's braggadocio, and the o_c_n patrol moves on.",
                "exp": 0,
                "weight": 40,
                "stat_trait": [ "bloodthirsty", "fierce", "daring", "competitive", "shameless", "arrogant", "oblivious", "troublesome", "confident", "flamboyant", "bold" ],
                "can_have_stat": [ "app1" ],
                "other_clan_rep": 0
            },
            {
                "text": "Things are too awkward and tense for app1 to feel confident speaking up and greeting the other apprentice. Maybe next time.",
                "exp": 0,
                "weight": 10,
                "other_clan_rep": 0
            }
        ],
        "antag_success_outcomes":
        [
            {
                "text": "app1 sashays up to the border with a smirk and marks the border just a <i>bit</i> further forward than {PRONOUN/app1/subject} should. r_c points this out to app1, who protests that it's just one little mouse-length and shoots an insolent smile at the o_c_n apprentice. The o_c_n patrol's annoyed stares follow c_n's patrol as they carry on.",
                "exp": 15,
                "weight": 40,
                "stat_trait": [ "arrogant", "troublesome", "shameless", "confident", "daring", "flamboyant", "sneaky", "daring", "cunning", "rebellious", "vengeful", "bold" ],
                "can_have_stat": [ "app1" ],
                "other_clan_rep": -2,
                "art": "gen_bord_twocat_hostile_app_warrior",
                "relationships":[
                    {
                        "cats_to": [ "app1" ],
                        "cats_from": [ "r_c" ],
                        "values": [ "dislike" ],
                        "amount": 5
                    },
                    {
                        "cats_to": [ "app1" ],
                        "cats_from": [ "patrol" ],
                        "values": [ "dislike" ],
                        "amount": 5
                    }
                ]
            },
            {
                "text": "app1 doesn't get the chance to meow hello to the o_c_n apprentice - s_c hisses and arches {PRONOUN/s_c/poss} back, staring down the other patrol. The o_c_n warriors respond in kind, fluffing out their pelts and slitting their eyes. Tension hangs heavy in the air, and both patrols spend more time posturing than border-marking.",
                "exp": 15,
                "weight": 40,
                "art": "gen_bord_twocat_hostile_app_warrior",
                "stat_trait": [ "bloodthirsty", "fierce", "vengeful", "cold", "arrogant", "daring", "bold", "confident" ],
                "can_have_stat": [ "any", "adult" ],
                "other_clan_rep": -2,
                "relationships": [
                    {
                        "cats_from": [ "patrol" ],
                        "cats_to": [ "s_c" ],
                        "values": [ "dislike" ],
                        "amount": 5
                    }
                ]
            },
            {
                "text": "app1 takes the opportunity to extol the virtues of c_n and how much {PRONOUN/app1/subject} {VERB/app1/pity/pities} this other apprentice for having the misfortune to be born into o_c_n. By the end of {PRONOUN/app1/poss} tirade, the other apprentice is seething with irritation and embarrassment. The patrols part ways with pinned-back ears and prickling pelts.",
                "exp": 15,
                "weight": 40,
                "art": "gen_bord_twocat_hostile_app_warrior",
                "stat_trait": [ "arrogant", "troublesome", "shameless", "confident", "daring", "flamboyant", "sneaky", "daring", "cunning", "rebellious", "vengeful", "bold" ],
                "can_have_stat": [ "app1" ],
                "other_clan_rep": -2
            },
            {
                "text": "app1 glances up at the other apprentice from time to time while marking the border. {PRONOUN/app1/subject/CAP} never {VERB/app1/get/gets} a chance to meow hello, because r_c spots the o_c_n apprentice peering over the border and coolly asks them to focus on their own territory. An o_c_n warrior responds that r_c should concern {PRONOUN/r_c/self} with <i>{PRONOUN/r_c/poss}</i> apprentices, not o_c_n's. Pelts bristle and ears flatten before the patrols part ways.",
                "exp": 15,
                "weight": 20,
                "art": "gen_bord_twocat_hostile_app_warrior",
                "other_clan_rep": -2
            },
                {
                "text": "app1 arches {PRONOUN/app1/poss} back and spits an insult at the o_c_n apprentice. They're as scrawny as a mouse in leaf-bare! Doesn't o_c_n bother feeding their kits? Oh, sorry, they're an <i>apprentice?</i> Wow, app1 didn't think an apprentice could even <i>be</i> that small.",
                "exp": 15,
                "weight": 40,
                "art": "gen_bord_twocat_hostile_app_warrior",
                "stat_skill": [ "SPEAKER,1" ],
                "stat_trait": [ "arrogant", "troublesome", "shameless", "charismatic", "confident", "daring", "flamboyant", "sneaky", "daring", "cunning", "rebellious", "vengeful", "bold", "childish", "playful" ],
                "other_clan_rep": -2
                }
        ],
        "antag_fail_outcomes": [
            {
                "text": "The sneering comment has barely left app1's mouth before the other apprentice bunches their hind legs and springs across the border, claws out! The two apprentices tussle for a moment, hissing and spitting, then r_c and a o_c_n warrior drag them off each other. app1 trades spiteful looks with the other apprentice as the patrols hurry away from each other. {PRONOUN/app1/subject/CAP}'ll be hearing about this back at camp.",
                "exp": 0,
                "weight": 20,
                "art": "gen_battle_app_app",
                "other_clan_rep": -2,
                "injury": [
                    {
                        "cats": [ "app1" ],
                        "injuries": [ "battle_injury" ],
                        "scars": [ "LEGBITE" ]
                    }
                ],
                "history_text":
                {
                    "scar": "m_c was scarred by a o_c_n apprentice after a border scrum.",
                    "reg_death": "m_c died after picking a fight with a o_c_n apprentice on patrol."
                },
                "relationships":[
                    {
                        "cats_to": [ "app1" ],
                        "cats_from": [ "patrol" ],
                        "values": [ "dislike" ],
                        "amount": 10
                    }
                ]
            },
            {
                "text": "app1 raises {PRONOUN/app1/poss} hackles, staring down the other apprentice until they spit a challenge back. Tempers flare, and the patrols size each other up. It doesn't take much for the o_c_n patrol to decide c_n has put a paw wrong and leap across the border with claws unsheathed and teeth bared. s_c breaks up the skirmish, convincing {PRONOUN/s_c/poss} Clanmates not to waste all the medicine cat's herbs on a petty dispute.",
                "exp": 0,
                "weight": 40,
                "art": "gen_battle_app_other_clan",
                "stat_skill": [ "MEDIATOR,1", "SPEAKER,1", "TEACHER,1", "INSIGHTFUL,1"],
                "stat_trait": [ "charismatic", "compassionate", "responsible", "faithful", "loyal", "calm", "wise", "sincere", "thoughtful", "loving" ],
                "can_have_stat": [ "any", "adult" ],
                "other_clan_rep": -2,
                "injury": [
                    {
                        "cats": [ "multi" ],
                        "injuries": [ "minor_injury" ]
                    },
                    {
                        "cats": [ "r_c" ],
                        "injuries": [ "small_bite_injury" ],
                        "scar": [ "LEGBITE" ]
                    }
                ],
                "history_text":
                {
                    "scar": "m_c was scarred in a border skirmish.",
                    "reg_death": "m_c died from injuries sustained in a border skirmish.",
                    "lead_death": "died from injuries sustained in a border skirmish"
                },
                "relationships":[
                    {
                        "cats_to": [ "app1" ],
                        "cats_from": [ "patrol" ],
                        "values": [ "dislike" ],
                        "amount": 5
                    }
                ]
            },
            {
                "text": "o_c_n came looking for a fight, and app1 is eager to give it to them. The rest of {PRONOUN/app1/poss} patrol has no choice but to back {PRONOUN/app1/object} up; they can't let an apprentice get shredded. The skirmish rages until most of them are bloodied and panting - neither patrol wants to admit defeat, but if things escalate any further, they might be carrying their Clanmates home for a vigil.",
                "exp": 0,
                "weight": 10,
                "art": "gen_battle_app_other_clan",
                "other_clan_rep": -2,
                "injury": [
                    {
                        "cats": [ "multi" ],
                        "injuries": [ "battle_injury" ],
                        "scar": [ "NECKBITE", "SNOUT" ]
                    }
                ],
                "history_text": {
                    "scar": "m_c was scarred in a border skirmish.",
                    "reg_death": "m_c died of injuries sustained in a border skirmish.",
                    "lead_death": "died of injuries sustained in a border skirmish"
                }
            }
        ]

    },
{
    "patrol_id": "gen_bord_appmission",
    "biome": ["any"],
    "season": ["any"],
    "types": ["border"],
    "tags": ["other_clan"],
    "patrol_art": "gen_train_talkingAW",
    "min_cats": 2,
    "max_cats": 2,
    "min_max_status": {
        "warrior": [1, 1],
        "apprentice": [1, 1]
    },
    "weight": 20,
    "chance_of_success": 20,
    "relationship_constraint": ["dislike_10"],
    "intro_text": "p_l can't help but think that app1 has been distracted on this patrol, trailing behind and admiring any aimless insect that hovers nearby. {PRONOUN/p_l/subject/CAP} {VERB/p_l/decide/decides} that app1 could do with a <i>special</i> mission to get {PRONOUN/app1/object} back on track.",
    "decline_text": "After a bit of thought, p_l decides that getting an apprentice to sneak across the border probably isn't the best idea... however irritating {PRONOUN/app1/subject} {VERB/app1/were/was} being.",
    "success_outcomes": [
        {
            "text": "s_c waits for app1 to catch up to {PRONOUN/s_c/object} before proposing a super exciting, top secret mission just for {PRONOUN/app1/object}! All app1 has to do is sneak across the border and <i>borrow</i> some of that catmint. Eager to please s_c, app1 bounds across the border without a second thought, snatching a large clump of the valuable herb before returning to s_c. Not particuarly sneaky, but {PRONOUN/app1/poss} little escapade goes unnoticed regardless.",
            "exp": 5,
            "weight": 30,
            "art": "gen_hunt_huntassessment",
	        "stat_trait": ["bold", "childish", "cold", "cunning", "daring", "troublesome", "vengeful", "bloodthirsty", "rebellious"],
	        "herbs": ["catmint"],
            "relationships": [
                {
                    "cats_to": ["s_c"],
                    "cats_from": ["app1"],
                    "values": ["respect"],
                    "amount": 5
                }
            ]
        },
	    {
            "text": "Sick of app1's useless ambling, s_c orders {PRONOUN/app1/object} to steal a rabbit from o_c_n's territory. app1 hesitates - surely stealing prey from other Clans is wrong? Looking anxiously across the border, app1 shakes {PRONOUN/app1/poss} head. {PRONOUN/app1/subject/CAP} won't do it. Startled by app1's refusal, s_c stalks off to continue the patrol, fuming - and maybe a tiny bit impressed.",
            "exp": 10,
	        "stat_trait": ["bloodthirsty", "arrogant", "vengeful", "fierce", "bold"],
	        "weight": 30,
            "art": "gen_train_argueAW",
	        "relationships": [
                    {
                        "cats_to": ["app1"],
                        "cats_from": ["s_c"],
                        "mutual": false,
                        "values": ["respect"],
                        "amount": 10
                    },
		    {
                        "cats_to": ["app1"],
                        "cats_from": ["s_c"],
                        "mutual": true,
                        "values": ["dislike"],
                        "amount": 5
                    }
                ]
        },
	    {
            "text": "Sighing to {PRONOUN/p_l/self}, p_l brightly suggests a super exciting mission for app1. All {PRONOUN/app1/subject} have to do is spot the closest bush in o_c_n territory, and sprint there and back as fast as {PRONOUN/app1/subject} can. While a slightly risky decision on p_l's part, the tiny transgression thankfully goes unnoticed, and gives app1 the thrill {PRONOUN/app1/subject} need to actually focus during the rest of the patrol. And besides, p_l reasons, what o_c_n doesn't know can't hurt them.",
            "exp": 5,
	        "weight": 20,
            "art": "running_app2",
	        "relationships": [
                    {
                        "cats_to": ["app1"],
                        "cats_from": ["p_l"],
                        "mutual": true,
                        "values": ["comfort"],
                        "amount": 5
                    }
                ]

        }

    ],
        "fail_outcomes": [
        {
            "text": "In hindsight, maybe it wasn't the best idea to suggest app1 sneaks onto o_c_n territory. But app1 wasn't going to steal any prey, truly, p_l insists to the o_c_n patrol, {PRONOUN/app1/subject} just got overexcited! p_l's rambling excuses and apologies do little to soothe tensions, and the pair eventually return back to camp with heads and tails hung low. This was not going to be fun to explain.",
            "exp": 0,
            "weight": 20,
            "art": "gen_bord_otherclan_hostile",
	        "other_clan_rep": -1,
	        "relationships": [
                {
                    "cats_to": ["app1"],
                    "cats_from": ["p_l"],
		    "mutual": true,
                    "values": ["respect"],
                    "amount": -5
                }
            ]
        },
        {
            "text": "Of course, s_c wouldn't risk <i>{PRONOUN/s_c/poss}</i> reputation stealing o_c_n's prey. But {PRONOUN/s_c/subject} wouldn't be too upset if a particularly irritating apprentice did. It only takes a few sly words of encouragement for app1 to sneak across the border... right as a furious o_c_n patrol arrives. s_c allows the scuffle to go on for a bit, before ever-so-apologetically excusing the apprentice's recklessness.",
            "exp": 0,
            "weight": 20,
            "art": "gen_battle_app_other_clan",
	        "other_clan_rep": -2,
	        "stat_trait": ["bloodthirsty", "vengeful", "cunning", "sneaky"],
            "injury": [
{
                    "cats": ["app1"],
                    "injuries": ["battle_injury"],
                    "scars": ["SCRATCHSIDE", "BRIDGE", "CATBITETWO"]
                }
            ],
            "history_text": {
                "reg_death": "m_c died from a border skirmish after sneaking across the o_c_n border.",
                "scar": "m_c was scarred in a border skirmish after sneaking across the o_c_n border"
            },
	        "relationships": [
                {
                        "cats_to": ["app1"],
                        "cats_from": ["s_c"],
                        "mutual": true,
                        "values": ["dislike"],
                        "amount": 10
                    },
		    {
                        "cats_to": ["s_c"],
                        "cats_from": ["app1"],
                        "values": ["platonic", "trust"],
                        "amount": -10
                    }
		    ]
        }

    ]
    
  },
  {
    "patrol_id": "gen_bord_kittypet_friends_with_dog",
    "biome": ["any"],
    "season": ["any"],
    "types": ["border"],
    "tags": [],
    "patrol_art": "gen_bord_chase",
    "min_cats": 1,
    "max_cats": 1,
    "weight": 20,
    "chance_of_success": 20,
    "intro_text": "Having been chased by a small, yappy dog along the border, p_l is about to land a hefty blow to the irritating creature's face, when a panicked voice calls out from nearby.",
    "decline_text": "Frankly, p_l has better things to do than talk to weird dog-defenders. {PRONOUN/p_l/subject/CAP} {VERB/p_l/head/heads} home early, without a second glance at whoever called out.",
    "success_outcomes": [
        {
            "text": "Confused, p_l turns towards the source of the voice. A plump kittypet bounds forwards, saying that {PRONOUN/n_c:0/poss} name is n_c:0, and asking p_l not to hurt {PRONOUN/n_c:0/poss} friend. It takes p_l a while to realise {PRONOUN/n_c:0/subject}{VERB/n_c:0/'re/'s} talking about the dog. Too stunned to argue, p_l watches n_c:0 walk away, {PRONOUN/n_c:0/poss} canine companion excitably following. The other warriors were not going to believe this!",
            "exp": 5,
	        "new_cat": [
		["kittypet", "meeting", "exists"]
		],
	        "relationships": [
                {
                        "cats_to": ["p_l"],
                        "cats_from": ["n_c:0"],
                        "mutual": true,
                        "values": ["comfort"],
                        "amount": 5
                    }
		],
            "weight": 20,
            "art": "gen_kittypet_friends_with_dog1"
        },
	    {
            "text": "s_c whirls around to find the source of the noise, and comes face-to-face with a startled looking kittypet. The kittypet stutters out an apology, hastily explaining that the dog is {PRONOUN/n_c:0/poss} friend, and nervously asking s_c not to hurt them. Any other day, s_c might have clawed <i>both</i> of their faces off, but right now, {PRONOUN/s_c/subject}{VERB/s_c/'re/'s} in too much shock at the concept of a cat and dog being friends to even consider it.",
            "exp": 5,
	        "new_cat": [
		["kittypet", "meeting", "exists"]
		],
	        "relationships": [
	           {
                        "cats_to": ["p_l"],
                        "cats_from": ["n_c:0"],
                        "values": ["comfort"],
                        "amount": -5
                    }
	    ],
	        "stat_trait": ["bloodthirsty", "arrogant", "vengeful", "fierce", "cold", "grumpy"],
	        "weight": 30,
            "art": "gen_kittypet_friends_with_dog1"

        },
        {
            "text": "p_l lashes out to swipe at the dog but is interrupted by a kittypet rushing to stand in {PRONOUN/p_l/poss} way. p_l's fur bristles for a moment, but the kittypet tells {PRONOUN/p_l/object} to calm down, that this is {PRONOUN/n_c:0/poss} friend. As p_l recovers from. <i>Whatever this is</i>, {PRONOUN/p_l/subject} offers the kittypet a place to stay in c_n- this kittypet's skill in communicating with dogs may come in handy later.",
            "exp": 10,
	        "new_cat": [
		["status:warrior", "backstory:kittypet1", "kittypet", "exists"]
		],
	        "relationships": [
                {
                        "cats_to": ["p_l"],
                        "cats_from": ["n_c:0"],
                        "mutual": true,
                        "values": ["platonic","trust"],
                        "amount": 10
                    }
		],
            "weight": 20,
            "art": "gen_kittypet_friends_with_dog1",
            "outsider_rep": 1
        }
    ],
            "fail_outcomes": [
        {
	        "text": "Momentarily distracted, p_l doesn't have time to react as the increasingly-infuriating dog nips at {PRONOUN/p_l/poss} ear. {PRONOUN/p_l/subject/CAP} {VERB/p_l/hiss/hisses}, lashing out at the dog just as an incredibly appologetic kittypet rushes over, leading the whimpering dog away. p_l stares after them in shock. Did that dog actually listen to the kittypet...? Perhaps better to head back to camp, and process this bizarre experience.",
            "exp": 2,
	        "weight": 20,
            "art": "gen_kittypet_friends_with_dog1",
	        "new_cat": [
		    ["kittypet", "meeting", "exists"]
		],
	        "relationships": [
                {
                        "cats_to": ["p_l"],
                        "cats_from": ["n_c:0"],
                        "mutual": true,
                        "values": ["dislike"],
                        "amount": 5
                    },
		    {
                        "cats_to": ["p_l"],
                        "cats_from": ["n_c:0"],
                        "mutual": true,
                        "values": ["platonic", "comfort"],
                        "amount": -10
                    }
		],
	        "injury": [
		{
                    "cats": ["p_l"],
                    "injuries": ["torn ear"],
                    "scars": ["RIGHTEAR", "LEFTEAR"]
                }
            ]
        },
	{
	    "text": "p_l spins around just in time to see an impressively vicious kittypet lunging at {PRONOUN/p_l/object}. Once {PRONOUN/p_l/subject}{VERB/p_l/'ve/'s} recovered from {PRONOUN/p_l/poss} momentary shock, p_l easily overpowers the kittypet, who's snarling something about the dog being {PRONOUN/n_c:0/poss} 'friend'. The odd pair quickly run off, leaving behind a slightly dazed - and very confused - p_l.",
        "exp": 2,
	    "weight": 15,
        "art": "gen_battle_warrior_danger",
	     "new_cat": [
		["kittypet", "meeting", "exists"]
		],
	    "relationships": [
                {
                        "cats_to": ["p_l"],
                        "cats_from": ["n_c:0"],
                        "mutual": true,
                        "values": ["dislike"],
                        "amount": 10
                    },
		{
                        "cats_to": ["n_c:0"],
                        "cats_from": ["p_l"],
                        "values": ["respect"],
                        "amount": 5
                    },
		    {
                        "cats_to": ["n_c:0"],
                        "cats_from": ["p_l"],
			            "mutual": true,
                        "values": ["platonic", "comfort"],
                        "amount": -10
                    }
		],
	    "       injury": [
		{
                    "cats": ["p_l"],
                    "injuries": ["claw-wound", "cat bite", "torn pelt", "torn ear"],
                    "scars": ["RIGHTEAR", "LEFTEAR", "SCRATCHSIDE", "CATBITETWO"]
                }
            ],
		        "history_text": {
                "reg_death": "m_c died from injuries given by a particularly vicious kittypet.",
		        "lead_death": "died from injuries given by a particularly vicious kittypet",
                "scar": "m_c was scarred after a kittypet took them by surprise, though {PRONOUN/p_l/subject} {VERB/p_l/tell/tells} everyone it was a bloodthirsty rogue."
            }
        }
      ],
	    "antag_success_outcomes": [
        {
	        "text": "p_l ignores the voice, swiping {PRONOUN/p_l/poss} claws across the dog's face. Out of the corner of {PRONOUN/p_l/poss} eye, {PRONOUN/p_l/subject} sees a kittypet halt in {PRONOUN/n_c:0/poss} tracks, letting out a cry of dismay. It only takes another snarl from p_l for both kittypet and dog to flee.",
            "exp": 5,
	        "new_cat": [
		["kittypet", "meeting", "exists"]
		],
	        "relationships": [
                {
                        "cats_to": ["p_l"],
                        "cats_from": ["n_c:0"],
                        "mutual": true,
                        "values": ["dislike"],
                        "amount": 15
                    }
		],
	        "weight": 10,
            "art": "gen_kittypet_friends_with_dog1"
	},
    {
            "text": "p_l lets out a vicious yowl, ignoring the now shrill voice calling out to {PRONOUN/p_l/object}, pleading with {PRONOUN/p_l/object} to stop as {PRONOUN/p_l/subject} {VERB/p_l/attack/attacks} the dog, violently tearing at the dog's pelt as it yaps and whines. After the tussle, the dog hauls itself towards the now teary-eyed kittypet, and p_l can't help but smirk at {PRONOUN/n_c:0/poss} terrified expression.",
            "exp": 5,
            "new_cat": [
            ["kittypet", "meeting"]
            ],
            "relationships": [
                    {
                            "cats_to": ["p_l"],
                            "cats_from": ["n_c:0"],
                            "mutual": true,
                            "values": ["dislike"],
                            "amount": 20
                        }
            ],
            "weight": 10,
            "stat_trait": ["bloodthirsty", "vengeful"],
                "art": "gen_kittypet_friends_with_dog1"
        }
	],
	        "antag_fail_outcomes": [
        {
	        "text": "p_l ignores the voice, and is about to swipe {PRONOUN/p_l/poss} claws across the dog's face when a kittypet barrels into {PRONOUN/p_l/object}. Having caught p_l by surprise, the kittypet is able to get a lucky blow, and the warrior is forced to retreat.",
            "exp": 0,
	        "new_cat": [
		["kittypet", "meeting", "exists"]
		],
	        "relationships": [
                {
                        "cats_to": ["p_l"],
                        "cats_from": ["n_c:0"],
                        "mutual": true,
                        "values": ["dislike"],
                        "amount": 15
                    }
		],
	        "weight": 10,
            "art": "gen_battle_warrior_danger",
	        "injury": [
                    {
                        "cats": ["p_l"],
			            "injuries": ["claw-wound"],
                        "scars": ["THREE", "BRIDGE", "SNOUT", "FACE", "CHEEK"]
                    }
                ],
		    "history_text": {
                "reg_death": "m_c died from injuries given by a particularly vicious kittypet.",
		        "lead_death": "died from injuries given by a particularly vicious kittypet",
                "scar": "m_c was scarred when a kittypet took {PRONOUN/m_c/object} by surprise, though {PRONOUN/m_c/subject} {VERB/m_c/tell/tells} everyone it was a bloodthirsty rogue."
            }
            }
        ]
   },
   {
    "patrol_id": "gen_bord_twocats_leafbare",
    "biome": ["any"],
    "season": ["leaf-bare"],
    "types": ["border"],
    "tags": ["new_cat"],
    "patrol_art": "gen_found_scent_dangerous",
    "min_cats": 1,
    "max_cats": 1,
    "min_max_status": {
        "normal adult": [1, 6]
    },
    "weight": 20,
    "intro_text": "p_l freezes as {PRONOUN/p_l/subject} {VERB/p_l/catch/catches} the scent of multiple unfamiliar cats, along with rustling in the undergrowth. Turning {PRONOUN/p_l/poss} attention towards the noise, p_l's fur begins to bristle with unease.",
    "decline_text": "The chance of these scents being an ambush or worse just isn't worth investigating by {PRONOUN/p_l/self}. Instead, p_l decides to retreat while {PRONOUN/p_l/subject} still can.",
    "chance_of_success": 30,
    "success_outcomes": [
        {
            "text": "p_l slowly makes {PRONOUN/p_l/poss} way forward, caution in {PRONOUN/p_l/poss} step. To {PRONOUN/p_l/poss} surprise, p_l finds two young cats shaking, curled around each other. The warrior is saddened to hear the two detail how they had been looking for a place to live when a sudden snowstorm hit. p_l nods, helping them back to camp so they may heal and finally experience a safe space.",
            "exp": 15,
            "weight": 20,
            "art": "gen_warrior_two_outsiders",
            "relationships": [
                {
                    "cats_to": ["n_c:0"],
                    "cats_from": ["n_c:1"],
                    "mutual": true,
                    "values": ["platonic", "romantic"],
                    "amount": 25
                },
                {
                    "cats_from": ["n_c:0", "n_c:1"],
                    "cats_to": ["patrol"],
                    "mutual": true,
                    "values": ["platonic", "trust", "comfort"],
                    "amount": 10
                }
            ],
            "new_cat": [
                ["status:warrior", "age:young adult", "backstory:rogue1"],
                ["status:warrior", "age:young adult", "backstory:rogue1"]
            ],
            "outsider_rep": 1,
            "injury": [
                {
                    "cats": ["n_c:0"],
                    "injuries": ["cold_injury"],
                    "no_results": true
                },
                {
                    "cats": ["n_c:1"],
                    "injuries": ["cold_injury"],
                    "no_results": true
                }
            ]
        }
    ],
    "fail_outcomes": [
        {
            "text": "p_l cautiously makes {PRONOUN/p_l/poss} way forward, intending to find the source of the noise. However, upon finding the source, p_l is horrified. Two recently lifeless bodies lay before {PRONOUN/p_l/object}, curled around each other. The frostbite dotting their pelts indicates that the two cats must've gotten stuck in a terrible snowstorm, and p_l does {PRONOUN/p_l/poss} best to honor their lives with a proper burial.",
            "exp": 0,
            "weight": 20,
            "art": "gen_hunt_leafbaresnowstorm",
            "relationships": [],
            "new_cat": [
                ["dead", "age:young adult", "meeting", "rogue"],
                ["dead", "age:young adult", "meeting", "rogue"]
            ],
            "outsider_rep": -1
        },
        {
            "text": "The warrior swallows {PRONOUN/p_l/poss} unease and pads toward the sound, only to be horrified at what {PRONOUN/p_l/subject}{VERB/p_l/'re/'s} seeing. Two elder cats lay dead, frostbite scorching their legs. p_l lets out a saddened whimper before shooting a glare up towards the cloudy sky. StarClan, how could you do this to these innocent cats?",
            "exp": 0,
            "weight": 20,
            "art": "gen_cat_looking_up1",
            "stat_skill": ["DARK,2"],
            "relationships": [],
            "new_cat": [
                ["dead", "age:senior", "meeting"],
                ["dead", "age:senior", "meeting"]
            ]
        }
    ],
            "antag_success_outcomes": [
        {
            "text": "p_l bounds through a thorny bush, a sneer across {PRONOUN/p_l/poss} face. A pair of kittypets meets {PRONOUN/p_l/poss} gaze, startled. As p_l lets out a warning yowl to signify {PRONOUN/p_l/poss} intention to fight, the two kittypets quickly dart away.",
            "exp": 0,
            "weight": 20,
            "art": "gen_angry_cat_warrior",
            "relationships": [
                {
                    "cats_to": ["n_c:0"],
                    "cats_from": ["patrol"],
                    "mutual": true,
                    "values": ["dislike"],
                    "amount": 10
                },
                {
                    "cats_to": ["n_c:1"],
                    "cats_from": ["patrol"],
                    "mutual": true,
                    "values": ["dislike"],
                    "amount": 10
                }
            ],
            "new_cat": [
                ["kittypet", "meeting", "exists"],
                ["kittypet", "meeting", "exists"]
            ],
            "outsider_rep": -1
        },
        {
            "text": "p_l wasn't going to let any cat get the upper paw on {PRONOUN/p_l/object}. Without a second thought, {PRONOUN/p_l/subject} {VERB/p_l/throw/throws} {PRONOUN/p_l/self} at an unsuspecting kittypet, ignoring the scent of sickness on {PRONOUN/n_c:0/object}. Yowls from another kittypet begging p_l to stop makes {PRONOUN/p_l/object} take a step back... but <i>it's too late</i>. The kittypet is dead, p_l has blood on {PRONOUN/p_l/poss} paws and the glare of the other kittypet tells {PRONOUN/p_l/object} that {PRONOUN/p_l/subject} had just made a new enemy.",
            "exp": 15,
            "weight": 15,
            "art": "gen_gen_newcat_hostile",
            "stat_trait": [
            "fierce",
            "bloodthirsty",
            "cold", 
            "shameless",
            "vengeful"
        ],
            "relationships": [
                {
                    "cats_to": ["n_c:1"],
                    "cats_from": ["patrol"],
                    "mutual": true,
                    "values": ["dislike"],
                    "amount": 50
                }
            ],
            "new_cat": [
                ["dead", "meeting", "exists", "kittypet"],
                ["kittypet", "meeting"]
            ],
            "outsider_rep": -2
        }
    ],
        "antag_fail_outcomes": [
        {
            "text": "p_l rushes towards the scents, intending to put up a fight- but {PRONOUN/p_l/subject} {VERB/p_l/are/is}n't spared that chance. A blow from a cat heaps larger than {PRONOUN/p_l/object} knocks p_l into the snow. Before {PRONOUN/p_l/subject} can react, a strike from another cat spills {PRONOUN/p_l/poss} blood across the sparkling white, killing {PRONOUN/p_l/object} instantly.",
            "exp": 0,
            "weight": 15,
            "art": "gen_dead_cat",
            "dead_cats": ["p_l"],
            "history_text":
        {
            "cats": ["p_l"],
            "reg_death": "m_c died when {PRONOUN/m_c/subject} picked a fight {PRONOUN/m_c/subject} couldn't win."
        },
            "outsider_rep": -1
        },
        {
            "text": "The warrior bounds through a bush, a snarl across {PRONOUN/p_l/poss} face. Before p_l can demand the rogues leave, a fight ensues. p_l is outnumbered two to one, and it is a miracle that {PRONOUN/p_l/subject} {VERB/p_l/make/makes} it out alive, barely escaping claw wounds. {PRONOUN/p_l/poss/CAP} luck doesn't last, though, and an oncoming snowstorm bites into {PRONOUN/p_l/poss} pelt on {PRONOUN/p_l/poss} way home.",
            "exp": 5,
            "weight": 20,
            "art": "gen_battle_warrior_danger",
            "injury": [
                {
                    "cats": ["p_l"],
                    "injuries": ["cold_injury"],
                    "scars": ["FROSTFACE", "FROSTTAIL", "FROSTMITT", "FROSTSOCK"]
                }
            ],
        "history_text": {
            "reg_death": "m_c died from frostbite due to an unpredictable snowstorm.",
            "lead_death": "died from frostbite due to an unpredictable snowstorm",
            "scar": "m_c was scarred after getting frostbite from a snowstorm."
        },
            "outsider_rep": -1
        }
    ]
},
{
	"patrol_id": "gen_border_romeo_and_juliet",
	"biome": [ "any" ],
	"season": [ "any" ],
	"types": [],
	"tags": [ "other_clan", "new_cat" ],
	"patrol_art": "gen_train_talkingWOCW",
	"min_cats": 1,
	"max_cats": 1,
	"min_max_status": {
        "normal adult": [1, 1],
        "all apprentices": [-1, -1],
        "leader": [-1, -1]
	},
	"weight": 10,
	"chance_of_success": 40,
	"intro_text": "p_l slinks out of camp to the o_c_n border. A pair of eyes gleam from the bushes, then {PRONOUN/p_l/poss} secret beloved appears. p_l breathes in the o_c_n scent, feeling a guilty rush of delight {PRONOUN/p_l/subject}{VERB/p_l/'ve/'s} felt so many times before. But tonight is different. Tonight, p_l's o_c_n lover has come to give {PRONOUN/p_l/object} an ultimatum.",
	"decline_text": "p_l admits {PRONOUN/p_l/subject} can't stay and hurries back to camp.",
	"success_outcomes": [
		{
            "text": "p_l begs n_c:0 to come back with {PRONOUN/p_l/object}. n_c:0 shakes {PRONOUN/n_c:0/poss} head regretfully, reminding {PRONOUN/p_l/object} that their Clans would never accept it. Instead, n_c:0 declares {PRONOUN/n_c:0/poss} intent to live beyond the borders, and asks p_l to join {PRONOUN/n_c:0/object} when {PRONOUN/p_l/subject}{VERB/p_l/'re/'s} ready.",
            "exp": 20,
            "weight": 50,
            "other_clan_rep": -1,
            "relationships": [
        {
                    "cats_to": ["p_l"],
                    "cats_from": ["n_c:0"],
                    "mutual": true,
                    "values": ["romantic", "platonic"],
                    "amount": 46
        },	
        {
                "cats_to": ["p_l"],
                "cats_from": ["n_c:0"],
                "mutual": true,
                "values": ["trust", "comfort"],
                "amount": 28
        },	
        {
                "cats_to": ["p_l"],
                "cats_from": [ "clan" ],
                "mutual": false,
                "values": ["trust"],
                "amount": -6
        }
        ],
        "new_cat": [
            ["meeting", "clancat", "mate:p_l", "age:mate"]
],

        "art": "gen_flower_date_warrior_other_clan"
},
{
    "text": "p_l begs n_c:0 to come back with {PRONOUN/p_l/object} and gasps in joy when n_c:0 agrees. With one last look over {PRONOUN/n_c:0/poss} shoulder to {PRONOUN/n_c:0/poss} old Clan, n_c:0 follows {PRONOUN/n_c:0/poss} mate to their new life together.",
    "exp": 20,
    "weight": 10,
    "other_clan_rep": -1,
    "relationships": [
{
            "cats_to": ["p_l"],
            "cats_from": ["n_c:0"],
            "mutual": true,
            "values": ["romantic", "platonic"],
            "amount": 46
},	
{
        "cats_to": ["p_l"],
        "cats_from": ["n_c:0"],
        "mutual": true,
        "values": ["trust", "comfort"],
        "amount": 28
},	
{
        "cats_to": ["p_l"],
        "cats_from": [ "clan" ],
        "mutual": false,
        "values": ["trust"],
        "amount": -15
}
],
"new_cat": [
    ["clancat", "mate:p_l", "age:mate"]
],
"art": "gen_flower_date_warrior_other_clan"
},
{
    "text": "n_c:0 urges p_l to give up {PRONOUN/p_l/poss} life in c_n and join {PRONOUN/n_c:0/object} in o_c_n. When p_l refuses, n_c:0 bows {PRONOUN/n_c:0/poss} head and admits {PRONOUN/n_c:0/subject} can't live without {PRONOUN/p_l/object}. n_c:0 will wait for p_l beyond the border, until p_l is ready to start their life together away from the Clans.",
    "exp": 20,
    "weight": 30,
    "other_clan_rep": -1,
    "relationships": [
{
            "cats_to": ["p_l"],
            "cats_from": ["n_c:0"],
            "mutual": true,
            "values": ["romantic", "platonic"],
            "amount": 46
},	
{
        "cats_to": ["p_l"],
        "cats_from": ["n_c:0"],
        "mutual": true,
        "values": ["trust", "comfort"],
        "amount": 28
},	
{
        "cats_to": ["p_l"],
        "cats_from": [ "clan" ],
        "mutual": false,
        "values": ["trust"],
        "amount": -5
}
],
"new_cat": [
    ["meeting", "clancat", "mate:p_l", "age:mate"]
],
"art": "gen_flower_date_warrior_other_clan"
}
	],
	"fail_outcomes": [
		
{
    "text": "{PRONOUN/p_l/subject/CAP}{VERB/p_l/'ve/'s} made up {PRONOUN/p_l/poss} mind. p_l presses {PRONOUN/p_l/poss} pelt to n_c:0's, purring bittersweetly. {PRONOUN/p_l/subject/CAP} {VERB/p_l/have/has} said {PRONOUN/p_l/poss} goodbyes, and so has n_c:0. Now all that's left is to travel to the outer border together to start their shared life.",
    "exp": 5,
    "weight": 30,
    "lost_cats": [ "p_l" ],
    "other_clan_rep": -3,
    "relationships": [
{
            "cats_to": ["p_l"],
            "cats_from": ["n_c:0"],
            "mutual": true,
            "values": ["romantic", "platonic"],
            "amount": 46
},	
{
        "cats_to": ["p_l"],
        "cats_from": ["n_c:0"],
        "mutual": true,
        "values": ["trust", "comfort"],
        "amount": 28
},	
{
        "cats_to": ["p_l"],
        "cats_from": [ "clan" ],
        "mutual": false,
        "values": ["trust"],
        "amount": -15
}
],
"new_cat": [
    ["meeting", "clancat", "mate:p_l", "age:mate"]
],
"art": "gen_flower_date_warrior_other_clan"
},
{
    "text": "p_l and n_c:0 spend one last night together - and though p_l tries to convince {PRONOUN/n_c:0/object} that the birdsong is the nightingale and not the lark, n_c:0 knows better. {PRONOUN/n_c:0/subject/CAP} can't bear to live in this fantasy any longer. Though p_l calls after n_c:0, {PRONOUN/n_c:0/subject} {VERB/n_c:0/do/does}n't look back as {PRONOUN/n_c:0/subject} {VERB/n_c:0/flee/flees} into the rosy dawn.",
    "exp": 5,
    "weight": 50,
    "other_clan_rep": -1,
    "injury": [
    {
        "cats": [ "n_c:0", "p_l"],
        "injuries": [ "grief stricken"]
    }
    ],
    "relationships": [
{
            "cats_to": ["p_l"],
            "cats_from": ["n_c:0"],
            "mutual": true,
            "values": ["romantic", "platonic"],
            "amount": 24
},	
{
        "cats_to": ["p_l"],
        "cats_from": ["n_c:0"],
        "mutual": true,
        "values": ["trust", "comfort"],
        "amount": 12
},	
{
        "cats_to": ["p_l"],
        "cats_from": [ "clan" ],
        "mutual": false,
        "values": ["trust"],
        "amount": -15
}
],
"new_cat": [
    ["meeting", "clancat", "mate:p_l", "age:mate"]
],
"art": "gen_flower_date_warrior_other_clan"
},
{
    "text": "As they discuss running away together, p_l and n_c:0 lose track of time together and only realize the sun is rising when an o_c_n dawn patrol catches them together on the border. n_c:0's Clanmates are enraged and, despite n_c:0's wails of protest, pounce on p_l, clawing {PRONOUN/p_l/object} within a mouse-length of {PRONOUN/p_l/poss} life. n_c:0, horrified by {PRONOUN/n_c:0/poss} Clanmates' actions, flees the territory.",
    "exp": 0,
    "weight": 10,
    "other_clan_rep": -5,
    "injury": [
        {
        "cats": [ "p_l" ],
        "injuries": [ "battle_injury" ],
        "scars": ["THROAT"]
    },
    {
        "cats": [ "n_c:0"],
        "injuries": [ "grief stricken" ]
    }
],
    "history_text":
                {
                    "scar": "m_c was scarred by {PRONOUN/m_c/poss} mate's Clanmates.",
                    "reg_death": "m_c died from injuries inflicted by {PRONOUN/m_c/poss} mate's Clanmates."
                }
            ,
    "relationships": [
{
            "cats_to": ["p_l"],
            "cats_from": ["n_c:0"],
            "mutual": true,
            "values": ["romantic", "platonic"],
            "amount": 46
},	
{
        "cats_to": ["p_l"],
        "cats_from": ["n_c:0"],
        "mutual": true,
        "values": ["trust", "comfort"],
        "amount": 28
},	
{
        "cats_to": ["p_l"],
        "cats_from": [ "clan" ],
        "mutual": false,
        "values": ["trust"],
        "amount": -15
}
],
"new_cat": [
    ["meeting", "clancat", "mate:p_l", "age:mate"]
],
"art": "gen_battle_warrior_other_clan"
},
{
    "text": "As they discuss running away together, p_l and n_c:0 lose track of time together and only realize the sun is rising when an o_c_n dawn patrol catches them together on the border. n_c:0's Clanmates are enraged. Though n_c:0 tries pull them off p_l, the o_c_n warriors leave p_l cold on the ground. n_c:0 flees, howling in grief for {PRONOUN/n_c:0/poss} lost love.",
    "exp": 0,
    "weight": 10,
    "dead_cats": [ "p_l" ],
    "injury": [
    {
        "cats": [ "n_c:0"],
        "injuries": [ "grief stricken", "lasting grief"]
    }
    ],
    "other_clan_rep": -7,
    "history_text":
                {
                    "cats": [ "p_l" ],
                    "reg_death": "m_c was killed by {PRONOUN/m_c/poss} mate's Clanmates."
                },
    "relationships": [
{
            "cats_to": ["p_l"],
            "cats_from": ["n_c:0"],
            "mutual": true,
            "values": ["romantic", "platonic"],
            "amount": 46
},	
{
        "cats_to": ["p_l"],
        "cats_from": ["n_c:0"],
        "mutual": true,
        "values": ["trust", "comfort"],
        "amount": 28
},	
{
        "cats_to": ["p_l"],
        "cats_from": [ "clan" ],
        "mutual": false,
        "values": ["trust"],
        "amount": -15
}
],
"new_cat": [
    ["meeting", "clancat", "mate:p_l", "age:mate"]
],
"art": "gen_battle_warrior_other_clan"
},
{
    "text": "p_l and n_c:0 spend the night discussing their future. At dawn, a patrol from o_c_n arrives and finds p_l on their territory. Before n_c:0 can explain, one hot-blooded warrior pounces on p_l and goes for {PRONOUN/p_l/poss} throat, but p_l sinks {PRONOUN/p_l/poss} jaws into the warrior's neck first. n_c:0 wails that p_l has killed {PRONOUN/n_c:0/poss} littermate, then flees, leaving p_l and the remaining o_c_n warriors staring at each other.",
    "exp": 0,
    "weight": 10,
    "injury": [
    {
        "cats": [ "n_c:0"],
        "injuries": [ "grief stricken"]
    }
    ],
    "other_clan_rep": -7,
    "relationships": [
{
            "cats_to": ["p_l"],
            "cats_from": ["n_c:0"],
            "mutual": true,
            "values": ["romantic", "platonic"],
            "amount": 46
},	
{
        "cats_to": ["p_l"],
        "cats_from": ["n_c:0"],
        "mutual": true,
        "values": ["trust", "comfort"],
        "amount": 28
},	
{
        "cats_to": ["p_l"],
        "cats_from": [ "clan" ],
        "mutual": false,
        "values": ["trust"],
        "amount": -15
}
],
"new_cat": [
    ["meeting", "clancat", "mate:p_l", "age:mate"]
],
"art": "gen_battle_warrior_other_clan"
}
	],

	"antag_success_outcomes": [
		{
            "text": "As they discuss running away together, p_l and n_c:0 lose track of time together and only realize the sun is rising when a c_n dawn patrol finds them. p_l tries to calm {PRONOUN/p_l/poss} Clanmates, but it's futile. They pounce on n_c:0, and though p_l tries to defend {PRONOUN/n_c:0/object}, n_c:0 is too grievously injured in the fray.",
            "exp": 0,
            "weight": 10,
            "dead_cats": [ "n_c:0" ],
            "injury": [
            {
                "cats": [ "p_l"],
                "injuries": [ "grief stricken"]
            }
            ],
            "other_clan_rep": -7,
            "history_text":
                        {
                            "cats": [ "n_c:0" ],
                            "reg_death": "m_c was killed by {PRONOUN/m_c/poss} mate's Clanmates."
                        },
            "relationships": [
        {
                    "cats_to": ["p_l"],
                    "cats_from": ["n_c:0"],
                    "mutual": true,
                    "values": ["romantic", "platonic"],
                    "amount": 46
        },	
        {
                "cats_to": ["p_l"],
                "cats_from": ["n_c:0"],
                "mutual": true,
                "values": ["trust", "comfort"],
                "amount": 28
        },	
        {
                "cats_to": ["p_l"],
                "cats_from": [ "clan" ],
                "mutual": true,
                "values": ["trust"],
                "amount": -15
        },	
        {
                "cats_to": ["clan"],
                "cats_from": [ "p_l" ],
                "mutual": false,
                "values": ["comfort", "platonic" ],
                "amount": -10
        },	
        {
                "cats_to": ["clan"],
                "cats_from": [ "p_l" ],
                "mutual": false,
                "values": ["dislike"],
                "amount": 10
        }
        ],
        "new_cat": [
            ["dead", "mate:p_l", "age:mate", "clancat"]
        ],
        "art": "gen_battle_warrior_other_clan"
        },
        {
            "text": "Before n_c:0 can speak, p_l's Clanmate emerges from the bushes and confronts {PRONOUN/p_l/object}, forcing {PRONOUN/p_l/object} to renounce {PRONOUN/p_l/poss} relationship with n_c:0. p_l looks between n_c:0 and {PRONOUN/p_l/poss} Clanmate, then silently follows {PRONOUN/p_l/poss} Clanmate back to c_n territory. n_c:0 tries to follow, but p_l's Clanmate drives {PRONOUN/n_c:0/object} beyond the border.",
            "exp": 0,
            "weight": 10,
            "other_clan_rep": -3,
            "relationships": [
        {
                    "cats_to": ["p_l"],
                    "cats_from": ["n_c:0"],
                    "mutual": true,
                    "values": ["romantic", "platonic"],
                    "amount": 22
        },	
        {
                "cats_to": ["p_l"],
                "cats_from": ["n_c:0"],
                "mutual": true,
                "values": ["trust", "comfort"],
                "amount": 14
        },	
        {
                "cats_to": ["p_l"],
                "cats_from": [ "clan" ],
                "mutual": false,
                "values": ["trust"],
                "amount": -18
        }
        ],
        "new_cat": [
            ["meeting", "clancat", "mate:p_l", "age:mate"]
],

        "art": "gen_bord_twocat_hostile_warrior_warrior"
        }
	],
	"antag_fail_outcomes": [
        {
            "text": "p_l and n_c:0 spend moonhigh together discussing whether to run away together, but then a rustle from both sides of the border reveals that their Clans have found them. Before p_l or n_c:0 can explain, battle erupts between the two patrols, fur flying and blood soaking the ground. Both p_l and n_c:0 are left cold in the aftermath, still reaching out for each other.",
            "exp": 0,
            "weight": 10,
            "dead_cats": [ "p_l", "n_c:0" ],
            "other_clan_rep": -7,
            "relationships": [
        {
                    "cats_to": ["p_l"],
                    "cats_from": ["n_c:0"],
                    "mutual": true,
                    "values": ["romantic", "platonic"],
                    "amount": 48
        },	
        {
                "cats_to": ["p_l"],
                "cats_from": ["n_c:0"],
                "mutual": true,
                "values": ["trust", "comfort"],
                "amount": 36
        },	
        {
                "cats_to": ["p_l"],
                "cats_from": [ "clan" ],
                "mutual": false,
                "values": ["trust"],
                "amount": -15
        }
        ],
        "history": [
{
        "reg_death": "m_c died in a fight with {PRONOUN/m_c/poss} mate's Clanmates."
}
        ],
        "new_cat": [
            ["dead", "mate:p_l", "age:mate", "clancat"]
        ],
        "art": "gen_battle_warrior_other_clan"
        }
	]
},
{
	"patrol_id": "gen_bord_asyoulikeit1",
	"biome": [ "any" ],
	"season": [ "any" ],
	"types": [],
	"tags": [],
	"patrol_art": "cat_running_two",
	"min_cats": 2,
	"max_cats": 2,
	"min_max_status": {
		"normal adult": [1, 6],
		"all apprentices": [-1, -1]
	},
	"weight": 20,
	"chance_of_success": 50,
	"intro_text": "p_l and r_c head to the outer border, near some Twoleg nests. {PRONOUN/p_l/subject/CAP} {VERB/p_l/signal/signals} silently for r_c to stop when {PRONOUN/p_l/subject} {VERB/p_l/hear/hears} some commotion. Together, they peep from the bushes and see two kittypets locked in argument.",
	"decline_text": "Squabbling kittypets is no business of c_n's. p_l carries on with the patrol.",
	"success_outcomes": [
		{
	    "text": "Through eavesdropping, p_l and r_c learn that one kittypet - n_c:0 - is in love with the other - n_c:1 - who is having none of it. p_l inserts {PRONOUN/p_l/self} into the situation and tells n_c:0 {PRONOUN/n_c:0/subject} should take no for an answer. n_c:1 shoots p_l a grateful look.",
	    "exp": 20,
        "weight": 20,
	    "outsider_rep": 2,
	"relationships": [
        {
			"cats_to": [ "n_c:1" ],
			"cats_from": [ "n_c:0" ],
			"mutual": false,
			"values": [ "romantic", "platonic", "trust", "comfort", "respect" ],
			"amount": 55
        },	
        {
			"cats_to": [ "n_c:0" ],
			"cats_from": [ "n_c:1" ],
			"mutual": false,
			"values": [ "dislike" ],
			"amount": 25
		},	
        {
            "cats_to": [ "n_c:0" ],
            "cats_from": [ "n_c:1" ],
            "mutual": false,
            "values": [ "platonic", "trust" ],
            "amount": 15
        },	
        {
            "cats_to": [ "p_l" ],
            "cats_from": [ "n_c:1" ],
            "mutual": false,
            "values": [ "platonic", "trust", "comfort" ],
            "amount": 15
        }
],
"new_cat": [
    ["meeting", "kittypet", "age:young adult", "exists"],
    ["meeting", "kittypet", "age:young adult", "exists"]
],
"art": "gen_train_talkingWL"
},
{
        "text": "Through eavesdropping, p_l and r_c learn that one kittypet - n_c:0 - is in love with the other - n_c:1 - who is having none of it. p_l inserts {PRONOUN/p_l/self} into the situation and tells the kittypets to keep their drama away from c_n's border.",
        "exp": 20,
        "weight": 20,
        "outsider_rep": -1,
        "relationships": [
    {
        "cats_to": [ "n_c:1" ],
        "cats_from": [ "n_c:0" ],
        "mutual": false,
        "values": [ "romantic", "platonic", "trust", "comfort", "respect" ],
        "amount": 55
    },	
    {
        "cats_to": [ "n_c:0" ],
        "cats_from": [ "n_c:1" ],
        "mutual": false,
        "values": [ "dislike" ],
        "amount": 25
    },	
    {
        "cats_to": [ "n_c:0" ],
        "cats_from": [ "n_c:1" ],
        "mutual": false,
        "values": [ "platonic", "trust" ],
        "amount": 15
    }
],
"new_cat": [
["meeting", "kittypet", "age:young adult", "exists" ],
["meeting", "kittypet", "age:young adult", "exists"]
],
"art": "gen_gen_newcat_hostile"
		},
		{
            "text": "Through eavesdropping, p_l and r_c learn that one kittypet - n_c:0 - is in love with the other - n_c:1 - who is having none of it. s_c steps forward to help them see each other's side and come to a resolution. n_c:0 apologizes for badgering n_c:1, and n_c:1 admits {PRONOUN/n_c:1/subject} {VERB/n_c:1/do/does} feel some fondness for {PRONOUN/n_c:0/object}, but {PRONOUN/n_c:1/subject} {VERB/n_c:1/are/is}n't ready for that kind of commitment.",
            "exp": 20,
            "weight": 50,
            "outsider_rep": 4,
            "stat_trait": [ "loving", "compassionate", "thoughtful", "wise"],
        "relationships": [
            {
                "cats_to": [ "n_c:1" ],
                "cats_from": [ "n_c:0" ],
                "mutual": false,
                "values": [ "romantic", "platonic", "trust", "comfort", "respect" ],
                "amount": 55
            },	
            {
                "cats_to": [ "n_c:0" ],
                "cats_from": [ "n_c:1" ],
                "mutual": false,
                "values": [ "dislike" ],
                "amount": 5
            },	
            {
                "cats_to": [ "n_c:0" ],
                "cats_from": [ "n_c:1" ],
                "mutual": false,
                "values": [ "romantic", "platonic", "trust" ],
                "amount": 15
            },	
            {
                "cats_to": [ "s_c" ],
                "cats_from": [ "n_c:1", "n_c:0" ],
                "mutual": false,
                "values": [ "platonic", "trust", "comfort" ],
                "amount": 20
            }
    ],
    "new_cat": [
        ["meeting", "kittypet", "age:young adult", "exists"],
        ["meeting", "kittypet", "age:young adult", "exists"]
    ],
    "art": "gen_speaking_cat_w3"
    },
    {
        "text": "Through eavesdropping, p_l and r_c learn that one kittypet - n_c:0 - is in love with the other - n_c:1 - who is having none of it. s_c steps forward to help them see each other's side and come to a resolution. n_c:0 apologizes for badgering n_c:1, and n_c:1 admits {PRONOUN/n_c:1/subject} {VERB/n_c:1/do/does} feel some fondness for {PRONOUN/n_c:0/object}, but {PRONOUN/n_c:1/subject} {VERB/n_c:1/are/is}n't ready for that kind of commitment.",
        "exp": 20,
        "weight": 50,
        "outsider_rep": 4,
        "stat_skill": [ "MEDIATOR,1"],
    "relationships": [
        {
            "cats_to": [ "n_c:1" ],
            "cats_from": [ "n_c:0" ],
            "mutual": false,
            "values": [ "romantic", "platonic", "trust", "comfort", "respect" ],
            "amount": 55
        },	
        {
            "cats_to": [ "n_c:0" ],
            "cats_from": [ "n_c:1" ],
            "mutual": false,
            "values": [ "dislike" ],
            "amount": 5
        },	
        {
            "cats_to": [ "n_c:0" ],
            "cats_from": [ "n_c:1" ],
            "mutual": false,
            "values": [ "romantic", "platonic", "trust" ],
            "amount": 15
        },	
        {
            "cats_to": [ "s_c" ],
            "cats_from": [ "n_c:1", "n_c:0" ],
            "mutual": false,
            "values": [ "platonic", "trust", "comfort" ],
            "amount": 20
        }
],
"new_cat": [
    ["meeting", "kittypet", "age:young adult", "exists"],
    ["meeting", "kittypet", "age:young adult", "exists"]
],
"art": "gen_speaking_cat_w2"
}
	],
	"fail_outcomes": [
		{
            "text": "Through eavesdropping, p_l and r_c learn that one kittypet - n_c:0 - is in love with the other - n_c:1 - who is having none of it. p_l steps in and tells n_c:0 {PRONOUN/n_c:0/subject} should take no for an answer. n_c:1 shoots p_l a grateful and flirty look, and p_l hastily backs off. n_c:0 catches that glance, jealousy in {PRONOUN/n_c:0/poss} eyes.",
            "exp": 20,
            "weight": 20,
            "outsider_rep": -1,
        "relationships": [
            {
                "cats_to": [ "n_c:1" ],
                "cats_from": [ "n_c:0" ],
                "mutual": false,
                "values": [ "romantic", "platonic", "trust", "comfort", "respect" ],
                "amount": 55
            },	
            {
                "cats_to": [ "n_c:0" ],
                "cats_from": [ "n_c:1" ],
                "mutual": false,
                "values": [ "dislike" ],
                "amount": 25
            },	
            {
                "cats_to": [ "n_c:0" ],
                "cats_from": [ "n_c:1" ],
                "mutual": false,
                "values": [ "platonic", "trust" ],
                "amount": 15
            },	
            {
                "cats_to": [ "p_l" ],
                "cats_from": [ "n_c:1" ],
                "mutual": false,
                "values": [ "romantic", "platonic", "trust", "comfort" ],
                "amount": 15
            },	
            {
                "cats_to": [ "p_l" ],
                "cats_from": [ "n_c:0" ],
                "mutual": false,
                "values": [ "jealous", "dislike" ],
                "amount": 15
            }
    ],
    "new_cat": [
        ["meeting", "kittypet", "age:young adult", "exists"],
        ["meeting", "kittypet", "age:young adult", "exists"]
    ],
    "art": "gen_happy_cat3"
    },
{
    "text": "Through eavesdropping, p_l and r_c learn that one kittypet - n_c:0 - is in love with the other - n_c:1 - who is having none of it. p_l steps in and lectures n_c:0, but it just seems to annoy both kittypets. Maybe they just like to argue.",
    "exp": 20,
    "weight": 20,
    "outsider_rep": -1,
"relationships": [
    {
        "cats_to": [ "n_c:1" ],
        "cats_from": [ "n_c:0" ],
        "mutual": false,
        "values": [ "romantic", "platonic", "trust", "comfort", "respect" ],
        "amount": 55
    },
    {
        "cats_to": [ "n_c:0" ],
        "cats_from": [ "n_c:1" ],
        "mutual": false,
        "values": [ "platonic", "trust" ],
        "amount": 45
    },	
    {
        "cats_to": [ "p_l" ],
        "cats_from": [ "n_c:1", "n_c:0" ],
        "mutual": false,
        "values": [ "dislike" ],
        "amount": 15
    }
],
"new_cat": [
["meeting", "kittypet", "age:young adult", "exists" ],
["meeting", "kittypet", "age:young adult", "exists"]
],
"art": "gen_bord_twocat_hostile_loner_loner"
	},
    {
        "text": "s_c has no interest in what the kittypets' problems with each other are. {PRONOUN/s_c/subject/CAP} {VERB/s_c/stroll/strolls} forward and coldly tells them both to get lost before s_c sends them off with their tails between their legs.",
        "exp": 20,
        "weight": 50,
        "outsider_rep": -3,
        "stat_trait": ["bloodthirsty", "bold", "cold", "arrogant" ],
    "relationships": [
        {
            "cats_to": [ "p_l" ],
            "cats_from": [ "n_c:1", "n_c:0" ],
            "mutual": false,
            "values": [ "dislike" ],
            "amount": 35
        },
        {
            "cats_to": [ "n_c:0" ],
            "cats_from": [ "n_c:1" ],
            "mutual": true,
            "values": [ "platonic", "dislike" ],
            "amount": 25
        }
    ],
    "new_cat": [
    ["meeting", "kittypet", "age:young adult", "exists"],
    ["meeting", "kittypet", "age:young adult", "exists"]
    ],
    "art": "gen_bord_twocat_hostile_warrior_warrior"
        }
	],
	"antag_success_outcomes": [
        {
            "text": "p_l rolls {PRONOUN/p_l/poss} eyes and interrupts the kittypets' argument to tell them both to scram - and to go tell all their kittypet friends to keep their personal lives on the other side of the border.",
            "exp": 20,
            "weight": 20,
            "outsider_rep": -3,
        "relationships": [
            {
                "cats_to": [ "p_l" ],
                "cats_from": [ "n_c:1", "n_c:0" ],
                "mutual": false,
                "values": [ "dislike" ],
                "amount": 35
            },
            {
                "cats_to": [ "n_c:0" ],
                "cats_from": [ "n_c:1" ],
                "mutual": true,
                "values": [ "platonic", "dislike" ],
                "amount": 25
            }
        ],
        "new_cat": [
        ["meeting", "kittypet", "age:young adult", "exists"],
        ["meeting", "kittypet", "age:young adult", "exists"]
        ],
        "art": "gen_bord_twocat_hostile_warrior_warrior"
            },
{
    "text": "p_l interrupts the kittypets' argument to tell them both to scram. One kittypet takes a swipe at p_l, but p_l easily knocks the soft-pawed kittypet to the ground and tells {PRONOUN/n_c:0/object} to leave c_n territory before {PRONOUN/n_c:0/subject} {VERB/n_c:0/make/makes} more of a fool out of {PRONOUN/n_c:0/self}.",
    "exp": 20,
    "weight": 20,
    "outsider_rep": -3,
"relationships": [
    {
        "cats_to": [ "p_l" ],
        "cats_from": [ "n_c:0" ],
        "mutual": false,
        "values": [ "dislike" ],
        "amount": 45
    },
    {
        "cats_to": [ "n_c:0" ],
        "cats_from": [ "n_c:1" ],
        "mutual": true,
        "values": [ "platonic", "dislike" ],
        "amount": 25
    }
],
"new_cat": [
["meeting", "kittypet", "age:young adult", "exists" ],
["meeting", "kittypet", "age:young adult", "exists"]
],
"art": "gen_battle_warrior_loner"
		},
        {
            "text": "Through eavesdropping, p_l and r_c learn that one kittypet - n_c:0 - is in love with the other - n_c:1 - who is having none of it. p_l interrupts to tell n_c:1 that an ugly mangepelt like {PRONOUN/n_c:1/self} should be pleased that any cat at all has shown an interest.",
            "exp": 20,
            "weight": 20,
            "outsider_rep": -3,
        "relationships": [
            {
                "cats_to": [ "p_l" ],
                "cats_from": [ "n_c:1" ],
                "mutual": false,
                "values": [ "dislike" ],
                "amount": 45
            },{
                "cats_to": [ "n_c:1" ],
                "cats_from": [ "n_c:0" ],
                "mutual": false,
                "values": [ "romantic", "platonic", "trust", "comfort", "respect" ],
                "amount": 55
            },	
            {
                "cats_to": [ "n_c:0" ],
                "cats_from": [ "n_c:1" ],
                "mutual": false,
                "values": [ "dislike" ],
                "amount": 25
            },	
            {
                "cats_to": [ "n_c:0" ],
                "cats_from": [ "n_c:1" ],
                "mutual": false,
                "values": [ "platonic", "trust" ],
                "amount": 15
            }
        ],
        "new_cat": [
        ["meeting", "kittypet", "age:young adult", "exists"],
        ["meeting", "kittypet", "age:young adult", "exists"]
        ],
        "art": "gen_gen_newcat_hostile"
                },		
        {
                    "text": "Through eavesdropping, p_l and r_c learn that one kittypet - n_c:0 - is in love with the other - n_c:1 - who is having none of it. p_l interrupts to tell n_c:0 that {PRONOUN/n_c:0/subject}{VERB/n_c:0/'re/'s} flattering a prideful and vain-hearted mouse-brain. Neither kittypet seems to appreciate this.",
                    "exp": 20,
                    "weight": 20,
                    "outsider_rep": -3,
                "relationships": [
                    {
                        "cats_to": [ "p_l" ],
                        "cats_from": [ "n_c:1", "n_c:0" ],
                        "mutual": false,
                        "values": [ "dislike" ],
                        "amount": 35
                    },{
                        "cats_to": [ "n_c:1" ],
                        "cats_from": [ "n_c:0" ],
                        "mutual": false,
                        "values": [ "romantic", "platonic", "trust", "comfort", "respect" ],
                        "amount": 55
                    },	
                    {
                        "cats_to": [ "n_c:0" ],
                        "cats_from": [ "n_c:1" ],
                        "mutual": false,
                        "values": [ "dislike" ],
                        "amount": 25
                    },	
                    {
                        "cats_to": [ "n_c:0" ],
                        "cats_from": [ "n_c:1" ],
                        "mutual": false,
                        "values": [ "platonic", "trust" ],
                        "amount": 15
                    }
                ],
                "new_cat": [
                ["meeting", "kittypet", "age:young adult", "exists"],
                ["meeting", "kittypet", "age:young adult", "exists"]
                ],
                "art": "gen_bord_twocat_hostile_loner_loner"
        }
	],
	"antag_fail_outcomes": [
		{
            "text": "p_l doesn't care about kittypet drama. {PRONOUN/p_l/subject/CAP} {VERB/p_l/interrupt/interrupts} and {VERB/p_l/tell/tells} the kittypets to get lost. One kittypet doesn't appreciate p_l's tone and takes a swipe at {PRONOUN/p_l/object}. r_c jumps in to help a humiliated p_l drive off the kittypets.",

            "exp": 20,
            "weight": 20,
            "outsider_rep": -3,
            "injuries": [
                {
                    "cats": [ "p_l" ],
                    "injury": [ "cat_bite" ],
                    "scars": [ "CATBITETWO" ]
                }
            ],
            "history_text": {
                "reg_death": "m_c died from injuries inflicted by a kittypet.",
                "scar": "m_c was scarred from a fight with a kittypet."
            },
        "relationships": [
            {
                "cats_to": [ "p_l" ],
                "cats_from": [ "n_c:1", "n_c:0" ],
                "mutual": false,
                "values": [ "dislike" ],
                "amount": 35
            },
            {
                "cats_to": [ "n_c:0" ],
                "cats_from": [ "n_c:1" ],
                "mutual": true,
                "values": [ "platonic", "dislike" ],
                "amount": 25
            }
        ],
        "new_cat": [
        ["meeting", "kittypet", "age:young adult", "exists"],
        ["meeting", "kittypet", "age:young adult", "exists"]
        ],
        "art": "gen_battle_warrior_loner"
},        
{
    "text": "Through eavesdropping, p_l and r_c learn that one kittypet - n_c:0 - is in love with the other - n_c:1 - who is having none of it. p_l interrupts to tell n_c:1 that {PRONOUN/n_c:1/subject}{VERB/n_c:1/'re/'s} one of the ugliest badger-faced fleapelts p_l's ever had the displeasure of looking on. Inexplicably, n_c:1 bats {PRONOUN/n_c:1/poss} eyelashes at p_l and giggles. n_c:0 looks on jealously.",
    "exp": 20,
    "weight": 20,
    "outsider_rep": -1,
"relationships": [
    {
        "cats_to": [ "p_l" ],
        "cats_from": [ "n_c:0" ],
        "mutual": false,
        "values": [ "dislike", "jealous" ],
        "amount": 35
    },
    {
        "cats_to": [ "p_l" ],
        "cats_from": [ "n_c:1" ],
        "mutual": false,
        "values": [ "romantic", "platonic", "comfort", "trust", "respect" ],
        "amount": 15
    },
    {
        "cats_to": [ "n_c:1" ],
        "cats_from": [ "n_c:0" ],
        "mutual": false,
        "values": [ "romantic", "platonic", "trust", "comfort", "respect" ],
        "amount": 55
    },	
    {
        "cats_to": [ "n_c:0" ],
        "cats_from": [ "n_c:1" ],
        "mutual": false,
        "values": [ "dislike" ],
        "amount": 25
    },	
    {
        "cats_to": [ "n_c:0" ],
        "cats_from": [ "n_c:1" ],
        "mutual": false,
        "values": [ "platonic", "trust" ],
        "amount": 15
=======
>>>>>>> 3a25906a
    }
]
<|MERGE_RESOLUTION|>--- conflicted
+++ resolved
@@ -1,3109 +1,661 @@
-[
-    {
-        "patrol_id": "Gen_bord_balancing_boringborder",
-        "biome": ["any"],
-        "season": ["any"],
-        "types": ["border"],
-        "tags": [],
-        "patrol_art": "gen_bord_dog",
-        "min_cats": 1,
-        "max_cats": 6,
-        "min_max_status": {},
-        "weight": 5,
-        "intro_text": "p_l heads out to mark c_n's borders.",
-        "decline_text": "p_l decides to not mark their borders.",
-        "chance_of_success": 50,
-        "success_outcomes": [
-            {
-                "text": "p_l sucessfully marks c_n's borders.",
-                "exp": 5,
-                "weight": 20,
-                "art": "gen_otherclan_mates_date"
-            },
-            {
-                "text": "p_l manages to mark the borders efficiently, coming home earlier than expected.",
-                "exp": 5,
-                "weight": 20
-            },
-            {
-                "text": "p_l scents some prey, catching it p_l has a quick snack.",
-                "exp": 5,
-                "weight": 20
-            },
-            {
-                "text": "A boring task usually, and today was no different.",
-                "exp": 5,
-                "weight": 20
-            },
-            {
-                "text": "p_l wishs for something interesting to happen, but no, there was nothing to ease p_l's boredom as {PRONOUN/p_l/subject} mark the borders.",
-                "exp": 5,
-                "weight": 20
-            },
-            {
-                "text": "p_l is pleased to have a peaceful patrol, with no threats to face.",
-                "exp": 5,
-                "weight": 20
-            },
-            {
-                "text": "p_l finishes marking the borders, glad to be able to go back and rest {PRONOUN/p_l/poss} paws.",
-                "exp": 5,
-                "weight": 20
-            }
-        ],
-        "fail_outcomes": [
-            {
-                "text": "p_l ends the patrol early, feeling too lazy to mark the rest of the border.",
-                "exp": 0,
-                "weight": 20
-            },
-            {
-                "text": "p_l starts daydreaming, and ends up marking in the wrong place, at least it wasn't in o_c_n's territory.",
-                "exp": 0,
-                "weight": 20
-            },
-            {
-                "text": "A boring task, and one p_l hates.",
-                "exp": 0,
-                "weight": 20
-            },
-            {
-                "text": "Getting distracted while marking, p_l ends up taking several more hours than needed to mark the border.",
-                "exp": 0,
-                "weight": 20
-            },
-            {
-                "text": "p_l marks the wrong area, making more work for others to fix {PRONOUN/p_l/poss} mistake.",
-                "exp": 0,
-                "weight": 20
-            }
-        ]
-    },
-    {
-        "patrol_id": "Gen_bord_balancing_scent",
-        "biome": ["any"],
-        "season": ["any"],
-        "types": ["border"],
-        "tags": [],
-        "patrol_art": "bord_general_intro",
-        "min_cats": 1,
-        "max_cats": 6,
-        "min_max_status": {},
-        "weight": 5,
-        "intro_text": "p_l heads out to patrol c_n's borders, but scents something along the borders.",
-        "decline_text": "p_l decides to not investigate the scent.",
-        "chance_of_success": 50,
-        "success_outcomes": [
-            {
-                "text": "p_l identifys the scent as prey. Nothing to be concerned over.",
-                "exp": 5,
-                "weight": 20
-            },
-            {
-                "text": "p_l identifies the scent as a passing predator, but it seems to have moved on.",
-                "exp": 5,
-                "weight": 20
-            },
-            {
-                "text": "The scent leads p_l to a nearby patch of herbs, hopefully the herbs are useful to the clans healer.",
-                "exp": 5,
-                "weight": 15,
-                "herbs": ["tansy"]
-            },
-            {
-                "text": "p_l detects the scent of a fellow clanmate, possibly on a solo patrol of their own, but it was nothing to worry about.",
-                "exp": 5,
-                "weight": 20
-            }
-        ],
-        "fail_outcomes": [
-            {
-                "text": "p_l can't identify the scent, and return back to camp to report it.",
-                "exp": 0,
-                "weight": 20
-            },
-            {
-                "text": "p_l struggles to identify the faint scent and decides to return to camp for assistance.",
-                "exp": 0,
-                "weight": 20
-            },
-            {
-                "text": "Despite p_l's efforts, {PRONOUN/p_l/subject} cannot discern the source of the scent and returns to camp to report it.",
-                "exp": 0,
-                "weight": 20
-            },
-            {
-                "text": "The scent seems to vanish suddenly, leaving p_l puzzled and unable to track it further.",
-                "exp": 0,
-                "weight": 20
-            },
-            {
-                "text": "A sudden gust of wind disperses the scent before p_l can investigate further... leaving {PRONOUN/p_l/object} unsure if it was a trespasser, a threat, or something harmless.",
-                "exp": 0,
-                "weight": 20
-            }
-        ]
-    },
-    {
-        "patrol_id": "Gen_bord_balancing_tracks",
-        "biome": ["any"],
-        "season": ["any"],
-        "types": ["border"],
-        "tags": [],
-        "patrol_art": "gen_bord_trackrogue",
-        "min_cats": 1,
-        "max_cats": 6,
-        "min_max_status": {},
-        "weight": 5,
-        "intro_text": "p_l heads out to patrol c_n's borders, but spots some tracks.",
-        "decline_text": "p_l decides to not investigate the tracks.",
-        "chance_of_success": 50,
-        "success_outcomes": [
-            {
-                "text": "p_l identifys the tracks as belonging to some prey.",
-                "exp": 5,
-                "weight": 20
-            },
-            {
-                "text": "The tracks lead p_l to a nearby red berry bush. p_l moves on, noting it down to inform the medicine cat.",
-                "exp": 5,
-                "weight": 20
-            },
-            {
-                "text": "p_l identifies the tracks as belonging to a fellow clanmate.",
-                "exp": 5,
-                "weight": 20
-            },
-            {
-                "text": "p_l identifies the tracks as belonging to two-legs, and p_l decides to head back to camp to inform the others.",
-                "exp": 5,
-                "weight": 20
-            }            
-        ],
-        "fail_outcomes": [
-            {
-                "text": "p_l can't identify the tracks, and are forced to return to camp to report it.",
-                "exp": 0,
-                "weight": 20
-            },
-            {
-                "text": "Despite p_l efforts, {PRONOUN/p_l/subject} can't identify the tracks, and reports it back at camp.",
-                "exp": 0,
-                "weight": 20
-            },
-            {
-                "text": "The tracks are obscured by recent rainfall, making it impossible for p_l to determine their origin.",
-                "exp": 0,
-                "weight": 20
-            },
-            {
-                "text": "The tracks lead p_l to an area too dangerous to navigate, forcing p_l to abandon {PRONOUN/p_l/poss} investigation.",
-                "exp": 0,
-                "weight": 20
-            }
-        ]
-    },
-    {
-        "patrol_id": "Gen_bord_balancing_markings",
-        "biome": ["any"],
-        "season": ["any"],
-        "types": ["border"],
-        "tags": [],
-        "patrol_art": "bord_general_intro",
-        "min_cats": 1,
-        "max_cats": 6,
-        "min_max_status": {},
-        "weight": 5,
-        "intro_text": "p_l heads out to patrol c_n's borders, and notices that some of their markings had been disturbed.",
-        "decline_text": "p_l decides to not investigate the markings.",
-        "chance_of_success": 50,
-        "success_outcomes": [
-            {
-                "text": "Upon closer inspection, it was just remarking from a clannmate.",
-                "exp": 0,
-                "weight": 20
-            },
-            {
-                "text": "The scratches didn't match any cats paws, that was for certain, and p_l returns to camp to report it, alert to any threats.",
-                "exp": 0,
-                "weight": 20
-            },
-            {
-                "text": "Upon investigation, p_l finds that the disturbed markings were caused by a loner, though the intruder is long gone by now.",
-                "exp": 0,
-                "weight": 20
-            }
-        ],
-        "fail_outcomes": [
-            {
-                "text": "Despite {PRONOUN/p_l/poss} efforts, p_l couldn't identify what had disturbed the border markings, leaving {PRONOUN/p_l/object} perplexed as {PRONOUN/p_l/subject} return to camp.",
-                "exp": 0,
-                "weight": 20
-            },
-            {
-                "text": "The disturbance in the markings remains a mystery to p_l, and when {PRONOUN/p_l/subject} reports the incident, extra patrols are assigned to monitor for any further disruptions.",
-                "exp": 0,
-                "weight": 20
-            }
-        ]
-    },
-    {
-        "patrol_id": "gen_bord_kittybat",
-        "biome": ["any"],
-        "season": ["any"],
-        "types": ["border"],
-        "tags": ["halloween"],
-        "patrol_art": "kittybat_INTRO",
-        "min_cats": 2,
-        "max_cats": 6,
-        "min_max_status": {},
-        "weight": 20,
-        "intro_text": "On border patrol, the patrol finds a kittypet's scent. Following the (extremely) obvious sounds of distress, p_l leads the patrol down to a kittypet, haplessly wedged between a couple of rocks. Wailing pathetically, they cry that their wing is stuck!",
-        "decline_text": "It's beyond c_n's border, it's not c_n's problem.",
-        "chance_of_success": 50,
-        "success_outcomes": [
-            {
-                "text": "Cats don't normally come with wings, much less bat ones, and the patrol flinches back from the foreign stranger. But unnatural or not, the stranger's still stuck, and with a deep breath, p_l orders them forward to free a fellow cat... ish... thing.",
-                "exp": 15,
-                "weight": 20,
-                "outsider_rep": 1
-            },
-            {
-                "text": "Frankly, extra limbs or not (bat wings, at that - this'll make a great story back at camp), the patrol needs to get this plump crying ball of fur back to their Twolegs. The world will eat this kittypet alive if they don't help them.",
-                "exp": 15,
-                "weight": 10,
-                "outsider_rep": 1
-            }
-        ],
-        "fail_outcomes": [
-            {
-                "text": "Falling over, paws waving helplessly in the air and somehow making the situation <i>even worse</i>, the patrol passes the mouse-brained kittypet by, leaving them to their stupidity while they focus on their actual task.",
-                "exp": 0,
-                "weight": 20,
-                "outsider_rep": -1
-            }
-        ],
-        "antag_fail_outcomes": [
-            {
-                "text": "Swaggering up, p_l tries to intimidate the kittypet. But while the cat is easily successfully frightened, that doesn't make them any less stuck in place, and eventually the patrol is forced to help set them free, if only so they can leave c_n's borders.",
-                "exp": 0,
-                "weight": 20,
-                "outsider_rep": -1
-            }
-        ],
-        "antag_success_outcomes": [
-            {
-                "text": "Hissing, p_l bowls the kittypet over, and with a ripping sound, the bat wing detaches from their back. The plump cat's crying increases in volume as they flee. p_l brings the trophy back to camp to boast.",
-                "exp": 15,
-                "weight": 20,
-                "outsider_rep": -2
-            }
-        ]
-    },
-    {
-        "patrol_id": "gen_border_pumpkineyes",
-        "biome": ["any"],
-        "season": ["leaf-fall"],
-        "types": ["border"],
-        "tags": ["halloween"],
-        "patrol_art": "pumpkineyes_INTRO",
-        "min_cats": 2,
-        "max_cats": 6,
-        "min_max_status": {},
-        "weight": 20,
-        "intro_text": "The patrol is heading out to check the borders, when p_l says {PRONOUN/p_l/subject} {VERB/p_l/see/sees} strange glowing eyes in the distance.",
-        "decline_text": "r_c sighs and tells p_l that {PRONOUN/p_l/subject}{VERB/p_l/'re/'s} just seeing things. There's nothing out there... right?",
-        "chance_of_success": 50,
-        "success_outcomes": [
-            {
-                "text": "The patrol cautiously heads in the direction of the strange, motionless eyes. The cats see an eerie face with glowing eyes in the distance, baring its fangs and smelling of smoke. p_l creeps up to the face to find that it belongs to a pumpkin! Spooked, r_c suggests heading back to camp to report this bizarre finding to the Clan. p_l agrees, not wanting to be near this... thing... any longer.",
-                "exp": 10,
-                "weight": 20
-            },
-            {
-                "text": "The patrol cautiously heads in the direction of the strange, motionless eyes. When p_l gets closer {PRONOUN/p_l/subject} {VERB/p_l/are/is} overwhelmed with the scent of Twolegs and smoke. Upon closer inspection, it seems that these foolish Twoleg kits are trying to set fire to a pumpkin with an unsettling hollow face! p_l and r_c charge the Twoleg kits, hissing, spitting, and doing their best to scare them off. Thankfully the kits scatter before they set the pumpkin ablaze.",
-                "exp": 10,
-                "weight": 5
-            },
-            {
-                "text": "As the patrol heads in the direction of the sinister glare of strange, motionless eyes, the scent of smoke creeps up on the patrol. s_c darts forward, finding the smoke scent coming from an odd pumpkin with some sort of... face? Thinking quickly {PRONOUN/s_c/subject} {VERB/s_c/scratch/scratches} dirt into the holes on the pumpkin, extinguishing the small flames. The patrol is left wondering what in the name of StarClan they're looking at.",
-                "exp": 15,
-                "weight": 10,
-                "stat_trait": [
-                    "thoughtful", 
-                    "careful",
-                    "cunning",
-                    "responsible", 
-                    "wise"
-                ],
-                "stat_skill": [
-                    "CLEVER,1", 
-                    "INSIGHTFUL,1", 
-                    "SENSE,1"
-                ]
-            },
-            {
-                "text": "The patrol nervously heads towards the unblinking eyes, unsure of what lies ahead. As the strange object comes into view, s_c lets out a mrrow of laughter! {PRONOUN/s_c/subject/CAP} {VERB/s_c/explain/explains} that this is a Twoleg ritual performed around the start of leaf-bare. p_l is glad to have a cat with s_c's understanding of Twolegs on this patrol. With this knowledge, unneeded panic was surely avoided!",
-                "exp": 15,
-                "weight": 10,
-                "stat_skill": [
-                    "KITTYPET,0", 
-                    "LONER,0"],
-                "can_have_stat": ["r_c"]
-            },
-            {
-                "text": "The patrol nervously heads towards the unblinking eyes, unsure of what lies ahead. As the strange object comes into view, s_c begins to bristle with unease. {PRONOUN/s_c/subject/CAP} can see strange, mist-like Twolegs floating around the glowing, unblinking face of a... pumpkin? The figures approach s_c, and run their cold, fur-less paws through {PRONOUN/s_c/subject} fur. s_c can hardly hear r_c asking {PRONOUN/s_c/object} why {PRONOUN/s_c/subject}{VERB/s_c/'re/'s} frozen in place.",
-                "exp": 20,
-                "weight": 10,
-                "stat_skill": ["GHOST,1"]
-            }
-        ],
-        "fail_outcomes": [
-            {
-                "text": "The patrol cautiously heads in the direction of the strange, motionless eyes. As they get closer to what seems to be some sort of pumpkin, a group of Twoleg kits springs out of nowhere and chases the frightened cats off! The patrol runs until the Twolegs stop following. Panting and defeated, they return to camp without much information about the strange face.",
-                "exp": 0,
-                "weight": 20
-            },
-            {
-                "text": "As r_c slowly creeps towards the disturbing face, s_c huffs with frustration. Tail lashing, s_c calls r_c a mouse-heart and stomps in the direction of the unblinking eyes without a shred of fear. s_c rolls {PRONOUN/s_c/poss} eyes and knocks over the harmless pumpkin, ignoring the strange face and the smell of smoke wafting around it.",
-                "exp": 5,
-                "weight": 20,
-                "stat_trait": [
-                    "bloodthirsty", 
-                    "cold", 
-                    "strict", 
-                    "grumpy", 
-                    "fierce"
-                ]
-            },
-            {
-                "text": "As r_c slowly creeps towards the disturbing face, s_c recklessly darts forward to get a closer look! {PRONOUN/s_c/subject/CAP} {VERB/s_c/crash/crashes} into some strange pumpkin, knocking it over and obscuring its eerie face. The patrol heads home without much left to investigate thanks to s_c's antics.",
-                "exp": 5,
-                "weight": 20,
-                "stat_trait": [
-                    "troublesome", 
-                    "childish", 
-                    "playful", 
-                    "shameless"
-                ]
-            }
-        ]
-    },
-    {
-        "patrol_id": "gen_bord_trickortreat",
-        "biome": ["any"],
-        "season": ["leaf-fall"],
-        "types": ["border"],
-        "tags": ["halloween"],
-        "patrol_art": "bord_general_intro",
-        "min_cats": 2,
-        "max_cats": 6,
-        "min_max_status": {},
-        "weight": 20,
-        "intro_text": "The patrol stumbles upon a strange scene near a Twolegplace: Twoleg kits traveling from den to den in colorful pelts.",
-        "decline_text": "The patrol decides it's best not to interfere with this peculiar ritual.",
-        "chance_of_success": 50,
-        "success_outcomes": [
-            {
-                "text": "r_c, being ever so curious, decides to see if {PRONOUN/r_c/subject} can decipher the meaning behind this Twoleg ritual. After some time, {PRONOUN/r_c/subject} {VERB/r_c/realize/realizes} it's some kind of friendly exchange. Each time the Twoleg kits go to the den, they receive a bit of prey from the older Twolegs. The patrol takes note and continues on their way, amused by the Twolegs' strange customs.",
-                "exp": 10,
-                "weight": 20
-            },
-            {
-                "text": "r_c cautiously approaches the Twoleg kits, intrigued by their colorful pelts. To r_c's surprise, one of the tiny Twolegs offers {PRONOUN/r_c/object} a strange, shiny object. It doesn't smell exactly like prey, but r_c decides to take it back to the camp for further investigation.",
-                "exp": 10,
-                "weight": 20
-            },
-            {
-                "text": "r_c decides to mimic the small Twolegs. Approaching a larger Twoleg den, {PRONOUN/r_c/subject} {VERB/r_c/meow/meows} softly at the entrance. The Twoleg that opens the entrance seems amused and hands r_c a morsel of food. The patrol brings it back to camp for further investigation.",
-                "exp": 10,
-                "weight": 20
-            }
-        ],
-        "fail_outcomes": [
-            {
-                "text": "r_c, being ever so curious, decides to see if {PRONOUN/r_c/subject} can decipher the meaning behind this Twoleg ritual. However, after some time, {PRONOUN/r_c/subject} {VERB/r_c/give/gives} up, concluding that it's just another strange Twoleg custom that Clan cats will never understand.",
-                "exp": 0,
-                "weight": 10
-            },
-            {
-                "text": "The patrol attempts to get closer to the Twoleg kits, but their presence causes panic among the little creatures. The larger Twolegs nearby seem agitated, waving their paws and stomping around. The cats quickly retreat to avoid causing further disruption.",
-                "exp": 0,
-                "weight": 10
-            }
-        ]
-    },
-    {
-        "patrol_id": "gen_bord_scarecrow",
-        "biome": ["any"],
-        "season": ["any"],
-        "types": ["border"],
-        "tags": ["halloween"],
-        "patrol_art": "scarecrow_INTRO",
-        "min_cats": 2,
-        "max_cats": 6,
-        "min_max_status": {},
-        "weight": 20,
-        "intro_text": "On the outskirts of the territory, the patrol comes across a tall, motionless Twoleg rooted in the middle of a field.",
-        "decline_text": "The patrol doesn't want to risk going near this strange Twoleg and quickly heads back to camp to report the odd sighting.",
-        "chance_of_success": 50,
-        "success_outcomes": [
-            {
-                "text": "r_c hesitantly approaches the Twoleg, fur bristling and on guard. It doesn't appear to notice {PRONOUN/r_c/object} yet. Paw by paw, r_c inches forward, but realizes something seems off. Is this Twoleg... even alive? After a quick investigation, r_c finds hay sticking out of the Twoleg's pelt. How odd. r_c reports back with {PRONOUN/r_c/poss} findings.",
-                "exp": 10,
-                "weight": 20
-            },
-            {
-                "text": "s_c sneaks up behind the Twoleg. With a mighty roar, s_c leaps onto its back and {PRONOUN/s_c/poss} momentum sends the Twoleg falling to the ground with a giant thump.",
-                "exp": 10,
-                "weight": 20,
-                "stat_skill": ["FIGHTER,0"]
-            },
-            {
-                "text": "s_c stops the patrol, narrowing {PRONOUN/s_c/poss} eyes. That isn't a Twoleg! {PRONOUN/s_c/subject/CAP} came across one before during {PRONOUN/s_c/object} time outside the Clan. It's a 'scarecrow', {PRONOUN/s_c/subject} {VERB/s_c/explain/explains}, meant to protect the Twoleg fields from harm. The patrol continues on their way, giving the scarecrow a wide berth.",
-                "exp": 10,
-                "weight": 20,
-                "stat_skill": [
-                    "ROGUE,0", 
-                    "LONER,0"
-                ]
-            }
-        ],
-        "fail_outcomes": [
-            {
-                "text": "The patrol decides to take no chances and sets up an ambush around the Twoleg. They wait... and wait... but the Twoleg makes no movements to attack. Finally, r_c notices that the Twoleg isn't even a Twoleg at all! They wasted all of that time for nothing.",
-                "exp": 0,
-                "weight": 10
-            },
-            {
-                "text": "s_c sneaks up behind the Twoleg. With a mighty roar, s_c leaps onto its back and {PRONOUN/s_c/poss} momentum sends both of them to the ground. s_c ends up covered in hay, {PRONOUN/s_c/poss} claws sunk into a harmless scarecrow.",
-                "exp": 10,
-                "weight": 20,
-                "stat_skill": ["FIGHTER,0"]
-            }
-        ]
-    },
-    {
-        "patrol_id": "gen_bord_dislike",
-        "biome": ["any"],
-        "season": ["any"],
-        "types": [],
-        "tags": [],
-        "patrol_art": "gen_train_argueWW",
-        "min_cats": 2,
-        "max_cats": 2,
-        "min_max_status": {
-            "warrior": [2, 2]
-        },
-        "weight": 20,
-        "chance_of_success": 50,
-        "relationship_constraint": ["dislike_20"],
-        "intro_text": "p_l and r_c have been bickering non-stop the entire time they've been patrolling.",
-        "decline_text": "Unable to work together, the two return to camp.",
-        "success_outcomes": [
-            {
-                "text": "Despite the bickering, the two manage to patrol the border without incident.",
-                "exp": 10,
-                "weight": 20
-            },
-            {
-                "text": "At one point during the bickering, the two start to come to a better understanding of each other, resulting in them forging some respect for each other.",
-                "exp": 10,
-                "weight": 10,
-                "art": "gen_train_talkingWW",
-                "relationships": [
-                    {
-                        "cats_to": ["p_l"],
-                        "cats_from": ["r_c"],
-                        "mutual": true,
-                        "values": ["respect"],
-                        "amount": 3
-                    }	
-                ]
-            },
-            {
-                "text": "p_l and r_c have been bickering the entire morning. But when {PRONOUN/p_l/subject} {VERB/p_l/spot/spots} the shadow of a rogue falling on r_c, {PRONOUN/p_l/subject} {VERB/p_l/react/reacts} without thought, leaping forward, claws ripping into the enemy's back and flipping them off r_c with a ferocious snarl. r_c is badly injured, but will live thanks to p_l dragging {PRONOUN/r_c/object} back to camp.",
-                "exp": 10,
-                "weight": 5,
-                "art": "gen_battle_rogue_warrior",
-                "injury": [
-                    {
-                        "cats": ["r_c"],
-                        "injuries": ["battle_injury", "battle_injury"]
-                    }
-                ],
-                "history_text": {
-                    "reg_death": "m_c died from {PRONOUN/r_c/poss} injuries after a fight with a rogue.",
-                    "scar": "m_c was scarred in a fight with a rogue."
-                },
-                "relationships": [
-                    {
-                        "cats_to": ["p_l"],
-                        "cats_from": ["r_c"],
-                        "mutual": true,
-                        "values": ["respect", "trust"],
-                        "amount": 3
-                    }	
-                ]
-            },
-            {
-                "text": "s_c can't resist the temptation to make pointed remarks {PRONOUN/s_c/subject} {VERB/s_c/know/knows} are hurtful to r_c. But when r_c starts crying, {PRONOUN/s_c/poss} pelt prickles with shame, and {PRONOUN/s_c/subject} awkwardly apologize.",
-                "exp": 10,
-                "weight": 10,
-                "can_have_stat": ["p_l"],
-                "stat_trait": ["troublesome", "fierce", "bloodthirsty", "cold", "childish", "shameless", "vengeful", "arrogant", "competitive", "grumpy", "cunning", "oblivious", "rebellious"],
-                "relationships": [
-                    {
-                        "cats_to": ["s_c"],
-                        "cats_from": ["r_c"],
-                        "mutual": false,
-                        "values": ["dislike", "trust", "comfort"],
-                        "amount": 5
-                    }	
-                ]
-            },
-            {
-                "text": "As s_c pounces on a bug, r_c can't help but snap that this is exactly what {PRONOUN/r_c/subject} dislikes about s_c. s_c retortes that r_c needs to learn to lighten up and enjoy life. r_c says that {PRONOUN/r_c/subject} {VERB/r_c/do/does} know how to have fun, and s_c says to prove it, resulting in an imprompto contest to see who can catch the most bugs.",
-                "exp": 10,
-                "weight": 10,
-                "art": "fst_hunt_fun3",
-                "can_have_stat": ["p_l"],
-                "stat_trait": ["flamboyant", "strange", "playful", "childish"],
-                "relationships": [
-                    {
-                        "cats_to": ["s_c"],
-                        "cats_from": ["r_c"],
-                        "mutual": true,
-                        "values": ["platonic"],
-                        "amount": 5
-                    }	
-                ]
-            }
-        ],
-        "fail_outcomes": [
-            {
-                "text": "The bickering gets to be too much, and r_c storms back to camp irritated.",
-                "exp": 0,
-                "weight": 20
-            },
-            {
-                "text": "While they are bickering, r_c trips, and p_l snickers, earning r_c's ire.",
-                "exp": 0,
-                "weight": 20,
-                "injury": [
-                    {
-                        "cats": ["r_c"],
-                        "injuries": ["minor_injury"]
-                    }
-                ],
-                "relationships": [
-                    {
-                        "cats_to": ["p_l"],
-                        "cats_from": ["r_c"],
-                        "mutual": false,
-                        "values": ["dislike"],
-                        "amount": 3
-                    }	
-                ]
-            },
-            {
-                "text": "As the duo are patroling, they are ambushed by a rogue! r_c is badly injured and succumbs to the wounds when p_l flees, leaving {PRONOUN/r_c/object} behind.",
-                "exp": 0,
-                "weight": 5,
-                "art": "gen_dead_cat",
-                "dead_cats": ["r_c"],
-                "history_text": {
-                    "reg_death": "m_c succumbed to injury after being ambushed by a rogue and abandoned on patrol.",
-                    "lead_death": "succumbed to injury after being ambushed and abandoned"
-                }
-            },
-            {
-                "text": "s_c can't resist the temptation to make pointed remarks {PRONOUN/s_c/subject} {VERB/s_c/know/knows} are hurtful to r_c. But when a verbal barb sinks too deep and r_c starts crying, s_c lashes their tail, snapping at r_c to focus on patrolling. r_c runs off, leaving s_c to finish the patrol alone.",
-                "exp": 0,
-                "weight": 10,
-                "can_have_stat": ["p_l"],
-                "stat_trait": ["troublesome", "fierce", "bloodthirsty", "cold", "childish", "shameless", "vengeful", "arrogant", "competitive", "grumpy", "cunning", "oblivious", "rebellious"],
-                "relationships": [
-                    {
-                        "cats_to": ["s_c"],
-                        "cats_from": ["r_c"],
-                        "mutual": true,
-                        "values": ["dislike"],
-                        "amount": 10
-                    },
-                    {
-                        "cats_to": ["p_l"],
-                        "cats_from": ["r_c"],
-                        "mutual": false,
-                        "values": ["platonic", "respect"],
-                        "amount": -5
-                    }		
-                ]
-            },
-            {
-                "text": "As s_c pounces on a bug, r_c can't help but snap that this is exactly what {PRONOUN/r_c/subject} dislikes about s_c. s_c retortes that r_c needs to learn to lighten up and enjoy life. r_c says that {PRONOUN/r_c/subject} {VERB/r_c/do/does} know how to have fun, and s_c says to prove it, but r_c says that {PRONOUN/r_c/subject} {VERB/r_c/do/does}n't have to prove anything to s_c.",
-                "exp": 0,
-                "weight": 10,
-                "can_have_stat": ["p_l"],
-                "stat_trait": ["flamboyant", "strange", "playful", "childish"],
-                "relationships": [
-                    {
-                        "cats_to": ["s_c"],
-                        "cats_from": ["r_c"],
-                        "mutual": true,
-                        "values": ["dislike"],
-                        "amount": 5
-                    }	
-                ]
-            }
-        ]
-<<<<<<< HEAD
-    },
-    {
-        "patrol_id": "gen_bord_kittybat",
-        "biome": ["any"],
-        "season": ["any"],
-        "types": ["border"],
-        "tags": ["halloween"],
-        "patrol_art": "kittybat_INTRO",
-        "min_cats": 2,
-        "max_cats": 6,
-        "min_max_status": {},
-        "weight": 20,
-        "intro_text": "On border patrol, the patrol finds a kittypet's scent. Following the (extremely) obvious sounds of distress, p_l leads the patrol down to a kittypet, haplessly wedged between a couple of rocks. Wailing pathetically, they cry that their wing is stuck!",
-        "decline_text": "It's beyond c_n's border, it's not c_n's problem.",
-        "chance_of_success": 50,
-        "success_outcomes": [
-            {
-                "text": "Cats don't normally come with wings, much less bat ones, and the patrol flinches back from the foreign stranger. But unnatural or not, the stranger's still stuck, and with a deep breath, p_l orders them forward to free a fellow cat... ish... thing.",
-                "exp": 15,
-                "weight": 20,
-                "outsider_rep": 1
-            },
-            {
-                "text": "Frankly, extra limbs or not (bat wings, at that - this'll make a great story back at camp), the patrol needs to get this plump crying ball of fur back to their Twolegs. The world will eat this kittypet alive if they don't help them.",
-                "exp": 15,
-                "weight": 10,
-                "outsider_rep": 1
-            }
-        ],
-        "fail_outcomes": [
-            {
-                "text": "Falling over, paws waving helplessly in the air and somehow making the situation <i>even worse</i>, the patrol passes the mouse-brained kittypet by, leaving them to their stupidity while they focus on their actual task.",
-                "exp": 0,
-                "weight": 20,
-                "outsider_rep": -1
-            }
-        ],
-        "antag_fail_outcomes": [
-            {
-                "text": "Swaggering up, p_l tries to intimidate the kittypet. But while the cat is easily successfully frightened, that doesn't make them any less stuck in place, and eventually the patrol is forced to help set them free, if only so they can leave c_n's borders.",
-                "exp": 0,
-                "weight": 20,
-                "outsider_rep": -1
-            }
-        ],
-        "antag_success_outcomes": [
-            {
-                "text": "Hissing, p_l bowls the kittypet over, and with a ripping sound, the bat wing detaches from their back. The plump cat's crying increases in volume as they flee. p_l brings the trophy back to camp to boast.",
-                "exp": 15,
-                "weight": 20,
-                "outsider_rep": -2
-            }
-        ]
-    },
-    {
-        "patrol_id": "gen_border_pumpkineyes",
-        "biome": ["any"],
-        "season": ["leaf-fall"],
-        "types": ["border"],
-        "tags": ["halloween"],
-        "patrol_art": "pumpkineyes_INTRO",
-        "min_cats": 2,
-        "max_cats": 6,
-        "min_max_status": {},
-        "weight": 20,
-        "intro_text": "The patrol is heading out to check the borders, when p_l says {PRONOUN/p_l/subject} {VERB/p_l/see/sees} strange glowing eyes in the distance.",
-        "decline_text": "r_c sighs and tells p_l that {PRONOUN/p_l/subject}{VERB/p_l/'re/'s} just seeing things. There's nothing out there... right?",
-        "chance_of_success": 50,
-        "success_outcomes": [
-            {
-                "text": "The patrol cautiously heads in the direction of the strange, motionless eyes. The cats see an eerie face with glowing eyes in the distance, baring its fangs and smelling of smoke. p_l creeps up to the face to find that it belongs to a pumpkin! Spooked, r_c suggests heading back to camp to report this bizarre finding to the Clan. p_l agrees, not wanting to be near this... thing... any longer.",
-                "exp": 10,
-                "weight": 20
-            },
-            {
-                "text": "The patrol cautiously heads in the direction of the strange, motionless eyes. When p_l gets closer {PRONOUN/p_l/subject} {VERB/p_l/are/is} overwhelmed with the scent of Twolegs and smoke. Upon closer inspection, it seems that these foolish Twoleg kits are trying to set fire to a pumpkin with an unsettling hollow face! p_l and r_c charge the Twoleg kits, hissing, spitting, and doing their best to scare them off. Thankfully the kits scatter before they set the pumpkin ablaze.",
-                "exp": 10,
-                "weight": 5
-            },
-            {
-                "text": "As the patrol heads in the direction of the sinister glare of strange, motionless eyes, the scent of smoke creeps up on the patrol. s_c darts forward, finding the smoke scent coming from an odd pumpkin with some sort of... face? Thinking quickly {PRONOUN/s_c/subject} {VERB/s_c/scratch/scratches} dirt into the holes on the pumpkin, extinguishing the small flames. The patrol is left wondering what in the name of StarClan they're looking at.",
-                "exp": 15,
-                "weight": 10,
-                "stat_trait": [
-                    "thoughtful", 
-                    "careful",
-                    "cunning",
-                    "responsible", 
-                    "wise"
-                ],
-                "stat_skill": [
-                    "CLEVER,1", 
-                    "INSIGHTFUL,1", 
-                    "SENSE,1"
-                ]
-            },
-            {
-                "text": "The patrol nervously heads towards the unblinking eyes, unsure of what lies ahead. As the strange object comes into view, s_c lets out a mrrow of laughter! {PRONOUN/s_c/subject/CAP} {VERB/s_c/explain/explains} that this is a Twoleg ritual performed around the start of leaf-bare. p_l is glad to have a cat with s_c's understanding of Twolegs on this patrol. With this knowledge, unneeded panic was surely avoided!",
-                "exp": 15,
-                "weight": 10,
-                "stat_skill": [
-                    "KITTYPET,0", 
-                    "LONER,0"],
-                "can_have_stat": ["r_c"]
-            },
-            {
-                "text": "The patrol nervously heads towards the unblinking eyes, unsure of what lies ahead. As the strange object comes into view, s_c begins to bristle with unease. {PRONOUN/s_c/subject/CAP} can see strange, mist-like Twolegs floating around the glowing, unblinking face of a... pumpkin? The figures approach s_c, and run their cold, fur-less paws through {PRONOUN/s_c/subject} fur. s_c can hardly hear r_c asking {PRONOUN/s_c/object} why {PRONOUN/s_c/subject}{VERB/s_c/'re/'s} frozen in place.",
-                "exp": 20,
-                "weight": 10,
-                "stat_skill": ["GHOST,1"]
-            }
-        ],
-        "fail_outcomes": [
-            {
-                "text": "The patrol cautiously heads in the direction of the strange, motionless eyes. As they get closer to what seems to be some sort of pumpkin, a group of Twoleg kits springs out of nowhere and chases the frightened cats off! The patrol runs until the Twolegs stop following. Panting and defeated, they return to camp without much information about the strange face.",
-                "exp": 0,
-                "weight": 20
-            },
-            {
-                "text": "As r_c slowly creeps towards the disturbing face, s_c huffs with frustration. Tail lashing, s_c calls r_c a mouse-heart and stomps in the direction of the unblinking eyes without a shred of fear. s_c rolls {PRONOUN/s_c/poss} eyes and knocks over the harmless pumpkin, ignoring the strange face and the smell of smoke wafting around it.",
-                "exp": 5,
-                "weight": 20,
-                "stat_trait": [
-                    "bloodthirsty", 
-                    "cold", 
-                    "strict", 
-                    "grumpy", 
-                    "fierce"
-                ]
-            },
-            {
-                "text": "As r_c slowly creeps towards the disturbing face, s_c recklessly darts forward to get a closer look! {PRONOUN/s_c/subject/CAP} {VERB/s_c/crash/crashes} into some strange pumpkin, knocking it over and obscuring its eerie face. The patrol heads home without much left to investigate thanks to s_c's antics.",
-                "exp": 5,
-                "weight": 20,
-                "stat_trait": [
-                    "troublesome", 
-                    "childish", 
-                    "playful", 
-                    "shameless"
-                ]
-            }
-        ]
-    },
-    {
-        "patrol_id": "gen_bord_trickortreat",
-        "biome": ["any"],
-        "season": ["leaf-fall"],
-        "types": ["border"],
-        "tags": ["halloween"],
-        "patrol_art": "bord_general_intro",
-        "min_cats": 2,
-        "max_cats": 6,
-        "min_max_status": {},
-        "weight": 20,
-        "intro_text": "The patrol stumbles upon a strange scene near a Twolegplace: Twoleg kits traveling from den to den in colorful pelts.",
-        "decline_text": "The patrol decides it's best not to interfere with this peculiar ritual.",
-        "chance_of_success": 50,
-        "success_outcomes": [
-            {
-                "text": "r_c, being ever so curious, decides to see if {PRONOUN/r_c/subject} can decipher the meaning behind this Twoleg ritual. After some time, {PRONOUN/r_c/subject} {VERB/r_c/realize/realizes} it's some kind of friendly exchange. Each time the Twoleg kits go to the den, they receive a bit of prey from the older Twolegs. The patrol takes note and continues on their way, amused by the Twolegs' strange customs.",
-                "exp": 10,
-                "weight": 20
-            },
-            {
-                "text": "r_c cautiously approaches the Twoleg kits, intrigued by their colorful pelts. To r_c's surprise, one of the tiny Twolegs offers {PRONOUN/r_c/object} a strange, shiny object. It doesn't smell exactly like prey, but r_c decides to take it back to the camp for further investigation.",
-                "exp": 10,
-                "weight": 20
-            },
-            {
-                "text": "r_c decides to mimic the small Twolegs. Approaching a larger Twoleg den, {PRONOUN/r_c/subject} {VERB/r_c/meow/meows} softly at the entrance. The Twoleg that opens the entrance seems amused and hands r_c a morsel of food. The patrol brings it back to camp for further investigation.",
-                "exp": 10,
-                "weight": 20
-            }
-        ],
-        "fail_outcomes": [
-            {
-                "text": "r_c, being ever so curious, decides to see if {PRONOUN/r_c/subject} can decipher the meaning behind this Twoleg ritual. However, after some time, {PRONOUN/r_c/subject} {VERB/r_c/give/gives} up, concluding that it's just another strange Twoleg custom that Clan cats will never understand.",
-                "exp": 0,
-                "weight": 10
-            },
-            {
-                "text": "The patrol attempts to get closer to the Twoleg kits, but their presence causes panic among the little creatures. The larger Twolegs nearby seem agitated, waving their paws and stomping around. The cats quickly retreat to avoid causing further disruption.",
-                "exp": 0,
-                "weight": 10
-            }
-        ]
-    },
-    {
-        "patrol_id": "gen_bord_scarecrow",
-        "biome": ["any"],
-        "season": ["any"],
-        "types": ["border"],
-        "tags": ["halloween"],
-        "patrol_art": "scarecrow_INTRO",
-        "min_cats": 2,
-        "max_cats": 6,
-        "min_max_status": {},
-        "weight": 20,
-        "intro_text": "On the outskirts of the territory, the patrol comes across a tall, motionless Twoleg rooted in the middle of a field.",
-        "decline_text": "The patrol doesn't want to risk going near this strange Twoleg and quickly heads back to camp to report the odd sighting.",
-        "chance_of_success": 50,
-        "success_outcomes": [
-            {
-                "text": "r_c hesitantly approaches the Twoleg, fur bristling and on guard. It doesn't appear to notice {PRONOUN/r_c/object} yet. Paw by paw, r_c inches forward, but realizes something seems off. Is this Twoleg... even alive? After a quick investigation, r_c finds hay sticking out of the Twoleg's pelt. How odd. r_c reports back with {PRONOUN/r_c/poss} findings.",
-                "exp": 10,
-                "weight": 20
-            },
-            {
-                "text": "s_c sneaks up behind the Twoleg. With a mighty roar, s_c leaps onto its back and {PRONOUN/s_c/poss} momentum sends the Twoleg falling to the ground with a giant thump.",
-                "exp": 10,
-                "weight": 20,
-                "stat_skill": ["FIGHTER,0"]
-            },
-            {
-                "text": "s_c stops the patrol, narrowing {PRONOUN/s_c/poss} eyes. That isn't a Twoleg! {PRONOUN/s_c/subject/CAP} came across one before during {PRONOUN/s_c/object} time outside the Clan. It's a 'scarecrow', {PRONOUN/s_c/subject} {VERB/s_c/explain/explains}, meant to protect the Twoleg fields from harm. The patrol continues on their way, giving the scarecrow a wide berth.",
-                "exp": 10,
-                "weight": 20,
-                "stat_skill": [
-                    "ROGUE,0", 
-                    "LONER,0"
-                ]
-            }
-        ],
-        "fail_outcomes": [
-            {
-                "text": "The patrol decides to take no chances and sets up an ambush around the Twoleg. They wait... and wait... but the Twoleg makes no movements to attack. Finally, r_c notices that the Twoleg isn't even a Twoleg at all! They wasted all of that time for nothing.",
-                "exp": 0,
-                "weight": 10
-            },
-            {
-                "text": "s_c sneaks up behind the Twoleg. With a mighty roar, s_c leaps onto its back and {PRONOUN/s_c/poss} momentum sends both of them to the ground. s_c ends up covered in hay, {PRONOUN/s_c/poss} claws sunk into a harmless scarecrow.",
-                "exp": 10,
-                "weight": 20,
-                "stat_skill": ["FIGHTER,0"]
-            }
-        ]
-    },
-    {
-        "patrol_id": "gen_bord_dislike",
-        "biome": ["any"],
-        "season": ["any"],
-        "types": [],
-        "tags": [],
-        "patrol_art": "gen_train_argueWW",
-        "min_cats": 2,
-        "max_cats": 2,
-        "min_max_status": {
-            "warrior": [2, 2]
-        },
-        "weight": 20,
-        "chance_of_success": 50,
-        "relationship_constraint": ["dislike_20"],
-        "intro_text": "p_l and r_c have been bickering non-stop the entire time they've been patrolling.",
-        "decline_text": "Unable to work together, the two return to camp.",
-        "success_outcomes": [
-            {
-                "text": "Despite the bickering, the two manage to patrol the border without incident.",
-                "exp": 10,
-                "weight": 20
-            },
-            {
-                "text": "At one point during the bickering, the two start to come to a better understanding of each other, resulting in them forging some respect for each other.",
-                "exp": 10,
-                "weight": 10,
-                "art": "gen_train_talkingWW",
-                "relationships": [
-                    {
-                        "cats_to": ["p_l"],
-                        "cats_from": ["r_c"],
-                        "mutual": true,
-                        "values": ["respect"],
-                        "amount": 3
-                    }	
-                ]
-            },
-            {
-                "text": "p_l and r_c had been bickering the entire morning. But when {PRONOUN/p_l/subject} {VERB/p_l/spot/spots} the shadow of a rogue falling on r_c, {PRONOUN/p_l/subject} {VERB/p_l/react/reacts} without thought, leaping forward, claws ripping into the enemy's back and flipping them off r_c with a ferocious snarl. r_c is badly injured, but will live thanks to p_l dragging {PRONOUN/r_c/object} back to camp.",
-                "exp": 10,
-                "weight": 5,
-                "art": "gen_battle_rogue_warrior",
-                "injury": [
-                    {
-                        "cats": ["r_c"],
-                        "injuries": ["battle_injury", "battle_injury"]
-                    }
-                ],
-                "history_text": {
-                    "reg_death": "m_c died from {PRONOUN/r_c/poss} injuries after a fight with a rogue.",
-                    "scar": "m_c was scarred in a fight with a rogue."
-                },
-                "relationships": [
-                    {
-                        "cats_to": ["p_l"],
-                        "cats_from": ["r_c"],
-                        "mutual": true,
-                        "values": ["respect", "trust"],
-                        "amount": 3
-                    }	
-                ]
-            },
-            {
-                "text": "s_c can't resist the temptation to make pointed remarks {PRONOUN/s_c/subject} {VERB/s_c/know/knows} are hurtful to r_c. But when r_c starts crying, {PRONOUN/s_c/poss} pelt prickles with shame, and {PRONOUN/s_c/subject} awkwardly apologize.",
-                "exp": 10,
-                "weight": 10,
-                "can_have_stat": ["p_l"],
-                "stat_trait": ["troublesome", "fierce", "bloodthirsty", "cold", "childish", "shameless", "vengeful", "arrogant", "competitive", "grumpy", "cunning", "oblivious", "rebellious"],
-                "relationships": [
-                    {
-                        "cats_to": ["s_c"],
-                        "cats_from": ["r_c"],
-                        "mutual": false,
-                        "values": ["dislike", "trust", "comfort"],
-                        "amount": 5
-                    }	
-                ]
-            },
-            {
-                "text": "As s_c pounces on a bug, r_c can't help but snap that this is exactly what {PRONOUN/r_c/subject} dislikes about s_c. s_c retortes that r_c needs to learn to lighten up and enjoy life. r_c says that {PRONOUN/r_c/subject} {VERB/r_c/do/does} know how to have fun, and s_c says to prove it, resulting in an imprompto contest to see who can catch the most bugs.",
-                "exp": 10,
-                "weight": 10,
-                "art": "fst_hunt_fun3",
-                "can_have_stat": ["p_l"],
-                "stat_trait": ["flamboyant", "strange", "playful", "childish"],
-                "relationships": [
-                    {
-                        "cats_to": ["s_c"],
-                        "cats_from": ["r_c"],
-                        "mutual": true,
-                        "values": ["platonic"],
-                        "amount": 5
-                    }	
-                ]
-            }
-        ],
-        "fail_outcomes": [
-            {
-                "text": "The bickering gets to be too much, and r_c storms back to camp irritated.",
-                "exp": 0,
-                "weight": 20
-            },
-            {
-                "text": "While they are bickering, r_c trips, and p_l snickers, earning r_c's ire.",
-                "exp": 0,
-                "weight": 20,
-                "injury": [
-                    {
-                        "cats": ["r_c"],
-                        "injuries": ["minor_injury"]
-                    }
-                ],
-                "relationships": [
-                    {
-                        "cats_to": ["p_l"],
-                        "cats_from": ["r_c"],
-                        "mutual": false,
-                        "values": ["dislike"],
-                        "amount": 3
-                    }	
-                ]
-            },
-            {
-                "text": "As the duo are patroling, they are ambushed by a rogue! r_c is badly injured and succumbs to the wounds when p_l flees, leaving {PRONOUN/r_c/object} behind.",
-                "exp": 0,
-                "weight": 5,
-                "art": "gen_dead_cat",
-                "dead_cats": ["r_c"],
-                "history_text": {
-                    "reg_death": "m_c succumbed to injury after being ambushed by a rogue and abandoned on patrol.",
-                    "lead_death": "succumbed to injury after being ambushed and abandoned"
-                }
-            },
-            {
-                "text": "s_c can't resist the temptation to make pointed remarks {PRONOUN/s_c/subject} {VERB/s_c/know/knows} are hurtful to r_c. But when a verbal barb sinks too deep and r_c starts crying, s_c lashes their tail, snapping at r_c to focus on patrolling. r_c runs off, leaving s_c to finish the patrol alone.",
-                "exp": 0,
-                "weight": 10,
-                "can_have_stat": ["p_l"],
-                "stat_trait": ["troublesome", "fierce", "bloodthirsty", "cold", "childish", "shameless", "vengeful", "arrogant", "competitive", "grumpy", "cunning", "oblivious", "rebellious"],
-                "relationships": [
-                    {
-                        "cats_to": ["s_c"],
-                        "cats_from": ["r_c"],
-                        "mutual": true,
-                        "values": ["dislike"],
-                        "amount": 10
-                    },
-                    {
-                        "cats_to": ["p_l"],
-                        "cats_from": ["r_c"],
-                        "mutual": false,
-                        "values": ["platonic", "respect"],
-                        "amount": -5
-                    }		
-                ]
-            },
-            {
-                "text": "As s_c pounces on a bug, r_c can't help but snap that this is exactly what {PRONOUN/r_c/subject} dislikes about s_c. s_c retortes that r_c needs to learn to lighten up and enjoy life. r_c says that {PRONOUN/r_c/subject} {VERB/r_c/do/does} know how to have fun, and s_c says to prove it, but r_c says that {PRONOUN/r_c/subject} {VERB/r_c/do/does}n't have to prove anything to s_c.",
-                "exp": 0,
-                "weight": 10,
-                "can_have_stat": ["p_l"],
-                "stat_trait": ["flamboyant", "strange", "playful", "childish"],
-                "relationships": [
-                    {
-                        "cats_to": ["s_c"],
-                        "cats_from": ["r_c"],
-                        "mutual": true,
-                        "values": ["dislike"],
-                        "amount": 5
-                    }	
-                ]
-            }
-        ]
-    },
-    {
-        "patrol_id": "gen_bord_dislike2",
-        "biome": ["any"],
-        "season": ["any"],
-        "types": [],
-        "tags": [],
-        "patrol_art": "gen_train_argueWW",
-        "min_cats": 2,
-        "max_cats": 2,
-        "min_max_status": {
-            "warrior": [2, 2]
-        },
-        "weight": 20,
-        "chance_of_success": 40,
-        "relationship_constraint": ["dislike_60"],
-        "intro_text": "p_l and r_c have been arguing non-stop the entire time they've been patrolling.",
-        "decline_text": "Unable to work together, the two return to camp.",
-        "success_outcomes": [
-            {
-                "text": "Despite the arguing, the two manage to patrol the border without incident.",
-                "exp": 10,
-                "weight": 8
-            },
-            {
-                "text": "Right in the middle of another argument, the two are attacked along the border by an o_c_n patrol, despite the two hating each other, they fight back to back to fight off the patrol, sending the other patrol fleeing back to their territory.",
-                "exp": 10,
-                "weight": 1,
-                "art": "gen_big_fight_warriors_other_clan",
-                "relationships": [
-                    {
-                        "cats_to": ["p_l"],
-                        "cats_from": ["r_c"],
-                        "mutual": true,
-                        "values": ["respect", "trust"],
-                        "amount": 10
-                    },
-                    {
-                        "cats_to": ["p_l"],
-                        "cats_from": ["r_c"],
-                        "mutual": true,
-                        "values": ["dislike"],
-                        "amount": -10
-                    }	
-                ],
-                "other_clan_rep": -1
-            },
-            {
-                "text": "At one point during the arguing, the two start to come to a better understanding of each other, resulting in them forging some respect for each other.",
-                "exp": 10,
-                "weight": 5,
-                "art": "gen_train_talkingWW",
-                "relationships": [
-                    {
-                        "cats_to": ["p_l"],
-                        "cats_from": ["r_c"],
-                        "mutual": true,
-                        "values": ["respect"],
-                        "amount": 3
-                    }	
-                ]
-            },
-            {
-                "text": "p_l and r_c had been arguing the entire morning. But when {PRONOUN/p_l/subject} {VERB/p_l/spot/spots} the shadow of a rogue falling on r_c, {PRONOUN/p_l/subject} {VERB/p_l/react/reacts} without thought, leaping forward, claws ripping into the enemy's back and flipping them off r_c with a ferocious snarl. r_c is badly injured, but will live thanks to p_l dragging {PRONOUN/r_c/object} back to camp.",
-                "exp": 10,
-                "weight": 15,
-                "art": "gen_otherclan_ambush",
-                "injury": [
-                    {
-                        "cats": ["r_c"],
-                        "injuries": ["battle_injury", "battle_injury"]
-                    }
-                ],
-                "history_text": {
-                    "scar": "m_c was scarred after being ambushed on patrol.",
-                    "reg_death": "m_c died of injuries sustained in an ambush.",
-                    "lead_death": "died of injuries sustained in an ambush"
-                },
-                "relationships": [
-                    {
-                        "cats_to": ["p_l"],
-                        "cats_from": ["r_c"],
-                        "mutual": true,
-                        "values": ["respect", "trust"],
-                        "amount": 3
-                    }	
-                ]
-            },
-            {
-                "text": "s_c can't resist the temptation to make pointed remarks {PRONOUN/s_c/subject} {VERB/s_c/know/knows} are hurtful to r_c. But when r_c starts crying, {PRONOUN/s_c/poss} pelt prickles with shame, and {PRONOUN/s_c/subject} awkwardly apologize.",
-                "exp": 10,
-                "weight": 10,
-                "can_have_stat": ["p_l"],
-                "stat_trait": ["troublesome", "fierce", "bloodthirsty", "cold", "childish", "shameless", "vengeful", "arrogant", "competitive", "grumpy", "cunning", "oblivious", "rebellious"],
-                "relationships": [
-                    {
-                        "cats_to": ["s_c"],
-                        "cats_from": ["r_c"],
-                        "mutual": false,
-                        "values": ["dislike", "trust", "comfort"],
-                        "amount": 5
-                    }	
-                ]
-            },
-            {
-                "text": "As s_c pounces on a bug, r_c can't help but snap that this is exactly what {PRONOUN/r_c/subject} dislikes about s_c. s_c retortes that r_c needs to learn to lighten up and enjoy life. r_c says that {PRONOUN/r_c/subject} {VERB/r_c/do/does} know how to have fun, and s_c says to prove it, resulting in an imprompto contest to see who can catch the most bugs.",
-                "exp": 10,
-                "weight": 10,
-                "art": "gen_train_talkingWW",
-                "can_have_stat": ["p_l"],
-                "stat_trait": ["flamboyant", "strange", "playful", "childish"],
-                "relationships": [
-                    {
-                        "cats_to": ["s_c"],
-                        "cats_from": ["r_c"],
-                        "mutual": true,
-                        "values": ["platonic"],
-                        "amount": 5
-                    }	
-                ]
-            }
-        ],
-        "fail_outcomes": [
-            {
-                "text": "The arguing gets to be too much, and r_c storms back to camp irritated.",
-                "exp": 0,
-                "weight": 20
-            },
-            {
-                "text": "In the midst of another argument, p_l swiftly swipes at r_c to shut {PRONOUN/r_c/object} up. r_c hisses, and slashes back. Fur flies as both cats trade blows. The chaotic brawl ends with both of them wounded and a tense silence in the air. When they return to camp, many eyes stare in judgement. The Clan is disappointed in their actions.",
-                "exp": 0,
-                "weight": 10,
-                "art": "gen_warrior_infighting",
-                "injury": [
-                    {
-                        "cats": ["r_c", "p_l"],
-                        "injuries": ["minor_injury","minor_injury","battle_injury"]
-                    }
-                ],
-                "history_text": {
-                    "scar": "m_c was scarred after brawling with a Clanmate.",
-                    "reg_death": "m_c died from injuries sustained in a brawl with a Clanmate.",
-                    "lead_death": "died from injuries sustained in a brawl with a Clanmate"
-                },
-                "relationships": [
-                    {
-                        "cats_to": ["p_l"],
-                        "cats_from": ["r_c"],
-                        "mutual": false,
-                        "values": ["dislike"],
-                        "amount": 5
-                    },
-                    {
-                        "cats_to": ["p_l"],
-                        "cats_from": ["r_c"],
-                        "mutual": false,
-                        "values": ["trust", "platonic"],
-                        "amount": 5
-                    },
-                    {
-                        "cats_to": ["p_l", "r_c"],
-                        "cats_from": ["clan"],
-                        "mutual": false,
-                        "values": ["respect"],
-                        "amount": -5
-                    }	
-                ]
-            },
-            {
-                "text": "As the duo are patroling, too distracted by their argument, they didn't notice the shadow desending on them as they are ambushed by a rogue. r_c is badly injured and succumbs to the wounds when p_l flees, leaving {PRONOUN/r_c/object} behind.",
-                "exp": 0,
-                "weight": 5,
-                "art": "gen_dead_cat",
-                "dead_cats": ["r_c"],
-                "history_text": {
-                    "scar": "m_c was scarred after being ambushed on patrol.",
-                    "reg_death": "m_c died after {PRONOUN/m_c/poss} Clanmate abandoned {PRONOUN/m_c/object} to a rogue ambush.",
-                    "lead_death": "died after being abandoned and ambushed on patrol"
-                }
-            },
-            {
-                "text": "As the duo are patroling, they are ambushed by a o_c_n patrol! p_l is fighting for {PRONOUN/p_l/poss} life, when out of the corner of {PRONOUN/p_l/poss} eye {PRONOUN/p_l/subject} {VERB/p_l/see/sees} r_c fleeing. Outnumbered and overwhelmed, p_l is killed.",
-                "exp": 0,
-                "weight": 5,
-                "art": "gen_big_fight_warriors_other_clan",
-                "dead_cats": ["p_l"],
-                "history_text": {
-                    "scar": "m_c was scarred in a o_c_n ambush.",
-                    "reg_death": "m_c died after {PRONOUN/m_c/poss} Clanmate abandoned them to a o_c_n ambush.",
-                    "lead_death": "died after being abandoned and ambushed on patrol"
-                },
-                "other_clan_rep": -2
-            },
-            {
-                "text": "s_c can't resist the temptation to make pointed remarks {PRONOUN/s_c/subject} {VERB/s_c/know/knows} are hurtful to r_c. But when a verbal barb sinks too deep and r_c starts crying, s_c lashes their tail, snapping at r_c to focus on patrolling. r_c runs off, leaving s_c to finish the patrol alone.",
-                "exp": 0,
-                "weight": 10,
-                "can_have_stat": ["p_l"],
-                "stat_trait": ["troublesome", "fierce", "bloodthirsty", "cold", "childish", "shameless", "vengeful", "arrogant", "competitive", "grumpy", "cunning", "oblivious", "rebellious"],
-                "relationships": [
-                    {
-                        "cats_to": ["s_c"],
-                        "cats_from": ["r_c"],
-                        "mutual": true,
-                        "values": ["dislike"],
-                        "amount": 10
-                    },
-                    {
-                        "cats_to": ["p_l"],
-                        "cats_from": ["r_c"],
-                        "mutual": false,
-                        "values": ["platonic", "respect"],
-                        "amount": -5
-                    }		
-                ]
-            },
-            {
-                "text": "As s_c pounces on a bug, r_c can't help but snap that this is exactly what {PRONOUN/r_c/subject} dislikes about s_c. s_c retortes that r_c needs to learn to lighten up and enjoy life. r_c says that {PRONOUN/r_c/subject} {VERB/r_c/do/does} know how to have fun, and s_c says to prove it, but r_c says that {PRONOUN/r_c/subject} {VERB/r_c/do/does}n't have to prove anything to s_c.",
-                "exp": 0,
-                "weight": 10,
-                "can_have_stat": ["p_l"],
-                "stat_trait": ["flamboyant", "strange", "playful", "childish"],
-                "relationships": [
-                    {
-                        "cats_to": ["s_c"],
-                        "cats_from": ["r_c"],
-                        "mutual": true,
-                        "values": ["dislike"],
-                        "amount": 5
-                    }	
-                ]
-            },
-            {
-                "text": "s_c, increasingly irritated by r_c's presence, succumbs to unsettling whispers urging violence. In a moment of fury, s_c snaps, succumbing to the dark whispers and ending r_c's existence.",
-                "exp": 0,
-                "weight": 10,
-                "art": "gen_warrior_infighting",
-                "can_have_stat": ["p_l"],
-                "dead_cats": ["r_c"],
-                "stat_skill": ["DARK,1"]
-            },
-            {
-                "text": "s_c, increasingly irritated by p_l's presence, succumbs to unsettling whispers urging violence. In a moment of fury, s_c snaps, succumbing to the dark whispers and ending p_l's existence.",
-                "exp": 0,
-                "weight": 10,
-                "art": "gen_warrior_infighting",
-                "can_have_stat": ["r_c"],
-                "dead_cats": ["p_l"],
-                "stat_skill": ["DARK,1"]
-            },
-            {
-                "text": "The arguing escalates, attracting the attention of a o_c_n patrol. The rival Clan did not seem impressed by their arguing, and mocked c_n for not even being able to work together.",
-                "exp": 0,
-                "weight": 10,
-                "art": "gen_bord_otherclan_allies",
-                "other_clan_rep": -1
-            }
-        ]
-    },
-    {
-        "patrol_id": "gen_bord_otherclanapp",
-        "biome": [ "any" ],
-        "season": [ "any" ],
-        "types": [ "border" ],
-        "tags": [ "other_clan" ],
-        "patrol_art": "gen_bord_otherclan_app_allies",
-        "min_cats": 3,
-        "max_cats": 6,
-        "min_max_status": {
-            "apprentice": [ 1, 5],
-            "warrior": [1, 5]
-        },
-        "weight": 20,
-        "chance_of_success": 40,
-        "intro_text": "The patrol reaches o_c_n's border just as a o_c_n patrol approaches from the other side. The cats of both Clans shift uneasily, waiting for someone to break the silence. app1 perks up when {PRONOUN/app1/subject} {VERB/app1/spot/spots} another apprentice in the o_c_n patrol.",
-        "decline_text": "p_l quickly marks the border and then steers {PRONOUN/p_l/poss} patrol away from the o_c_n patrol. Best not to risk a confrontation.",
-        "success_outcomes": [
-            {
-                "text": "app1 calls out a greeting to the other apprentice, {PRONOUN/app1/poss} eyes shining and tail raised. It's exciting to chat with another Clan's apprentice somewhere other than a Gathering, where {PRONOUN/app1/subject}{VERB/app1/'re/'s} supposed to be on {PRONOUN/app1/poss} best behavior. The ice is broken between the patrols, and they stop for a chat before each carrying on their way.",
-                "exp": 15,
-                "weight": 40,
-                "stat_skill": [ "SPEAKER,1", "CLEVER,1", "MEDIATOR,1" ],
-                "stat_trait": [ "childish", "playful", "charismatic", "bold", "compassionate", "confident", "adventurous", "sincere", "flamboyant", "loving", "wise" ],
-                "can_have_stat": [ "app1" ],
-                "art": "gen_happy_cat2",
-                "other_clan_rep": 2,
-                "relationships":
-				[
-                {
-                    "cats_to": [ "app1" ],
-                    "cats_from": [ "patrol" ],
-                    "mutual": false,
-                    "values": [ "platonic", "trust", "respect" ],
-                    "amount": 10
-                }
-				]
-            },
-            {
-                "text": "app1 watches the other apprentice from across the border as the two patrols get on with marking their side of the border in silence. Every so often, app1 looks up and catches the other apprentice's eye; would they have been friends, if they were born in the same Clan? The patrol passes without incident, and app1 can't help casting a look back at the border as {PRONOUN/app1/subject} {VERB/app1/leave/leaves}.",
-                "exp": 15,
-                "weight": 40,
-                "art": "gen_train_speakingromance1",
-                "stat_trait": [ "careful", "nervous", "gloomy", "lonesome", "strange", "calm", "thoughtful" ],
-                "can_have_stat": [ "app1" ],
-                "other_clan_rep": 1
-            },
-            {
-                "text": "p_l dips {PRONOUN/p_l/poss} head to the o_c_n patrol in respect, and the patrol carries on marking the border. app1 is distracted from the other apprentice and helps p_l mark a tree stump.",
-                "exp": 10,
-                "weight": 20,
-                "other_clan_rep": 1
-            },
-            {
-                "text": "Before app1 gets the chance to greet the other apprentice, r_c spots {PRONOUN/r_c/poss} friend from o_c_n and chirps a hello. The patrol stops for a chat, and app1 peeps at the other apprentice from behind the cluster of {PRONOUN/app1/poss} Clanmates.",
-                "exp": 10,
-                "weight": 20,
-                "other_clan_rep": 1,
-                "art": "gen_speaking_cat_w3"
-            }
-        ],
-        "fail_outcomes": [
-            {
-                "text": "app1 averts {PRONOUN/app1/poss} eyes from the other apprentice. Friendships with other Clans shouldn't be encouraged; loyalty to c_n comes first. The patrol continues marking the border in icy silence",
-                "exp": 0,
-                "weight": 40,
-                "stat_trait": [ "cold", "loyal", "faithful", "righteous", "ambitious", "grumpy", "oblivious", "careful", "nervous", "strict" ],
-                "can_have_stat": [ "app1" ],
-                "other_clan_rep": -1
-            },
-            {
-                "text": "app1 calls out a greeting to the other apprentice, {PRONOUN/app1/poss} eyes shining and tail raised. The other apprentice glances at their mentor for a cue, and their mentor scowls at app1. Once they've left the border, r_c chides app1, reminding {PRONOUN/app1/object} not to be overly friendly with o_c_n.",
-                "exp": 0,
-                "weight": 40,
-                "art": "gen_train_argueWA",
-                "stat_trait": [ "childish", "playful", "charismatic", "bold", "compassionate", "confident", "adventurous", "sincere", "flamboyant", "loving", "wise" ],
-                "can_have_stat": [ "app1" ],
-                "other_clan_rep": -1,
-                "relationships":
-                [
-                    {
-                        "cats_to": [ "app1" ],
-                        "cats_from": [ "patrol" ],
-                        "mutual": false,
-                        "values": [ "dislike" ],
-                        "amount": 5
-                    }
-                ]
-            },
-            {
-                "text": "app1 waves {PRONOUN/app1/poss} tail to the other apprentice, but s_c yanks {PRONOUN/app1/object} back. With {PRONOUN/s_c/poss} lip curled, s_c lectures app1 not to nurture friendships with other Clans, since they might one day meet in battle. The o_c_n patrol is well within earshot of this lecture, and app1 slinks back to camp with humiliation burning under {PRONOUN/app1/poss} pelt.",
-                "exp": 0,
-                "weight": 40,
-                "art": "gen_train_patrolapprenticesessionfail",
-                "stat_trait": [ "bloodthirsty", "fierce", "vengeful", "cold", "arrogant" ],
-                "can_have_stat": [ "any", "adult" ],
-                "other_clan_rep": -1,
-                "relationships":
-                [
-                    {
-                        "cats_to": [ "app1" ],
-                        "cats_from": [ "s_c" ],
-                        "mutual": true,
-                        "values": [ "dislike" ],
-                        "amount": 10
-                    }
-                ]
-            },
-            {
-                "text": "app1 greets the other apprentice confidently, and {PRONOUN/app1/poss} Clanmates strike up a conversation with the o_c_n patrol as well. app1 tells the other apprentice all about {PRONOUN/app1/poss} mastery of some of the trickiest battle moves and the most advanced hunting strategies. The other apprentice rolls their eyes, unimpressed with app1's braggadocio, and the o_c_n patrol moves on.",
-                "exp": 0,
-                "weight": 40,
-                "stat_trait": [ "bloodthirsty", "fierce", "daring", "competitive", "shameless", "arrogant", "oblivious", "troublesome", "confident", "flamboyant", "bold" ],
-                "can_have_stat": [ "app1" ],
-                "other_clan_rep": 0
-            },
-            {
-                "text": "Things are too awkward and tense for app1 to feel confident speaking up and greeting the other apprentice. Maybe next time.",
-                "exp": 0,
-                "weight": 10,
-                "other_clan_rep": 0
-            }
-        ],
-        "antag_success_outcomes":
-        [
-            {
-                "text": "app1 sashays up to the border with a smirk and marks the border just a <i>bit</i> further forward than {PRONOUN/app1/subject} should. r_c points this out to app1, who protests that it's just one little mouse-length and shoots an insolent smile at the o_c_n apprentice. The o_c_n patrol's annoyed stares follow c_n's patrol as they carry on.",
-                "exp": 15,
-                "weight": 40,
-                "stat_trait": [ "arrogant", "troublesome", "shameless", "confident", "daring", "flamboyant", "sneaky", "daring", "cunning", "rebellious", "vengeful", "bold" ],
-                "can_have_stat": [ "app1" ],
-                "other_clan_rep": -2,
-                "art": "gen_bord_twocat_hostile_app_warrior",
-                "relationships":[
-                    {
-                        "cats_to": [ "app1" ],
-                        "cats_from": [ "r_c" ],
-                        "values": [ "dislike" ],
-                        "amount": 5
-                    },
-                    {
-                        "cats_to": [ "app1" ],
-                        "cats_from": [ "patrol" ],
-                        "values": [ "dislike" ],
-                        "amount": 5
-                    }
-                ]
-            },
-            {
-                "text": "app1 doesn't get the chance to meow hello to the o_c_n apprentice - s_c hisses and arches {PRONOUN/s_c/poss} back, staring down the other patrol. The o_c_n warriors respond in kind, fluffing out their pelts and slitting their eyes. Tension hangs heavy in the air, and both patrols spend more time posturing than border-marking.",
-                "exp": 15,
-                "weight": 40,
-                "art": "gen_bord_twocat_hostile_app_warrior",
-                "stat_trait": [ "bloodthirsty", "fierce", "vengeful", "cold", "arrogant", "daring", "bold", "confident" ],
-                "can_have_stat": [ "any", "adult" ],
-                "other_clan_rep": -2,
-                "relationships": [
-                    {
-                        "cats_from": [ "patrol" ],
-                        "cats_to": [ "s_c" ],
-                        "values": [ "dislike" ],
-                        "amount": 5
-                    }
-                ]
-            },
-            {
-                "text": "app1 takes the opportunity to extol the virtues of c_n and how much {PRONOUN/app1/subject} {VERB/app1/pity/pities} this other apprentice for having the misfortune to be born into o_c_n. By the end of {PRONOUN/app1/poss} tirade, the other apprentice is seething with irritation and embarrassment. The patrols part ways with pinned-back ears and prickling pelts.",
-                "exp": 15,
-                "weight": 40,
-                "art": "gen_bord_twocat_hostile_app_warrior",
-                "stat_trait": [ "arrogant", "troublesome", "shameless", "confident", "daring", "flamboyant", "sneaky", "daring", "cunning", "rebellious", "vengeful", "bold" ],
-                "can_have_stat": [ "app1" ],
-                "other_clan_rep": -2
-            },
-            {
-                "text": "app1 glances up at the other apprentice from time to time while marking the border. {PRONOUN/app1/subject/CAP} never {VERB/app1/get/gets} a chance to meow hello, because r_c spots the o_c_n apprentice peering over the border and coolly asks them to focus on their own territory. An o_c_n warrior responds that r_c should concern {PRONOUN/r_c/self} with <i>{PRONOUN/r_c/poss}</i> apprentices, not o_c_n's. Pelts bristle and ears flatten before the patrols part ways.",
-                "exp": 15,
-                "weight": 20,
-                "art": "gen_bord_twocat_hostile_app_warrior",
-                "other_clan_rep": -2
-            },
-                {
-                "text": "app1 arches {PRONOUN/app1/poss} back and spits an insult at the o_c_n apprentice. They're as scrawny as a mouse in leaf-bare! Doesn't o_c_n bother feeding their kits? Oh, sorry, they're an <i>apprentice?</i> Wow, app1 didn't think an apprentice could even <i>be</i> that small.",
-                "exp": 15,
-                "weight": 40,
-                "art": "gen_bord_twocat_hostile_app_warrior",
-                "stat_skill": [ "SPEAKER,1" ],
-                "stat_trait": [ "arrogant", "troublesome", "shameless", "charismatic", "confident", "daring", "flamboyant", "sneaky", "daring", "cunning", "rebellious", "vengeful", "bold", "childish", "playful" ],
-                "other_clan_rep": -2
-                }
-        ],
-        "antag_fail_outcomes": [
-            {
-                "text": "The sneering comment has barely left app1's mouth before the other apprentice bunches their hind legs and springs across the border, claws out! The two apprentices tussle for a moment, hissing and spitting, then r_c and a o_c_n warrior drag them off each other. app1 trades spiteful looks with the other apprentice as the patrols hurry away from each other. {PRONOUN/app1/subject/CAP}'ll be hearing about this back at camp.",
-                "exp": 0,
-                "weight": 20,
-                "art": "gen_battle_app_app",
-                "other_clan_rep": -2,
-                "injury": [
-                    {
-                        "cats": [ "app1" ],
-                        "injuries": [ "battle_injury" ],
-                        "scars": [ "LEGBITE" ]
-                    }
-                ],
-                "history_text":
-                {
-                    "scar": "m_c was scarred by a o_c_n apprentice after a border scrum.",
-                    "reg_death": "m_c died after picking a fight with a o_c_n apprentice on patrol."
-                },
-                "relationships":[
-                    {
-                        "cats_to": [ "app1" ],
-                        "cats_from": [ "patrol" ],
-                        "values": [ "dislike" ],
-                        "amount": 10
-                    }
-                ]
-            },
-            {
-                "text": "app1 raises {PRONOUN/app1/poss} hackles, staring down the other apprentice until they spit a challenge back. Tempers flare, and the patrols size each other up. It doesn't take much for the o_c_n patrol to decide c_n has put a paw wrong and leap across the border with claws unsheathed and teeth bared. s_c breaks up the skirmish, convincing {PRONOUN/s_c/poss} Clanmates not to waste all the medicine cat's herbs on a petty dispute.",
-                "exp": 0,
-                "weight": 40,
-                "art": "gen_battle_app_other_clan",
-                "stat_skill": [ "MEDIATOR,1", "SPEAKER,1", "TEACHER,1", "INSIGHTFUL,1"],
-                "stat_trait": [ "charismatic", "compassionate", "responsible", "faithful", "loyal", "calm", "wise", "sincere", "thoughtful", "loving" ],
-                "can_have_stat": [ "any", "adult" ],
-                "other_clan_rep": -2,
-                "injury": [
-                    {
-                        "cats": [ "multi" ],
-                        "injuries": [ "minor_injury" ]
-                    },
-                    {
-                        "cats": [ "r_c" ],
-                        "injuries": [ "small_bite_injury" ],
-                        "scar": [ "LEGBITE" ]
-                    }
-                ],
-                "history_text":
-                {
-                    "scar": "m_c was scarred in a border skirmish.",
-                    "reg_death": "m_c died from injuries sustained in a border skirmish.",
-                    "lead_death": "died from injuries sustained in a border skirmish"
-                },
-                "relationships":[
-                    {
-                        "cats_to": [ "app1" ],
-                        "cats_from": [ "patrol" ],
-                        "values": [ "dislike" ],
-                        "amount": 5
-                    }
-                ]
-            },
-            {
-                "text": "o_c_n came looking for a fight, and app1 is eager to give it to them. The rest of {PRONOUN/app1/poss} patrol has no choice but to back {PRONOUN/app1/object} up; they can't let an apprentice get shredded. The skirmish rages until most of them are bloodied and panting - neither patrol wants to admit defeat, but if things escalate any further, they might be carrying their Clanmates home for a vigil.",
-                "exp": 0,
-                "weight": 10,
-                "art": "gen_battle_app_other_clan",
-                "other_clan_rep": -2,
-                "injury": [
-                    {
-                        "cats": [ "multi" ],
-                        "injuries": [ "battle_injury" ],
-                        "scar": [ "NECKBITE", "SNOUT" ]
-                    }
-                ],
-                "history_text": {
-                    "scar": "m_c was scarred in a border skirmish.",
-                    "reg_death": "m_c died of injuries sustained in a border skirmish.",
-                    "lead_death": "died of injuries sustained in a border skirmish"
-                }
-            }
-        ]
-
-    },
-{
-    "patrol_id": "gen_bord_appmission",
-    "biome": ["any"],
-    "season": ["any"],
-    "types": ["border"],
-    "tags": ["other_clan"],
-    "patrol_art": "gen_train_talkingAW",
-    "min_cats": 2,
-    "max_cats": 2,
-    "min_max_status": {
-        "warrior": [1, 1],
-        "apprentice": [1, 1]
-    },
-    "weight": 20,
-    "chance_of_success": 20,
-    "relationship_constraint": ["dislike_10"],
-    "intro_text": "p_l can't help but think that app1 has been distracted on this patrol, trailing behind and admiring any aimless insect that hovers nearby. {PRONOUN/p_l/subject/CAP} {VERB/p_l/decide/decides} that app1 could do with a <i>special</i> mission to get {PRONOUN/app1/object} back on track.",
-    "decline_text": "After a bit of thought, p_l decides that getting an apprentice to sneak across the border probably isn't the best idea... however irritating {PRONOUN/app1/subject} {VERB/app1/were/was} being.",
-    "success_outcomes": [
-        {
-            "text": "s_c waits for app1 to catch up to {PRONOUN/s_c/object} before proposing a super exciting, top secret mission just for {PRONOUN/app1/object}! All app1 has to do is sneak across the border and <i>borrow</i> some of that catmint. Eager to please s_c, app1 bounds across the border without a second thought, snatching a large clump of the valuable herb before returning to s_c. Not particuarly sneaky, but {PRONOUN/app1/poss} little escapade goes unnoticed regardless.",
-            "exp": 5,
-            "weight": 30,
-            "art": "gen_hunt_huntassessment",
-	        "stat_trait": ["bold", "childish", "cold", "cunning", "daring", "troublesome", "vengeful", "bloodthirsty", "rebellious"],
-	        "herbs": ["catmint"],
-            "relationships": [
-                {
-                    "cats_to": ["s_c"],
-                    "cats_from": ["app1"],
-                    "values": ["respect"],
-                    "amount": 5
-                }
-            ]
-        },
-	    {
-            "text": "Sick of app1's useless ambling, s_c orders {PRONOUN/app1/object} to steal a rabbit from o_c_n's territory. app1 hesitates - surely stealing prey from other Clans is wrong? Looking anxiously across the border, app1 shakes {PRONOUN/app1/poss} head. {PRONOUN/app1/subject/CAP} won't do it. Startled by app1's refusal, s_c stalks off to continue the patrol, fuming - and maybe a tiny bit impressed.",
-            "exp": 10,
-	        "stat_trait": ["bloodthirsty", "arrogant", "vengeful", "fierce", "bold"],
-	        "weight": 30,
-            "art": "gen_train_argueAW",
-	        "relationships": [
-                    {
-                        "cats_to": ["app1"],
-                        "cats_from": ["s_c"],
-                        "mutual": false,
-                        "values": ["respect"],
-                        "amount": 10
-                    },
-		    {
-                        "cats_to": ["app1"],
-                        "cats_from": ["s_c"],
-                        "mutual": true,
-                        "values": ["dislike"],
-                        "amount": 5
-                    }
-                ]
-        },
-	    {
-            "text": "Sighing to {PRONOUN/p_l/self}, p_l brightly suggests a super exciting mission for app1. All {PRONOUN/app1/subject} have to do is spot the closest bush in o_c_n territory, and sprint there and back as fast as {PRONOUN/app1/subject} can. While a slightly risky decision on p_l's part, the tiny transgression thankfully goes unnoticed, and gives app1 the thrill {PRONOUN/app1/subject} need to actually focus during the rest of the patrol. And besides, p_l reasons, what o_c_n doesn't know can't hurt them.",
-            "exp": 5,
-	        "weight": 20,
-            "art": "running_app2",
-	        "relationships": [
-                    {
-                        "cats_to": ["app1"],
-                        "cats_from": ["p_l"],
-                        "mutual": true,
-                        "values": ["comfort"],
-                        "amount": 5
-                    }
-                ]
-
-        }
-
-    ],
-        "fail_outcomes": [
-        {
-            "text": "In hindsight, maybe it wasn't the best idea to suggest app1 sneaks onto o_c_n territory. But app1 wasn't going to steal any prey, truly, p_l insists to the o_c_n patrol, {PRONOUN/app1/subject} just got overexcited! p_l's rambling excuses and apologies do little to soothe tensions, and the pair eventually return back to camp with heads and tails hung low. This was not going to be fun to explain.",
-            "exp": 0,
-            "weight": 20,
-            "art": "gen_bord_otherclan_hostile",
-	        "other_clan_rep": -1,
-	        "relationships": [
-                {
-                    "cats_to": ["app1"],
-                    "cats_from": ["p_l"],
-		    "mutual": true,
-                    "values": ["respect"],
-                    "amount": -5
-                }
-            ]
-        },
-        {
-            "text": "Of course, s_c wouldn't risk <i>{PRONOUN/s_c/poss}</i> reputation stealing o_c_n's prey. But {PRONOUN/s_c/subject} wouldn't be too upset if a particularly irritating apprentice did. It only takes a few sly words of encouragement for app1 to sneak across the border... right as a furious o_c_n patrol arrives. s_c allows the scuffle to go on for a bit, before ever-so-apologetically excusing the apprentice's recklessness.",
-            "exp": 0,
-            "weight": 20,
-            "art": "gen_battle_app_other_clan",
-	        "other_clan_rep": -2,
-	        "stat_trait": ["bloodthirsty", "vengeful", "cunning", "sneaky"],
-            "injury": [
-{
-                    "cats": ["app1"],
-                    "injuries": ["battle_injury"],
-                    "scars": ["SCRATCHSIDE", "BRIDGE", "CATBITETWO"]
-                }
-            ],
-            "history_text": {
-                "reg_death": "m_c died from a border skirmish after sneaking across the o_c_n border.",
-                "scar": "m_c was scarred in a border skirmish after sneaking across the o_c_n border"
-            },
-	        "relationships": [
-                {
-                        "cats_to": ["app1"],
-                        "cats_from": ["s_c"],
-                        "mutual": true,
-                        "values": ["dislike"],
-                        "amount": 10
-                    },
-		    {
-                        "cats_to": ["s_c"],
-                        "cats_from": ["app1"],
-                        "values": ["platonic", "trust"],
-                        "amount": -10
-                    }
-		    ]
-        }
-
-    ]
-    
-  },
-  {
-    "patrol_id": "gen_bord_kittypet_friends_with_dog",
-    "biome": ["any"],
-    "season": ["any"],
-    "types": ["border"],
-    "tags": [],
-    "patrol_art": "gen_bord_chase",
-    "min_cats": 1,
-    "max_cats": 1,
-    "weight": 20,
-    "chance_of_success": 20,
-    "intro_text": "Having been chased by a small, yappy dog along the border, p_l is about to land a hefty blow to the irritating creature's face, when a panicked voice calls out from nearby.",
-    "decline_text": "Frankly, p_l has better things to do than talk to weird dog-defenders. {PRONOUN/p_l/subject/CAP} {VERB/p_l/head/heads} home early, without a second glance at whoever called out.",
-    "success_outcomes": [
-        {
-            "text": "Confused, p_l turns towards the source of the voice. A plump kittypet bounds forwards, saying that {PRONOUN/n_c:0/poss} name is n_c:0, and asking p_l not to hurt {PRONOUN/n_c:0/poss} friend. It takes p_l a while to realise {PRONOUN/n_c:0/subject}{VERB/n_c:0/'re/'s} talking about the dog. Too stunned to argue, p_l watches n_c:0 walk away, {PRONOUN/n_c:0/poss} canine companion excitably following. The other warriors were not going to believe this!",
-            "exp": 5,
-	        "new_cat": [
-		["kittypet", "meeting", "exists"]
-		],
-	        "relationships": [
-                {
-                        "cats_to": ["p_l"],
-                        "cats_from": ["n_c:0"],
-                        "mutual": true,
-                        "values": ["comfort"],
-                        "amount": 5
-                    }
-		],
-            "weight": 20,
-            "art": "gen_kittypet_friends_with_dog1"
-        },
-	    {
-            "text": "s_c whirls around to find the source of the noise, and comes face-to-face with a startled looking kittypet. The kittypet stutters out an apology, hastily explaining that the dog is {PRONOUN/n_c:0/poss} friend, and nervously asking s_c not to hurt them. Any other day, s_c might have clawed <i>both</i> of their faces off, but right now, {PRONOUN/s_c/subject}{VERB/s_c/'re/'s} in too much shock at the concept of a cat and dog being friends to even consider it.",
-            "exp": 5,
-	        "new_cat": [
-		["kittypet", "meeting", "exists"]
-		],
-	        "relationships": [
-	           {
-                        "cats_to": ["p_l"],
-                        "cats_from": ["n_c:0"],
-                        "values": ["comfort"],
-                        "amount": -5
-                    }
-	    ],
-	        "stat_trait": ["bloodthirsty", "arrogant", "vengeful", "fierce", "cold", "grumpy"],
-	        "weight": 30,
-            "art": "gen_kittypet_friends_with_dog1"
-
-        },
-        {
-            "text": "p_l lashes out to swipe at the dog but is interrupted by a kittypet rushing to stand in {PRONOUN/p_l/poss} way. p_l's fur bristles for a moment, but the kittypet tells {PRONOUN/p_l/object} to calm down, that this is {PRONOUN/n_c:0/poss} friend. As p_l recovers from. <i>Whatever this is</i>, {PRONOUN/p_l/subject} offers the kittypet a place to stay in c_n- this kittypet's skill in communicating with dogs may come in handy later.",
-            "exp": 10,
-	        "new_cat": [
-		["status:warrior", "backstory:kittypet1", "kittypet", "exists"]
-		],
-	        "relationships": [
-                {
-                        "cats_to": ["p_l"],
-                        "cats_from": ["n_c:0"],
-                        "mutual": true,
-                        "values": ["platonic","trust"],
-                        "amount": 10
-                    }
-		],
-            "weight": 20,
-            "art": "gen_kittypet_friends_with_dog1",
-            "outsider_rep": 1
-        }
-    ],
-            "fail_outcomes": [
-        {
-	        "text": "Momentarily distracted, p_l doesn't have time to react as the increasingly-infuriating dog nips at {PRONOUN/p_l/poss} ear. {PRONOUN/p_l/subject/CAP} {VERB/p_l/hiss/hisses}, lashing out at the dog just as an incredibly appologetic kittypet rushes over, leading the whimpering dog away. p_l stares after them in shock. Did that dog actually listen to the kittypet...? Perhaps better to head back to camp, and process this bizarre experience.",
-            "exp": 2,
-	        "weight": 20,
-            "art": "gen_kittypet_friends_with_dog1",
-	        "new_cat": [
-		    ["kittypet", "meeting", "exists"]
-		],
-	        "relationships": [
-                {
-                        "cats_to": ["p_l"],
-                        "cats_from": ["n_c:0"],
-                        "mutual": true,
-                        "values": ["dislike"],
-                        "amount": 5
-                    },
-		    {
-                        "cats_to": ["p_l"],
-                        "cats_from": ["n_c:0"],
-                        "mutual": true,
-                        "values": ["platonic", "comfort"],
-                        "amount": -10
-                    }
-		],
-	        "injury": [
-		{
-                    "cats": ["p_l"],
-                    "injuries": ["torn ear"],
-                    "scars": ["RIGHTEAR", "LEFTEAR"]
-                }
-            ]
-        },
-	{
-	    "text": "p_l spins around just in time to see an impressively vicious kittypet lunging at {PRONOUN/p_l/object}. Once {PRONOUN/p_l/subject}{VERB/p_l/'ve/'s} recovered from {PRONOUN/p_l/poss} momentary shock, p_l easily overpowers the kittypet, who's snarling something about the dog being {PRONOUN/n_c:0/poss} 'friend'. The odd pair quickly run off, leaving behind a slightly dazed - and very confused - p_l.",
-        "exp": 2,
-	    "weight": 15,
-        "art": "gen_battle_warrior_danger",
-	     "new_cat": [
-		["kittypet", "meeting", "exists"]
-		],
-	    "relationships": [
-                {
-                        "cats_to": ["p_l"],
-                        "cats_from": ["n_c:0"],
-                        "mutual": true,
-                        "values": ["dislike"],
-                        "amount": 10
-                    },
-		{
-                        "cats_to": ["n_c:0"],
-                        "cats_from": ["p_l"],
-                        "values": ["respect"],
-                        "amount": 5
-                    },
-		    {
-                        "cats_to": ["n_c:0"],
-                        "cats_from": ["p_l"],
-			            "mutual": true,
-                        "values": ["platonic", "comfort"],
-                        "amount": -10
-                    }
-		],
-	    "       injury": [
-		{
-                    "cats": ["p_l"],
-                    "injuries": ["claw-wound", "cat bite", "torn pelt", "torn ear"],
-                    "scars": ["RIGHTEAR", "LEFTEAR", "SCRATCHSIDE", "CATBITETWO"]
-                }
-            ],
-		        "history_text": {
-                "reg_death": "m_c died from injuries given by a particularly vicious kittypet.",
-		        "lead_death": "died from injuries given by a particularly vicious kittypet",
-                "scar": "m_c was scarred after a kittypet took them by surprise, though {PRONOUN/p_l/subject} {VERB/p_l/tell/tells} everyone it was a bloodthirsty rogue."
-            }
-        }
-      ],
-	    "antag_success_outcomes": [
-        {
-	        "text": "p_l ignores the voice, swiping {PRONOUN/p_l/poss} claws across the dog's face. Out of the corner of {PRONOUN/p_l/poss} eye, {PRONOUN/p_l/subject} sees a kittypet halt in {PRONOUN/n_c:0/poss} tracks, letting out a cry of dismay. It only takes another snarl from p_l for both kittypet and dog to flee.",
-            "exp": 5,
-	        "new_cat": [
-		["kittypet", "meeting", "exists"]
-		],
-	        "relationships": [
-                {
-                        "cats_to": ["p_l"],
-                        "cats_from": ["n_c:0"],
-                        "mutual": true,
-                        "values": ["dislike"],
-                        "amount": 15
-                    }
-		],
-	        "weight": 10,
-            "art": "gen_kittypet_friends_with_dog1"
-	},
-    {
-            "text": "p_l lets out a vicious yowl, ignoring the now shrill voice calling out to {PRONOUN/p_l/object}, pleading with {PRONOUN/p_l/object} to stop as {PRONOUN/p_l/subject} {VERB/p_l/attack/attacks} the dog, violently tearing at the dog's pelt as it yaps and whines. After the tussle, the dog hauls itself towards the now teary-eyed kittypet, and p_l can't help but smirk at {PRONOUN/n_c:0/poss} terrified expression.",
-            "exp": 5,
-            "new_cat": [
-            ["kittypet", "meeting"]
-            ],
-            "relationships": [
-                    {
-                            "cats_to": ["p_l"],
-                            "cats_from": ["n_c:0"],
-                            "mutual": true,
-                            "values": ["dislike"],
-                            "amount": 20
-                        }
-            ],
-            "weight": 10,
-            "stat_trait": ["bloodthirsty", "vengeful"],
-                "art": "gen_kittypet_friends_with_dog1"
-        }
-	],
-	        "antag_fail_outcomes": [
-        {
-	        "text": "p_l ignores the voice, and is about to swipe {PRONOUN/p_l/poss} claws across the dog's face when a kittypet barrels into {PRONOUN/p_l/object}. Having caught p_l by surprise, the kittypet is able to get a lucky blow, and the warrior is forced to retreat.",
-            "exp": 0,
-	        "new_cat": [
-		["kittypet", "meeting", "exists"]
-		],
-	        "relationships": [
-                {
-                        "cats_to": ["p_l"],
-                        "cats_from": ["n_c:0"],
-                        "mutual": true,
-                        "values": ["dislike"],
-                        "amount": 15
-                    }
-		],
-	        "weight": 10,
-            "art": "gen_battle_warrior_danger",
-	        "injury": [
-                    {
-                        "cats": ["p_l"],
-			            "injuries": ["claw-wound"],
-                        "scars": ["THREE", "BRIDGE", "SNOUT", "FACE", "CHEEK"]
-                    }
-                ],
-		    "history_text": {
-                "reg_death": "m_c died from injuries given by a particularly vicious kittypet.",
-		        "lead_death": "died from injuries given by a particularly vicious kittypet",
-                "scar": "m_c was scarred when a kittypet took {PRONOUN/m_c/object} by surprise, though {PRONOUN/m_c/subject} {VERB/m_c/tell/tells} everyone it was a bloodthirsty rogue."
-            }
-            }
-        ]
-   },
-   {
-    "patrol_id": "gen_bord_twocats_leafbare",
-    "biome": ["any"],
-    "season": ["leaf-bare"],
-    "types": ["border"],
-    "tags": ["new_cat"],
-    "patrol_art": "gen_found_scent_dangerous",
-    "min_cats": 1,
-    "max_cats": 1,
-    "min_max_status": {
-        "normal adult": [1, 6]
-    },
-    "weight": 20,
-    "intro_text": "p_l freezes as {PRONOUN/p_l/subject} {VERB/p_l/catch/catches} the scent of multiple unfamiliar cats, along with rustling in the undergrowth. Turning {PRONOUN/p_l/poss} attention towards the noise, p_l's fur begins to bristle with unease.",
-    "decline_text": "The chance of these scents being an ambush or worse just isn't worth investigating by {PRONOUN/p_l/self}. Instead, p_l decides to retreat while {PRONOUN/p_l/subject} still can.",
-    "chance_of_success": 30,
-    "success_outcomes": [
-        {
-            "text": "p_l slowly makes {PRONOUN/p_l/poss} way forward, caution in {PRONOUN/p_l/poss} step. To {PRONOUN/p_l/poss} surprise, p_l finds two young cats shaking, curled around each other. The warrior is saddened to hear the two detail how they had been looking for a place to live when a sudden snowstorm hit. p_l nods, helping them back to camp so they may heal and finally experience a safe space.",
-            "exp": 15,
-            "weight": 20,
-            "art": "gen_warrior_two_outsiders",
-            "relationships": [
-                {
-                    "cats_to": ["n_c:0"],
-                    "cats_from": ["n_c:1"],
-                    "mutual": true,
-                    "values": ["platonic", "romantic"],
-                    "amount": 25
-                },
-                {
-                    "cats_from": ["n_c:0", "n_c:1"],
-                    "cats_to": ["patrol"],
-                    "mutual": true,
-                    "values": ["platonic", "trust", "comfort"],
-                    "amount": 10
-                }
-            ],
-            "new_cat": [
-                ["status:warrior", "age:young adult", "backstory:rogue1"],
-                ["status:warrior", "age:young adult", "backstory:rogue1"]
-            ],
-            "outsider_rep": 1,
-            "injury": [
-                {
-                    "cats": ["n_c:0"],
-                    "injuries": ["cold_injury"],
-                    "no_results": true
-                },
-                {
-                    "cats": ["n_c:1"],
-                    "injuries": ["cold_injury"],
-                    "no_results": true
-                }
-            ]
-        }
-    ],
-    "fail_outcomes": [
-        {
-            "text": "p_l cautiously makes {PRONOUN/p_l/poss} way forward, intending to find the source of the noise. However, upon finding the source, p_l is horrified. Two recently lifeless bodies lay before {PRONOUN/p_l/object}, curled around each other. The frostbite dotting their pelts indicates that the two cats must've gotten stuck in a terrible snowstorm, and p_l does {PRONOUN/p_l/poss} best to honor their lives with a proper burial.",
-            "exp": 0,
-            "weight": 20,
-            "art": "gen_hunt_leafbaresnowstorm",
-            "relationships": [],
-            "new_cat": [
-                ["dead", "age:young adult", "meeting", "rogue"],
-                ["dead", "age:young adult", "meeting", "rogue"]
-            ],
-            "outsider_rep": -1
-        },
-        {
-            "text": "The warrior swallows {PRONOUN/p_l/poss} unease and pads toward the sound, only to be horrified at what {PRONOUN/p_l/subject}{VERB/p_l/'re/'s} seeing. Two elder cats lay dead, frostbite scorching their legs. p_l lets out a saddened whimper before shooting a glare up towards the cloudy sky. StarClan, how could you do this to these innocent cats?",
-            "exp": 0,
-            "weight": 20,
-            "art": "gen_cat_looking_up1",
-            "stat_skill": ["DARK,2"],
-            "relationships": [],
-            "new_cat": [
-                ["dead", "age:senior", "meeting"],
-                ["dead", "age:senior", "meeting"]
-            ]
-        }
-    ],
-            "antag_success_outcomes": [
-        {
-            "text": "p_l bounds through a thorny bush, a sneer across {PRONOUN/p_l/poss} face. A pair of kittypets meets {PRONOUN/p_l/poss} gaze, startled. As p_l lets out a warning yowl to signify {PRONOUN/p_l/poss} intention to fight, the two kittypets quickly dart away.",
-            "exp": 0,
-            "weight": 20,
-            "art": "gen_angry_cat_warrior",
-            "relationships": [
-                {
-                    "cats_to": ["n_c:0"],
-                    "cats_from": ["patrol"],
-                    "mutual": true,
-                    "values": ["dislike"],
-                    "amount": 10
-                },
-                {
-                    "cats_to": ["n_c:1"],
-                    "cats_from": ["patrol"],
-                    "mutual": true,
-                    "values": ["dislike"],
-                    "amount": 10
-                }
-            ],
-            "new_cat": [
-                ["kittypet", "meeting", "exists"],
-                ["kittypet", "meeting", "exists"]
-            ],
-            "outsider_rep": -1
-        },
-        {
-            "text": "p_l wasn't going to let any cat get the upper paw on {PRONOUN/p_l/object}. Without a second thought, {PRONOUN/p_l/subject} {VERB/p_l/throw/throws} {PRONOUN/p_l/self} at an unsuspecting kittypet, ignoring the scent of sickness on {PRONOUN/n_c:0/object}. Yowls from another kittypet begging p_l to stop makes {PRONOUN/p_l/object} take a step back... but <i>it's too late</i>. The kittypet is dead, p_l has blood on {PRONOUN/p_l/poss} paws and the glare of the other kittypet tells {PRONOUN/p_l/object} that {PRONOUN/p_l/subject} had just made a new enemy.",
-            "exp": 15,
-            "weight": 15,
-            "art": "gen_gen_newcat_hostile",
-            "stat_trait": [
-            "fierce",
-            "bloodthirsty",
-            "cold", 
-            "shameless",
-            "vengeful"
-        ],
-            "relationships": [
-                {
-                    "cats_to": ["n_c:1"],
-                    "cats_from": ["patrol"],
-                    "mutual": true,
-                    "values": ["dislike"],
-                    "amount": 50
-                }
-            ],
-            "new_cat": [
-                ["dead", "meeting", "exists", "kittypet"],
-                ["kittypet", "meeting"]
-            ],
-            "outsider_rep": -2
-        }
-    ],
-        "antag_fail_outcomes": [
-        {
-            "text": "p_l rushes towards the scents, intending to put up a fight- but {PRONOUN/p_l/subject} {VERB/p_l/are/is}n't spared that chance. A blow from a cat heaps larger than {PRONOUN/p_l/object} knocks p_l into the snow. Before {PRONOUN/p_l/subject} can react, a strike from another cat spills {PRONOUN/p_l/poss} blood across the sparkling white, killing {PRONOUN/p_l/object} instantly.",
-            "exp": 0,
-            "weight": 15,
-            "art": "gen_dead_cat",
-            "dead_cats": ["p_l"],
-            "history_text":
-        {
-            "cats": ["p_l"],
-            "reg_death": "m_c died when {PRONOUN/m_c/subject} picked a fight {PRONOUN/m_c/subject} couldn't win."
-        },
-            "outsider_rep": -1
-        },
-        {
-            "text": "The warrior bounds through a bush, a snarl across {PRONOUN/p_l/poss} face. Before p_l can demand the rogues leave, a fight ensues. p_l is outnumbered two to one, and it is a miracle that {PRONOUN/p_l/subject} {VERB/p_l/make/makes} it out alive, barely escaping claw wounds. {PRONOUN/p_l/poss/CAP} luck doesn't last, though, and an oncoming snowstorm bites into {PRONOUN/p_l/poss} pelt on {PRONOUN/p_l/poss} way home.",
-            "exp": 5,
-            "weight": 20,
-            "art": "gen_battle_warrior_danger",
-            "injury": [
-                {
-                    "cats": ["p_l"],
-                    "injuries": ["cold_injury"],
-                    "scars": ["FROSTFACE", "FROSTTAIL", "FROSTMITT", "FROSTSOCK"]
-                }
-            ],
-        "history_text": {
-            "reg_death": "m_c died from frostbite due to an unpredictable snowstorm.",
-            "lead_death": "died from frostbite due to an unpredictable snowstorm",
-            "scar": "m_c was scarred after getting frostbite from a snowstorm."
-        },
-            "outsider_rep": -1
-        }
-    ]
-},
-{
-	"patrol_id": "gen_border_romeo_and_juliet",
-	"biome": [ "any" ],
-	"season": [ "any" ],
-	"types": [],
-	"tags": [ "other_clan", "new_cat" ],
-	"patrol_art": "gen_train_talkingWOCW",
-	"min_cats": 1,
-	"max_cats": 1,
-	"min_max_status": {
-        "normal adult": [1, 1],
-        "all apprentices": [-1, -1],
-        "leader": [-1, -1]
-	},
-	"weight": 10,
-	"chance_of_success": 40,
-	"intro_text": "p_l slinks out of camp to the o_c_n border. A pair of eyes gleam from the bushes, then {PRONOUN/p_l/poss} secret beloved appears. p_l breathes in the o_c_n scent, feeling a guilty rush of delight {PRONOUN/p_l/subject}{VERB/p_l/'ve/'s} felt so many times before. But tonight is different. Tonight, p_l's o_c_n lover has come to give {PRONOUN/p_l/object} an ultimatum.",
-	"decline_text": "p_l admits {PRONOUN/p_l/subject} can't stay and hurries back to camp.",
-	"success_outcomes": [
-		{
-            "text": "p_l begs n_c:0 to come back with {PRONOUN/p_l/object}. n_c:0 shakes {PRONOUN/n_c:0/poss} head regretfully, reminding {PRONOUN/p_l/object} that their Clans would never accept it. Instead, n_c:0 declares {PRONOUN/n_c:0/poss} intent to live beyond the borders, and asks p_l to join {PRONOUN/n_c:0/object} when {PRONOUN/p_l/subject}{VERB/p_l/'re/'s} ready.",
-            "exp": 20,
-            "weight": 50,
-            "other_clan_rep": -1,
-            "relationships": [
-        {
-                    "cats_to": ["p_l"],
-                    "cats_from": ["n_c:0"],
-                    "mutual": true,
-                    "values": ["romantic", "platonic"],
-                    "amount": 46
-        },	
-        {
-                "cats_to": ["p_l"],
-                "cats_from": ["n_c:0"],
-                "mutual": true,
-                "values": ["trust", "comfort"],
-                "amount": 28
-        },	
-        {
-                "cats_to": ["p_l"],
-                "cats_from": [ "clan" ],
-                "mutual": false,
-                "values": ["trust"],
-                "amount": -6
-        }
-        ],
-        "new_cat": [
-            ["meeting", "clancat", "mate:p_l", "age:mate"]
-],
-
-        "art": "gen_flower_date_warrior_other_clan"
-},
-{
-    "text": "p_l begs n_c:0 to come back with {PRONOUN/p_l/object} and gasps in joy when n_c:0 agrees. With one last look over {PRONOUN/n_c:0/poss} shoulder to {PRONOUN/n_c:0/poss} old Clan, n_c:0 follows {PRONOUN/n_c:0/poss} mate to their new life together.",
-    "exp": 20,
-    "weight": 10,
-    "other_clan_rep": -1,
-    "relationships": [
-{
-            "cats_to": ["p_l"],
-            "cats_from": ["n_c:0"],
-            "mutual": true,
-            "values": ["romantic", "platonic"],
-            "amount": 46
-},	
-{
-        "cats_to": ["p_l"],
-        "cats_from": ["n_c:0"],
-        "mutual": true,
-        "values": ["trust", "comfort"],
-        "amount": 28
-},	
-{
-        "cats_to": ["p_l"],
-        "cats_from": [ "clan" ],
-        "mutual": false,
-        "values": ["trust"],
-        "amount": -15
-}
-],
-"new_cat": [
-    ["clancat", "mate:p_l", "age:mate"]
-],
-"art": "gen_flower_date_warrior_other_clan"
-},
-{
-    "text": "n_c:0 urges p_l to give up {PRONOUN/p_l/poss} life in c_n and join {PRONOUN/n_c:0/object} in o_c_n. When p_l refuses, n_c:0 bows {PRONOUN/n_c:0/poss} head and admits {PRONOUN/n_c:0/subject} can't live without {PRONOUN/p_l/object}. n_c:0 will wait for p_l beyond the border, until p_l is ready to start their life together away from the Clans.",
-    "exp": 20,
-    "weight": 30,
-    "other_clan_rep": -1,
-    "relationships": [
-{
-            "cats_to": ["p_l"],
-            "cats_from": ["n_c:0"],
-            "mutual": true,
-            "values": ["romantic", "platonic"],
-            "amount": 46
-},	
-{
-        "cats_to": ["p_l"],
-        "cats_from": ["n_c:0"],
-        "mutual": true,
-        "values": ["trust", "comfort"],
-        "amount": 28
-},	
-{
-        "cats_to": ["p_l"],
-        "cats_from": [ "clan" ],
-        "mutual": false,
-        "values": ["trust"],
-        "amount": -5
-}
-],
-"new_cat": [
-    ["meeting", "clancat", "mate:p_l", "age:mate"]
-],
-"art": "gen_flower_date_warrior_other_clan"
-}
-	],
-	"fail_outcomes": [
-		
-{
-    "text": "{PRONOUN/p_l/subject/CAP}{VERB/p_l/'ve/'s} made up {PRONOUN/p_l/poss} mind. p_l presses {PRONOUN/p_l/poss} pelt to n_c:0's, purring bittersweetly. {PRONOUN/p_l/subject/CAP} {VERB/p_l/have/has} said {PRONOUN/p_l/poss} goodbyes, and so has n_c:0. Now all that's left is to travel to the outer border together to start their shared life.",
-    "exp": 5,
-    "weight": 30,
-    "lost_cats": [ "p_l" ],
-    "other_clan_rep": -3,
-    "relationships": [
-{
-            "cats_to": ["p_l"],
-            "cats_from": ["n_c:0"],
-            "mutual": true,
-            "values": ["romantic", "platonic"],
-            "amount": 46
-},	
-{
-        "cats_to": ["p_l"],
-        "cats_from": ["n_c:0"],
-        "mutual": true,
-        "values": ["trust", "comfort"],
-        "amount": 28
-},	
-{
-        "cats_to": ["p_l"],
-        "cats_from": [ "clan" ],
-        "mutual": false,
-        "values": ["trust"],
-        "amount": -15
-}
-],
-"new_cat": [
-    ["meeting", "clancat", "mate:p_l", "age:mate"]
-],
-"art": "gen_flower_date_warrior_other_clan"
-},
-{
-    "text": "p_l and n_c:0 spend one last night together - and though p_l tries to convince {PRONOUN/n_c:0/object} that the birdsong is the nightingale and not the lark, n_c:0 knows better. {PRONOUN/n_c:0/subject/CAP} can't bear to live in this fantasy any longer. Though p_l calls after n_c:0, {PRONOUN/n_c:0/subject} {VERB/n_c:0/do/does}n't look back as {PRONOUN/n_c:0/subject} {VERB/n_c:0/flee/flees} into the rosy dawn.",
-    "exp": 5,
-    "weight": 50,
-    "other_clan_rep": -1,
-    "injury": [
-    {
-        "cats": [ "n_c:0", "p_l"],
-        "injuries": [ "grief stricken"]
-    }
-    ],
-    "relationships": [
-{
-            "cats_to": ["p_l"],
-            "cats_from": ["n_c:0"],
-            "mutual": true,
-            "values": ["romantic", "platonic"],
-            "amount": 24
-},	
-{
-        "cats_to": ["p_l"],
-        "cats_from": ["n_c:0"],
-        "mutual": true,
-        "values": ["trust", "comfort"],
-        "amount": 12
-},	
-{
-        "cats_to": ["p_l"],
-        "cats_from": [ "clan" ],
-        "mutual": false,
-        "values": ["trust"],
-        "amount": -15
-}
-],
-"new_cat": [
-    ["meeting", "clancat", "mate:p_l", "age:mate"]
-],
-"art": "gen_flower_date_warrior_other_clan"
-},
-{
-    "text": "As they discuss running away together, p_l and n_c:0 lose track of time together and only realize the sun is rising when an o_c_n dawn patrol catches them together on the border. n_c:0's Clanmates are enraged and, despite n_c:0's wails of protest, pounce on p_l, clawing {PRONOUN/p_l/object} within a mouse-length of {PRONOUN/p_l/poss} life. n_c:0, horrified by {PRONOUN/n_c:0/poss} Clanmates' actions, flees the territory.",
-    "exp": 0,
-    "weight": 10,
-    "other_clan_rep": -5,
-    "injury": [
-        {
-        "cats": [ "p_l" ],
-        "injuries": [ "battle_injury" ],
-        "scars": ["THROAT"]
-    },
-    {
-        "cats": [ "n_c:0"],
-        "injuries": [ "grief stricken" ]
-    }
-],
-    "history_text":
-                {
-                    "scar": "m_c was scarred by {PRONOUN/m_c/poss} mate's Clanmates.",
-                    "reg_death": "m_c died from injuries inflicted by {PRONOUN/m_c/poss} mate's Clanmates."
-                }
-            ,
-    "relationships": [
-{
-            "cats_to": ["p_l"],
-            "cats_from": ["n_c:0"],
-            "mutual": true,
-            "values": ["romantic", "platonic"],
-            "amount": 46
-},	
-{
-        "cats_to": ["p_l"],
-        "cats_from": ["n_c:0"],
-        "mutual": true,
-        "values": ["trust", "comfort"],
-        "amount": 28
-},	
-{
-        "cats_to": ["p_l"],
-        "cats_from": [ "clan" ],
-        "mutual": false,
-        "values": ["trust"],
-        "amount": -15
-}
-],
-"new_cat": [
-    ["meeting", "clancat", "mate:p_l", "age:mate"]
-],
-"art": "gen_battle_warrior_other_clan"
-},
-{
-    "text": "As they discuss running away together, p_l and n_c:0 lose track of time together and only realize the sun is rising when an o_c_n dawn patrol catches them together on the border. n_c:0's Clanmates are enraged. Though n_c:0 tries pull them off p_l, the o_c_n warriors leave p_l cold on the ground. n_c:0 flees, howling in grief for {PRONOUN/n_c:0/poss} lost love.",
-    "exp": 0,
-    "weight": 10,
-    "dead_cats": [ "p_l" ],
-    "injury": [
-    {
-        "cats": [ "n_c:0"],
-        "injuries": [ "grief stricken", "lasting grief"]
-    }
-    ],
-    "other_clan_rep": -7,
-    "history_text":
-                {
-                    "cats": [ "p_l" ],
-                    "reg_death": "m_c was killed by {PRONOUN/m_c/poss} mate's Clanmates."
-                },
-    "relationships": [
-{
-            "cats_to": ["p_l"],
-            "cats_from": ["n_c:0"],
-            "mutual": true,
-            "values": ["romantic", "platonic"],
-            "amount": 46
-},	
-{
-        "cats_to": ["p_l"],
-        "cats_from": ["n_c:0"],
-        "mutual": true,
-        "values": ["trust", "comfort"],
-        "amount": 28
-},	
-{
-        "cats_to": ["p_l"],
-        "cats_from": [ "clan" ],
-        "mutual": false,
-        "values": ["trust"],
-        "amount": -15
-}
-],
-"new_cat": [
-    ["meeting", "clancat", "mate:p_l", "age:mate"]
-],
-"art": "gen_battle_warrior_other_clan"
-},
-{
-    "text": "p_l and n_c:0 spend the night discussing their future. At dawn, a patrol from o_c_n arrives and finds p_l on their territory. Before n_c:0 can explain, one hot-blooded warrior pounces on p_l and goes for {PRONOUN/p_l/poss} throat, but p_l sinks {PRONOUN/p_l/poss} jaws into the warrior's neck first. n_c:0 wails that p_l has killed {PRONOUN/n_c:0/poss} littermate, then flees, leaving p_l and the remaining o_c_n warriors staring at each other.",
-    "exp": 0,
-    "weight": 10,
-    "injury": [
-    {
-        "cats": [ "n_c:0"],
-        "injuries": [ "grief stricken"]
-    }
-    ],
-    "other_clan_rep": -7,
-    "relationships": [
-{
-            "cats_to": ["p_l"],
-            "cats_from": ["n_c:0"],
-            "mutual": true,
-            "values": ["romantic", "platonic"],
-            "amount": 46
-},	
-{
-        "cats_to": ["p_l"],
-        "cats_from": ["n_c:0"],
-        "mutual": true,
-        "values": ["trust", "comfort"],
-        "amount": 28
-},	
-{
-        "cats_to": ["p_l"],
-        "cats_from": [ "clan" ],
-        "mutual": false,
-        "values": ["trust"],
-        "amount": -15
-}
-],
-"new_cat": [
-    ["meeting", "clancat", "mate:p_l", "age:mate"]
-],
-"art": "gen_battle_warrior_other_clan"
-}
-	],
-
-	"antag_success_outcomes": [
-		{
-            "text": "As they discuss running away together, p_l and n_c:0 lose track of time together and only realize the sun is rising when a c_n dawn patrol finds them. p_l tries to calm {PRONOUN/p_l/poss} Clanmates, but it's futile. They pounce on n_c:0, and though p_l tries to defend {PRONOUN/n_c:0/object}, n_c:0 is too grievously injured in the fray.",
-            "exp": 0,
-            "weight": 10,
-            "dead_cats": [ "n_c:0" ],
-            "injury": [
-            {
-                "cats": [ "p_l"],
-                "injuries": [ "grief stricken"]
-            }
-            ],
-            "other_clan_rep": -7,
-            "history_text":
-                        {
-                            "cats": [ "n_c:0" ],
-                            "reg_death": "m_c was killed by {PRONOUN/m_c/poss} mate's Clanmates."
-                        },
-            "relationships": [
-        {
-                    "cats_to": ["p_l"],
-                    "cats_from": ["n_c:0"],
-                    "mutual": true,
-                    "values": ["romantic", "platonic"],
-                    "amount": 46
-        },	
-        {
-                "cats_to": ["p_l"],
-                "cats_from": ["n_c:0"],
-                "mutual": true,
-                "values": ["trust", "comfort"],
-                "amount": 28
-        },	
-        {
-                "cats_to": ["p_l"],
-                "cats_from": [ "clan" ],
-                "mutual": true,
-                "values": ["trust"],
-                "amount": -15
-        },	
-        {
-                "cats_to": ["clan"],
-                "cats_from": [ "p_l" ],
-                "mutual": false,
-                "values": ["comfort", "platonic" ],
-                "amount": -10
-        },	
-        {
-                "cats_to": ["clan"],
-                "cats_from": [ "p_l" ],
-                "mutual": false,
-                "values": ["dislike"],
-                "amount": 10
-        }
-        ],
-        "new_cat": [
-            ["dead", "mate:p_l", "age:mate", "clancat"]
-        ],
-        "art": "gen_battle_warrior_other_clan"
-        },
-        {
-            "text": "Before n_c:0 can speak, p_l's Clanmate emerges from the bushes and confronts {PRONOUN/p_l/object}, forcing {PRONOUN/p_l/object} to renounce {PRONOUN/p_l/poss} relationship with n_c:0. p_l looks between n_c:0 and {PRONOUN/p_l/poss} Clanmate, then silently follows {PRONOUN/p_l/poss} Clanmate back to c_n territory. n_c:0 tries to follow, but p_l's Clanmate drives {PRONOUN/n_c:0/object} beyond the border.",
-            "exp": 0,
-            "weight": 10,
-            "other_clan_rep": -3,
-            "relationships": [
-        {
-                    "cats_to": ["p_l"],
-                    "cats_from": ["n_c:0"],
-                    "mutual": true,
-                    "values": ["romantic", "platonic"],
-                    "amount": 22
-        },	
-        {
-                "cats_to": ["p_l"],
-                "cats_from": ["n_c:0"],
-                "mutual": true,
-                "values": ["trust", "comfort"],
-                "amount": 14
-        },	
-        {
-                "cats_to": ["p_l"],
-                "cats_from": [ "clan" ],
-                "mutual": false,
-                "values": ["trust"],
-                "amount": -18
-        }
-        ],
-        "new_cat": [
-            ["meeting", "clancat", "mate:p_l", "age:mate"]
-],
-
-        "art": "gen_bord_twocat_hostile_warrior_warrior"
-        }
-	],
-	"antag_fail_outcomes": [
-        {
-            "text": "p_l and n_c:0 spend moonhigh together discussing whether to run away together, but then a rustle from both sides of the border reveals that their Clans have found them. Before p_l or n_c:0 can explain, battle erupts between the two patrols, fur flying and blood soaking the ground. Both p_l and n_c:0 are left cold in the aftermath, still reaching out for each other.",
-            "exp": 0,
-            "weight": 10,
-            "dead_cats": [ "p_l", "n_c:0" ],
-            "other_clan_rep": -7,
-            "relationships": [
-        {
-                    "cats_to": ["p_l"],
-                    "cats_from": ["n_c:0"],
-                    "mutual": true,
-                    "values": ["romantic", "platonic"],
-                    "amount": 48
-        },	
-        {
-                "cats_to": ["p_l"],
-                "cats_from": ["n_c:0"],
-                "mutual": true,
-                "values": ["trust", "comfort"],
-                "amount": 36
-        },	
-        {
-                "cats_to": ["p_l"],
-                "cats_from": [ "clan" ],
-                "mutual": false,
-                "values": ["trust"],
-                "amount": -15
-        }
-        ],
-        "history": [
-{
-        "reg_death": "m_c died in a fight with {PRONOUN/m_c/poss} mate's Clanmates."
-}
-        ],
-        "new_cat": [
-            ["dead", "mate:p_l", "age:mate", "clancat"]
-        ],
-        "art": "gen_battle_warrior_other_clan"
-        }
-	]
-},
-{
-	"patrol_id": "gen_bord_asyoulikeit1",
-	"biome": [ "any" ],
-	"season": [ "any" ],
-	"types": [],
-	"tags": [],
-	"patrol_art": "cat_running_two",
-	"min_cats": 2,
-	"max_cats": 2,
-	"min_max_status": {
-		"normal adult": [1, 6],
-		"all apprentices": [-1, -1]
-	},
-	"weight": 20,
-	"chance_of_success": 50,
-	"intro_text": "p_l and r_c head to the outer border, near some Twoleg nests. {PRONOUN/p_l/subject/CAP} {VERB/p_l/signal/signals} silently for r_c to stop when {PRONOUN/p_l/subject} {VERB/p_l/hear/hears} some commotion. Together, they peep from the bushes and see two kittypets locked in argument.",
-	"decline_text": "Squabbling kittypets is no business of c_n's. p_l carries on with the patrol.",
-	"success_outcomes": [
-		{
-	    "text": "Through eavesdropping, p_l and r_c learn that one kittypet - n_c:0 - is in love with the other - n_c:1 - who is having none of it. p_l inserts {PRONOUN/p_l/self} into the situation and tells n_c:0 {PRONOUN/n_c:0/subject} should take no for an answer. n_c:1 shoots p_l a grateful look.",
-	    "exp": 20,
-        "weight": 20,
-	    "outsider_rep": 2,
-	"relationships": [
-        {
-			"cats_to": [ "n_c:1" ],
-			"cats_from": [ "n_c:0" ],
-			"mutual": false,
-			"values": [ "romantic", "platonic", "trust", "comfort", "respect" ],
-			"amount": 55
-        },	
-        {
-			"cats_to": [ "n_c:0" ],
-			"cats_from": [ "n_c:1" ],
-			"mutual": false,
-			"values": [ "dislike" ],
-			"amount": 25
-		},	
-        {
-            "cats_to": [ "n_c:0" ],
-            "cats_from": [ "n_c:1" ],
-            "mutual": false,
-            "values": [ "platonic", "trust" ],
-            "amount": 15
-        },	
-        {
-            "cats_to": [ "p_l" ],
-            "cats_from": [ "n_c:1" ],
-            "mutual": false,
-            "values": [ "platonic", "trust", "comfort" ],
-            "amount": 15
-        }
-],
-"new_cat": [
-    ["meeting", "kittypet", "age:young adult", "exists"],
-    ["meeting", "kittypet", "age:young adult", "exists"]
-],
-"art": "gen_train_talkingWL"
-},
-{
-        "text": "Through eavesdropping, p_l and r_c learn that one kittypet - n_c:0 - is in love with the other - n_c:1 - who is having none of it. p_l inserts {PRONOUN/p_l/self} into the situation and tells the kittypets to keep their drama away from c_n's border.",
-        "exp": 20,
-        "weight": 20,
-        "outsider_rep": -1,
-        "relationships": [
-    {
-        "cats_to": [ "n_c:1" ],
-        "cats_from": [ "n_c:0" ],
-        "mutual": false,
-        "values": [ "romantic", "platonic", "trust", "comfort", "respect" ],
-        "amount": 55
-    },	
-    {
-        "cats_to": [ "n_c:0" ],
-        "cats_from": [ "n_c:1" ],
-        "mutual": false,
-        "values": [ "dislike" ],
-        "amount": 25
-    },	
-    {
-        "cats_to": [ "n_c:0" ],
-        "cats_from": [ "n_c:1" ],
-        "mutual": false,
-        "values": [ "platonic", "trust" ],
-        "amount": 15
-    }
-],
-"new_cat": [
-["meeting", "kittypet", "age:young adult", "exists" ],
-["meeting", "kittypet", "age:young adult", "exists"]
-],
-"art": "gen_gen_newcat_hostile"
-		},
-		{
-            "text": "Through eavesdropping, p_l and r_c learn that one kittypet - n_c:0 - is in love with the other - n_c:1 - who is having none of it. s_c steps forward to help them see each other's side and come to a resolution. n_c:0 apologizes for badgering n_c:1, and n_c:1 admits {PRONOUN/n_c:1/subject} {VERB/n_c:1/do/does} feel some fondness for {PRONOUN/n_c:0/object}, but {PRONOUN/n_c:1/subject} {VERB/n_c:1/are/is}n't ready for that kind of commitment.",
-            "exp": 20,
-            "weight": 50,
-            "outsider_rep": 4,
-            "stat_trait": [ "loving", "compassionate", "thoughtful", "wise"],
-        "relationships": [
-            {
-                "cats_to": [ "n_c:1" ],
-                "cats_from": [ "n_c:0" ],
-                "mutual": false,
-                "values": [ "romantic", "platonic", "trust", "comfort", "respect" ],
-                "amount": 55
-            },	
-            {
-                "cats_to": [ "n_c:0" ],
-                "cats_from": [ "n_c:1" ],
-                "mutual": false,
-                "values": [ "dislike" ],
-                "amount": 5
-            },	
-            {
-                "cats_to": [ "n_c:0" ],
-                "cats_from": [ "n_c:1" ],
-                "mutual": false,
-                "values": [ "romantic", "platonic", "trust" ],
-                "amount": 15
-            },	
-            {
-                "cats_to": [ "s_c" ],
-                "cats_from": [ "n_c:1", "n_c:0" ],
-                "mutual": false,
-                "values": [ "platonic", "trust", "comfort" ],
-                "amount": 20
-            }
-    ],
-    "new_cat": [
-        ["meeting", "kittypet", "age:young adult", "exists"],
-        ["meeting", "kittypet", "age:young adult", "exists"]
-    ],
-    "art": "gen_speaking_cat_w3"
-    },
-    {
-        "text": "Through eavesdropping, p_l and r_c learn that one kittypet - n_c:0 - is in love with the other - n_c:1 - who is having none of it. s_c steps forward to help them see each other's side and come to a resolution. n_c:0 apologizes for badgering n_c:1, and n_c:1 admits {PRONOUN/n_c:1/subject} {VERB/n_c:1/do/does} feel some fondness for {PRONOUN/n_c:0/object}, but {PRONOUN/n_c:1/subject} {VERB/n_c:1/are/is}n't ready for that kind of commitment.",
-        "exp": 20,
-        "weight": 50,
-        "outsider_rep": 4,
-        "stat_skill": [ "MEDIATOR,1"],
-    "relationships": [
-        {
-            "cats_to": [ "n_c:1" ],
-            "cats_from": [ "n_c:0" ],
-            "mutual": false,
-            "values": [ "romantic", "platonic", "trust", "comfort", "respect" ],
-            "amount": 55
-        },	
-        {
-            "cats_to": [ "n_c:0" ],
-            "cats_from": [ "n_c:1" ],
-            "mutual": false,
-            "values": [ "dislike" ],
-            "amount": 5
-        },	
-        {
-            "cats_to": [ "n_c:0" ],
-            "cats_from": [ "n_c:1" ],
-            "mutual": false,
-            "values": [ "romantic", "platonic", "trust" ],
-            "amount": 15
-        },	
-        {
-            "cats_to": [ "s_c" ],
-            "cats_from": [ "n_c:1", "n_c:0" ],
-            "mutual": false,
-            "values": [ "platonic", "trust", "comfort" ],
-            "amount": 20
-        }
-],
-"new_cat": [
-    ["meeting", "kittypet", "age:young adult", "exists"],
-    ["meeting", "kittypet", "age:young adult", "exists"]
-],
-"art": "gen_speaking_cat_w2"
-}
-	],
-	"fail_outcomes": [
-		{
-            "text": "Through eavesdropping, p_l and r_c learn that one kittypet - n_c:0 - is in love with the other - n_c:1 - who is having none of it. p_l steps in and tells n_c:0 {PRONOUN/n_c:0/subject} should take no for an answer. n_c:1 shoots p_l a grateful and flirty look, and p_l hastily backs off. n_c:0 catches that glance, jealousy in {PRONOUN/n_c:0/poss} eyes.",
-            "exp": 20,
-            "weight": 20,
-            "outsider_rep": -1,
-        "relationships": [
-            {
-                "cats_to": [ "n_c:1" ],
-                "cats_from": [ "n_c:0" ],
-                "mutual": false,
-                "values": [ "romantic", "platonic", "trust", "comfort", "respect" ],
-                "amount": 55
-            },	
-            {
-                "cats_to": [ "n_c:0" ],
-                "cats_from": [ "n_c:1" ],
-                "mutual": false,
-                "values": [ "dislike" ],
-                "amount": 25
-            },	
-            {
-                "cats_to": [ "n_c:0" ],
-                "cats_from": [ "n_c:1" ],
-                "mutual": false,
-                "values": [ "platonic", "trust" ],
-                "amount": 15
-            },	
-            {
-                "cats_to": [ "p_l" ],
-                "cats_from": [ "n_c:1" ],
-                "mutual": false,
-                "values": [ "romantic", "platonic", "trust", "comfort" ],
-                "amount": 15
-            },	
-            {
-                "cats_to": [ "p_l" ],
-                "cats_from": [ "n_c:0" ],
-                "mutual": false,
-                "values": [ "jealous", "dislike" ],
-                "amount": 15
-            }
-    ],
-    "new_cat": [
-        ["meeting", "kittypet", "age:young adult", "exists"],
-        ["meeting", "kittypet", "age:young adult", "exists"]
-    ],
-    "art": "gen_happy_cat3"
-    },
-{
-    "text": "Through eavesdropping, p_l and r_c learn that one kittypet - n_c:0 - is in love with the other - n_c:1 - who is having none of it. p_l steps in and lectures n_c:0, but it just seems to annoy both kittypets. Maybe they just like to argue.",
-    "exp": 20,
-    "weight": 20,
-    "outsider_rep": -1,
-"relationships": [
-    {
-        "cats_to": [ "n_c:1" ],
-        "cats_from": [ "n_c:0" ],
-        "mutual": false,
-        "values": [ "romantic", "platonic", "trust", "comfort", "respect" ],
-        "amount": 55
-    },
-    {
-        "cats_to": [ "n_c:0" ],
-        "cats_from": [ "n_c:1" ],
-        "mutual": false,
-        "values": [ "platonic", "trust" ],
-        "amount": 45
-    },	
-    {
-        "cats_to": [ "p_l" ],
-        "cats_from": [ "n_c:1", "n_c:0" ],
-        "mutual": false,
-        "values": [ "dislike" ],
-        "amount": 15
-    }
-],
-"new_cat": [
-["meeting", "kittypet", "age:young adult", "exists" ],
-["meeting", "kittypet", "age:young adult", "exists"]
-],
-"art": "gen_bord_twocat_hostile_loner_loner"
-	},
-    {
-        "text": "s_c has no interest in what the kittypets' problems with each other are. {PRONOUN/s_c/subject/CAP} {VERB/s_c/stroll/strolls} forward and coldly tells them both to get lost before s_c sends them off with their tails between their legs.",
-        "exp": 20,
-        "weight": 50,
-        "outsider_rep": -3,
-        "stat_trait": ["bloodthirsty", "bold", "cold", "arrogant" ],
-    "relationships": [
-        {
-            "cats_to": [ "p_l" ],
-            "cats_from": [ "n_c:1", "n_c:0" ],
-            "mutual": false,
-            "values": [ "dislike" ],
-            "amount": 35
-        },
-        {
-            "cats_to": [ "n_c:0" ],
-            "cats_from": [ "n_c:1" ],
-            "mutual": true,
-            "values": [ "platonic", "dislike" ],
-            "amount": 25
-        }
-    ],
-    "new_cat": [
-    ["meeting", "kittypet", "age:young adult", "exists"],
-    ["meeting", "kittypet", "age:young adult", "exists"]
-    ],
-    "art": "gen_bord_twocat_hostile_warrior_warrior"
-        }
-	],
-	"antag_success_outcomes": [
-        {
-            "text": "p_l rolls {PRONOUN/p_l/poss} eyes and interrupts the kittypets' argument to tell them both to scram - and to go tell all their kittypet friends to keep their personal lives on the other side of the border.",
-            "exp": 20,
-            "weight": 20,
-            "outsider_rep": -3,
-        "relationships": [
-            {
-                "cats_to": [ "p_l" ],
-                "cats_from": [ "n_c:1", "n_c:0" ],
-                "mutual": false,
-                "values": [ "dislike" ],
-                "amount": 35
-            },
-            {
-                "cats_to": [ "n_c:0" ],
-                "cats_from": [ "n_c:1" ],
-                "mutual": true,
-                "values": [ "platonic", "dislike" ],
-                "amount": 25
-            }
-        ],
-        "new_cat": [
-        ["meeting", "kittypet", "age:young adult", "exists"],
-        ["meeting", "kittypet", "age:young adult", "exists"]
-        ],
-        "art": "gen_bord_twocat_hostile_warrior_warrior"
-            },
-{
-    "text": "p_l interrupts the kittypets' argument to tell them both to scram. One kittypet takes a swipe at p_l, but p_l easily knocks the soft-pawed kittypet to the ground and tells {PRONOUN/n_c:0/object} to leave c_n territory before {PRONOUN/n_c:0/subject} {VERB/n_c:0/make/makes} more of a fool out of {PRONOUN/n_c:0/self}.",
-    "exp": 20,
-    "weight": 20,
-    "outsider_rep": -3,
-"relationships": [
-    {
-        "cats_to": [ "p_l" ],
-        "cats_from": [ "n_c:0" ],
-        "mutual": false,
-        "values": [ "dislike" ],
-        "amount": 45
-    },
-    {
-        "cats_to": [ "n_c:0" ],
-        "cats_from": [ "n_c:1" ],
-        "mutual": true,
-        "values": [ "platonic", "dislike" ],
-        "amount": 25
-    }
-],
-"new_cat": [
-["meeting", "kittypet", "age:young adult", "exists" ],
-["meeting", "kittypet", "age:young adult", "exists"]
-],
-"art": "gen_battle_warrior_loner"
-		},
-        {
-            "text": "Through eavesdropping, p_l and r_c learn that one kittypet - n_c:0 - is in love with the other - n_c:1 - who is having none of it. p_l interrupts to tell n_c:1 that an ugly mangepelt like {PRONOUN/n_c:1/self} should be pleased that any cat at all has shown an interest.",
-            "exp": 20,
-            "weight": 20,
-            "outsider_rep": -3,
-        "relationships": [
-            {
-                "cats_to": [ "p_l" ],
-                "cats_from": [ "n_c:1" ],
-                "mutual": false,
-                "values": [ "dislike" ],
-                "amount": 45
-            },{
-                "cats_to": [ "n_c:1" ],
-                "cats_from": [ "n_c:0" ],
-                "mutual": false,
-                "values": [ "romantic", "platonic", "trust", "comfort", "respect" ],
-                "amount": 55
-            },	
-            {
-                "cats_to": [ "n_c:0" ],
-                "cats_from": [ "n_c:1" ],
-                "mutual": false,
-                "values": [ "dislike" ],
-                "amount": 25
-            },	
-            {
-                "cats_to": [ "n_c:0" ],
-                "cats_from": [ "n_c:1" ],
-                "mutual": false,
-                "values": [ "platonic", "trust" ],
-                "amount": 15
-            }
-        ],
-        "new_cat": [
-        ["meeting", "kittypet", "age:young adult", "exists"],
-        ["meeting", "kittypet", "age:young adult", "exists"]
-        ],
-        "art": "gen_gen_newcat_hostile"
-                },		
-        {
-                    "text": "Through eavesdropping, p_l and r_c learn that one kittypet - n_c:0 - is in love with the other - n_c:1 - who is having none of it. p_l interrupts to tell n_c:0 that {PRONOUN/n_c:0/subject}{VERB/n_c:0/'re/'s} flattering a prideful and vain-hearted mouse-brain. Neither kittypet seems to appreciate this.",
-                    "exp": 20,
-                    "weight": 20,
-                    "outsider_rep": -3,
-                "relationships": [
-                    {
-                        "cats_to": [ "p_l" ],
-                        "cats_from": [ "n_c:1", "n_c:0" ],
-                        "mutual": false,
-                        "values": [ "dislike" ],
-                        "amount": 35
-                    },{
-                        "cats_to": [ "n_c:1" ],
-                        "cats_from": [ "n_c:0" ],
-                        "mutual": false,
-                        "values": [ "romantic", "platonic", "trust", "comfort", "respect" ],
-                        "amount": 55
-                    },	
-                    {
-                        "cats_to": [ "n_c:0" ],
-                        "cats_from": [ "n_c:1" ],
-                        "mutual": false,
-                        "values": [ "dislike" ],
-                        "amount": 25
-                    },	
-                    {
-                        "cats_to": [ "n_c:0" ],
-                        "cats_from": [ "n_c:1" ],
-                        "mutual": false,
-                        "values": [ "platonic", "trust" ],
-                        "amount": 15
-                    }
-                ],
-                "new_cat": [
-                ["meeting", "kittypet", "age:young adult", "exists"],
-                ["meeting", "kittypet", "age:young adult", "exists"]
-                ],
-                "art": "gen_bord_twocat_hostile_loner_loner"
-        }
-	],
-	"antag_fail_outcomes": [
-		{
-            "text": "p_l doesn't care about kittypet drama. {PRONOUN/p_l/subject/CAP} {VERB/p_l/interrupt/interrupts} and {VERB/p_l/tell/tells} the kittypets to get lost. One kittypet doesn't appreciate p_l's tone and takes a swipe at {PRONOUN/p_l/object}. r_c jumps in to help a humiliated p_l drive off the kittypets.",
-
-            "exp": 20,
-            "weight": 20,
-            "outsider_rep": -3,
-            "injuries": [
-                {
-                    "cats": [ "p_l" ],
-                    "injury": [ "cat_bite" ],
-                    "scars": [ "CATBITETWO" ]
-                }
-            ],
-            "history_text": {
-                "reg_death": "m_c died from injuries inflicted by a kittypet.",
-                "scar": "m_c was scarred from a fight with a kittypet."
-            },
-        "relationships": [
-            {
-                "cats_to": [ "p_l" ],
-                "cats_from": [ "n_c:1", "n_c:0" ],
-                "mutual": false,
-                "values": [ "dislike" ],
-                "amount": 35
-            },
-            {
-                "cats_to": [ "n_c:0" ],
-                "cats_from": [ "n_c:1" ],
-                "mutual": true,
-                "values": [ "platonic", "dislike" ],
-                "amount": 25
-            }
-        ],
-        "new_cat": [
-        ["meeting", "kittypet", "age:young adult", "exists"],
-        ["meeting", "kittypet", "age:young adult", "exists"]
-        ],
-        "art": "gen_battle_warrior_loner"
-},        
-{
-    "text": "Through eavesdropping, p_l and r_c learn that one kittypet - n_c:0 - is in love with the other - n_c:1 - who is having none of it. p_l interrupts to tell n_c:1 that {PRONOUN/n_c:1/subject}{VERB/n_c:1/'re/'s} one of the ugliest badger-faced fleapelts p_l's ever had the displeasure of looking on. Inexplicably, n_c:1 bats {PRONOUN/n_c:1/poss} eyelashes at p_l and giggles. n_c:0 looks on jealously.",
-    "exp": 20,
-    "weight": 20,
-    "outsider_rep": -1,
-"relationships": [
-    {
-        "cats_to": [ "p_l" ],
-        "cats_from": [ "n_c:0" ],
-        "mutual": false,
-        "values": [ "dislike", "jealous" ],
-        "amount": 35
-    },
-    {
-        "cats_to": [ "p_l" ],
-        "cats_from": [ "n_c:1" ],
-        "mutual": false,
-        "values": [ "romantic", "platonic", "comfort", "trust", "respect" ],
-        "amount": 15
-    },
-    {
-        "cats_to": [ "n_c:1" ],
-        "cats_from": [ "n_c:0" ],
-        "mutual": false,
-        "values": [ "romantic", "platonic", "trust", "comfort", "respect" ],
-        "amount": 55
-    },	
-    {
-        "cats_to": [ "n_c:0" ],
-        "cats_from": [ "n_c:1" ],
-        "mutual": false,
-        "values": [ "dislike" ],
-        "amount": 25
-    },	
-    {
-        "cats_to": [ "n_c:0" ],
-        "cats_from": [ "n_c:1" ],
-        "mutual": false,
-        "values": [ "platonic", "trust" ],
-        "amount": 15
-=======
->>>>>>> 3a25906a
-    }
-]
+[
+    {
+        "patrol_id": "Gen_bord_balancing_boringborder",
+        "biome": ["any"],
+        "season": ["any"],
+        "types": ["border"],
+        "tags": [],
+        "patrol_art": "gen_bord_dog",
+        "min_cats": 1,
+        "max_cats": 6,
+        "min_max_status": {},
+        "weight": 5,
+        "intro_text": "p_l heads out to mark c_n's borders.",
+        "decline_text": "p_l decides to not mark their borders.",
+        "chance_of_success": 50,
+        "success_outcomes": [
+            {
+                "text": "p_l sucessfully marks c_n's borders.",
+                "exp": 5,
+                "weight": 20,
+                "art": "gen_otherclan_mates_date"
+            },
+            {
+                "text": "p_l manages to mark the borders efficiently, coming home earlier than expected.",
+                "exp": 5,
+                "weight": 20
+            },
+            {
+                "text": "p_l scents some prey, catching it p_l has a quick snack.",
+                "exp": 5,
+                "weight": 20
+            },
+            {
+                "text": "A boring task usually, and today was no different.",
+                "exp": 5,
+                "weight": 20
+            },
+            {
+                "text": "p_l wishs for something interesting to happen, but no, there was nothing to ease p_l's boredom as {PRONOUN/p_l/subject} mark the borders.",
+                "exp": 5,
+                "weight": 20
+            },
+            {
+                "text": "p_l is pleased to have a peaceful patrol, with no threats to face.",
+                "exp": 5,
+                "weight": 20
+            },
+            {
+                "text": "p_l finishes marking the borders, glad to be able to go back and rest {PRONOUN/p_l/poss} paws.",
+                "exp": 5,
+                "weight": 20
+            }
+        ],
+        "fail_outcomes": [
+            {
+                "text": "p_l ends the patrol early, feeling too lazy to mark the rest of the border.",
+                "exp": 0,
+                "weight": 20
+            },
+            {
+                "text": "p_l starts daydreaming, and ends up marking in the wrong place, at least it wasn't in o_c_n's territory.",
+                "exp": 0,
+                "weight": 20
+            },
+            {
+                "text": "A boring task, and one p_l hates.",
+                "exp": 0,
+                "weight": 20
+            },
+            {
+                "text": "Getting distracted while marking, p_l ends up taking several more hours than needed to mark the border.",
+                "exp": 0,
+                "weight": 20
+            },
+            {
+                "text": "p_l marks the wrong area, making more work for others to fix {PRONOUN/p_l/poss} mistake.",
+                "exp": 0,
+                "weight": 20
+            }
+        ]
+    },
+    {
+        "patrol_id": "Gen_bord_balancing_scent",
+        "biome": ["any"],
+        "season": ["any"],
+        "types": ["border"],
+        "tags": [],
+        "patrol_art": "bord_general_intro",
+        "min_cats": 1,
+        "max_cats": 6,
+        "min_max_status": {},
+        "weight": 5,
+        "intro_text": "p_l heads out to patrol c_n's borders, but scents something along the borders.",
+        "decline_text": "p_l decides to not investigate the scent.",
+        "chance_of_success": 50,
+        "success_outcomes": [
+            {
+                "text": "p_l identifys the scent as prey. Nothing to be concerned over.",
+                "exp": 5,
+                "weight": 20
+            },
+            {
+                "text": "p_l identifies the scent as a passing predator, but it seems to have moved on.",
+                "exp": 5,
+                "weight": 20
+            },
+            {
+                "text": "The scent leads p_l to a nearby patch of herbs, hopefully the herbs are useful to the clans healer.",
+                "exp": 5,
+                "weight": 15,
+                "herbs": ["tansy"]
+            },
+            {
+                "text": "p_l detects the scent of a fellow clanmate, possibly on a solo patrol of their own, but it was nothing to worry about.",
+                "exp": 5,
+                "weight": 20
+            }
+        ],
+        "fail_outcomes": [
+            {
+                "text": "p_l can't identify the scent, and return back to camp to report it.",
+                "exp": 0,
+                "weight": 20
+            },
+            {
+                "text": "p_l struggles to identify the faint scent and decides to return to camp for assistance.",
+                "exp": 0,
+                "weight": 20
+            },
+            {
+                "text": "Despite p_l's efforts, {PRONOUN/p_l/subject} cannot discern the source of the scent and returns to camp to report it.",
+                "exp": 0,
+                "weight": 20
+            },
+            {
+                "text": "The scent seems to vanish suddenly, leaving p_l puzzled and unable to track it further.",
+                "exp": 0,
+                "weight": 20
+            },
+            {
+                "text": "A sudden gust of wind disperses the scent before p_l can investigate further... leaving {PRONOUN/p_l/object} unsure if it was a trespasser, a threat, or something harmless.",
+                "exp": 0,
+                "weight": 20
+            }
+        ]
+    },
+    {
+        "patrol_id": "Gen_bord_balancing_tracks",
+        "biome": ["any"],
+        "season": ["any"],
+        "types": ["border"],
+        "tags": [],
+        "patrol_art": "gen_bord_trackrogue",
+        "min_cats": 1,
+        "max_cats": 6,
+        "min_max_status": {},
+        "weight": 5,
+        "intro_text": "p_l heads out to patrol c_n's borders, but spots some tracks.",
+        "decline_text": "p_l decides to not investigate the tracks.",
+        "chance_of_success": 50,
+        "success_outcomes": [
+            {
+                "text": "p_l identifys the tracks as belonging to some prey.",
+                "exp": 5,
+                "weight": 20
+            },
+            {
+                "text": "The tracks lead p_l to a nearby red berry bush. p_l moves on, noting it down to inform the medicine cat.",
+                "exp": 5,
+                "weight": 20
+            },
+            {
+                "text": "p_l identifies the tracks as belonging to a fellow clanmate.",
+                "exp": 5,
+                "weight": 20
+            },
+            {
+                "text": "p_l identifies the tracks as belonging to two-legs, and p_l decides to head back to camp to inform the others.",
+                "exp": 5,
+                "weight": 20
+            }
+        ],
+        "fail_outcomes": [
+            {
+                "text": "p_l can't identify the tracks, and are forced to return to camp to report it.",
+                "exp": 0,
+                "weight": 20
+            },
+            {
+                "text": "Despite p_l efforts, {PRONOUN/p_l/subject} can't identify the tracks, and reports it back at camp.",
+                "exp": 0,
+                "weight": 20
+            },
+            {
+                "text": "The tracks are obscured by recent rainfall, making it impossible for p_l to determine their origin.",
+                "exp": 0,
+                "weight": 20
+            },
+            {
+                "text": "The tracks lead p_l to an area too dangerous to navigate, forcing p_l to abandon {PRONOUN/p_l/poss} investigation.",
+                "exp": 0,
+                "weight": 20
+            }
+        ]
+    },
+    {
+        "patrol_id": "Gen_bord_balancing_markings",
+        "biome": ["any"],
+        "season": ["any"],
+        "types": ["border"],
+        "tags": [],
+        "patrol_art": "bord_general_intro",
+        "min_cats": 1,
+        "max_cats": 6,
+        "min_max_status": {},
+        "weight": 5,
+        "intro_text": "p_l heads out to patrol c_n's borders, and notices that some of their markings had been disturbed.",
+        "decline_text": "p_l decides to not investigate the markings.",
+        "chance_of_success": 50,
+        "success_outcomes": [
+            {
+                "text": "Upon closer inspection, it was just remarking from a clannmate.",
+                "exp": 0,
+                "weight": 20
+            },
+            {
+                "text": "The scratches didn't match any cats paws, that was for certain, and p_l returns to camp to report it, alert to any threats.",
+                "exp": 0,
+                "weight": 20
+            },
+            {
+                "text": "Upon investigation, p_l finds that the disturbed markings were caused by a loner, though the intruder is long gone by now.",
+                "exp": 0,
+                "weight": 20
+            }
+        ],
+        "fail_outcomes": [
+            {
+                "text": "Despite {PRONOUN/p_l/poss} efforts, p_l couldn't identify what had disturbed the border markings, leaving {PRONOUN/p_l/object} perplexed as {PRONOUN/p_l/subject} return to camp.",
+                "exp": 0,
+                "weight": 20
+            },
+            {
+                "text": "The disturbance in the markings remains a mystery to p_l, and when {PRONOUN/p_l/subject} reports the incident, extra patrols are assigned to monitor for any further disruptions.",
+                "exp": 0,
+                "weight": 20
+            }
+        ]
+    },
+    {
+        "patrol_id": "gen_bord_kittybat",
+        "biome": ["any"],
+        "season": ["any"],
+        "types": ["border"],
+        "tags": ["halloween"],
+        "patrol_art": "kittybat_INTRO",
+        "min_cats": 2,
+        "max_cats": 6,
+        "min_max_status": {},
+        "weight": 20,
+        "intro_text": "On border patrol, the patrol finds a kittypet's scent. Following the (extremely) obvious sounds of distress, p_l leads the patrol down to a kittypet, haplessly wedged between a couple of rocks. Wailing pathetically, they cry that their wing is stuck!",
+        "decline_text": "It's beyond c_n's border, it's not c_n's problem.",
+        "chance_of_success": 50,
+        "success_outcomes": [
+            {
+                "text": "Cats don't normally come with wings, much less bat ones, and the patrol flinches back from the foreign stranger. But unnatural or not, the stranger's still stuck, and with a deep breath, p_l orders them forward to free a fellow cat... ish... thing.",
+                "exp": 15,
+                "weight": 20,
+                "outsider_rep": 1
+            },
+            {
+                "text": "Frankly, extra limbs or not (bat wings, at that - this'll make a great story back at camp), the patrol needs to get this plump crying ball of fur back to their Twolegs. The world will eat this kittypet alive if they don't help them.",
+                "exp": 15,
+                "weight": 10,
+                "outsider_rep": 1
+            }
+        ],
+        "fail_outcomes": [
+            {
+                "text": "Falling over, paws waving helplessly in the air and somehow making the situation <i>even worse</i>, the patrol passes the mouse-brained kittypet by, leaving them to their stupidity while they focus on their actual task.",
+                "exp": 0,
+                "weight": 20,
+                "outsider_rep": -1
+            }
+        ],
+        "antag_fail_outcomes": [
+            {
+                "text": "Swaggering up, p_l tries to intimidate the kittypet. But while the cat is easily successfully frightened, that doesn't make them any less stuck in place, and eventually the patrol is forced to help set them free, if only so they can leave c_n's borders.",
+                "exp": 0,
+                "weight": 20,
+                "outsider_rep": -1
+            }
+        ],
+        "antag_success_outcomes": [
+            {
+                "text": "Hissing, p_l bowls the kittypet over, and with a ripping sound, the bat wing detaches from their back. The plump cat's crying increases in volume as they flee. p_l brings the trophy back to camp to boast.",
+                "exp": 15,
+                "weight": 20,
+                "outsider_rep": -2
+            }
+        ]
+    },
+    {
+        "patrol_id": "gen_border_pumpkineyes",
+        "biome": ["any"],
+        "season": ["leaf-fall"],
+        "types": ["border"],
+        "tags": ["halloween"],
+        "patrol_art": "pumpkineyes_INTRO",
+        "min_cats": 2,
+        "max_cats": 6,
+        "min_max_status": {},
+        "weight": 20,
+        "intro_text": "The patrol is heading out to check the borders, when p_l says {PRONOUN/p_l/subject} {VERB/p_l/see/sees} strange glowing eyes in the distance.",
+        "decline_text": "r_c sighs and tells p_l that {PRONOUN/p_l/subject}{VERB/p_l/'re/'s} just seeing things. There's nothing out there... right?",
+        "chance_of_success": 50,
+        "success_outcomes": [
+            {
+                "text": "The patrol cautiously heads in the direction of the strange, motionless eyes. The cats see an eerie face with glowing eyes in the distance, baring its fangs and smelling of smoke. p_l creeps up to the face to find that it belongs to a pumpkin! Spooked, r_c suggests heading back to camp to report this bizarre finding to the Clan. p_l agrees, not wanting to be near this... thing... any longer.",
+                "exp": 10,
+                "weight": 20
+            },
+            {
+                "text": "The patrol cautiously heads in the direction of the strange, motionless eyes. When p_l gets closer {PRONOUN/p_l/subject} {VERB/p_l/are/is} overwhelmed with the scent of Twolegs and smoke. Upon closer inspection, it seems that these foolish Twoleg kits are trying to set fire to a pumpkin with an unsettling hollow face! p_l and r_c charge the Twoleg kits, hissing, spitting, and doing their best to scare them off. Thankfully the kits scatter before they set the pumpkin ablaze.",
+                "exp": 10,
+                "weight": 5
+            },
+            {
+                "text": "As the patrol heads in the direction of the sinister glare of strange, motionless eyes, the scent of smoke creeps up on the patrol. s_c darts forward, finding the smoke scent coming from an odd pumpkin with some sort of... face? Thinking quickly {PRONOUN/s_c/subject} {VERB/s_c/scratch/scratches} dirt into the holes on the pumpkin, extinguishing the small flames. The patrol is left wondering what in the name of StarClan they're looking at.",
+                "exp": 15,
+                "weight": 10,
+                "stat_trait": [
+                    "thoughtful", 
+                    "careful",
+                    "cunning",
+                    "responsible", 
+                    "wise"
+                ],
+                "stat_skill": [
+                    "CLEVER,1", 
+                    "INSIGHTFUL,1", 
+                    "SENSE,1"
+                ]
+            },
+            {
+                "text": "The patrol nervously heads towards the unblinking eyes, unsure of what lies ahead. As the strange object comes into view, s_c lets out a mrrow of laughter! {PRONOUN/s_c/subject/CAP} {VERB/s_c/explain/explains} that this is a Twoleg ritual performed around the start of leaf-bare. p_l is glad to have a cat with s_c's understanding of Twolegs on this patrol. With this knowledge, unneeded panic was surely avoided!",
+                "exp": 15,
+                "weight": 10,
+                "stat_skill": [
+                    "KITTYPET,0", 
+                    "LONER,0"],
+                "can_have_stat": ["r_c"]
+            },
+            {
+                "text": "The patrol nervously heads towards the unblinking eyes, unsure of what lies ahead. As the strange object comes into view, s_c begins to bristle with unease. {PRONOUN/s_c/subject/CAP} can see strange, mist-like Twolegs floating around the glowing, unblinking face of a... pumpkin? The figures approach s_c, and run their cold, fur-less paws through {PRONOUN/s_c/subject} fur. s_c can hardly hear r_c asking {PRONOUN/s_c/object} why {PRONOUN/s_c/subject}{VERB/s_c/'re/'s} frozen in place.",
+                "exp": 20,
+                "weight": 10,
+                "stat_skill": ["GHOST,1"]
+            }
+        ],
+        "fail_outcomes": [
+            {
+                "text": "The patrol cautiously heads in the direction of the strange, motionless eyes. As they get closer to what seems to be some sort of pumpkin, a group of Twoleg kits springs out of nowhere and chases the frightened cats off! The patrol runs until the Twolegs stop following. Panting and defeated, they return to camp without much information about the strange face.",
+                "exp": 0,
+                "weight": 20
+            },
+            {
+                "text": "As r_c slowly creeps towards the disturbing face, s_c huffs with frustration. Tail lashing, s_c calls r_c a mouse-heart and stomps in the direction of the unblinking eyes without a shred of fear. s_c rolls {PRONOUN/s_c/poss} eyes and knocks over the harmless pumpkin, ignoring the strange face and the smell of smoke wafting around it.",
+                "exp": 5,
+                "weight": 20,
+                "stat_trait": [
+                    "bloodthirsty", 
+                    "cold", 
+                    "strict", 
+                    "grumpy", 
+                    "fierce"
+                ]
+            },
+            {
+                "text": "As r_c slowly creeps towards the disturbing face, s_c recklessly darts forward to get a closer look! {PRONOUN/s_c/subject/CAP} {VERB/s_c/crash/crashes} into some strange pumpkin, knocking it over and obscuring its eerie face. The patrol heads home without much left to investigate thanks to s_c's antics.",
+                "exp": 5,
+                "weight": 20,
+                "stat_trait": [
+                    "troublesome", 
+                    "childish", 
+                    "playful", 
+                    "shameless"
+                ]
+            }
+        ]
+    },
+    {
+        "patrol_id": "gen_bord_trickortreat",
+        "biome": ["any"],
+        "season": ["leaf-fall"],
+        "types": ["border"],
+        "tags": ["halloween"],
+        "patrol_art": "bord_general_intro",
+        "min_cats": 2,
+        "max_cats": 6,
+        "min_max_status": {},
+        "weight": 20,
+        "intro_text": "The patrol stumbles upon a strange scene near a Twolegplace: Twoleg kits traveling from den to den in colorful pelts.",
+        "decline_text": "The patrol decides it's best not to interfere with this peculiar ritual.",
+        "chance_of_success": 50,
+        "success_outcomes": [
+            {
+                "text": "r_c, being ever so curious, decides to see if {PRONOUN/r_c/subject} can decipher the meaning behind this Twoleg ritual. After some time, {PRONOUN/r_c/subject} {VERB/r_c/realize/realizes} it's some kind of friendly exchange. Each time the Twoleg kits go to the den, they receive a bit of prey from the older Twolegs. The patrol takes note and continues on their way, amused by the Twolegs' strange customs.",
+                "exp": 10,
+                "weight": 20
+            },
+            {
+                "text": "r_c cautiously approaches the Twoleg kits, intrigued by their colorful pelts. To r_c's surprise, one of the tiny Twolegs offers {PRONOUN/r_c/object} a strange, shiny object. It doesn't smell exactly like prey, but r_c decides to take it back to the camp for further investigation.",
+                "exp": 10,
+                "weight": 20
+            },
+            {
+                "text": "r_c decides to mimic the small Twolegs. Approaching a larger Twoleg den, {PRONOUN/r_c/subject} {VERB/r_c/meow/meows} softly at the entrance. The Twoleg that opens the entrance seems amused and hands r_c a morsel of food. The patrol brings it back to camp for further investigation.",
+                "exp": 10,
+                "weight": 20
+            }
+        ],
+        "fail_outcomes": [
+            {
+                "text": "r_c, being ever so curious, decides to see if {PRONOUN/r_c/subject} can decipher the meaning behind this Twoleg ritual. However, after some time, {PRONOUN/r_c/subject} {VERB/r_c/give/gives} up, concluding that it's just another strange Twoleg custom that Clan cats will never understand.",
+                "exp": 0,
+                "weight": 10
+            },
+            {
+                "text": "The patrol attempts to get closer to the Twoleg kits, but their presence causes panic among the little creatures. The larger Twolegs nearby seem agitated, waving their paws and stomping around. The cats quickly retreat to avoid causing further disruption.",
+                "exp": 0,
+                "weight": 10
+            }
+        ]
+    },
+    {
+        "patrol_id": "gen_bord_scarecrow",
+        "biome": ["any"],
+        "season": ["any"],
+        "types": ["border"],
+        "tags": ["halloween"],
+        "patrol_art": "scarecrow_INTRO",
+        "min_cats": 2,
+        "max_cats": 6,
+        "min_max_status": {},
+        "weight": 20,
+        "intro_text": "On the outskirts of the territory, the patrol comes across a tall, motionless Twoleg rooted in the middle of a field.",
+        "decline_text": "The patrol doesn't want to risk going near this strange Twoleg and quickly heads back to camp to report the odd sighting.",
+        "chance_of_success": 50,
+        "success_outcomes": [
+            {
+                "text": "r_c hesitantly approaches the Twoleg, fur bristling and on guard. It doesn't appear to notice {PRONOUN/r_c/object} yet. Paw by paw, r_c inches forward, but realizes something seems off. Is this Twoleg... even alive? After a quick investigation, r_c finds hay sticking out of the Twoleg's pelt. How odd. r_c reports back with {PRONOUN/r_c/poss} findings.",
+                "exp": 10,
+                "weight": 20
+            },
+            {
+                "text": "s_c sneaks up behind the Twoleg. With a mighty roar, s_c leaps onto its back and {PRONOUN/s_c/poss} momentum sends the Twoleg falling to the ground with a giant thump.",
+                "exp": 10,
+                "weight": 20,
+                "stat_skill": ["FIGHTER,0"]
+            },
+            {
+                "text": "s_c stops the patrol, narrowing {PRONOUN/s_c/poss} eyes. That isn't a Twoleg! {PRONOUN/s_c/subject/CAP} came across one before during {PRONOUN/s_c/object} time outside the Clan. It's a 'scarecrow', {PRONOUN/s_c/subject} {VERB/s_c/explain/explains}, meant to protect the Twoleg fields from harm. The patrol continues on their way, giving the scarecrow a wide berth.",
+                "exp": 10,
+                "weight": 20,
+                "stat_skill": [
+                    "ROGUE,0", 
+                    "LONER,0"
+                ]
+            }
+        ],
+        "fail_outcomes": [
+            {
+                "text": "The patrol decides to take no chances and sets up an ambush around the Twoleg. They wait... and wait... but the Twoleg makes no movements to attack. Finally, r_c notices that the Twoleg isn't even a Twoleg at all! They wasted all of that time for nothing.",
+                "exp": 0,
+                "weight": 10
+            },
+            {
+                "text": "s_c sneaks up behind the Twoleg. With a mighty roar, s_c leaps onto its back and {PRONOUN/s_c/poss} momentum sends both of them to the ground. s_c ends up covered in hay, {PRONOUN/s_c/poss} claws sunk into a harmless scarecrow.",
+                "exp": 10,
+                "weight": 20,
+                "stat_skill": ["FIGHTER,0"]
+            }
+        ]
+    },
+    {
+        "patrol_id": "gen_bord_dislike",
+        "biome": ["any"],
+        "season": ["any"],
+        "types": [],
+        "tags": [],
+        "patrol_art": "gen_train_argueWW",
+        "min_cats": 2,
+        "max_cats": 2,
+        "min_max_status": {
+            "warrior": [2, 2]
+        },
+        "weight": 20,
+        "chance_of_success": 50,
+        "relationship_constraint": ["dislike_20"],
+        "intro_text": "p_l and r_c have been bickering non-stop the entire time they've been patrolling.",
+        "decline_text": "Unable to work together, the two return to camp.",
+        "success_outcomes": [
+            {
+                "text": "Despite the bickering, the two manage to patrol the border without incident.",
+                "exp": 10,
+                "weight": 20
+            },
+            {
+                "text": "At one point during the bickering, the two start to come to a better understanding of each other, resulting in them forging some respect for each other.",
+                "exp": 10,
+                "weight": 10,
+                "art": "gen_train_talkingWW",
+                "relationships": [
+                    {
+                        "cats_to": ["p_l"],
+                        "cats_from": ["r_c"],
+                        "mutual": true,
+                        "values": ["respect"],
+                        "amount": 3
+                    }	
+                ]
+            },
+            {
+                "text": "p_l and r_c have been bickering the entire morning. But when {PRONOUN/p_l/subject} {VERB/p_l/spot/spots} the shadow of a rogue falling on r_c, {PRONOUN/p_l/subject} {VERB/p_l/react/reacts} without thought, leaping forward, claws ripping into the enemy's back and flipping them off r_c with a ferocious snarl. r_c is badly injured, but will live thanks to p_l dragging {PRONOUN/r_c/object} back to camp.",
+                "exp": 10,
+                "weight": 5,
+                "art": "gen_battle_rogue_warrior",
+                "injury": [
+                    {
+                        "cats": ["r_c"],
+                        "injuries": ["battle_injury", "battle_injury"]
+                    }
+                ],
+                "history_text": {
+                    "reg_death": "m_c died from {PRONOUN/r_c/poss} injuries after a fight with a rogue.",
+                    "scar": "m_c was scarred in a fight with a rogue."
+                },
+                "relationships": [
+                    {
+                        "cats_to": ["p_l"],
+                        "cats_from": ["r_c"],
+                        "mutual": true,
+                        "values": ["respect", "trust"],
+                        "amount": 3
+                    }	
+                ]
+            },
+            {
+                "text": "s_c can't resist the temptation to make pointed remarks {PRONOUN/s_c/subject} {VERB/s_c/know/knows} are hurtful to r_c. But when r_c starts crying, {PRONOUN/s_c/poss} pelt prickles with shame, and {PRONOUN/s_c/subject} awkwardly apologize.",
+                "exp": 10,
+                "weight": 10,
+                "can_have_stat": ["p_l"],
+                "stat_trait": ["troublesome", "fierce", "bloodthirsty", "cold", "childish", "shameless", "vengeful", "arrogant", "competitive", "grumpy", "cunning", "oblivious", "rebellious"],
+                "relationships": [
+                    {
+                        "cats_to": ["s_c"],
+                        "cats_from": ["r_c"],
+                        "mutual": false,
+                        "values": ["dislike", "trust", "comfort"],
+                        "amount": 5
+                    }	
+                ]
+            },
+            {
+                "text": "As s_c pounces on a bug, r_c can't help but snap that this is exactly what {PRONOUN/r_c/subject} dislikes about s_c. s_c retortes that r_c needs to learn to lighten up and enjoy life. r_c says that {PRONOUN/r_c/subject} {VERB/r_c/do/does} know how to have fun, and s_c says to prove it, resulting in an imprompto contest to see who can catch the most bugs.",
+                "exp": 10,
+                "weight": 10,
+                "art": "fst_hunt_fun3",
+                "can_have_stat": ["p_l"],
+                "stat_trait": ["flamboyant", "strange", "playful", "childish"],
+                "relationships": [
+                    {
+                        "cats_to": ["s_c"],
+                        "cats_from": ["r_c"],
+                        "mutual": true,
+                        "values": ["platonic"],
+                        "amount": 5
+                    }	
+                ]
+            }
+        ],
+        "fail_outcomes": [
+            {
+                "text": "The bickering gets to be too much, and r_c storms back to camp irritated.",
+                "exp": 0,
+                "weight": 20
+            },
+            {
+                "text": "While they are bickering, r_c trips, and p_l snickers, earning r_c's ire.",
+                "exp": 0,
+                "weight": 20,
+                "injury": [
+                    {
+                        "cats": ["r_c"],
+                        "injuries": ["minor_injury"]
+                    }
+                ],
+                "relationships": [
+                    {
+                        "cats_to": ["p_l"],
+                        "cats_from": ["r_c"],
+                        "mutual": false,
+                        "values": ["dislike"],
+                        "amount": 3
+                    }	
+                ]
+            },
+            {
+                "text": "As the duo are patroling, they are ambushed by a rogue! r_c is badly injured and succumbs to the wounds when p_l flees, leaving {PRONOUN/r_c/object} behind.",
+                "exp": 0,
+                "weight": 5,
+                "art": "gen_dead_cat",
+                "dead_cats": ["r_c"],
+                "history_text": {
+                    "reg_death": "m_c succumbed to injury after being ambushed by a rogue and abandoned on patrol.",
+                    "lead_death": "succumbed to injury after being ambushed and abandoned"
+                }
+            },
+            {
+                "text": "s_c can't resist the temptation to make pointed remarks {PRONOUN/s_c/subject} {VERB/s_c/know/knows} are hurtful to r_c. But when a verbal barb sinks too deep and r_c starts crying, s_c lashes their tail, snapping at r_c to focus on patrolling. r_c runs off, leaving s_c to finish the patrol alone.",
+                "exp": 0,
+                "weight": 10,
+                "can_have_stat": ["p_l"],
+                "stat_trait": ["troublesome", "fierce", "bloodthirsty", "cold", "childish", "shameless", "vengeful", "arrogant", "competitive", "grumpy", "cunning", "oblivious", "rebellious"],
+                "relationships": [
+                    {
+                        "cats_to": ["s_c"],
+                        "cats_from": ["r_c"],
+                        "mutual": true,
+                        "values": ["dislike"],
+                        "amount": 10
+                    },
+                    {
+                        "cats_to": ["p_l"],
+                        "cats_from": ["r_c"],
+                        "mutual": false,
+                        "values": ["platonic", "respect"],
+                        "amount": -5
+                    }		
+                ]
+            },
+            {
+                "text": "As s_c pounces on a bug, r_c can't help but snap that this is exactly what {PRONOUN/r_c/subject} dislikes about s_c. s_c retortes that r_c needs to learn to lighten up and enjoy life. r_c says that {PRONOUN/r_c/subject} {VERB/r_c/do/does} know how to have fun, and s_c says to prove it, but r_c says that {PRONOUN/r_c/subject} {VERB/r_c/do/does}n't have to prove anything to s_c.",
+                "exp": 0,
+                "weight": 10,
+                "can_have_stat": ["p_l"],
+                "stat_trait": ["flamboyant", "strange", "playful", "childish"],
+                "relationships": [
+                    {
+                        "cats_to": ["s_c"],
+                        "cats_from": ["r_c"],
+                        "mutual": true,
+                        "values": ["dislike"],
+                        "amount": 5
+                    }	
+                ]
+            }
+        ]
+    }
+]