[
    {
        "patrol_id": "gen_bord_dog1",
        "biome": ["any"],
        "season": ["any"],
        "types": ["border"],
        "tags": [],
        "patrol_art": "gen_border_dogscent_clanmember",
        "min_cats": 1,
        "max_cats": 1,
        "min_max_status": {},
        "weight": 20,
        "intro_text": "r_c tracks the scent of a large dog along the edge of the Clan's territory.",
        "decline_text": "r_c decides not to pursue such a dangerous creature, especially seeing as it hasn't crossed the border.",
        "chance_of_success": 20,
        "success_outcomes": [
            {
                "text": "r_c bolts back to camp, yowling a warning!",
                "exp": 40,
                "weight": 20,
                "relationships": [
                    {
                        "cats_to": ["r_c"],
                        "cats_from": ["clan"],
                        "mutual": false,
                        "values": ["trust", "respect"],
                        "amount": 15
                    }
                ]
            },
            {
                "text": "s_c sets up an ambush for the wandering dog. When the dog nears {PRONOUN/s_c/poss} hiding spot, s_c leaps out with claws unsheathed, bloodies its snout, and leads it on a wild chasing dance across the border and out of c_n territory.",
                "exp": 40,
                "weight": 20,
                "stat_skill": ["FIGHTER,3"],
                "relationships": [
                    {
                        "cats_to": ["s_c"],
                        "cats_from": ["clan"],
                        "mutual": false,
                        "values": ["trust", "respect"],
                        "amount": 15
                    }
                ]
            },
            {
                "text": "{PRONOUN/s_c/subject/CAP} {VERB/s_c/do/does}n't feel like {PRONOUN/s_c/subject} {VERB/s_c/have/has} the skill or power to take on a dog single-pawed, but s_c would give {PRONOUN/s_c/poss} life for c_n. {PRONOUN/s_c/subject/CAP} {VERB/s_c/charge/charges} in courageously to lead the dog away from c_n territory. Each booming bark could be the herald of {PRONOUN/s_c/poss} doom, each rancid breath the last thing {PRONOUN/s_c/subject} might ever smell, but somehow, limbs and lungs burning, {PRONOUN/s_c/subject} eventually {VERB/s_c/leap/leaps} to refuge.",
                "exp": 40,
                "weight": 20,
                "stat_trait": [
                    "ambitious",
                    "compassionate",
                    "confident",
                    "faithful",
                    "fierce",
                    "loving",
                    "loyal",
                    "responsible",
                    "righteous"
                ],
                "relationships": [
                    {
                        "cats_to": ["s_c"],
                        "cats_from": ["clan"],
                        "mutual": false,
                        "values": ["trust", "respect"],
                        "amount": 15
                    }
                ]
            }
        ],
        "fail_outcomes": [
            {
                "text": "r_c would give {PRONOUN/r_c/poss} life to protect c_n, and as {PRONOUN/r_c/subject} {VERB/r_c/lead/leads} the huge dog away from the Clan, in {PRONOUN/r_c/poss} heart, {PRONOUN/r_c/subject} {VERB/r_c/accept/accepts} that's what {PRONOUN/r_c/subject}{VERB/r_c/'re/'s} doing. As darkness closes in around {PRONOUN/r_c/object} and the dog's jaws descend again, r_c tries to sink {PRONOUN/r_c/poss} claws into its face, and hopes desperately that {PRONOUN/r_c/subject} led it far enough.",
                "exp": 0,
                "weight": 10,
                "dead_cats": ["r_c"],
                "history_text": {
                    "scar": "This cat is scarred from bravely defending the Clan against a dog.",
                    "reg_death": "This cat died to keep c_n safe from a large dog.",
                    "lead_death": "died to keep c_n safe from a large dog"
                },
                "relationships": [
                    {
                        "cats_to": ["r_c"],
                        "cats_from": ["clan"],
                        "mutual": false,
                        "values": ["trust", "respect"],
                        "amount": 15
                    }
                ]
            },
            {
                "text": "r_c would give {PRONOUN/r_c/poss} life to protect c_n, and as {PRONOUN/r_c/subject} {VERB/r_c/charge/charges} past the huge dog to lead it far, <i>far</i> from c_n, {PRONOUN/r_c/subject} {VERB/r_c/accept/accepts} it. Fear gives {PRONOUN/r_c/object} speed, but it only takes one successful hit. Miraculously, {PRONOUN/r_c/subject} {VERB/r_c/fly/flies} out of the dog's jaws while it shakes {PRONOUN/r_c/object}, landing safely. r_c is injured, desperate, and terrified - but {PRONOUN/r_c/subject}{VERB/r_c/'re/'s} alive.",
                "exp": 0,
                "weight": 10,
                "injury": [
                    {
                        "cats": ["r_c"],
                        "injuries": ["big_bite_injury"],
                        "scars": ["BRIGHTHEART"]
                    }
                ],
                "history_text": {
                    "scar": "This cat is scarred from bravely defending the Clan against a dog.",
                    "reg_death": "This cat died to keep c_n safe from a large dog.",
                    "lead_death": "died to keep c_n safe from a large dog"
                },
                "relationships": [
                    {
                        "cats_to": ["r_c"],
                        "cats_from": ["clan"],
                        "mutual": false,
                        "values": ["trust", "respect"],
                        "amount": 15
                    }
                ]
            }
        ]
    },
    {
        "patrol_id": "gen_bord_dog2",
        "biome": ["any"],
        "season": ["any"],
        "types": ["border"],
        "tags": ["patrol_rel", "pos_fail"],
        "patrol_art": "gen_border_dogscent_clanmember",
        "min_cats": 2,
        "max_cats": 3,
        "min_max_status": {},
        "weight": 20,
        "intro_text": "The patrol tracks the scent of a large dog along the edge of the Clan's territory.",
        "decline_text": "The patrol decides not to pursue such a dangerous creature, especially seeing as it hasn't crossed the border.",
        "chance_of_success": 30,
        "success_outcomes": [
            {
                "text": "The patrol shadows the dog, sending a message back to warn camp. It's an exhausting and stressful day, but by the time night falls, they've confirmed that the dog is leaving the local area, and the patrol has assured c_n's safety.",
                "exp": 20,
                "weight": 20,
                "relationships": [
                    {
                        "cats_to": ["patrol"],
                        "cats_from": ["clan"],
                        "mutual": false,
                        "values": ["respect", "trust"],
                        "amount": 5
                    }
                ]
            },
            {
                "text": "The patrol gathers their courage and valiantly tries to lead the dog away. With such a small group of cats, they can only lead it a short distance, but it's better than nothing.",
                "exp": 20,
                "weight": 5,
                "relationships": [
                    {
                        "cats_to": ["patrol"],
                        "cats_from": ["clan"],
                        "mutual": false,
                        "values": ["respect", "trust"],
                        "amount": 5
                    }
                ]
            },
            {
                "text": "s_c sets up a careful ambush ahead of the dog, and {PRONOUN/s_c/poss} surprising, darting attack bloodies the dog's flank, dissuading it from heading further into c_n territory.",
                "exp": 20,
                "weight": 20,
                "stat_skill": ["FIGHTER,3"],
                "relationships": [
                    {
                        "cats_to": ["patrol"],
                        "cats_from": ["clan"],
                        "mutual": false,
                        "values": ["respect", "trust"],
                        "amount": 5
                    }
                ]
            },
            {
                "text": "s_c selflessly takes the lion's share of the run as the patrol leads the dog on, exhausting {PRONOUN/s_c/self} almost to the point of danger but leading the dog far away from c_n borders. {PRONOUN/s_c/poss/CAP} Clanmates support {PRONOUN/s_c/object} on the long walk home once it's all over, their purrs mixing with s_c's exhausted pants.",
                "exp": 20,
                "weight": 20,
                "stat_trait": [
                    "compassionate",
                    "confident",
                    "faithful",
                    "fierce",
                    "loving",
                    "loyal",
                    "responsible",
                    "righteous"
                ],
                "relationships": [
                    {
                        "cats_to": ["patrol"],
                        "cats_from": ["clan"],
                        "mutual": false,
                        "values": ["respect", "trust"],
                        "amount": 5
                    }
                ]
            }
        ],
        "fail_outcomes": [
            {
                "text": "The patrol tries to keep watch over the dog from a distance, but it spots the cats and forces them to scatter. Everyone escapes just fine, but they lose track of the dog. It could be anywhere - still out there, lurking, waiting to attack.",
                "exp": 0,
                "weight": 20,
                "relationships": [
                    {
                        "cats_to": ["patrol"],
                        "cats_from": ["clan"],
                        "mutual": false,
                        "values": ["respect", "trust"],
                        "amount": -5
                    }
                ]
            },
            {
                "text": "s_c tries to take the lion's share of the effort to lead the dog away, but {PRONOUN/s_c/poss} strength fails {PRONOUN/s_c/object} - the rest of the patrol needs to rescue {PRONOUN/s_c/object}, which cuts the patrol short. Everyone knows the dog could still be lurking on their borders.",
                "exp": 0,
                "weight": 20,
                "stat_trait": ["ambitious", "bloodthirsty", "troublesome", "vengeful"],
                "relationships": [
                    {
                        "cats_to": ["patrol"],
                        "cats_from": ["clan"],
                        "mutual": false,
                        "values": ["respect", "trust"],
                        "amount": -5
                    }
                ]
            },
            {
                "text": "The patrol tries to lead the dog away from the Clan's borders, but with so few cats it's impossible to cover each other's backs. r_c falls to the dog as the rest of the patrol runs for their lives back to camp, terrified out of their pelts and mourning their Clanmate.",
                "exp": 0,
                "weight": 10,
                "dead_cats": ["r_c"],
                "history_text": {
                    "scar": "This cat is scarred from bravely defending the Clan against a dog.",
                    "reg_death": "This cat died to keep the Clan safe from a large dog.",
                    "lead_death": "died to keep c_n safe from a large dog"
                },
                "relationships": [
                    {
                        "cats_to": ["patrol"],
                        "cats_from": ["clan"],
                        "mutual": false,
                        "values": ["respect", "trust"],
                        "amount": -5
                    }
                ]
            },
            {
                "text": "The patrol tries bravely to lead the dog away from c_n borders, but with so few cats it's impossible to cover each other's backs. r_c gets caught while running, and it's all the rest of the patrol can do to distract the dog long enough to get {PRONOUN/r_c/object} to safety.",
                "exp": 0,
                "weight": 10,
                "injury": [
                    {
                        "cats": ["r_c"],
                        "injuries": ["big_bite_injury"],
                        "scars": ["BRIGHTHEART"]
                    }
                ],
                "history_text": {
                    "scar": "This cat is scarred from bravely defending the Clan against a dog.",
                    "reg_death": "This cat died to keep the Clan safe from a large dog.",
                    "lead_death": "died to keep c_n safe from a large dog"
                },
                "relationships": [
                    {
                        "cats_to": ["patrol"],
                        "cats_from": ["clan"],
                        "mutual": false,
                        "values": ["respect", "trust"],
                        "amount": -5
                    }
                ]
            }
        ]
    },
    {
        "patrol_id": "gen_bord_dog3",
        "biome": ["any"],
        "season": ["any"],
        "types": ["border"],
        "tags": ["patrol_rel", "pos_fail"],
        "patrol_art": "bord_general_intro",
        "min_cats": 4,
        "max_cats": 6,
        "min_max_status": {},
        "weight": 20,
        "intro_text": "The patrol stumbles across a large dog wandering through the middle of the Clan's territory.",
        "decline_text": "The patrol decides not to pursue such a dangerous creature. c_n will just have to hope it doesn't come any nearer to camp.",
        "chance_of_success": 10,
        "success_outcomes": [
            {
                "text": "They decide that no cat is going to be surprised by this predator again. The patrol shadows the dog, sending a message to warn camp. With enough cats to keep watch, rest, track, and send messages back and forth, c_n is kept safe from the wandering dog.",
                "exp": 20,
                "weight": 20,
                "relationships": [
                    {
                        "cats_to": ["patrol"],
                        "cats_from": ["clan"],
                        "mutual": false,
                        "values": ["respect", "trust"],
                        "amount": 5
                    }
                ]
            },
            {
                "text": "The patrol gathers their courage and valiantly drives away the dog. Together, working as one, and with all the strength of StarClan behind them, the patrol harries the dog. By keeping up a series of small skirmishes through the entire day, they drive it all the way off c_n territory.",
                "exp": 20,
                "weight": 5,
                "relationships": [
                    {
                        "cats_to": ["patrol"],
                        "cats_from": ["clan"],
                        "mutual": false,
                        "values": ["respect", "trust"],
                        "amount": 5
                    }
                ]
            },
            {
                "text": "s_c has just enough time to yowl out a plan, leading the whole large patrol in a skillful battle maneuver against the dog that protects the cats from the chance of injury. The dog tucks tail and runs for more friendly lands.",
                "exp": 20,
                "weight": 20,
                "stat_skill": ["FIGHTER,3"],
                "relationships": [
                    {
                        "cats_to": ["patrol"],
                        "cats_from": ["clan"],
                        "mutual": false,
                        "values": ["respect", "trust"],
                        "amount": 5
                    }
                ]
            },
            {
                "text": "s_c selflessly throws {PRONOUN/s_c/self} into the fight, and every time the dog tries to grab at {PRONOUN/s_c/poss} Clanmates, {PRONOUN/s_c/subject}{VERB/s_c/'re/'s} there with claws, fur puffed out to twice {PRONOUN/s_c/poss} normal size. With s_c defending them, the patrol drives the dog off, yowling triumphantly.",
                "exp": 20,
                "weight": 20,
                "stat_trait": [
                    "compassionate",
                    "confident",
                    "faithful",
                    "fierce",
                    "loving",
                    "loyal",
                    "responsible",
                    "righteous"
                ],
                "relationships": [
                    {
                        "cats_to": ["patrol"],
                        "cats_from": ["clan"],
                        "mutual": false,
                        "values": ["respect", "trust"],
                        "amount": 5
                    }
                ]
            }
        ],
        "fail_outcomes": [
            {
                "text": "The patrol tries to keep watch on the dog from a distance, but it spots the cats and they have to scatter. It's not as bad as it could've been though; r_c manages to keep track of the dog's position, and it doesn't come any further into c_n territory.",
                "exp": 0,
                "weight": 20,
                "relationships": [
                    {
                        "cats_to": ["patrol"],
                        "cats_from": ["clan"],
                        "mutual": false,
                        "values": ["respect", "trust"],
                        "amount": -5
                    }
                ]
            },
            {
                "text": "s_c tries to protect {PRONOUN/s_c/poss} Clanmates, but it gets in the way of the attack. Without everyone committed to driving the dog off, the patrol has to fall back, but they do so in good order.",
                "exp": 0,
                "weight": 20,
                "stat_trait": ["ambitious", "bloodthirsty", "troublesome", "vengeful"],
                "relationships": [
                    {
                        "cats_to": ["patrol"],
                        "cats_from": ["clan"],
                        "mutual": false,
                        "values": ["respect", "trust"],
                        "amount": -5
                    }
                ]
            },
            {
                "text": "With so many cats all working as one, the dog started to get beaten back. But just as the tide of the fight seems about to turn, one lucky strike hits r_c, and those vicious jaws take {PRONOUN/r_c/object} to StarClan.",
                "exp": 0,
                "weight": 10,
                "dead_cats": ["r_c"],
                "history_text": {
                    "scar": "This cat is scarred from bravely defending the Clan against a dog.",
                    "reg_death": "This cat died to keep the Clan safe from a large dog.",
                    "lead_death": "died to keep c_n safe from a large dog"
                },
                "relationships": [
                    {
                        "cats_to": ["patrol"],
                        "cats_from": ["clan"],
                        "mutual": false,
                        "values": ["respect", "trust"],
                        "amount": -5
                    }
                ]
            },
            {
<<<<<<< HEAD
                "text": "The patrol fights bravely, but you only need to be unlucky once. r_c gets taken out of the fight with one snap of the beast's huge jaws. The rest of the patrol rallies to defend {PRONOUN/r_c/object}, and r_c is safely helped back to camp where the medicine den awaits.",
=======
                "text": "The patrol fights bravely, but you only need to be unlucky once. r_c gets taken out of the fight with one snap of the beast's huge jaws. The rest of the patrol rallies to defend {PRONOUN/r_c/object}, and r_c is safely helped back to camp, where the medicine cat den awaits.",
>>>>>>> 56e5b349
                "exp": 0,
                "weight": 10,
                "injury": [
                    {
                        "cats": ["r_c"],
                        "injuries": ["big_bite_injury"],
                        "scars": ["BRIGHTHEART"]
                    }
                ],
                "history_text": {
                    "scar": "This cat is scarred from bravely defending the Clan against a dog.",
                    "reg_death": "This cat died to keep the Clan safe from a large dog.",
                    "lead_death": "died to keep c_n safe from a large dog"
                },
                "relationships": [
                    {
                        "cats_to": ["patrol"],
                        "cats_from": ["clan"],
                        "mutual": false,
                        "values": ["respect", "trust"],
                        "amount": -5
                    }
                ]
            }
        ]
    },
    {
        "patrol_id": "gen_bord_smalldog1",
        "biome": ["any"],
        "season": ["any"],
        "types": ["border"],
        "tags": [],
        "patrol_art": "bord_general_intro",
        "min_cats": 1,
        "max_cats": 1,
        "min_max_status": {},
        "weight": 20,
        "intro_text": "p_l comes across a small dog.",
        "decline_text": "p_l decides not to pursue the dog.",
        "chance_of_success": 40,
        "success_outcomes": [
            {
                "text": "r_c hisses at the dog, warning it off. It skitters back, yapping loudly but headed in the right direction. Maybe {PRONOUN/r_c/subject} should add dog herding to {PRONOUN/r_c/poss} list of accomplishments?",
                "exp": 10,
                "weight": 20,
                "relationships": [
                    {
                        "cats_to": ["patrol"],
                        "cats_from": ["patrol"],
                        "mutual": false,
                        "values": ["respect", "trust"],
                        "amount": 5
                    }
                ]
            },
            {
                "text": "r_c unsheathes {PRONOUN/r_c/poss} claws, puffs {PRONOUN/r_c/poss} fur out to as far as it'll go, gathers {PRONOUN/r_c/poss} courage, and drives the small dog from the border.",
                "exp": 10,
                "weight": 5
            },
            {
                "text": "s_c unleashes all {PRONOUN/r_c/poss} battle experience, darting this way and that, ripping chunks of dog fur out as {PRONOUN/r_c/subject} {VERB/r_c/drive/drives} it into the distance.",
                "exp": 10,
                "weight": 20,
                "stat_skill": ["FIGHTER,1"]
            }
        ],
        "fail_outcomes": [
            {
                "text": "All r_c's attempts to drive the small dog off only send it into greater and greater fits of excitement until the only thing to do is wait, miserable and humiliated, in a safe spot for the beast to calm down.",
                "exp": 0,
                "weight": 20
            },
            {
                "text": "The animal is far more tenacious than r_c ever expected, and once the fight starts, there's no escaping from it. As r_c's world goes dark, {PRONOUN/r_c/subject} {VERB/r_c/have/has} {PRONOUN/r_c/poss} fangs sunk in the dog's throat. At least {PRONOUN/r_c/subject}'ll take the beast with {PRONOUN/r_c/object}.",
                "exp": 0,
                "weight": 10,
                "dead_cats": ["r_c"],
                "history_text": {
                    "scar": "This cat got a scar from a fight with a small dog, but {PRONOUN/m_c/subject} always {VERB/m_c/say/says} it was a huge dog.",
                    "reg_death": "This cat was killed in a fight with a small dog, but took the dog out with {PRONOUN/m_c/object}.",
                    "lead_death": "killed in a fight with a small dog"
                }
            },
            {
                "text": "Small, yappy, but... still a dog. r_c peers down from the tree where the animal has pinned {PRONOUN/r_c/object}, wincing in pain. {PRONOUN/r_c/subject/CAP} won't underestimate these ugly creatures again.",
                "exp": 0,
                "weight": 10,
                "injury": [
                    {
                        "cats": ["r_c"],
                        "injuries": ["small_bite_injury"],
                        "scars": ["LEGBITE"]
                    }
                ],
                "history_text": {
                    "scar": "This cat got a scar from a fight with a small dog, but {PRONOUN/m_c/subject} always {VERB/m_c/say/says} it was a huge dog.",
                    "reg_death": "This cat was killed in a fight with a small dog, but {PRONOUN/m_c/subject} took the dog out with {PRONOUN/m_c/object}.",
                    "lead_death": "killed in a fight with a small dog"
                }
            }
        ]
    },
    {
        "patrol_id": "gen_bord_smalldog2",
        "biome": ["any"],
        "season": ["any"],
        "types": ["border"],
        "tags": [],
        "patrol_art": "bord_general_intro",
        "min_cats": 2,
        "max_cats": 3,
        "min_max_status": {},
        "weight": 20,
        "intro_text": "The patrol comes across a small dog right on the border of c_n territory.",
        "decline_text": "p_l decides not to pursue the dog and instead cuts the patrol short to head back to camp and report it.",        
        "chance_of_success": 40,
        "success_outcomes": [
            {
                "text": "p_l hisses at the small dog, and the rest of {PRONOUN/p_l/poss} small team {VERB/p_l/back/backs} {PRONOUN/p_l/object} up. The dog skitters back, yapping loudly, apparently shocked by the display. The patrol breaks out into yowls and caterwauls until the dog loses its nerve and runs from the c_n border into the distance.",
                "exp": 10,
                "weight": 20,
                "relationships": [
                    {
                        "cats_to": ["patrol"],
                        "cats_from": ["patrol"],
                        "mutual": false,
                        "values": ["respect", "comfort", "trust"],
                        "amount": 5
                    }
                ]
            },
            {
                "text": "The patrol paces towards the small dog, claws out, fur up, backed up with the courage of their Clanmates. The dog breaks into a barking fit, but that's their opportunity to attack, covering each other as they push the creature away from their territory.",
                "exp": 10,
                "weight": 5,
                "relationships": [
                    {
                        "cats_to": ["patrol"],
                        "cats_from": ["patrol"],
                        "mutual": false,
                        "values": ["respect", "comfort", "trust"],
                        "amount": 5
                    }
                ]
            },
            {
                "text": "s_c calls out a battle plan, and the cats flow into it, carefully covering each other and driving the dog backwards until it loses its nerve, tucks tail, and runs from c_n territory, deep into the wilderness.",
                "exp": 10,
                "weight": 20,
                "stat_skill": ["FIGHTER,1"],
                "relationships": [
                    {
                        "cats_to": ["patrol"],
                        "cats_from": ["patrol"],
                        "mutual": false,
                        "values": ["respect", "comfort", "trust"],
                        "amount": 5
                    }
                ]
            }
        ],
        "fail_outcomes": [
            {
                "text": "All r_c's attempts to drive the small dog off only send it into greater and greater fits of excitement, until the only thing to do is wait, exasperated, in a safe spot for the beast to calm down.",
                "exp": 0,
                "weight": 20
            },
            {
                "text": "The dog gets a lucky hit in on r_c, though together the patrol is still able to drive it off successfully.",
                "exp": 0,
                "weight": 10,
                "injury": [
                    {
                        "cats": ["r_c"],
                        "injuries": ["small_bite_injury"],
                        "scars": ["LEGBITE"]
                    }
                ],
                "history_text": {
                    "scar": "This cat got a scar from a fight with a small dog, but {PRONOUN/m_c/subject} always {VERB/m_c/say/says} it was a huge dog."
                }
            }
        ]
    },
    {
        "patrol_id": "gen_bord_smalldog3",
        "biome": ["any"],
        "season": ["any"],
        "types": ["border"],
        "tags": [],
        "patrol_art": "bord_general_intro",
        "min_cats": 4,
        "max_cats": 6,
        "min_max_status": {},
        "weight": 20,
        "intro_text": "The patrol comes across a small dog right on the border of c_n territory.",
        "decline_text": "p_l decides not to pursue the dog and instead cuts the patrol short to head back to camp and report it.",
                "chance_of_success": 10,
        "success_outcomes": [
            {
                "text": "The patrol paces towards the small dog, claws out, fur up, backed up with the courage of their Clanmates. The dog breaks into a barking fit, but that's their opportunity to attack, covering each other as they push the creature away from their territory.",
                "exp": 10,
                "weight": 20,
                "relationships": [
                    {
                        "cats_to": ["patrol"],
                        "cats_from": ["patrol"],
                        "mutual": false,
                        "values": ["respect", "comfort", "trust"],
                        "amount": 5
                    }
                ]
            },
            {
                "text": "Mobbed by cats and near-blind with the blood in its eyes, the dog flees from c_n, yelping pitifully.",
                "exp": 10,
                "weight": 5,
                "relationships": [
                    {
                        "cats_to": ["patrol"],
                        "cats_from": ["patrol"],
                        "mutual": false,
                        "values": ["respect", "comfort", "trust"],
                        "amount": 5
                    }
                ]
            },
            {
                "text": "s_c calls out a battle plan, and the cats flow into it, carefully covering each other and driving the dog backwards until it loses its nerve, tucks tail, and runs from c_n territory, deep into the wilderness.",
                "exp": 10,
                "weight": 20,
                "stat_skill": ["FIGHTER,1"],
                "relationships": [
                    {
                        "cats_to": ["patrol"],
                        "cats_from": ["patrol"],
                        "mutual": false,
                        "values": ["respect", "comfort", "trust"],
                        "amount": 5
                    }
                ]
            }
        ],
        "fail_outcomes": [
            {
                "text": "All r_c's attempts to drive the small dog off only send it into greater and greater fits of excitement, until the only thing to do is wait, exasperated, in a safe spot for the beast to calm down.",
                "exp": 0,
                "weight": 20
            },
            {
                "text": "The dog gets a lucky hit in on r_c, though together the patrol is still able to drive it off successfully.",
                "exp": 0,
                "weight": 10,
                "injury": [
                    {
                        "cats": ["r_c"],
                        "injuries": ["small_bite_injury"],
                        "scars": ["LEGBITE"]
                    }
                ],
                "history_text": {
                    "scar": "This cat got a scar from a fight with a small dog, though {PRONOUN/m_c/subject} {VERB/m_c/insist/insists} it was huge."
                }
            }
        ]
    },
    {
        "patrol_id": "gen_bord_abandonedkittypet1_kittypet4",
        "biome": ["any"],
        "season": ["any"],
        "types": ["border"],
        "tags": ["new_cat"],
        "patrol_art": "bord_general_intro",
        "min_cats": 2,
        "max_cats": 6,
        "min_max_status": {
            "normal adult": [1, 6]
        },
        "weight": 20,
        "intro_text": "The patrol hears a cat begging for their housefolk to come back, just barely intelligible over the sound of a monster speeding away.",
        "decline_text": "p_l decides it's none of {PRONOUN/p_l/poss} business and resumes {PRONOUN/p_l/poss} patrol.",
        "chance_of_success": 30,
        "success_outcomes": [
            {
                "text": "p_l finds a kittypet collapsed by the Thunderpath, wailing for {PRONOUN/n_c:0/poss} housefolk. p_l comforts {PRONOUN/n_c:0/object}, asking why {PRONOUN/n_c:0/subject} {VERB/n_c:0/were/was} left here. The only explanation {PRONOUN/n_c:0/subject} {VERB/n_c:0/have/has} is that {PRONOUN/n_c:0/subject}{VERB/n_c:0/'re/'s} sick... Perhaps {PRONOUN/n_c:0/subject} {VERB/n_c:0/were/was} too much of a burden? p_l offers {PRONOUN/n_c:0/object} a place in c_n, at least until {PRONOUN/n_c:0/subject} {VERB/n_c:0/recover/recovers}. {PRONOUN/n_c:0/subject/CAP} tentatively {VERB/n_c:0/accept/accepts}, looking longingly at the Thunderpath as {PRONOUN/n_c:0/subject}{VERB/n_c:0/'re/'s} led away.",
                "exp": 15,
                "weight": 20,
                "relationships": [
                    {
                        "cats_to": ["patrol"],
                        "cats_from": ["patrol"],
                        "mutual": false,
                        "values": ["respect"],
                        "amount": 5
                    },
                    {
                        "cats_from": ["n_c:0"],
                        "cats_to": ["patrol"],
                        "values": ["platonic", "trust", "comfort"],
                        "amount": 10
                    }
                ],
                "new_cat": [
                    ["kittypet", "backstory:kittypet4"]
                ],
                "outsider_rep": 1,
                "injury": [
                    {
                        "cats": ["n_c:0"],
                        "injuries": ["sickness"],
                        "no_results": true
                    }
                ]
            }
        ],
        "fail_outcomes": [
            {
                "text": "{PRONOUN/p_l/subject/CAP} {VERB/p_l/discover/discovers} the cooling body of a kittypet; it seems they attempted to run after their Twolegs, but were run over by another monster. p_l silently sends a prayer for the kittypet and can't help cursing the Twolegs who abandoned such a loyal cat.",
                "exp": 0,
                "weight": 20,
                "outsider_rep": -1,
                "relationships": [
                    {
                        "cats_to": ["patrol"],
                        "cats_from": ["patrol"],
                        "mutual": false,
                        "values": ["respect"],
                        "amount": -5
                    }
                ]
            }
        ],
        "antag_fail_outcomes": [
            {
                "text": "The kittypet tries to make a run for it, when suddenly they collapse! When p_l comes closer, {PRONOUN/p_l/subject} can smell the sickness coming off the kittypet's pelt. {PRONOUN/p_l/subject/CAP} {VERB/p_l/decide/decides} to resume the border patrol - it's not {PRONOUN/p_l/poss} problem anymore.",
                "exp": 0,
                "weight": 20,
                "outsider_rep": -1
            }
        ],
        "antag_success_outcomes": [
            {
                "text": "{PRONOUN/p_l/subject/CAP} {VERB/p_l/tell/tells} the kittypet that they aren't welcome here, but after {PRONOUN/p_l/subject} {VERB/p_l/hear/hears} that the kittypet is ill, {PRONOUN/p_l/subject} {VERB/p_l/agree/agrees} to carry them to a nearby Twoleg den to find help.",
                "exp": 15,
                "weight": 20,
                "outsider_rep": -2
            }
        ]
    },
    {
        "patrol_id": "gen_bord_otherclankits1",
        "biome": ["any"],
        "season": ["any"],
        "types": ["border"],
        "tags": ["other_clan"],
        "patrol_art": "bord_general_intro",
        "min_cats": 3,
        "max_cats": 6,
        "min_max_status": {
            "normal adult": [1, 6]
        },
        "weight": 20,
        "intro_text": "p_l sees two kits from o_c_n playing close to the border. ",
        "decline_text": "It's not {PRONOUN/p_l/poss} problem that those kits are alone and vulnerable. o_c_n should keep a closer eye on their kits.",
        "chance_of_success": 55,
        "success_outcomes": [
            {
                "text": "p_l wouldn't be able to forgive {PRONOUN/p_l/self} if something happened to those kits. {PRONOUN/p_l/subject/CAP} {VERB/p_l/order/orders} the patrol, save for r_c, to return to camp, and r_c and p_l go to bring the kits back to o_c_n.",
                "exp": 20,
                "weight": 20,
                "relationships": [
                    {
                        "cats_to": ["patrol"],
                        "cats_from": ["patrol"],
                        "mutual": false,
                        "values": ["respect", "trust"],
                        "amount": 10
                    }
                ],
                "other_clan_rep": 2
            },
            {
                "text": "p_l orders the patrol, save for r_c, to return to camp. p_l and r_c grab the kits by their scruffs despite their protests, and on their journey to o_c_n, they are greeted by a concerned patrol that is very happy and grateful to see the kits safe. The o_c_n patrol thanks them profusely.",
                "exp": 20,
                "weight": 5,
                "relationships": [
                    {
                        "cats_to": ["patrol"],
                        "cats_from": ["patrol"],
                        "mutual": false,
                        "values": ["respect", "trust"],
                        "amount": 10
                    }
                ],
                "other_clan_rep": 2
            },
            {
                "text": "p_l orders the patrol to go back to camp, asking that r_c be left behind to help {PRONOUN/p_l/object}. They approach the little kits and convince them that they're gonna give them the best badger ride ever. As they approach o_c_n's camp with the kits squealing with joy on their back, they are greeted with relief and laughter.",
                "exp": 20,
                "weight": 20,
                "stat_skill": ["SPEAKER,1", "MEDIATOR,1"],
                "can_have_stat": ["adult"],
                "relationships": [
                    {
                        "cats_to": ["patrol"],
                        "cats_from": ["patrol"],
                        "mutual": false,
                        "values": ["respect", "trust"],
                        "amount": 10
                    }
                ],
                "other_clan_rep": 2
            },
            {
                "text": "p_l decides to bring r_c with {PRONOUN/p_l/object} to o_c_n and orders the others back to camp. As they approach o_c_n, they are immediately greeted by the leader, who recognizes p_l - knowing {PRONOUN/p_l/object} to be a kind and caring cat - and thanks both of them sincerely.",
                "exp": 20,
                "weight": 20,
                "stat_trait": ["compassionate", "loving", "charismatic"],
                "can_have_stat": ["adult"],
                "relationships": [
                    {
                        "cats_to": ["patrol"],
                        "cats_from": ["patrol"],
                        "mutual": false,
                        "values": ["respect", "trust"],
                        "amount": 10
                    }
                ],
                "other_clan_rep": 2
            }
        ],
        "fail_outcomes": [
            {
                "text": "As p_l goes to step over the border with r_c to retrieve the kits and bring them to their Clan, they stop as they hear a o_c_n patrol shouting for the kits. p_l is relieved to know they will be safe with their own Clan and resumes {PRONOUN/p_l/poss} patrol. The patrol doesn't realize that the o_c_n cats saw them cross the border and now look upon their departing backs with fury.",
                "exp": 0,
                "weight": 20,
                "relationships": [
                    {
                        "cats_to": ["patrol"],
                        "cats_from": ["patrol"],
                        "mutual": false,
                        "values": ["respect", "trust"],
                        "amount": -10
                    }
                ],
                "other_clan_rep": -1
            },
            {
                "text": "As p_l crosses the border with r_c to grab the kits by their scruff, a o_c_n patrol suddenly appears, looking furious, with their claws unsheathed and fangs bared! r_c gently drops the kit and attempts to explain the situation but is immediately and viciously killed. p_l races back over to their side of the border, just barely escaping the wrath of o_c_n warriors.",
                "exp": 0,
                "weight": 10,
                "dead_cats": ["r_c"],
                "history_text": {
                    "reg_death": "m_c was slain by o_c_n warriors",
                    "lead_death": "lost a life to o_c_n warriors"
                },
                "relationships": [
                    {
                        "cats_to": ["patrol"],
                        "cats_from": ["patrol"],
                        "mutual": false,
                        "values": ["respect", "trust"],
                        "amount": -10
                    }
                ],
                "other_clan_rep": -1
            }
        ],
        "antag_fail_outcomes": [
            {
                "text": "p_l and the patrol cross the border to attack the two kits, but they are thwarted by a o_c_n patrol that was looking for the kits. Fox-dung, a good opportunity to weaken o_c_n has failed.",
                "exp": 0,
                "weight": 20,
                "other_clan_rep": -1
            }
        ],
        "antag_success_outcomes": [
            {
                "text": "p_l seizes the opportunity to weaken o_c_n and orders the patrol to attack and kill the kits.",
                "exp": 20,
                "weight": 20,
                "other_clan_rep": -2
            }
        ]
    },
    {
        "patrol_id": "gen_border_otherclan_badger1",
        "biome": ["any"],
        "season": ["any"],
        "types": ["border"],
        "tags": ["other_clan"],
        "patrol_art": "bord_general_intro",
        "min_cats": 3,
        "max_cats": 6,
        "min_max_status": {
            "leader": [-1, -1],
            "normal adult": [1, 6]
        },
        "weight": 20,
        "intro_text": "The patrol spots a badger making a den on o_c_n territory.",
        "decline_text": "It's not c_n's problem, but {PRONOUN/p_l/subject} {VERB/p_l/make/makes} a mental note to mention the badger to {PRONOUN/p_l/poss} leader later.",
        "chance_of_success": 50,
        "success_outcomes": [
            {
                "text": "p_l is not willing to let any cat die to a badger. {PRONOUN/p_l/subject/CAP} {VERB/p_l/order/orders} the patrol to continue on while {PRONOUN/p_l/subject} {VERB/p_l/wait/waits} on a o_c_n patrol to come by, to give them a warning about the badger.",
                "exp": 10,
                "weight": 20,
                "relationships": [
                    {
                        "cats_to": ["patrol"],
                        "cats_from": ["clan"],
                        "mutual": false,
                        "values": ["respect"],
                        "amount": 5
                    }
                ],
                "other_clan_rep": 2
            },
            {
                "text": "As luck would have it, p_l smells a o_c_n patrol approaching. {PRONOUN/p_l/subject/CAP} {VERB/p_l/call/calls} out to the patrol and tells them about the badger and where {PRONOUN/p_l/subject} saw it making a den. The o_c_n patrol is grateful and returns to camp immediately to report the badger to their leader.",
                "exp": 10,
                "weight": 5,
                "relationships": [
                    {
                        "cats_to": ["patrol"],
                        "cats_from": ["clan"],
                        "mutual": false,
                        "values": ["respect"],
                        "amount": 5
                    }
                ],
                "other_clan_rep": 2
            },
            {
                "text": "p_l tells the patrol to continue on and hops over the border to walk to o_c_n's camp. {PRONOUN/p_l/subject/CAP} {VERB/p_l/are/is} greeted at the camp entrance with bristled fur, angry hisses and the leader demanding to know what {PRONOUN/p_l/subject}{VERB/p_l/'re/'s} doing there. {PRONOUN/p_l/subject/CAP} {VERB/p_l/explain/explains} the situation and, with {PRONOUN/p_l/poss} smooth-talking skills, {VERB/p_l/manage/manages} to convince the cats of {PRONOUN/p_l/poss} good intentions. The leader thanks {PRONOUN/p_l/object} and orders a patrol to escort {PRONOUN/p_l/object} back to the border.",
                "exp": 10,
                "weight": 20,
                "stat_skill": ["SPEAKER,1", "MEDIATOR,1"],
                "can_have_stat": ["adult"],
                "relationships": [
                    {
                        "cats_to": ["patrol"],
                        "cats_from": ["clan"],
                        "mutual": false,
                        "values": ["respect"],
                        "amount": 5
                    }
                ],
                "other_clan_rep": 2
            }
        ],
        "fail_outcomes": [
            {
                "text": "The patrol waits patiently at the border for any o_c_n cat to appear, but they are out of luck that day. p_l decides to continue the patrol; they have waited long enough.",
                "exp": 0,
                "weight": 20,
                "relationships": [
                    {
                        "cats_to": ["patrol"],
                        "cats_from": ["clan"],
                        "mutual": false,
                        "values": ["respect"],
                        "amount": -5
                    }
                ]
            }
        ],
        "antag_fail_outcomes": [
            {
                "text": "A o_c_n patrol approaches and asks if they have seen anything odd. At the same time that p_l says no, r_c blurts out that {PRONOUN/r_c/subject} saw a huge badger on o_c_n territory. The o_c_n patrols thanks r_c for {PRONOUN/r_c/poss} honesty, looking angrily at p_l at the same time.",
                "exp": 0,
                "weight": 20,
                "other_clan_rep": -1
            }
        ],
        "antag_success_outcomes": [
            {
                "text": "They continue their patrol. Some time later, a patrol from o_c_n calls out and asks if they have seen anything suspicious. p_l tells them coldly that {PRONOUN/p_l/poss} Clan doesn't owe them anything and continue their patrol.",
                "exp": 10,
                "weight": 20,
                "other_clan_rep": -2
            }
        ]
    },
    {
        "patrol_id": "gen_border_trainingapprentices1",
        "biome": ["any"],
        "season": ["any"],
        "types": ["border"],
        "tags": ["disrespect"],
        "patrol_art": "train_general_intro",
        "min_cats": 3,
        "max_cats": 6,
        "min_max_status": {
            "apprentice": [1, 6],
            "all apprentices": [2, 2],
            "normal adult": [1, 6]
        },
        "weight": 20,
        "intro_text": "p_l is showing several apprentices the border and points out some good spots to keep watch on specific parts of it.",
        "decline_text": "p_l has no patience for the rowdy apprentices that day and orders them all back to camp. ",
        "chance_of_success": 65,
        "success_outcomes": [
            {
                "text": "p_l is super proud of the apprentices. They are all attentive and ask some great questions about c_n and their relations to the other Clans.",
                "exp": 10,
                "weight": 20,
                "relationships": [
                    {
                        "cats_to": ["patrol"],
                        "cats_from": ["patrol"],
                        "mutual": false,
                        "values": ["respect"],
                        "amount": 5
                    },
                    {
                        "cats_to": ["patrol"],
                        "cats_from": ["patrol"],
                        "mutual": false,
                        "values": ["dislike"],
                        "amount": -5
                    }
                ]
            },
            {
                "text": "p_l laughs at the faces the apprentices are making as they complain about all the icky smells coming from the other Clans at the border. They keep up their disgusted grimaces while asking questions about the other Clans and their specific cultures.",
                "exp": 10,
                "weight": 5,
                "relationships": [
                    {
                        "cats_to": ["patrol"],
                        "cats_from": ["patrol"],
                        "mutual": false,
                        "values": ["respect"],
                        "amount": 5
                    },
                    {
                        "cats_to": ["patrol"],
                        "cats_from": ["patrol"],
                        "mutual": false,
                        "values": ["dislike"],
                        "amount": -5
                    }
                ]
            }
        ],
        "fail_outcomes": [
            {
                "text": "p_l just can't deal with those mouse-brained apprentices today. {PRONOUN/p_l/subject/CAP}{VERB/p_l/'ve/'s} had to stop app1 from crossing the border twice now. {PRONOUN/p_l/subject/CAP} {VERB/p_l/order/orders} them all back to camp, scolding them along the way.",
                "exp": 0,
                "weight": 20,
                "relationships": [
                    {
                        "cats_to": ["patrol"],
                        "cats_from": ["patrol"],
                        "mutual": false,
                        "values": ["respect"],
                        "amount": -5
                    },
                    {
                        "cats_to": ["patrol"],
                        "cats_from": ["patrol"],
                        "mutual": false,
                        "values": ["dislike"],
                        "amount": 5
                    }
                ]
            }
        ]
    },
    {
        "patrol_id": "gen_border_otherclan_meeting1",
        "biome": ["any"],
        "season": ["any"],
        "types": ["border"],
        "tags": ["non-lethal", "disrespect", "other_clan", "clan_to_pl", "distrust"],
        "patrol_art": "bord_general_intro",
        "min_cats": 1,
        "max_cats": 1,
        "min_max_status": {
            "leader": [-1, -1],
            "all apprentices": [-1, -1],
            "normal adult": [1, 6]
        },
        "weight": 20,
        "intro_text": "p_l slinks through c_n's territory, low to the ground and watchful as {PRONOUN/p_l/subject} {VERB/p_l/approach/approaches} the o_c_n border. The claw-scratch moon provides little light, and p_l's eyes dart around, taking in {PRONOUN/p_l/poss} surroundings - did {PRONOUN/p_l/subject} make it here unnoticed?",
        "decline_text": "{PRONOUN/p_l/subject/CAP} {VERB/p_l/hear/hears} something rustle in the distance. Heart pounding, {PRONOUN/p_l/subject} silently {VERB/p_l/draw/draws} back, not wanting to stay to find out if it was prey, cat, or predator.",
        "chance_of_success": 45,
        "success_outcomes": [
            {
                "text": "{PRONOUN/p_l/subject/CAP} {VERB/p_l/crouch/crouches} out of sight and {VERB/p_l/wait/waits}, still as stone. After a short while, there's a soft call across the border. Perking up, p_l rushes forward, pushing {PRONOUN/p_l/poss} nose into the fur of a cat from o_c_n. Tails entwined, they talk in hushed voices until the stars start to blink out. With a soft goodbye, each returns home, their Clans unaware of their secret.",
                "exp": 5,
                "weight": 20
            },
            {
                "text": "p_l steps across the border, padding across as if {PRONOUN/p_l/subject} {VERB/p_l/belong/belongs} there. At the end of a hidden path, a cat from o_c_n sits, who rises with a purr to rub up against p_l. The two simply lay together, the light of the moon dappling their pelts as they enjoy each other's company. When dawn approaches, p_l heads home, {PRONOUN/p_l/poss} absence and return each unnoticed.",
                "exp": 5,
                "weight": 5
            },
            {
                "text": "p_l noses forward, half-hidden, only stepping out when n_c:0's scent hits {PRONOUN/p_l/object}. They've been planning this for moons - tonight is the night. n_c:0 is ready to join c_n - to join p_l - and damn anyone who gossips to the Dark Forest. Tonight is the first night of the rest of their lives together; nothing can stand in their way.",
                "exp": 5,
                "weight": 5,
                "new_cat": [
                    ["age:mate", "backstory:otherclan2", "mate:p_l"]
                ],
                "relationships": [
                    {
                        "cats_from": ["n_c:0"],
                        "cats_to": ["p_l"],
                        "mutual": true,
                        "values": ["platonic", "romantic"],
                        "amount": 55
                    },
                    {
                        "cats_from": ["n_c:0"],
                        "cats_to": ["p_l"],
                        "mutual": true,
                        "values": ["trust", "comfort"],
                        "amount": 30
                    },
                    {
                        "cats_from": ["n_c:0"],
                        "cats_to": ["p_l"],
                        "mutual": true,
                        "values": ["respect"],
                        "amount": 15
                    },
                    {
                        "cats_from": ["clan"],
                        "cats_to": ["p_l"],
                        "mutual": false,
                        "values": ["respect", "trust"],
                        "amount": -30
                    },
                    {
                        "cats_from": ["clan"],
                        "cats_to": ["p_l"],
                        "mutual": false,
                        "values": ["comfort"],
                        "amount": -15
                    },
                    {
                        "cats_from": ["clan"],
                        "cats_to": ["p_l"],
                        "mutual": false,
                        "values": ["dislike"],
                        "amount": 5
                    }
                ],
                "other_clan_rep": -4
            },
            {
                "text": "p_l just about walks right into o_c_n's camp, {PRONOUN/p_l/poss} steps so practiced and quiet {PRONOUN/p_l/subject} may as well not be there at all. A cat from o_c_n ducks out and twines their tails together, pressing their side to p_l's with a purr. They slowly walk to the border, murmuring to each other about this and that, where they part ways with a gentle brush of their noses.",
                "exp": 5,
                "weight": 20,
                "stat_trait": ["sneaky", "careful", "cunning"]
            }
        ],
        "fail_outcomes": [
            {
                "text": "There's movement across the border, and while p_l's heart beats fast at the sight of a certain cat, {PRONOUN/p_l/subject}'{VERB/p_l/re/s} crestfallen to see them accompanied by a Clanmate. The Clanmate stares with narrowed eyes at p_l, gruffly reminding {PRONOUN/p_l/object} to stay on {PRONOUN/p_l/poss} own side of the border before carrying on with their Clanmate in tow.",
                "exp": 0,
                "weight": 20,
                "relationships": [
                    {
                        "cats_to": ["patrol"],
                        "cats_from": ["patrol"],
                        "mutual": false,
                        "values": ["dislike"],
                        "amount": -5
                    }
                ],
                "other_clan_rep": -1
            },
            {
                "text": "Boldly, p_l steps right across the border, only to be unceremoniously yanked back by the tail. {PRONOUN/p_l/subject/CAP} {VERB/p_l/look/looks} over {PRONOUN/p_l/poss} shoulder in bewilderment, heart sinking when {PRONOUN/p_l/subject} {VERB/p_l/see/sees} one of {PRONOUN/p_l/poss} Clanmates staring {PRONOUN/p_l/object} down. {PRONOUN/p_l/subject/CAP} would almost rather be looking at a fox right now... How will {PRONOUN/p_l/subject} explain <i>this?</i>",
                "exp": 0,
                "weight": 20,
                "stat_trait": [
                    "bold",
                    "daring",
                    "confident",
                    "arrogant",
                    "shameless",
                    "oblivious"
                ],
                "relationships": [
                    {
                        "cats_to": ["patrol"],
                        "cats_from": ["patrol"],
                        "mutual": false,
                        "values": ["dislike"],
                        "amount": -5
                    }
                ],
                "other_clan_rep": -1
            },
            {
                "text": "There's movement across the border, and while p_l's heart beats fast at the sight of a certain cat, {PRONOUN/p_l/subject}'{VERB/p_l/re/s} crestfallen to see them accompanied by a Clanmate. What's worse, this cat is one known to be aggressive, and tonight is no different - p_l is sent back to camp with {PRONOUN/p_l/poss} tail between {PRONOUN/p_l/poss} legs, fresh scratches glistening in the moonlight.",
                "exp": 0,
                "weight": 10,
                "injury": [
                    {
                        "cats": ["p_l"],
                        "injuries": ["claw-wound"],
                        "scars": ["ONE"]
                    }
                ],
                "history_text": {
                    "scar": "m_c was scarred when {PRONOUN/m_c/subject} tried to sneak across the o_c_n border."
                },
                "relationships": [
                    {
                        "cats_to": ["patrol"],
                        "cats_from": ["patrol"],
                        "mutual": false,
                        "values": ["dislike"],
                        "amount": -5
                    }
                ],
                "other_clan_rep": -1
            },
            {
                "text": "Deciding it looks safe enough, p_l sneaks across the border... right into a late-night border patrol. {PRONOUN/p_l/subject/CAP}'{VERB/p_l/re/s} dealt with pretty quickly, and {PRONOUN/p_l/poss} fur prickles with embarrassment as {PRONOUN/p_l/subject} {VERB/p_l/scramble/scrambles} back over the border. {PRONOUN/p_l/subject/CAP} {VERB/p_l/have/has} the whole walk back to camp to think of an explanation for the fresh claw-wounds scoring {PRONOUN/p_l/poss} pelt.",
                "exp": 0,
                "weight": 10,
                "stat_trait": [
                    "bold",
                    "daring",
                    "confident",
                    "arrogant",
                    "shameless",
                    "oblivious"
                ],
                "injury": [
                    {
                        "cats": ["p_l"],
                        "injuries": ["claw-wound"],
                        "scars": ["ONE"]
                    }
                ],
                "history_text": {
                    "scar": "m_c was scarred when {PRONOUN/m_c/subject} tried to sneak across the o_c_n border."
                },
                "relationships": [
                    {
                        "cats_to": ["patrol"],
                        "cats_from": ["patrol"],
                        "mutual": false,
                        "values": ["dislike"],
                        "amount": -5
                    }
                ],
                "other_clan_rep": -1
            }
        ],
        "antag_fail_outcomes": [
            {
                "text": "p_l approaches the border, only to be called back with a sharp yowl. Of all the nights for there to be a night patrol {PRONOUN/p_l/subject} didn't know about, it had to be <i>tonight?</i> {PRONOUN/p_l/subject/CAP} {VERB/p_l/get/gets} such an earful that a certain cat from o_c_n hears and wanders over, watching the altercation with an unreadable expression. How embarrassing...",
                "exp": 0,
                "weight": 20,
                "other_clan_rep": -1
            }
        ],
        "antag_success_outcomes": [
            {
                "text": "p_l strolls across the border, deliberately laying {PRONOUN/p_l/poss} scent everywhere {PRONOUN/p_l/subject} can. For good measure, {PRONOUN/p_l/subject} {VERB/p_l/hunt/hunts} and {VERB/p_l/kill/kills} a mouse, feasting messily and leaving the bones strewn about. That'll show those good-for-nothing o_c_n cats who really owns these lands.",
                "exp": 5,
                "weight": 20,
                "other_clan_rep": -2
            }
        ]
    },
    {
        "patrol_id": "gen_bord_kittybat",
        "biome": ["any"],
        "season": ["any"],
        "types": ["border"],
        "tags": ["halloween"],
        "patrol_art": "kittybat_INTRO",
        "min_cats": 2,
        "max_cats": 6,
        "min_max_status": {},
        "weight": 20,
        "intro_text": "On border patrol, the patrol finds a kittypet's scent. Following the (extremely) obvious sounds of distress, p_l leads the patrol down to a kittypet, haplessly wedged between a couple of rocks. Wailing pathetically, they cry that their wing is stuck!",
        "decline_text": "It's beyond c_n's border, it's not c_n's problem.",
        "chance_of_success": 50,
        "success_outcomes": [
            {
                "text": "Cats don't normally come with wings, much less bat ones, and the patrol flinches back from the foreign stranger. But unnatural or not, the stranger is still stuck, and with a deep breath, p_l orders them forward to free a fellow cat... ish... thing.",
                "exp": 15,
                "weight": 20,
                "outsider_rep": 1
            },
            {
                "text": "Frankly, extra limbs or not (bat wings, at that - this'll make a great story back at camp), the patrol needs to get this plump crying ball of fur back to their Twolegs. The world will eat this kittypet alive if they don't help them.",
                "exp": 15,
                "weight": 10,
                "outsider_rep": 1
            }
        ],
        "fail_outcomes": [
            {
                "text": "Falling over, paws waving helplessly in the air and somehow making the situation <i>even worse</i>, the patrol passes the mouse-brained kittypet by, leaving them to their stupidity while they focus on their actual task.",
                "exp": 0,
                "weight": 20,
                "outsider_rep": -1
            }
        ],
        "antag_fail_outcomes": [
            {
                "text": "Swaggering up, p_l tries to intimidate the kittypet. But while the cat is easily successfully frightened, that doesn't make them any less stuck in place, and eventually the patrol is forced to help set them free, if only so they can leave c_n's borders.",
                "exp": 0,
                "weight": 20,
                "outsider_rep": -1
            }
        ],
        "antag_success_outcomes": [
            {
                "text": "Hissing, p_l bowls the kittypet over, and with a ripping sound, the bat wing detaches from their back. The plump cat's crying increases in volume as they flee. p_l brings the trophy back to camp to boast.",
                "exp": 15,
                "weight": 20,
                "outsider_rep": -2
            }
        ]
    },
    {
        "patrol_id": "gen_border_pumpkineyes",
        "biome": ["any"],
        "season": ["leaf-fall"],
        "types": ["border"],
        "tags": ["halloween"],
        "patrol_art": "pumpkineyes_INTRO",
        "min_cats": 2,
        "max_cats": 6,
        "min_max_status": {},
        "weight": 20,
        "intro_text": "The patrol is heading out to check the borders, when p_l says {PRONOUN/p_l/subject} {VERB/p_l/see/sees} strange glowing eyes in the distance.",
        "decline_text": "r_c sighs and tells p_l that {PRONOUN/p_l/subject}{VERB/p_l/'re/'s} just seeing things. There's nothing out there... right?",
        "chance_of_success": 50,
        "success_outcomes": [
            {
                "text": "The patrol cautiously heads in the direction of the strange, motionless eyes. The cats see an eerie face with glowing eyes in the distance, baring its fangs and smelling of smoke. p_l creeps up to the face to find that it belongs to a pumpkin! Spooked, r_c suggests heading back to camp to report this bizarre finding to the Clan. p_l agrees, not wanting to be near this... thing... any longer.",
                "exp": 10,
                "weight": 20
            },
            {
                "text": "The patrol cautiously heads in the direction of the strange, motionless eyes. When p_l gets closer, {PRONOUN/p_l/subject} {VERB/p_l/are/is} overwhelmed with the scent of Twolegs and smoke. Upon closer inspection, it seems that these foolish Twoleg kits are trying to set fire to a pumpkin with an unsettling hollow face! p_l and r_c charge the Twoleg kits, hissing, spitting, and doing their best to scare them off. Thankfully the kits scatter before they set the pumpkin ablaze.",
                "exp": 10,
                "weight": 5
            },
            {
                "text": "As the patrol heads in the direction of the sinister glare of strange, motionless eyes, the scent of smoke creeps up on the patrol. s_c darts forward, finding the smoke scent coming from an odd pumpkin with some sort of... face? Thinking quickly, {PRONOUN/s_c/subject} {VERB/s_c/scratch/scratches} dirt into the holes on the pumpkin, extinguishing the small flames. The patrol is left wondering what in the name of StarClan they're looking at.",
                "exp": 15,
                "weight": 10,
                "stat_trait": [
                    "thoughtful", 
                    "careful",
                    "cunning",
                    "responsible", 
                    "wise"
                ],
                "stat_skill": [
                    "CLEVER,1", 
                    "INSIGHTFUL,1", 
                    "SENSE,1"
                ]
            },
            {
                "text": "The patrol nervously heads towards the unblinking eyes, unsure of what lies ahead. As the strange object comes into view, s_c lets out a mrrow of laughter! {PRONOUN/s_c/subject/CAP} {VERB/s_c/explain/explains} that this is a Twoleg ritual performed around the start of leaf-bare. p_l is glad to have a cat with s_c's understanding of Twolegs on this patrol. With this knowledge, unneeded panic was surely avoided!",
                "exp": 15,
                "weight": 10,
                "stat_skill": [
                    "KITTYPET,0", 
                    "LONER,0"]
            },
            {
                "text": "The patrol nervously heads towards the unblinking eyes, unsure of what lies ahead. As the strange object comes into view, s_c begins to bristle with unease. {PRONOUN/s_c/subject/CAP} can see strange, mist-like Twolegs floating around the glowing, unblinking face of a... pumpkin? The figures approach s_c, and run their cold, furless paws through {PRONOUN/s_c/poss} fur. s_c can hardly hear r_c asking {PRONOUN/s_c/object} why {PRONOUN/s_c/subject}{VERB/s_c/'re/'s} frozen in place.",
                "exp": 20,
                "weight": 10,
                "stat_skill": ["GHOST,1"]
            }
        ],
        "fail_outcomes": [
            {
                "text": "The patrol cautiously heads in the direction of the strange, motionless eyes. As they get closer to what seems to be some sort of pumpkin, a group of Twoleg kits spring out of nowhere and chase the frightened cats off! The patrol runs until the Twolegs stop following. Panting and defeated, they return to camp without much information about the strange face.",
                "exp": 0,
                "weight": 20
            },
            {
                "text": "As r_c slowly creeps towards the disturbing face, s_c huffs with frustration. Tail lashing, s_c calls r_c a mouse-heart and stomps in the direction of the unblinking eyes without a shred of fear. s_c rolls {PRONOUN/s_c/poss} eyes and knocks over the harmless pumpkin, ignoring the strange face and the smell of smoke wafting around it.",
                "exp": 5,
                "weight": 20,
                "stat_trait": [
                    "bloodthirsty", 
                    "cold", 
                    "strict", 
                    "grumpy", 
                    "fierce"
                ]
            },
            {
                "text": "As r_c slowly creeps towards the disturbing face, s_c recklessly darts forward to get a closer look! {PRONOUN/s_c/subject/CAP} {VERB/s_c/crash/crashes} into some strange pumpkin, knocking it over and obscuring its eerie face. The patrol heads home without much left to investigate, thanks to s_c's antics.",
                "exp": 5,
                "weight": 20,
                "stat_trait": [
                    "troublesome", 
                    "childish", 
                    "playful", 
                    "shameless"
                ]
            }
        ]
    },
    {
        "patrol_id": "gen_bord_trickortreat",
        "biome": ["any"],
        "season": ["leaf-fall"],
        "types": ["border"],
        "tags": ["halloween"],
        "patrol_art": "bord_general_intro",
        "min_cats": 2,
        "max_cats": 6,
        "min_max_status": {},
        "weight": 20,
        "intro_text": "The patrol stumbles upon a strange scene near a Twolegplace: Twoleg kits traveling from den to den in colorful pelts.",
        "decline_text": "The patrol decides it's best not to interfere with this peculiar ritual.",
        "chance_of_success": 50,
        "success_outcomes": [
            {
                "text": "r_c, being ever so curious, decides to see if {PRONOUN/r_c/subject} can decipher the meaning behind this Twoleg ritual. After some time, {PRONOUN/r_c/subject} {VERB/r_c/realize/realizes} it's some kind of friendly exchange. Each time the Twoleg kits go to the den, they receive a bit of prey from the older Twolegs. The patrol takes note and continues on their way, amused by the Twolegs' strange customs.",
                "exp": 10,
                "weight": 20
            },
            {
                "text": "r_c cautiously approaches the Twoleg kits, intrigued by their colorful pelts. To r_c's surprise, one of the tiny Twolegs offers {PRONOUN/r_c/object} a strange, shiny object. It doesn't smell exactly like prey, but r_c decides to take it back to the camp for further investigation.",
                "exp": 10,
                "weight": 20
            },
            {
                "text": "r_c decides to mimic the small Twolegs. Approaching a larger Twoleg den, {PRONOUN/r_c/subject} {VERB/r_c/meow/meows} softly at the entrance. The Twoleg that opens the entrance seems amused and hands r_c a morsel of food. The patrol brings it back to camp for further investigation.",
                "exp": 10,
                "weight": 20
            }
        ],
        "fail_outcomes": [
            {
                "text": "r_c, being ever so curious, decides to see if {PRONOUN/r_c/subject} can decipher the meaning behind this Twoleg ritual. However, after some time, {PRONOUN/r_c/subject} {VERB/r_c/give/gives} up, concluding that it's just another strange Twoleg custom that Clan cats will never understand.",
                "exp": 0,
                "weight": 10
            },
            {
                "text": "The patrol attempts to get closer to the Twoleg kits, but their presence causes panic among the little creatures. The larger Twolegs nearby seem agitated, waving their paws and stomping around. The cats quickly retreat to avoid causing further disruption.",
                "exp": 0,
                "weight": 10
            }
        ]
    },
    {
        "patrol_id": "gen_bord_scarecrow",
        "biome": ["any"],
        "season": ["any"],
        "types": ["border"],
        "tags": ["halloween"],
        "patrol_art": "scarecrow_INTRO",
        "min_cats": 2,
        "max_cats": 6,
        "min_max_status": {},
        "weight": 20,
        "intro_text": "On the outskirts of the territory, the patrol comes across a tall, motionless Twoleg rooted in the middle of a field.",
        "decline_text": "The patrol doesn't want to risk going near this strange Twoleg and quickly heads back to camp to report the odd sighting.",
        "chance_of_success": 50,
        "success_outcomes": [
            {
                "text": "r_c hesitantly approaches the Twoleg, fur bristling and on guard. It doesn't appear to notice {PRONOUN/r_c/object} yet. Paw by paw, r_c inches forward, but realizes something seems off. Is this Twoleg... even alive? After a quick investigation, r_c finds hay sticking out of the Twoleg's pelt. How odd. r_c reports back with {PRONOUN/r_c/poss} findings.",
                "exp": 10,
                "weight": 20
            },
            {
                "text": "s_c sneaks up behind the Twoleg. With a mighty roar, s_c leaps onto its back and {PRONOUN/s_c/poss} momentum sends the Twoleg falling to the ground with a giant thump.",
                "exp": 10,
                "weight": 20,
                "stat_skill": ["FIGHTER,0"]
            },
            {
                "text": "s_c stops the patrol, narrowing {PRONOUN/s_c/poss} eyes. That isn't a Twoleg! {PRONOUN/s_c/subject/CAP} came across one before during {PRONOUN/s_c/poss} time outside the Clan. It's a 'scarecrow', {PRONOUN/s_c/subject} {VERB/s_c/explain/explains}, meant to protect the Twoleg fields from harm. The patrol continues on their way, giving the scarecrow a wide berth.",
                "exp": 10,
                "weight": 20,
                "stat_skill": [
                    "ROGUE,0", 
                    "LONER,0"
                ]
            }
        ],
        "fail_outcomes": [
            {
                "text": "The patrol decides to take no chances and sets up an ambush around the Twoleg. They wait... and wait... but the Twoleg makes no movements to attack. Finally, r_c notices that the Twoleg isn't even a Twoleg at all! They wasted all that time for nothing.",
                "exp": 0,
                "weight": 10
            },
            {
                "text": "s_c sneaks up behind the Twoleg. With a mighty roar, s_c leaps onto its back and {PRONOUN/s_c/poss} momentum sends them both to the ground. s_c ends up covered in hay, {PRONOUN/s_c/poss} claws sunk into a harmless scarecrow.",
                "exp": 10,
                "weight": 20,
                "stat_skill": ["FIGHTER,0"]
            }
        ]
    },
    {
        "patrol_id": "gen_bord_dislike",
        "biome": ["any"],
        "season": ["any"],
        "types": [],
        "tags": [],
        "patrol_art": "bord_general_intro",
        "min_cats": 2,
        "max_cats": 2,
        "min_max_status": {
            "warrior": [2, 2]
        },
        "weight": 20,
        "chance_of_success": 50,
        "relationship_constraint": ["dislike_20"],
        "intro_text": "p_l and r_c have been bickering non-stop the entire time they've been patrolling.",
        "decline_text": "Unable to work together, the two return to camp.",
        "success_outcomes": [
            {
                "text": "Despite the bickering, the two manage to patrol the border without incident.",
                "exp": 10,
                "weight": 20
            },
            {
                "text": "At one point during the bickering, the two start to come to a better understanding of each other, resulting in them forging some respect for each other.",
                "exp": 10,
                "weight": 10,
                "relationships": [
                    {
                        "cats_to": ["p_l"],
                        "cats_from": ["r_c"],
                        "mutual": true,
                        "values": ["respect"],
                        "amount": 3
                    }	
                ]
            },
            {
                "text": "p_l and r_c had been bickering the entire morning. But when {PRONOUN/p_l/subject} {VERB/p_l/spot/spots} the shadow of a rogue falling on r_c, {PRONOUN/p_l/subject} {VERB/p_l/react/reacts} without thought, leaping forward, claws ripping into the enemy's back and flipping them off r_c with a ferocious snarl. r_c is badly injured but will live, thanks to p_l dragging {PRONOUN/r_c/object} back to camp.",
                "exp": 10,
                "weight": 5,
                "injury": {
                    "cats": ["r_c"],
                    "injuries": ["battle_injury", "battle_injury"]
                },
                "relationships": [
                    {
                        "cats_to": ["p_l"],
                        "cats_from": ["r_c"],
                        "mutual": true,
                        "values": ["respect", "trust"],
                        "amount": 3
                    }	
                ]
            },
            {
                "text": "s_c can't resist the temptation to make pointed remarks {PRONOUN/s_c/subject} {VERB/s_c/know/knows} are hurtful to r_c. But when r_c starts crying, {PRONOUN/s_c/poss} pelt prickles with shame, and {PRONOUN/s_c/subject} awkwardly {VERB/s_c/apologize/apologizes}.",
                "exp": 10,
                "weight": 10,
                "can_have_stat": ["p_l"],
                "stat_trait": ["troublesome", "fierce", "bloodthirsty", "cold", "childish", "shameless", "vengeful", "arrogant", "competitive", "grumpy", "cunning", "oblivous", "rebellious"],
                "relationships": [
                    {
                        "cats_to": ["s_c"],
                        "cats_from": ["r_c"],
                        "mutual": false,
                        "values": ["dislike", "trust", "comfort"],
                        "amount": 5
                    }	
                ]
            },
            {
                "text": "As s_c pounces on a bug, r_c can't help but snap that this is exactly what {PRONOUN/r_c/subject} dislikes about s_c. s_c retorts that r_c needs to learn to lighten up and enjoy life. r_c says that {PRONOUN/r_c/subject} {VERB/r_c/do/does} know how to have fun, and s_c says to prove it, resulting in an impromptu contest to see who can catch the most bugs.",
                "exp": 10,
                "weight": 10,
                "can_have_stat": ["p_l"],
                "stat_trait": ["flamboyant", "strange", "playful", "childish"],
                "relationships": [
                    {
                        "cats_to": ["s_c"],
                        "cats_from": ["r_c"],
                        "mutual": true,
                        "values": ["platonic"],
                        "amount": 5
                    }	
                ]
            }
        ],
        "fail_outcomes": [
            {
                "text": "The bickering gets to be too much and r_c storms back to camp, irritated.",
                "exp": 0,
                "weight": 20
            },
            {
                "text": "While they are bickering, r_c trips and p_l snickers, earning r_c's ire.",
                "exp": 0,
                "weight": 20,
                "injury": {
                    "cats": ["r_c"],
                    "injuries": ["minor_injury"]
                },
                "relationships": [
                    {
                        "cats_to": ["p_l"],
                        "cats_from": ["r_c"],
                        "mutual": false,
                        "values": ["dislike"],
                        "amount": 3
                    }	
                ]
            },
            {
                "text": "As the duo are patrolling, they are ambushed by a rogue! r_c is badly injured and succumbs to the wounds when p_l flees, leaving {PRONOUN/r_c/object} behind.",
                "exp": 0,
                "weight": 5,
                "dead_cats": ["r_c"]
            },
            {
                "text": "s_c can't resist the temptation to make pointed remarks {PRONOUN/s_c/subject} {VERB/s_c/know/knows} are hurtful to r_c. But when a verbal barb sinks too deep and r_c starts crying, s_c lashes {PRONOUN/s_c/poss} tail, snapping at r_c to focus on patrolling. r_c runs off, leaving s_c to finish the patrol alone.",
                "exp": 0,
                "weight": 10,
                "can_have_stat": ["p_l"],
                "stat_trait": ["troublesome", "fierce", "bloodthirsty", "cold", "childish", "shameless", "vengeful", "arrogant", "competitive", "grumpy", "cunning", "oblivous", "rebellious"],
                "relationships": [
                    {
                        "cats_to": ["s_c"],
                        "cats_from": ["r_c"],
                        "mutual": true,
                        "values": ["dislike"],
                        "amount": 10
                    },
                    {
                        "cats_to": ["p_l"],
                        "cats_from": ["r_c"],
                        "mutual": false,
                        "values": ["platonic", "respect"],
                        "amount": -5
                    }		
                ]
            },
            {
                "text": "As s_c pounces on a bug, r_c can't help but snap that this is exactly what {PRONOUN/r_c/subject} dislikes about s_c. s_c retorts that r_c needs to learn to lighten up and enjoy life. r_c says that {PRONOUN/r_c/subject} {VERB/r_c/do/does} know how to have fun, and s_c says to prove it, but r_c says that {PRONOUN/r_c/subject} {VERB/r_c/do/does}n't have to prove anything to s_c.",
                "exp": 0,
                "weight": 10,
                "can_have_stat": ["p_l"],
                "stat_trait": ["flamboyant", "strange", "playful", "childish"],
                "relationships": [
                    {
                        "cats_to": ["s_c"],
                        "cats_from": ["r_c"],
                        "mutual": true,
                        "values": ["dislike"],
                        "amount": 5
                    }	
                ]
            }
        ]
    },
    {
        "patrol_id": "gen_bord_dislike2",
        "biome": ["any"],
        "season": ["any"],
        "types": [],
        "tags": [],
        "patrol_art": "bord_general_intro",
        "min_cats": 2,
        "max_cats": 2,
        "min_max_status": {
            "warrior": [2, 2]
        },
        "weight": 20,
        "chance_of_success": 40,
        "relationship_constraint": ["dislike_60"],
        "intro_text": "p_l and r_c have been arguing non-stop the entire time they've been patrolling.",
        "decline_text": "Unable to work together, the two return to camp.",
        "success_outcomes": [
            {
                "text": "Despite the arguing, the two manage to patrol the border without incident.",
                "exp": 10,
                "weight": 8
            },
            {
                "text": "Right in the middle of another argument, the two are attacked along the border by a o_c_n patrol. Despite the two hating each other, they fight back-to-back to fight off the patrol, sending the other patrol fleeing back to their territory.",
                "exp": 10,
                "weight": 1,
                "relationships": [
                    {
                        "cats_to": ["p_l"],
                        "cats_from": ["r_c"],
                        "mutual": true,
                        "values": ["respect", "trust"],
                        "amount": 10
                    },
                    {
                        "cats_to": ["p_l"],
                        "cats_from": ["r_c"],
                        "mutual": true,
                        "values": ["dislike"],
                        "amount": -10
                    }	
                ],
                "other_clan_rep": -1
            },
            {
                "text": "At one point during the arguing, the two start to come to a better understanding of each other, resulting in them forging some respect for each other.",
                "exp": 10,
                "weight": 5,
                "relationships": [
                    {
                        "cats_to": ["p_l"],
                        "cats_from": ["r_c"],
                        "mutual": true,
                        "values": ["respect"],
                        "amount": 3
                    }	
                ]
            },
            {
                "text": "p_l and r_c had been arguing the entire morning. But when {PRONOUN/p_l/subject} {VERB/p_l/spot/spots} the shadow of a rouge falling on r_c, {PRONOUN/p_l/subject} {VERB/p_l/react/reacts} without thought, leaping forward, claws ripping into the enemy's back and flipping them off r_c with a ferocious snarl. r_c is badly injured, but will live thanks to p_l dragging {PRONOUN/r_c/object} back to camp.",
                "exp": 10,
                "weight": 15,
                "injury": {
                    "cats": ["r_c"],
                    "injuries": ["battle_injury", "battle_injury"]
                },
                "relationships": [
                    {
                        "cats_to": ["p_l"],
                        "cats_from": ["r_c"],
                        "mutual": true,
                        "values": ["respect", "trust"],
                        "amount": 3
                    }	
                ]
            },
            {
                "text": "s_c can't resist the temptation to make pointed remarks {PRONOUN/s_c/subject} {VERB/s_c/know/knows} are hurtful to r_c. But when r_c starts crying, {PRONOUN/s_c/poss} pelt prickles with shame, and {PRONOUN/s_c/subject} awkwardly {VERB/s_c/apologize/apologizes}.",
                "exp": 10,
                "weight": 10,
                "can_have_stat": ["p_l"],
                "stat_trait": ["troublesome", "fierce", "bloodthirsty", "cold", "childish", "shameless", "vengeful", "arrogant", "competitive", "grumpy", "cunning", "oblivous", "rebellious"],
                "relationships": [
                    {
                        "cats_to": ["s_c"],
                        "cats_from": ["r_c"],
                        "mutual": false,
                        "values": ["dislike", "trust", "comfort"],
                        "amount": 5
                    }	
                ]
            },
            {
                "text": "As s_c pounces on a bug, r_c can't help but snap that this is exactly what {PRONOUN/r_c/subject} dislikes about s_c. s_c retorts that r_c needs to learn to lighten up and enjoy life. r_c says that {PRONOUN/r_c/subject} {VERB/r_c/do/does} know how to have fun, and s_c says to prove it, resulting in an impromptu contest to see who can catch the most bugs.",
                "exp": 10,
                "weight": 10,
                "can_have_stat": ["p_l"],
                "stat_trait": ["flamboyant", "strange", "playful", "childish"],
                "relationships": [
                    {
                        "cats_to": ["s_c"],
                        "cats_from": ["r_c"],
                        "mutual": true,
                        "values": ["platonic"],
                        "amount": 5
                    }	
                ]
            }
        ],
        "fail_outcomes": [
            {
                "text": "The arguing gets to be too much and r_c storms back to camp, irritated.",
                "exp": 0,
                "weight": 20
            },
            {
                "text": "In the midst of another argument, p_l swiftly swipes at r_c to shut {PRONOUN/r_c/object} up. r_c hisses, and slashes back. Fur flies as both cats trade blows. The chaotic brawl ends with both of them wounded and a tense silence in the air. When they return to camp, many eyes stare in judgement. The Clan is disappointed in their actions.",
                "exp": 0,
                "weight": 10,
                "injury": {
                    "cats": ["r_c", "p_l"],
                    "injuries": ["minor_injury","minor_injury","battle_injury"]
                },
                "relationships": [
                    {
                        "cats_to": ["p_l"],
                        "cats_from": ["r_c"],
                        "mutual": false,
                        "values": ["dislike"],
                        "amount": 5
                    },
                    {
                        "cats_to": ["p_l"],
                        "cats_from": ["r_c"],
                        "mutual": false,
                        "values": ["trust", "platonic"],
                        "amount": 5
                    },
                    {
                        "cats_to": ["p_l", "r_c"],
                        "cats_from": ["clan"],
                        "mutual": false,
                        "values": ["respect"],
                        "amount": -5
                    }	
                ]
            },
            {
                "text": "As the duo are patrolling, neither notice the shadow descending on them as they are ambushed by a rogue, too distracted by their argument. r_c is badly injured and succumbs to the wounds when p_l flees, leaving {PRONOUN/r_c/object} behind.",
                "exp": 0,
                "weight": 5,
                "dead_cats": ["r_c"]
            },
            {
                "text": "As the duo are patrolling, they are ambushed by a o_c_n patrol! p_l is fighting for {PRONOUN/p_l/poss} life, when out of the corner of {PRONOUN/p_l/poss} eye {PRONOUN/p_l/subject} {VERB/p_l/see/sees} r_c fleeing. Outnumbered and overwhelmed, p_l is killed.",
                "exp": 0,
                "weight": 5,
                "dead_cats": ["p_l"],
                "other_clan_rep": -2
            },
            {
                "text": "s_c can't resist the temptation to make pointed remarks {PRONOUN/s_c/subject} {VERB/s_c/know/knows} are hurtful to r_c. But when a verbal barb sinks too deep and r_c starts crying, s_c lashes {PRONOUN/s_c/poss} tail, snapping at r_c to focus on patrolling. r_c runs off, leaving s_c to finish the patrol alone.",
                "exp": 0,
                "weight": 10,
                "can_have_stat": ["p_l"],
                "stat_trait": ["troublesome", "fierce", "bloodthirsty", "cold", "childish", "shameless", "vengeful", "arrogant", "competitive", "grumpy", "cunning", "oblivous", "rebellious"],
                "relationships": [
                    {
                        "cats_to": ["s_c"],
                        "cats_from": ["r_c"],
                        "mutual": true,
                        "values": ["dislike"],
                        "amount": 10
                    },
                    {
                        "cats_to": ["p_l"],
                        "cats_from": ["r_c"],
                        "mutual": false,
                        "values": ["platonic", "respect"],
                        "amount": -5
                    }		
                ]
            },
            {
                "text": "As s_c pounces on a bug, r_c can't help but snap that this is exactly what {PRONOUN/r_c/subject} dislikes about s_c. s_c retorts that r_c needs to learn to lighten up and enjoy life. r_c says that {PRONOUN/r_c/subject} {VERB/r_c/do/does} know how to have fun, and s_c says to prove it, but r_c says that {PRONOUN/r_c/subject} {VERB/r_c/do/does}n't have to prove anything to s_c.",
                "exp": 0,
                "weight": 10,
                "can_have_stat": ["p_l"],
                "stat_trait": ["flamboyant", "strange", "playful", "childish"],
                "relationships": [
                    {
                        "cats_to": ["s_c"],
                        "cats_from": ["r_c"],
                        "mutual": true,
                        "values": ["dislike"],
                        "amount": 5
                    }	
                ]
            },
            {
                "text": "s_c, increasingly irritated by r_c's presence, succumbs to unsettling whispers urging violence. In a moment of fury, s_c snaps, succumbing to the dark whispers and ending r_c's existence.",
                "exp": 0,
                "weight": 10,
                "can_have_stat": ["p_l"],
                "dead_cats": ["r_c"],
                "stat_skill": ["DARK,1"]
            },
            {
                "text": "s_c, increasingly irritated by p_l's presence, succumbs to unsettling whispers urging violence. In a moment of fury, s_c snaps, succumbing to the dark whispers and ending p_l's existence.",
                "exp": 0,
                "weight": 10,
                "can_have_stat": ["r_c"],
                "dead_cats": ["p_l"],
                "stat_skill": ["DARK,1"]
            },
            {
                "text": "The arguing escalates, attracting the attention of a o_c_n patrol. The rival Clan does not seem impressed by their arguing, and mocks c_n for not even being able to work together.",
                "exp": 0,
                "weight": 10,
                "other_clan_rep": -1
            }
        ]
    },
    {
        "patrol_id": "gen_bord_otherclanapp",
        "biome": [ "any" ],
        "season": [ "any" ],
        "types": [ "border" ],
        "tags": [ "other_clan" ],
        "patrol_art": "gen_bord_otherclan_allies",
        "min_cats": 3,
        "max_cats": 6,
        "min_max_status": {
            "apprentice": [ 1, 5],
            "warrior": [1, 5]
        },
        "weight": 20,
        "chance_of_success": 40,
        "intro_text": "The patrol reaches o_c_n's border just as a o_c_n patrol approaches from the other side. The cats of both Clans shift uneasily, waiting for someone to break the silence. app1 perks up when {PRONOUN/app1/subject} {VERB/app1/spot/spots} another apprentice in the o_c_n patrol.",
        "decline_text": "p_l quickly marks the border and then steers {PRONOUN/p_l/poss} patrol away from the o_c_n patrol. Best not to risk a confrontation.",
        "success_outcomes": [
            {
                "text": "app1 calls out a greeting to the other apprentice, {PRONOUN/app1/poss} eyes shining and tail raised. It's exciting to chat with another Clan's apprentice somewhere other than a Gathering, where {PRONOUN/app1/subject}{VERB/app1/'re/'s} supposed to be on {PRONOUN/app1/poss} best behavior. The ice is broken between the patrols, and they stop for a chat before each carrying on their way.",
                "exp": 15,
                "weight": 40,
                "stat_skill": [ "SPEAKER,1", "CLEVER,1", "MEDIATOR,1" ],
                "stat_trait": [ "childish", "playful", "charismatic", "bold", "compassionate", "confident", "adventurous", "sincere", "flamboyant", "loving", "wise" ],
                "can_have_stat": [ "app1" ],
                "art": "gen_happy_cat2",
                "other_clan_rep": 2,
                "relationships":
				[
                {
                    "cats_to": [ "app1" ],
                    "cats_from": [ "patrol" ],
                    "mutual": false,
                    "values": [ "platonic", "trust", "respect" ],
                    "amount": 10
                }
				]
            },
            {
                "text": "app1 watches the other apprentice from across the border as the two patrols get on with marking their side of the border in silence. Every so often, app1 looks up and catches the other apprentice's eye: would they have been friends, if they were born in the same Clan? The patrol passes without incident, and app1 can't help casting a look back at the border as {PRONOUN/app1/subject} {VERB/app1/leave/leaves}.",
                "exp": 15,
                "weight": 40,
                "stat_trait": [ "careful", "nervous", "gloomy", "lonesome", "strange", "calm", "thoughtful" ],
                "can_have_stat": [ "app1" ],
                "other_clan_rep": 1,
                "art": "gen_train_speakingromance1"
            },
            {
                "text": "p_l dips {PRONOUN/p_l/poss} head to the o_c_n patrol in respect, and the patrol carries on marking the border. app1 is distracted from the other apprentice and helps p_l mark a tree stump.",
                "exp": 10,
                "weight": 20,
                "other_clan_rep": 1
            },
            {
                "text": "Before app1 gets the chance to greet the other apprentice, r_c spots {PRONOUN/r_c/poss} friend from o_c_n and chirps a hello. The patrol stops for a chat, and app1 peeps at the other apprentice from behind the cluster of {PRONOUN/app1/poss} Clanmates.",
                "exp": 10,
                "weight": 20,
                "other_clan_rep": 1,
                "art": "gen_speaking_cat_w3"
            }
        ],
        "fail_outcomes": [
            {
                "text": "app1 averts {PRONOUN/app1/poss} eyes from the other apprentice. Friendships with other Clans shouldn't be encouraged; loyalty to c_n comes first. The patrol continues marking the border in icy silence",
                "exp": 0,
                "weight": 40,
                "stat_trait": [ "cold", "loyal", "faithful", "righteous", "ambitious", "grumpy", "oblivious", "careful", "nervous", "strict" ],
                "can_have_stat": [ "app1" ],
                "other_clan_rep": -1
            },
            {
                "text": "app1 calls out a greeting to the other apprentice, {PRONOUN/app1/poss} eyes shining and tail raised. The other apprentice glances at their mentor for a cue, and their mentor scowls at app1. Once they've left the border, r_c chides app1, reminding {PRONOUN/app1/object} not to be overly friendly with o_c_n.",
                "exp": 0,
                "weight": 40,
                "stat_trait": [ "childish", "playful", "charismatic", "bold", "compassionate", "confident", "adventurous", "sincere", "flamboyant", "loving", "wise" ],
                "can_have_stat": [ "app1" ],
                "other_clan_rep": -1,
                "relationships":
                [
                    {
                        "cats_to": [ "app1" ],
                        "cats_from": [ "patrol" ],
                        "mutual": false,
                        "values": [ "dislike" ],
                        "amount": 5
                    }
                ]
            },
            {
                "text": "app1 waves {PRONOUN/app1/poss} tail to the other apprentice, but s_c yanks {PRONOUN/app1/object} back. With {PRONOUN/s_c/poss} lip curled, s_c lectures app1 not to nurture friendships with other Clans, since they might one day meet in battle. The o_c_n patrol is well within earshot of this lecture, and app1 slinks back to camp with humiliation burning under {PRONOUN/app1/poss} pelt.",
                "exp": 0,
                "weight": 40,
                "stat_trait": [ "bloodthirsty", "fierce", "vengeful", "cold", "arrogant" ],
                "can_have_stat": [ "any", "adult" ],
                "other_clan_rep": -1,
                "relationships":
                [
                    {
                        "cats_to": [ "app1" ],
                        "cats_from": [ "s_c" ],
                        "mutual": true,
                        "values": [ "dislike" ],
                        "amount": 10
                    }
                ]
            },
            {
                "text": "app1 greets the other apprentice confidently, and {PRONOUN/app1/poss} Clanmates strike up a conversation with the o_c_n patrol as well. app1 tells the other apprentice all about {PRONOUN/app1/poss} mastery of some of the trickiest battle moves and the most advanced hunting strategies. The other apprentice rolls their eyes, unimpressed with app1's braggadocio, and the o_c_n patrol moves on.",
                "exp": 0,
                "weight": 40,
                "stat_trait": [ "bloodthirsty", "fierce", "daring", "competitive", "shameless", "arrogant", "oblivious", "troublesome", "confident", "flamboyant", "bold" ],
                "can_have_stat": [ "app1" ],
                "other_clan_rep": 0
            },
            {
                "text": "Things are too awkward and tense for app1 to feel confident speaking up and greeting the other apprentice. Maybe next time.",
                "exp": 0,
                "weight": 10,
                "other_clan_rep": 0
            }
        ],
        "antag_success_outcomes":
        [
            {
                "text": "app1 sashays up to the border with a smirk and marks the border just a <i>bit</i> further forward than {PRONOUN/app1/subject} should. r_c points this out to app1, who protests that it's just one little mouse-length and shoots an insolent smile at the o_c_n apprentice. The o_c_n patrol's annoyed stares follow c_n's patrol as they carry on.",
                "exp": 15,
                "weight": 40,
                "stat_trait": [ "arrogant", "troublesome", "shameless", "confident", "daring", "flamboyant", "sneaky", "daring", "cunning", "rebellious", "vengeful", "bold" ],
                "can_have_stat": [ "app1" ],
                "other_clan_rep": -2,
                "art": "gen_bord_twocat_hostile_app_warrior",
                "relationships":[
                    {
                        "cats_to": [ "app1" ],
                        "cats_from": [ "r_c" ],
                        "values": [ "dislike" ],
                        "amount": 5
                    },
                    {
                        "cats_to": [ "app1" ],
                        "cats_from": [ "patrol" ],
                        "values": [ "dislike" ],
                        "amount": 5
                    }
                ]
            },
            {
                "text": "app1 doesn't get the chance to meow hello to the o_c_n apprentice - s_c hisses and arches {PRONOUN/s_c/poss} back, staring down the other patrol. The o_c_n warriors respond in kind, fluffing out their pelts and slitting their eyes. Tension hangs heavy in the air, and both patrols spend more time posturing than border-marking.",
                "exp": 15,
                "weight": 40,
                "stat_trait": [ "bloodthirsty", "fierce", "vengeful", "cold", "arrogant", "daring", "bold", "confident" ],
                "can_have_stat": [ "any", "adult" ],
                "other_clan_rep": -2,
                "art": "gen_bord_twocat_hostile_app_warrior",
                "relationships": [
                    {
                        "cats_from": [ "patrol" ],
                        "cats_to": [ "s_c" ],
                        "values": [ "dislike" ],
                        "amount": 5
                    }
                ]
            },
            {
                "text": "app1 takes the opportunity to extol the virtues of c_n and how much {PRONOUN/app1/subject} {VERB/app1/pity/pities} this other apprentice for having the misfortune to be born into o_c_n. By the end of {PRONOUN/app1/poss} tirade, the other apprentice is seething with irritation and embarrassment. The patrols part ways with pinned-back ears and prickling pelts.",
                "exp": 15,
                "weight": 40,
                "stat_trait": [ "arrogant", "troublesome", "shameless", "confident", "daring", "flamboyant", "sneaky", "daring", "cunning", "rebellious", "vengeful", "bold" ],
                "can_have_stat": [ "app1" ],
                "other_clan_rep": -2,
                "art": "gen_bord_twocat_hostile_app_warrior"
            },
            {
                "text": "app1 glances up at the other apprentice from time to time while marking the border. {PRONOUN/app1/subject/CAP} never {VERB/app1/get/gets} a chance to meow hello, because r_c spots the o_c_n apprentice peering over the border and coolly asks them to focus on their own territory. A o_c_n warrior responds that r_c should concern {PRONOUN/r_c/self} with <i>{PRONOUN/r_c/poss}</i> apprentices, not o_c_n's. Pelts bristle and ears flatten before the patrols part ways.",
                "exp": 15,
                "weight": 20,
                "other_clan_rep": -2,
                "art": "gen_bord_twocat_hostile_app_warrior"
            },
                {
                "text": "app1 arches {PRONOUN/app1/poss} back and spits an insult at the o_c_n apprentice. They're as scrawny as a mouse in leaf-bare! Doesn't o_c_n bother feeding their kits? Oh, sorry, they're an <i>apprentice?</i> Wow, app1 didn't think an apprentice could even <i>be</i> that small.",
                "exp": 15,
                "weight": 40,
                "stat_skill": [ "SPEAKER,1" ],
                "stat_trait": [ "arrogant", "troublesome", "shameless", "charismatic", "confident", "daring", "flamboyant", "sneaky", "daring", "cunning", "rebellious", "vengeful", "bold", "childish", "playful" ],
                "other_clan_rep": -2,
                "art": "gen_bord_twocat_hostile_app_warrior"
                }
        ],
        "antag_fail_outcomes": [
            {
                "text": "The sneering comment has barely left app1's mouth before the other apprentice bunches their hind legs and springs across the border, claws out! The two apprentices tussle for a moment, hissing and spitting, then r_c and a o_c_n warrior drag them off each other. app1 trades spiteful looks with the other apprentice as the patrols hurry away from each other. {PRONOUN/app1/subject/CAP}'ll be hearing about this back at camp.",
                "exp": 0,
                "weight": 20,
                "other_clan_rep": -2,
                "art": "gen_battle_app_app",
                "injury": [
                    {
                        "cats": [ "app1" ],
                        "injuries": [ "battle_injury" ],
                        "scars": [ "LEGBITE" ]
                    }
                ],
                "history_text":
                {
                    "cats": [ "app1" ],
                    "reg_death": "app1 died after picking a fight with a o_c_n apprentice on patrol.",
                    "scar": "app1 was scarred by a o_c_n apprentice after a border scrum."
                },
                "relationships":[
                    {
                        "cats_to": [ "app1" ],
                        "cats_from": [ "patrol" ],
                        "values": [ "dislike" ],
                        "amount": 10
                    }
                ]
            },
            {
                "text": "app1 raises {PRONOUN/app1/poss} hackles, staring down the other apprentice until they spit a challenge back. Tempers flare, and the patrols size each other up. It doesn't take much for the o_c_n patrol to decide c_n has put a paw wrong and leap across the border with claws unsheathed and teeth bared. s_c breaks up the skirmish, convincing {PRONOUN/s_c/poss} Clanmates not to waste all the medicine cat's herbs on a petty dispute.",
                "exp": 0,
                "weight": 40,
                "stat_skill": [ "MEDIATOR,1", "SPEAKER,1", "TEACHER,1", "INSIGHTFUL,1"],
                "stat_trait": [ "charismatic", "compassionate", "responsible", "faithful", "loyal", "calm", "wise", "sincere", "thoughtful", "loving" ],
                "can_have_stat": [ "any", "adult" ],
                "other_clan_rep": -2,
                "art": "gen_battle_app_other_clan",
                "injury": [
                    {
                        "cats": [ "multi" ],
                        "injuries": [ "minor_injury" ]
                    },
                    {
                        "cats": [ "r_c" ],
                        "injuries": [ "small_bite_injury" ],
                        "scar": [ "LEGBITE" ]
                    }
                ],
                "history_text":
                {
                    "cats": [ "r_c" ],
                    "reg_death": "r_c died from injuries sustained in a border skirmish.",
                    "scar": "r_c was scarred in a border skirmish."
                },
                "relationships":[
                    {
                        "cats_to": [ "app1" ],
                        "cats_from": [ "patrol" ],
                        "values": [ "dislike" ],
                        "amount": 5
                    }
                ]
            },
            {
                "text": "o_c_n came looking for a fight, and app1 is eager to give it to them. The rest of {PRONOUN/app1/poss} patrol has no choice but to back {PRONOUN/app1/object} up; they can't let an apprentice get shredded. The skirmish rages until most of them are bloodied and panting - neither patrol wants to admit defeat, but if things escalate any further, they might be carrying their Clanmates home for a vigil.",
                "exp": 0,
                "weight": 10,
                "other_clan_rep": -2,
                "art": "gen_battle_app_other_clan",
                "injury": [
                    {
                        "cats": [ "multi" ],
                        "injuries": [ "battle_injury" ],
                        "scar": [ "NECKBITE", "SNOUT" ]
                    }
                ]
            }
        ]

    },
{
    "patrol_id": "gen_bord_appmission",
    "biome": ["any"],
    "season": ["any"],
    "types": ["border"],
    "tags": ["other_clan"],
    "patrol_art": "gen_train_talkingAW",
    "min_cats": 2,
    "max_cats": 2,
    "min_max_status": {
        "warrior": [1, 1],
        "apprentice": [1, 1]
    },
    "weight": 20,
    "chance_of_success": 20,
    "relationship_constraint": ["dislike_10"],
    "intro_text": "p_l can't help but think that app1 has been distracted on this patrol, trailing behind and admiring any aimless insect that hovers nearby. {PRONOUN/p_l/subject/CAP} {VERB/p_l/decide/decides} that app1 could do with a <i>special</i> mission to get {PRONOUN/app1/object} back on track.",
    "decline_text": "After a bit of thought, p_l decides that getting an apprentice to sneak across the border probably isn't the best idea... however irritating {PRONOUN/app1/subject} {VERB/app1/were/was} being.",
    "success_outcomes": [
        {
            "text": "s_c waits for app1 to catch up to {PRONOUN/s_c/object} before proposing a super exciting, top secret mission just for {PRONOUN/app1/object}! All app1 has to do is sneak across the border and <i>borrow</i> some of that catmint. Eager to please s_c, app1 bounds across the border without a second thought, snatching a large clump of the valuable herb before returning to s_c. Not particuarly sneaky, but {PRONOUN/app1/poss} little escapade goes unnoticed regardless.",
            "exp": 5,
            "weight": 30,
	    "stat_trait": ["bold", "childish", "cold", "cunning", "daring", "troublesome", "vengeful", "bloodthirsty", "rebellious"],
	    "herbs": ["catmint"],
            "relationships": [
                {
                    "cats_to": ["s_c"],
                    "cats_from": ["app1"],
                    "values": ["respect"],
                    "amount": 5
                }
            ],
            "art": "running_app2"
        },
	{
            "text": "Sick of app1's useless ambling, s_c orders {PRONOUN/app1/object} to steal a rabbit from o_c_n's territory. app1 hesitates - surely stealing prey from other Clans is wrong? Looking anxiously across the border, app1 shakes {PRONOUN/app1/poss} head. {PRONOUN/app1/subject/CAP} won't do it. Startled by app1's refusal, s_c stalks off to continue the patrol, fuming - and maybe a tiny bit impressed.",
            "exp": 10,
	    "stat_trait": ["bloodthirsty", "arrogant", "vengeful", "fierce", "bold"],
	    "weight": 30,
	    "relationships": [
                    {
                        "cats_to": ["app1"],
                        "cats_from": ["s_c"],
                        "mutual": false,
                        "values": ["respect"],
                        "amount": 10
                    },
		    {
                        "cats_to": ["app1"],
                        "cats_from": ["s_c"],
                        "mutual": true,
                        "values": ["dislike"],
                        "amount": 5
                    }
                ],
            "art": "gen_train_argueAW"

        },
	{
            "text": "Sighing to {PRONOUN/p_l/self}, p_l brightly suggests a super exciting mission for app1. All {PRONOUN/app1/subject} have to do is spot the closest bush in o_c_n territory, and sprint there and back as fast as {PRONOUN/app1/subject} can. While a slightly risky decision on p_l's part, the tiny transgression thankfully goes unnoticed, and gives app1 the thrill {PRONOUN/app1/subject} need to actually focus during the rest of the patrol. And besides, p_l reasons, what o_c_n doesn't know can't hurt them.",
            "exp": 5,
	    "weight": 20,
	    "relationships": [
                    {
                        "cats_to": ["app1"],
                        "cats_from": ["p_l"],
                        "mutual": true,
                        "values": ["comfort"],
                        "amount": 5
                    }
                ],
            "art": "running_app2"

        }

    ],
    "fail_outcomes": [
        {
            "text": "In hindsight, maybe it wasn't the best idea to suggest app1 sneaks onto o_c_n territory. But app1 wasn't going to steal any prey, truly, p_l insists to the o_c_n patrol, {PRONOUN/app1/subject} just got overexcited! p_l's rambling excuses and apologies do little to soothe tensions, and the pair eventually return back to camp with heads and tails hung low. This was not going to be fun to explain.",
            "exp": 0,
            "weight": 20,
	    "other_clan_rep": -1,
	    "relationships": [
                {
                    "cats_to": ["app1"],
                    "cats_from": ["p_l"],
		    "mutual": true,
                    "values": ["respect"],
                    "amount": -5
                }
            ],

            "art": "gen_bord_otherclan_hostile"
        },
{
            "text": "Of course, s_c wouldn't risk <i>{PRONOUN/s_c/poss}</i> reputation stealing o_c_n's prey. But {PRONOUN/s_c/subject} wouldn't be too upset if a particularly irritating apprentice did. It only takes a few sly words of encouragement for app1 to sneak across the border... right as a furious o_c_n patrol arrives. s_c allows the scuffle to go on for a bit, before ever-so-apologetically excusing the apprentice's recklessness.",
            "exp": 0,
            "weight": 20,
	    "other_clan_rep": -2,
	    "stat_trait": ["bloodthirsty", "vengeful", "cunning", "sneaky"],
            "injury": [
{
                    "cats": ["app1"],
                    "injuries": ["battle_injury"],
                    "scars": ["SCRATCHSIDE", "BRIDGE", "CATBITETWO"]
                }
            ],
            "history_text": {
                "reg_death": "m_c died from a border skirmish after sneaking across the o_c_n border.",
                "scar": "m_c was scarred in a border skirmish after sneaking across the o_c_n border"
            },
	    "relationships": [
                {
                        "cats_to": ["app1"],
                        "cats_from": ["s_c"],
                        "mutual": true,
                        "values": ["dislike"],
                        "amount": 10
                    },
		    {
                        "cats_to": ["s_c"],
                        "cats_from": ["app1"],
                        "values": ["platonic", "trust"],
                        "amount": -10
                    }
		],
	    "art": "gen_battle_app_other_clan"


        }

    ]

  },
  {
    "patrol_id": "gen_bord_kittypet_friends_with_dog",
    "biome": ["any"],
    "season": ["any"],
    "types": ["border"],
    "tags": ["new_cat"],
    "patrol_art": "gen_border_dogscent_clanmember",
    "min_cats": 1,
    "max_cats": 1,
    "weight": 20,
    "chance_of_success": 20,
    "intro_text": "Having been chased by a small, yappy dog along the border, p_l is about to land a hefty blow to the irritating creature's face, when a panicked voice calls out from nearby.",
    "decline_text": "Frankly, p_l has better things to do than talk to weird dog-defenders. {PRONOUN/p_l/subject/CAP} {VERB/p_l/head/heads} home early, without a second glance at whoever called out.",
    "success_outcomes": [
        {
            "text": "Confused, p_l turns towards the source of the voice. A plump kittypet bounds forwards, saying that {PRONOUN/n_c:0/poss} name is n_c:0, and asking p_l not to hurt {PRONOUN/n_c:0/poss} friend. It takes p_l a while to realise {PRONOUN/n_c:0/subject}{VERB/n_c:0/'re/'s} talking about the dog. Too stunned to argue, p_l watches n_c:0 walk away, {PRONOUN/n_c:0/poss} canine companion excitably following. The other warriors were not going to believe this!",
            "exp": 5,
	        "new_cat": [
		["kittypet", "meeting", "exists"]
		],
	    "relationships": [
                {
                    "cats_to": ["p_l"],
                    "cats_from": ["n_c:0"],
                    "mutual": true,
                    "values": ["comfort"],
                    "amount": 5
                }
		],
            "weight": 20,
            "art": "gen_kittypet_friends_with_dog1"
        },
	    {
            "text": "s_c whirls around to find the source of the noise, and comes face-to-face with a startled looking kittypet. The kittypet stutters out an apology, hastily explaining that the dog is {PRONOUN/n_c:0/poss} friend, and nervously asking s_c not to hurt them. Any other day, s_c might have clawed <i>both</i> of their faces off, but right now, {PRONOUN/s_c/subject}{VERB/s_c/'re/'s} in too much shock at the concept of a cat and dog being friends to even consider it.",
            "exp": 5,
	        "new_cat": ["kittypet", "meeting", "exists"],
	        "relationships": [
	            {
                    "cats_to": ["p_l"],
                    "cats_from": ["n_c:0"],
                    "values": ["comfort"],
                    "amount": -5
                }
	    ],
	    "stat_trait": ["bloodthirsty", "arrogant", "vengeful", "fierce", "cold", "grumpy"],
	    "weight": 30,
            "art": "gen_kittypet_friends_with_dog1"

        },
        {
            "text": "p_l lashes out to swipe at the dog but is interrupted by a kittypet rushing to stand in {PRONOUN/p_l/poss} way. p_l's fur bristles for a moment, but the kittypet tells {PRONOUN/p_l/object} to calm down, that this is {PRONOUN/n_c:0/poss} friend. As p_l recovers from... whatever this is, {PRONOUN/p_l/subject} {VERB/p_l/offer/offers} the kittypet a place to stay in c_n- this kittypet's skill in communicating with dogs may come in handy later.",
            "exp": 10,
	    "new_cat": [
		["status:warrior", "backstory:kittypet1", "kittypet", "exists"]
		],
	    "relationships": [
                {
                        "cats_to": ["p_l"],
                        "cats_from": ["n_c:0"],
                        "mutual": true,
                        "values": ["platonic","trust"],
                        "amount": 10
                    }
		],
            "weight": 20,
            "art": "gen_kittypet_friends_with_dog1",
            "outsider_rep": 1
        }
    ],
    "fail_outcomes": [
        {
	"text": "Momentarily distracted, p_l doesn't have time to react as the increasingly-infuriating dog nips at {PRONOUN/p_l/poss} ear. {PRONOUN/p_l/subject/CAP} {VERB/p_l/hiss/hisses}, lashing out at the dog just as an incredibly apologetic kittypet rushes over, leading the whimpering dog away. p_l stares after them in shock. Did that dog actually listen to the kittypet...? Perhaps better to head back to camp, and process this bizarre experience.",
            "exp": 2,
	    "weight": 20,
	     "new_cat": [
		["kittypet", "meeting", "exists"]
		],
	    "relationships": [
                {
                        "cats_to": ["p_l"],
                        "cats_from": ["n_c:0"],
                        "mutual": true,
                        "values": ["dislike"],
                        "amount": 5
                    },
		    {
                        "cats_to": ["p_l"],
                        "cats_from": ["n_c:0"],
                        "mutual": true,
                        "values": ["platonic", "comfort"],
                        "amount": -10
                    }
		],
	    "injury": [
		{
                    "cats": ["p_l"],
                    "injuries": ["torn ear"],
                    "scars": ["RIGHTEAR", "LEFTEAR"]
                }
            ],

<<<<<<< HEAD
            "art": "gen_bord_newcatkittypet1"

=======
            "art": "gen_kittypet_friends_with_dog1"
    
>>>>>>> 56e5b349
        },
	{
	"text": "p_l spins around just in time to see an impressively viscous kittypet lunging at {PRONOUN/p_l/object}. Once {PRONOUN/p_l/subject}{VERB/p_l/'ve/'s} recovered from {PRONOUN/p_l/poss} momentary shock, p_l easily overpowers the kittypet, who's snarling something about the dog being {PRONOUN/n_c:0/poss} 'friend'. The odd pair quickly run off, leaving behind a slightly dazed - and very confused - p_l.",
            "exp": 2,
	    "weight": 15,
	     "new_cat": [
		["kittypet", "meeting", "exists"]
		],
	    "relationships": [
                {
                        "cats_to": ["p_l"],
                        "cats_from": ["n_c:0"],
                        "mutual": true,
                        "values": ["dislike"],
                        "amount": 10
                    },
		{
                        "cats_to": ["n_c:0"],
                        "cats_from": ["p_l"],
                        "values": ["respect"],
                        "amount": 5
                    },
		    {
                        "cats_to": ["n_c:0"],
                        "cats_from": ["p_l"],
			"mutual": true,
                        "values": ["platonic", "comfort"],
                        "amount": -10
                    }
		],
	    "injury": [
		{
                    "cats": ["p_l"],
                    "injuries": ["claw-wound", "cat bite", "torn pelt", "torn ear"],
                    "scars": ["RIGHTEAR", "LEFTEAR", "SCRATCHSIDE", "CATBITETWO"]
                }
            ],
		"history_text": {
                "reg_death": "m_c died from injuries given by a particularly vicious kittypet.",
		"lead_death": "died from injuries given by a particularly vicious kittypet",
                "scar": "m_c was scarred after a kittypet took them by surprise, though {PRONOUN/p_l/subject} {VERB/p_l/tell/tells} everyone it was a bloodthirsty rogue."
            },

            "art": "gen_battle_warrior_danger"

        }
      ],
	"antag_success_outcomes": [
        {
	"text": "p_l ignores the voice, swiping {PRONOUN/p_l/poss} claws across the dog's face. Out of the corner of {PRONOUN/p_l/poss} eye, {PRONOUN/p_l/subject} sees a kittypet halt in {PRONOUN/n_c:0/poss} tracks, letting out a cry of dismay. It only takes another snarl from p_l for both kittypet and dog to flee.",
            "exp": 5,
	    "new_cat": [
		["kittypet", "meeting", "exists"]
		],
	    "relationships": [
                {
                        "cats_to": ["p_l"],
                        "cats_from": ["n_c:0"],
                        "mutual": true,
                        "values": ["dislike"],
                        "amount": 15
                    }
		],
	    "weight": 10,
            "art": "gen_kittypet_friends_with_dog1"
	},
    {
        "text": "p_l lets out a vicious yowl, ignoring the now shrill voice calling out to {PRONOUN/p_l/object}, pleading with {PRONOUN/p_l/object} to stop as {PRONOUN/p_l/subject} {VERB/p_l/attack/attacks} the dog, violently tearing at the dog's pelt as they yap and whine. After the tussle, the dog hauls themself towards the now teary-eyed kittypet, and p_l can't help but smirk at {PRONOUN/n_c:0/poss} terrified expression.",
                "exp": 5,
            "new_cat": [
            ["kittypet", "meeting"]
            ],
            "relationships": [
                    {
                            "cats_to": ["p_l"],
                            "cats_from": ["n_c:0"],
                            "mutual": true,
                            "values": ["dislike"],
                            "amount": 20
                        }
            ],
            "weight": 10,
            "stat_trait": ["bloodthirsty", "vengeful"],
                "art": "gen_kittypet_friends_with_dog1"
        }
	],
	"antag_fail_outcomes": [
        {
	"text": "p_l ignores the voice, and is about to swipe {PRONOUN/p_l/poss} claws across the dog's face when a kittypet barrels into {PRONOUN/p_l/object}. Having caught p_l by surprise, the kittypet is able to get a lucky blow, and the warrior is forced to retreat.",
            "exp": 0,
	    "new_cat": [
		["kittypet", "meeting", "exists"]
		],
	    "relationships": [
                {
                        "cats_to": ["p_l"],
                        "cats_from": ["n_c:0"],
                        "mutual": true,
                        "values": ["dislike"],
                        "amount": 15
                    }
		],
	    "weight": 10,
	    "injury": [
                    {
                        "cats": ["p_l"],
			"injuries": ["claw-wound"],
                        "scars": ["THREE", "BRIDGE", "SNOUT", "FACE", "CHEEK"]
                    }
                ],
		"history_text": {
                "reg_death": "m_c died from injuries given by a particularly vicious kittypet.",
		"lead_death": "died from injuries given by a particularly vicious kittypet",
                "scar": "m_c was scarred when a kittypet took {PRONOUN/m_c/object} by surprise, though {PRONOUN/m_c/subject} {VERB/m_c/tell/tells} everyone it was a bloodthirsty rogue."
            },
            "art": "gen_battle_warrior_danger"
	}
	]
   }
]<|MERGE_RESOLUTION|>--- conflicted
+++ resolved
@@ -413,11 +413,7 @@
                 ]
             },
             {
-<<<<<<< HEAD
-                "text": "The patrol fights bravely, but you only need to be unlucky once. r_c gets taken out of the fight with one snap of the beast's huge jaws. The rest of the patrol rallies to defend {PRONOUN/r_c/object}, and r_c is safely helped back to camp where the medicine den awaits.",
-=======
-                "text": "The patrol fights bravely, but you only need to be unlucky once. r_c gets taken out of the fight with one snap of the beast's huge jaws. The rest of the patrol rallies to defend {PRONOUN/r_c/object}, and r_c is safely helped back to camp, where the medicine cat den awaits.",
->>>>>>> 56e5b349
+                "text": "The patrol fights bravely, but you only need to be unlucky once. r_c gets taken out of the fight with one snap of the beast's huge jaws. The rest of the patrol rallies to defend {PRONOUN/r_c/object}, and r_c is safely helped back to camp where the medicine cat den awaits.",
                 "exp": 0,
                 "weight": 10,
                 "injury": [
@@ -2417,13 +2413,7 @@
                 }
             ],
 
-<<<<<<< HEAD
-            "art": "gen_bord_newcatkittypet1"
-
-=======
             "art": "gen_kittypet_friends_with_dog1"
-    
->>>>>>> 56e5b349
         },
 	{
 	"text": "p_l spins around just in time to see an impressively viscous kittypet lunging at {PRONOUN/p_l/object}. Once {PRONOUN/p_l/subject}{VERB/p_l/'ve/'s} recovered from {PRONOUN/p_l/poss} momentary shock, p_l easily overpowers the kittypet, who's snarling something about the dog being {PRONOUN/n_c:0/poss} 'friend'. The odd pair quickly run off, leaving behind a slightly dazed - and very confused - p_l.",
