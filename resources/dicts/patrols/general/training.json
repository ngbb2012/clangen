[
    {
        "patrol_id": "gen_train_soloreflect1",
        "biome": ["Any"],
        "season": ["Any"],
        "types": ["training"],
        "tags": [],
        "patrol_art": "train_general_intro",
        "min_cats": 1,
        "max_cats": 1,
        "min_max_status": {
            "all apprentices": [-1, -1]
        },
        "weight": 5,
        "intro_text": "While alone, {PRONOUN/r_c/subject} {VERB/r_c/think/thinks} about life. Is r_c really headed where {PRONOUN/r_c/subject} {VERB/r_c/want/wants} to go? Is r_c doing a good job of pursuing what's important to {PRONOUN/r_c/object}?",
        "decline_text": "{PRONOUN/r_c/subject} {VERB/r_c/decide/decides} to stay focused on training instead.",
        "chance_of_success": 60,
        "success_outcomes": [
            {
                "text": "{PRONOUN/r_c/subject/CAP} {VERB/r_c/find/finds} peace within {PRONOUN/r_c/self} and {VERB/r_c/enjoy/enjoys} {PRONOUN/r_c/poss} solitude. r_c may not be flawless, but {PRONOUN/r_c/subject}{VERB/r_c/'re/'s} trying hard and {VERB/r_c/believe/believes} in the path {PRONOUN/r_c/subject}{VERB/r_c/'re/'s} taking.",
                "exp": 15,
                "weight": 20
            },
            {
                "text": "{PRONOUN/r_c/poss/CAP} thoughts are plagued with bad memories. r_c decides that means what {PRONOUN/r_c/subject}{VERB/r_c/'re/'s} doing currently is clearly not working. {PRONOUN/r_c/subject/CAP} {VERB/r_c/spend/spends} {PRONOUN/r_c/poss} time coming up with new solutions, and {VERB/r_c/return/returns} to camp a little saddened, but also reinvigorated and ready to do better.",
                "exp": 15,
                "weight": 20
            },
            {
                "text": "Blissfully avoiding any self-reflection, r_c decides {PRONOUN/r_c/subject}{VERB/r_c/'re/'s} doing a fantastic job and it's worthless to ever consider otherwise.",
                "stat_trait": [
                    "oblivious",
                    "confident"
                ],
                "exp": 15,
                "weight": 20
            }
        ],
        "fail_outcomes": [
            {
                "text": "{PRONOUN/r_c/poss/CAP} thoughts are plagued with bad memories, and {PRONOUN/r_c/subject} {VERB/r_c/end/ends} up spiraling, unable to reflect on anything constructively, driving {PRONOUN/r_c/self} to misery and despair.",
                "exp": 0,
                "weight": 20
            },
            {
                "text": "r_c just really isn't good at this 'self-reflection' thing.",
                "exp": 0,
                "weight": 20
            }
        ]
    },
    {
        "patrol_id": "gen_train_solonerv1",
        "biome": ["Any"],
        "season": ["Any"],
        "types": ["training"],
        "tags": [],
        "patrol_art": "train_general_intro",
        "min_cats": 1,
        "max_cats": 1,
        "min_max_status": {
            "all apprentices": [-1, -1]
        },
        "weight": 5,
        "intro_text": "r_c feels a little overwhelmed trying to train by {PRONOUN/r_c/self}.",
        "decline_text": "Instead {PRONOUN/r_c/subject} {VERB/r_c/join/joins} up with an outgoing hunting patrol.",
        "chance_of_success": 60,
        "success_outcomes": [
            {
                "text": "{PRONOUN/r_c/subject/CAP} {VERB/r_c/take/takes} a moment to collect {PRONOUN/r_c/poss} thoughts, then {VERB/r_c/continue/continues} on successfully.",
                "exp": 15,
                "weight": 20
            },
            {
                "text": "Independence is a skill that needs practice, just like everything else, and this is the work r_c needs to put in to get better, {PRONOUN/r_c/subject} {VERB/r_c/acknowledge/acknowledges}.",
                "exp": 15,
                "weight": 20
            },
            {
                "text": "{PRONOUN/r_c/subject/CAP} {VERB/r_c/don't/doesn't} let {PRONOUN/r_c/poss} nerves get to {PRONOUN/r_c/object}, and successfully go out to train on {PRONOUN/r_c/poss} own.",
                "exp": 15,
                "weight": 20,
                "stat_trait": [
                    "gloomy",
                    "nervous",
                    "insecure"
                ]
            },
            {
                "text": "No - this is exactly what {PRONOUN/s_c/subject} {VERB/s_c/need/needs} to work on. s_c acknowledges the feeling, letting it pass around {PRONOUN/s_c/object} like water flowing over a stone, not letting it pull {PRONOUN/s_c/object} in or consume {PRONOUN/s_c/object}. {PRONOUN/s_c/subject/CAP}{VERB/s_c/'re/'s} determined to be more independent.",
                "stat_trait": [
                    "gloomy",
                    "nervous",
                    "insecure"
                ],
                "exp": 15,
                "weight": 20
            },
            {
                "text": "With a shake of {PRONOUN/s_c/poss} pelt, {PRONOUN/s_c/subject} {VERB/s_c/knock/knocks} the feeling away. s_c isn't going to let a few nerves get in the way of a good solo training session.",
                "stat_trait": [
                    "confident",
                    "strict",
                    "fierce",
                    "righteous",
                    "cold"
                ],
                "exp": 15,
                "weight": 20
            },
            {
                "text": "No - this is exactly what {PRONOUN/s_c/subject} {VERB/s_c/need/needs} to work on. s_c acknowledges the feeling, letting it pass around {PRONOUN/r_c/object} like water flowing over a stone, not letting it pull {PRONOUN/s_c/object} in or consume {PRONOUN/s_c/subject}. {PRONOUN/s_c/subject/CAP}{VERB/s_c/'re/'s} determined to be more independent.",
                "stat_skill": ["CLEVER,1"],
                "exp": 15,
                "weight": 20
            }
        ],
        "fail_outcomes": [
            {
                "text": "{PRONOUN/r_c/subject/CAP} {VERB/r_c/force/forces} {PRONOUN/r_c/self} to go out, but {VERB/r_c/don't/doesn't} manage to accomplish anything.",
                "exp": 0,
                "weight": 20
            },
            {
                "text": "s_c tries to shake it off and force {PRONOUN/s_c/self} to go out anyway, but ignoring {PRONOUN/s_c/poss} unease doesn't help {PRONOUN/s_c/object} focus on training, and {PRONOUN/s_c/subject} {VERB/s_c/don't/doesn't} get anything done.",
                "exp": 0,
                "weight": 20,
                "stat_trait": [
                    "bold",
                    "daring",
                    "arrogant",
                    "troublesome"
                ]
            },
            {
                "text": "s_c tries to calm {PRONOUN/s_c/self} and center {PRONOUN/s_c/poss} emotions, but {PRONOUN/s_c/poss} nerves overwhelm {PRONOUN/s_c/object}, and {PRONOUN/s_c/subject} {VERB/s_c/don't/doesn't} get anything done with {PRONOUN/s_c/poss} solo training session.",
                "exp": 0,
                "weight": 20,
                "stat_trait": [
                    "lonesome",
                    "childish"
                ]
            }
        ]
    },
    {
        "patrol_id": "gen_train_deputydoubt1",
        "biome": ["Any"],
        "season": ["Any"],
        "types": ["training"],
        "tags": [],
        "patrol_art": "train_general_intro",
        "min_cats": 3,
        "max_cats": 6,
        "min_max_status": {
            "deputy": [1, 1],
            "leader": [-1, -1]
        },
        "weight": 5,
        "intro_text": "While training, p_l admits that {PRONOUN/p_l/subject} {VERB/p_l/don't/doesn't} think that {PRONOUN/p_l/subject}{VERB/p_l/'re/'s} a good deputy.",
        "decline_text": "The rest of the patrol awkwardly ignores this statement.",
        "chance_of_success": 50,
        "success_outcomes": [
            {
                "text": "The patrol tells p_l that the Clan wouldn't be the same without {PRONOUN/p_l/object}, visibly relieving their deputy.",
                "exp": 20,
                "weight": 20,
                "relationships": [
                    {
                        "cats_to": ["patrol"],
                        "cats_from": ["patrol"],
                        "mutual": false,
                        "values": ["platonic"],
                        "amount": 5
                    },
                    {
                        "cats_to": ["patrol"],
                        "cats_from": ["p_l"],
                        "mutual": false,
                        "values": ["trust", "comfort"],
                        "amount": 5
                    }
                ]
            },
            {
                "text": "r_c reminds p_l of all the advice {PRONOUN/p_l/subject}{VERB/p_l/'ve/'s} given r_c that has made such a difference in {PRONOUN/r_c/poss} life. Every cat has their skills, and p_l is vital to the clan.",
                "exp": 20,
                "weight": 5,
                "relationships": [
                    {
                        "cats_to": ["patrol"],
                        "cats_from": ["patrol"],
                        "mutual": false,
                        "values": ["platonic"],
                        "amount": 5
                    },
                    {
                        "cats_to": ["r_c"],
                        "cats_from": ["p_l"],
                        "mutual": false,
                        "values": ["trust", "comfort"],
                        "amount": 5
                    }
                ]
            },
            {
                "text": "s_c blinks at p_l compassionately - that sounds like a hard burden to bear alone. With an empathetic ear, {PRONOUN/s_c/subject} {VERB/s_c/listen/listens} to p_l's current struggles filling the deputy position, and by the end of their training patrol p_l feels a huge weight off {PRONOUN/p_l/poss} shoulders.",
                "exp": 20,
                "weight": 20,
                "stat_trait": [
                    "compassionate",
                    "empathetic",
                    "faithful",
                    "loving",
                    "patient",
                    "responsible",
                    "thoughtful",
                    "wise",
                    "sincere",
                    "loyal"
                ],
                "relationships": [
                    {
                        "cats_to": ["patrol"],
                        "cats_from": ["patrol"],
                        "mutual": false,
                        "values": ["platonic"],
                        "amount": 5
                    },
                    {
                        "cats_to": ["s_c"],
                        "cats_from": ["p_l"],
                        "mutual": false,
                        "values": ["trust", "comfort"],
                        "amount": 10
                    }
                ]
            }
        ],
        "fail_outcomes": [
            {
                "text": "The patrol secretly agrees with p_l. It's a very awkward training session.",
                "exp": 0,
                "weight": 20,
                "relationships": [
                    {
                        "cats_to": ["p_l"],
                        "cats_from": ["patrol"],
                        "mutual": false,
                        "values": ["trust", "comfort", "respect"],
                        "amount": -15
                    }
                ]
            },
            {
                "text": "Well if that's how p_l feels, s_c suggests {PRONOUN/p_l/subject} give up the deputy position, and let another cat take over.",
                "exp": 0,
                "weight": 20,
                "stat_trait": [
                    "ambitious",
                    "grumpy"
                ],
                "relationships": [
                    {
                        "cats_to": ["p_l"],
                        "cats_from": ["patrol"],
                        "mutual": false,
                        "values": ["trust", "comfort", "respect"],
                        "amount": -15
                    },
                    {
                        "cats_to": ["p_l"],
                        "cats_from": ["s_c"],
                        "mutual": false,
                        "values": ["jealous"],
                        "amount": 15
                    }
                ]
            },
            {
                "text": "Deputies shouldn't show weakness, s_c meows unsympathetically.",
                "exp": 0,
                "weight": 20,
                "stat_trait": [
                    "cold"
                ],
                "relationships": [
                    {
                        "cats_to": ["p_l"],
                        "cats_from": ["patrol"],
                        "mutual": false,
                        "values": ["trust", "comfort", "respect"],
                        "amount": -15
                    },
                    {
                        "cats_to": ["p_l"],
                        "cats_from": ["s_c"],
                        "mutual": false,
                        "values": ["jealous"],
                        "amount": 15
                    }
                ]
            },
            {
                "text": "Yes, s_c <i>has</i> always thought that {PRONOUN/s_c/subject}'d do a better job, {PRONOUN/s_c/subject} {VERB/s_c/comment/comments} smugly.",
                "exp": 0,
                "weight": 20,
                "stat_trait": [
                    "arrogant"
                ],
                "relationships": [
                    {
                        "cats_to": ["p_l"],
                        "cats_from": ["patrol"],
                        "mutual": false,
                        "values": ["trust", "comfort", "respect"],
                        "amount": -15
                    },
                    {
                        "cats_to": ["p_l"],
                        "cats_from": ["s_c"],
                        "mutual": false,
                        "values": ["jealous"],
                        "amount": 15
                    }
                ]
            }
        ]
    },
    {
        "patrol_id": "gen_train_sunny1",
        "biome": ["Any"],
        "season": ["Any"],
        "types": ["training"],
        "tags": [],
        "patrol_art": "gen_train_sunny",
        "min_cats": 3,
        "max_cats": 6,
        "min_max_status": {},
        "weight": 5,
        "intro_text": "The patrol finds a nice spot to sun themselves.",
        "decline_text": "They decide to stay focused instead.",
        "chance_of_success": 50,
        "success_outcomes": [
            {
                "text": "The sunlight feels great and the cats have a successful training session, swapping tips and advice as they stretch out and bask.",
                "exp": 20,
                "weight": 20,
                "relationships": [
                    {
                        "cats_to": ["patrol"],
                        "cats_from": ["patrol"],
                        "mutual": false,
                        "values": ["platonic"],
                        "amount": 5
                    }
                ]
            },
            {
                "text": "The sunlight energizes the cats for a training session, and soon everyone puts that energy to good use!",
                "exp": 20,
                "weight": 5,
                "relationships": [
                    {
                        "cats_to": ["patrol"],
                        "cats_from": ["patrol"],
                        "mutual": false,
                        "values": ["platonic"],
                        "amount": 5
                    }
                ]
            },
            {
                "text": "s_c makes sure everyone gets a good basking spot as the cats pause for a little break before resuming their training.",
                "exp": 20,
                "weight": 20,
                "stat_trait": [
                    "compassionate",
                    "empathetic",
                    "faithful",
                    "loving",
                    "patient",
                    "responsible",
                    "thoughtful",
                    "wise"
                ],
                "relationships": [
                    {
                        "cats_to": ["patrol"],
                        "cats_from": ["patrol"],
                        "mutual": false,
                        "values": ["platonic"],
                        "amount": 5
                    }
                ]
            },
            {
                "text": "s_c can see that no one wants to get up again for training, not with the peace lingering around the patrol. Instead, {PRONOUN/s_c/subject} {VERB/s_c/tuck/tucks} {PRONOUN/s_c/self} into a loaf and begins talking. Everyone can bask <i>and</i> learn from the past.",
                "exp": 20,
                "weight": 40,
                "stat_skill": [
                    "LORE,2"
                ],
                "relationships": [
                    {
                        "cats_to": ["patrol"],
                        "cats_from": ["patrol"],
                        "mutual": false,
                        "values": ["comfort"],
                        "amount": 5
                    },
                    {
                        "cats_to": ["s_c"],
                        "cats_from": ["patrol"],
                        "mutual": false,
                        "values": ["respect"],
                        "amount": 10
                    }
                ]
            },
            {
                "text": "No one means to, but... well... the group drifts off into a nap. Untethered by normal limitations, s_c's spirit wanders from mindscape to mindscape, picking up dream_list like burrs on a pelt.",
                "exp": 30,
                "weight": 40,
                "can_have_stat": ["any"],
                "stat_skill": [
                    "DREAM,1"
                ]
            },
            {
                "text": "With the patrol ranged around {PRONOUN/s_c/subject} in a loose circle, s_c teases that maybe they don't want to tell a story! But no, no, they're happy to entertain and teach their Clanmates - has anyone heard of story_list?",
                "exp": 20,
                "weight": 40,
                "stat_skill": [
                    "STORY,2"
                ],
                "relationships": [
                    {
                        "cats_to": ["patrol"],
                        "cats_from": ["patrol"],
                        "mutual": false,
                        "values": ["platonic"],
                        "amount": 5
                    },
                    {
                        "cats_to": ["s_c"],
                        "cats_from": ["patrol"],
                        "mutual": false,
                        "values": ["respect"],
                        "amount": 10
                    }
                ]
            }
        ],
        "fail_outcomes": [
            {
                "text": "The patrol doesn't get much done, lazing about and snapping at each other irritably.",
                "exp": 0,
                "weight": 20,
                "relationships": [
                    {
                        "cats_to": ["patrol"],
                        "cats_from": ["patrol"],
                        "mutual": false,
                        "values": ["platonic"],
                        "amount": -5
                    }
                ]
            },
            {
                "text": "No one means to, but... well... p_l is the first to wake up from the group nap. It's not exactly productive for training, though it's difficult to regret warm pelts and sleep-slow blinking eyes.",
                "exp": 0,
                "weight": 20,
                "relationships": [
                    {
                        "cats_to": ["patrol"],
                        "cats_from": ["patrol"],
                        "mutual": false,
                        "values": ["comfort"],
                        "amount": 5
                    }
                ]
            }
        ]
    },
    {
        "patrol_id": "gen_train_sunny2",
        "biome": ["Any"],
        "season": ["Any"],
        "types": ["training"],
        "tags": [],
        "patrol_art": "gen_train_sunny",
        "min_cats": 1,
        "max_cats": 1,
        "min_max_status": {
            "all apprentices":[-1, -1]
        },
        "weight": 5,
        "intro_text": "r_c finds a nice spot to sun {PRONOUN/r_c/self}.",
        "decline_text": "{PRONOUN/r_c/subject} {VERB/r_c/decide/decides} to stay focused instead.",
        "chance_of_success": 60,
        "success_outcomes": [
            {
                "text": "The sunlight energizes r_c for a solo training session. {PRONOUN/r_c/subject/CAP} know just what to work on!",
                "exp": 15,
                "weight": 20
            },
            {
                "text": "r_c ignores the dangerously tempting napping opportunity, trotting off to sharpen {PRONOUN/r_c/poss} claws.",
                "exp": 15,
                "weight": 20
            },
            {
                "text": "Just the place to warm up! r_c stretches, claws digging into the ground as {PRONOUN/r_c/subject} {VERB/r_c/soak/soaks} up the warmth into {PRONOUN/r_c/poss} muscles.",
                "exp": 15,
                "weight": 20
            }
        ],
        "fail_outcomes": [
            {
                "text": "r_c doesn't get much done, soaking up the heat. {PRONOUN/r_c/subject/CAP} did mean to do some training, but... it's so nice to stop for a bit.",
                "exp": 0,
                "weight": 20
            },
            {
                "text": "Wait... weren't {PRONOUN/r_c/subject} supposed to be training?",
                "exp": 0,
                "weight": 20
            }
        ]
    },
    {
        "patrol_id": "gen_train_sunny3",
        "biome": ["Any"],
        "season": ["Any"],
        "types": ["training"],
        "tags": ["romantic"],
        "patrol_art": "gen_train_sunny",
        "min_cats": 2,
        "max_cats": 2,
        "min_max_status": {
            "all apprentices": [-1, -1]
        },
        "weight": 5,
        "intro_text": "p_l and r_c find a nice spot to sun themselves.",
        "decline_text": "They decide to stay focused instead.",
        "chance_of_success": 60,
        "success_outcomes": [
            {
                "text": "The sunlight feels so warm on p_l's pelt, and {PRONOUN/p_l/subject} {VERB/p_l/stretch/stretches}, lazily lengthening into one long arc of cat. r_c's whiskers twitch with interest as {PRONOUN/r_c/subject} studiously {VERB/r_c/look/looks} elsewhere.",
                "exp": 20,
                "weight": 20,
                "relationships": [
                    {
                        "cats_to": ["p_l"],
                        "cats_from": ["r_c"],
                        "mutual": true,
                        "values": ["romantic", "platonic"],
                        "amount": 10
                    }
                ]
            },
            {
                "text": "The sunlight energizes the cats for a training session, and soon everyone puts that energy to good use!",
                "exp": 20,
                "weight": 5,
                "relationships": [
                    {
                        "cats_to": ["p_l"],
                        "cats_from": ["r_c"],
                        "mutual": true,
                        "values": ["romantic", "platonic"],
                        "amount": 10
                    }
                ]
            },
            {
                "text": "No one means to, but... well... the pair drifts off into a nap, lured by the sun. Untethered by normal limitations, s_c's spirit wanders from {PRONOUN/s_c/poss} own mindscape, picking up dream_list from {PRONOUN/s_c/poss} sleeping training partner like burrs on a pelt.",
                "exp": 30,
                "weight": 40,
                "can_have_stat": ["any"],
                "stat_skill": [
                    "DREAM,1"
                ]
            },
            {
                "text": "s_c makes sure r_c gets a good basking spot as the cats pause for a little break before resuming their training.",
                "exp": 20,
                "weight": 20,
                "stat_trait": [
                    "compassionate",
                    "empathetic",
                    "faithful",
                    "loving",
                    "patient",
                    "responsible",
                    "thoughtful",
                    "wise"
                ],
                "relationships": [
                    {
                        "cats_to": ["p_l"],
                        "cats_from": ["r_c"],
                        "mutual": true,
                        "values": ["romantic", "platonic"],
                        "amount": 10
                    }
                ]
            }
        ],
        "fail_outcomes": [
            {
                "text": "The patrol doesn't get much done, lazing about and snapping at each other irritably.",
                "exp": 0,
                "weight": 20,
                "relationships": [
                    {
                        "cats_to": ["p_l"],
                        "cats_from": ["r_c"],
                        "mutual": true,
                        "values": ["romantic", "platonic"],
                        "amount": -10
                    }
                ]
            }
        ]
    },
    {
        "patrol_id": "gen_train_sunny4",
        "biome": ["Any"],
        "season": ["Any"],
        "types": ["training"],
        "tags": ["romantic", "rom_two_apps"],
        "patrol_art": "gen_train_sunny",
        "min_cats": 2,
        "max_cats": 2,
        "min_max_status": {
            "apprentice": [1, 6],
            "all apprentices": [2, 2]
        },
        "weight": 5,
        "intro_text": "app1 and app2 find a nice spot to sun themselves.",
        "decline_text": "They decide to stay focused instead.",
        "chance_of_success": 60,
        "success_outcomes": [
            {
                "text": "app1 nearly dozes off, but {PRONOUN/app1/subject} can't quite get to sleep, app2 seems shifting around. {VERB/app2/Are/Is} {PRONOUN/app2/subject} uncomfortable? app1 opens one of {PRONOUN/app1/poss} eyes, to see {PRONOUN/app2/object} staring at them.",
                "exp": 20,
                "weight": 20,
                "relationships": [
                    {
                        "cats_to": ["app1"],
                        "cats_from": ["app2"],
                        "mutual": true,
                        "values": ["romantic", "platonic"],
                        "amount": 10
                    }
                ]
            },
            {
                "text": "app1 and app2 end up napping for far longer than they intended, curled up together with their tails brushing up against each other.",
                "exp": 20,
                "weight": 5,
                "relationships": [
                    {
                        "cats_to": ["app1"],
                        "cats_from": ["app2"],
                        "mutual": true,
                        "values": ["romantic", "platonic"],
                        "amount": 10
                    }
                ]
            },
            {
                "text": "No one means to, but... well... the pair drifts off into a nap, lured by the sun. Untethered by normal limitations, s_c's spirit wanders from {PRONOUN/s_c/poss} own mindscape, picking up dream_list from {PRONOUN/s_c/poss} sleeping training partner like burrs on a pelt.",
                "exp": 30,
                "weight": 40,
                "can_have_stat": ["any"],
                "stat_skill": [
                    "DREAM,1"
                ]
            },
            {
                "text": "s_c courteously offers app2 the better basking spot, making {PRONOUN/app2/object} blush.",
                "exp": 20,
                "weight": 20,
                "stat_trait": [
                    "compassionate",
                    "empathetic",
                    "faithful",
                    "loving",
                    "patient",
                    "responsible",
                    "thoughtful",
                    "wise"
                ],
                "can_have_stat": ["app1"],
                "relationships": [
                    {
                        "cats_to": ["app1"],
                        "cats_from": ["app2"],
                        "mutual": true,
                        "values": ["romantic", "platonic"],
                        "amount": 10
                    }
                ]
            }
        ],
        "fail_outcomes": [
            {
                "text": "The patrol doesn't get much done, lazing about and snapping at each other irritably.",
                "exp": 0,
                "weight": 20,
                "relationships": [
                    {
                        "cats_to": ["app1"],
                        "cats_from": ["app2"],
                        "mutual": true,
                        "values": ["romantic", "platonic"],
                        "amount": -10
                    }
                ]
            }
        ]
    },
    {
        "patrol_id": "gen_train_sunny5",
        "biome": ["Any"],
        "season": ["Any"],
        "types": ["training"],
        "tags": [],
        "patrol_art": "gen_train_sunny",
        "min_cats": 2,
        "max_cats": 2,
        "min_max_status": {
            "apprentice": [1, 6],
            "normal adult": [1, 6]
        },
        "weight": 5,
        "intro_text": "The pair find a nice spot to sun themselves.",
        "decline_text": "They decide to stay focused instead.",
        "chance_of_success": 60,
        "success_outcomes": [
            {
                "text": "p_l smiles, inviting app1 to sit down. The apprentice is a little stiff at first, unsure how to act in front of the warrior, but that's actually what p_l wants to work on here. c_n contains cats of all ages, skills, and talents - it's important to work on being comfortable with everyone, just as important as working on respecting them. They're all c_n, after all.",
                "exp": 20,
                "weight": 20,
                "relationships": [
                    {
                        "cats_to": ["patrol"],
                        "cats_from": ["patrol"],
                        "mutual": false,
                        "values": ["comfort"],
                        "amount": 5
                    }
                ]
            },
            {
                "text": "The pair sit down, app1 a little stiffly, and p_l starts telling {PRONOUN/app1/object} a story of {PRONOUN/p_l/poss} own apprenticehood, about a time when {PRONOUN/p_l/subject} made a dumb mistake. {PRONOUN/p_l/subject/CAP} {VERB/p_l/make/makes} it sound funny - certainly funnier than it felt like at the time - and slowly, app1 opens up, still respectful, but less wooden in the way {PRONOUN/app1/subject} {VERB/app1/act/acts}.",
                "exp": 20,
                "weight": 5,
                "relationships": [
                    {
                        "cats_to": ["patrol"],
                        "cats_from": ["patrol"],
                        "mutual": false,
                        "values": ["comfort"],
                        "amount": 5
                    }
                ]
            },
            {
                "text": "It's important to take time to rest, s_c tells app1, trying to hit a middle ground between advice and command. {PRONOUN/p_l/subject/CAP}{VERB/p_l/'ve/'s} seen how hard app1 has been working, and {VERB/p_l/commend/commends} {PRONOUN/app1/object} for it, but it'll do the Clan no good if app1 burns {PRONOUN/app1/self} out. All things in their time.",
                "exp": 20,
                "weight": 20,
                "stat_trait": [
                    "compassionate",
                    "empathetic",
                    "faithful",
                    "loving",
                    "patient",
                    "responsible",
                    "thoughtful",
                    "wise"
                ],
                "can_have_stat": ["adult"],
                "relationships": [
                    {
                        "cats_to": ["patrol"],
                        "cats_from": ["patrol"],
                        "mutual": false,
                        "values": ["comfort"],
                        "amount": 5
                    }
                ]
            }
        ],
        "fail_outcomes": [
            {
                "text": "While the pair do bask together, app1 is too stiff and polite for it to be considered bonding time. p_l will have to try something else.",
                "exp": 0,
                "weight": 20,
                "relationships": [
                    {
                        "cats_to": ["patrol"],
                        "cats_from": ["patrol"],
                        "mutual": false,
                        "values": ["comfort"],
                        "amount": -5
                    }
                ]
            }
        ]
    },
    {
        "patrol_id": "gen_train_sunny6",
        "biome": ["Any"],
        "season": ["Any"],
        "types": ["training"],
        "tags": [],
        "patrol_art": "gen_train_sunny6",
        "min_cats": 2,
        "max_cats": 2,
        "min_max_status": {
            "apprentice": [1, 6],
            "normal adult": [1, 6]
        },
        "weight": 5,
        "intro_text": "The pair find a nice spot to sun themselves.",
        "decline_text": "They decide to stay focused instead.",
        "chance_of_success": 60,
        "relationship_constraint": ["parent/child"],
        "success_outcomes": [
            {
                "text": "p_l smiles, inviting app1 to sit down. A little embarrassed, app1 looks like {PRONOUN/app1/subject}{VERB/app1/'re/'s} going to object - but no, they're the only two cats around. {PRONOUN/app1/subject/CAP} {VERB/app1/lie/lies} down, and p_l curls around {PRONOUN/app1/object}, settling down to wash app1's face like {PRONOUN/p_l/subject} did during {PRONOUN/app1/poss} kithood. {PRONOUN/p_l/poss/CAP} lovely young warrior is growing up so fast.",
                "exp": 20,
                "weight": 20,
                "relationships": [
                    {
                        "cats_to": ["patrol"],
                        "cats_from": ["patrol"],
                        "mutual": false,
                        "values": ["platonic", "comfort"],
                        "amount": 5
                    },
                    {
                        "cats_to": ["patrol"],
                        "cats_from": ["patrol"],
                        "mutual": false,
                        "values": ["dislike"],
                        "amount": -5
                    }
                ]
            },
            {
                "text": "Settling down, p_l wants to know how app1 is finding {PRONOUN/app1/poss} training. It turns into a lovely conversation, a perfect moment spent with one another, time that's been so rare since app1 became a paw. Not that p_l regrets that, of course, app1 is going to be a wonderful warrior.",
                "exp": 20,
                "weight": 5,
                "relationships": [
                    {
                        "cats_to": ["patrol"],
                        "cats_from": ["patrol"],
                        "mutual": false,
                        "values": ["platonic", "comfort"],
                        "amount": 5
                    },
                    {
                        "cats_to": ["patrol"],
                        "cats_from": ["patrol"],
                        "mutual": false,
                        "values": ["dislike"],
                        "amount": -5
                    }
                ]
            },
            {
                "text": "The pair sit down, app1 acting very awkward. But that all melts away as p_l starts talking about how {PRONOUN/app1/subject}{VERB/app1/'ve/'s} come so far with {PRONOUN/app1/poss} training, picking out particular moments {PRONOUN/p_l/subject}{VERB/p_l/'ve/'s} seen recently until app1 is puffed up with embarrassed, thrilled pride.",
                "exp": 20,
                "weight": 20,
                "stat_trait": [
                    "compassionate",
                    "empathetic",
                    "faithful",
                    "loving",
                    "patient",
                    "responsible",
                    "thoughtful",
                    "wise"
                ],
                "can_have_stat": ["adult"],
                "relationships": [
                    {
                        "cats_to": ["patrol"],
                        "cats_from": ["patrol"],
                        "mutual": false,
                        "values": ["platonic", "comfort"],
                        "amount": 5
                    },
                    {
                        "cats_to": ["patrol"],
                        "cats_from": ["patrol"],
                        "mutual": false,
                        "values": ["dislike"],
                        "amount": -5
                    }
                ]
            }
        ],
        "fail_outcomes": [
            {
                "text": "Settling down, p_l wants to know how app1 is finding {PRONOUN/app1/poss} training - what {VERB/app1/do/does} {PRONOUN/app1/subject} think of the other young cats in the Clan? Any special friends, perhaps? app1 half melts into the ground with embarrassment.",
                "exp": 0,
                "weight": 20,
                "relationships": [
                    {
                        "cats_to": ["patrol"],
                        "cats_from": ["patrol"],
                        "mutual": false,
                        "values": ["platonic", "comfort"],
                        "amount": -5
                    },
                    {
                        "cats_to": ["patrol"],
                        "cats_from": ["patrol"],
                        "mutual": false,
                        "values": ["dislike"],
                        "amount": 5
                    }
                ]
            },
            {
                "text": "Settling down in the sunlight, s_c launches into an assessment of app1's progress, praising things, critiquing things, pointing out where {PRONOUN/app1/subject} {VERB/app1/need/needs} to improve. Strangely, the apprentice doesn't seem thrilled with the topic.",
                "exp": 0,
                "weight": 20,
                "stat_trait": ["cold", "ambitious"],
                "can_have_stat": ["adult"],
                "relationships": [
                    {
                        "cats_to": ["patrol"],
                        "cats_from": ["patrol"],
                        "mutual": false,
                        "values": ["platonic", "comfort"],
                        "amount": -5
                    },
                    {
                        "cats_to": ["patrol"],
                        "cats_from": ["patrol"],
                        "mutual": false,
                        "values": ["dislike"],
                        "amount": 5
                    }
                ]
            }
        ]
    },
    {
        "patrol_id": "gen_train_argue1",
        "biome": ["Any"],
        "season": ["Any"],
        "types": ["training"],
        "tags": [],
        "patrol_art": "gen_train_argue",
        "min_cats": 3,
        "max_cats": 6,
        "min_max_status": {
            "warrior": [1, 6],
            "deputy": [-1, -1],
            "leader": [-1, -1]
        },
        "weight": 5,
        "intro_text": "The patrol has a disagreement and looks to p_l to settle the dispute.",
        "decline_text": "Your patrol decides to head home.",
        "chance_of_success": 50,
        "success_outcomes": [
            {
                "text": "p_l manages to skillfully smooth over any disagreement.",
                "exp": 20,
                "weight": 20,
                "relationships": [
                    {
                        "cats_to": ["p_l"],
                        "cats_from": ["patrol"],
                        "mutual": false,
                        "values": ["respect", "comfort", "trust"],
                        "amount": 5
                    },
                    {
                        "cats_to": ["p_l"],
                        "cats_from": ["patrol"],
                        "mutual": false,
                        "values": ["dislike"],
                        "amount": -5
                    }
                ]
            },
            {
                "text": "p_l listens to both sides, then makes a careful judgement. It keeps no one happy, the mark of an excellent compromise.",
                "exp": 20,
                "weight": 5,
                "relationships": [
                    {
                        "cats_to": ["p_l"],
                        "cats_from": ["patrol"],
                        "mutual": false,
                        "values": ["respect", "comfort", "trust"],
                        "amount": 5
                    },
                    {
                        "cats_to": ["p_l"],
                        "cats_from": ["patrol"],
                        "mutual": false,
                        "values": ["dislike"],
                        "amount": -5
                    }
                ]
            },
            {
                "text": "Talking everyone down, p_l encourages the patrol to focus on their work collecting nesting material.",
                "exp": 20,
                "weight": 20,
                "stat_skill": ["SPEAKER,2"],
                "relationships": [
                    {
                        "cats_to": ["p_l"],
                        "cats_from": ["patrol"],
                        "mutual": false,
                        "values": ["respect", "comfort", "trust"],
                        "amount": 5
                    },
                    {
                        "cats_to": ["p_l"],
                        "cats_from": ["patrol"],
                        "mutual": false,
                        "values": ["dislike"],
                        "amount": -5
                    }
                ]
            },
            {
                "text": "s_c nods sympathetically, hearing out every side to the argument, and with {PRONOUN/s_c/poss} help the patrol feels comfortable, even with their differences.",
                "exp": 20,
                "weight": 20,
                "stat_trait": [
                    "compassionate",
                    "empathetic",
                    "faithful",
                    "loving",
                    "patient",
                    "responsible",
                    "thoughtful",
                    "wise"
                ],
                "can_have_stat": ["p_l"],
                "relationships": [
                    {
                        "cats_to": ["p_l"],
                        "cats_from": ["patrol"],
                        "mutual": false,
                        "values": ["respect", "comfort", "trust"],
                        "amount": 5
                    },
                    {
                        "cats_to": ["p_l"],
                        "cats_from": ["patrol"],
                        "mutual": false,
                        "values": ["dislike"],
                        "amount": -5
                    }
                ]
            }
        ],
        "fail_outcomes": [
            {
                "text": "p_l stutters; {PRONOUN/p_l/subject} {VERB/p_l/don't/doesn't} think {PRONOUN/p_l/subject} {VERB/p_l/are/is} fit to lead the patrol.",
                "exp": 0,
                "weight": 20,
                "relationships": [
                    {
                        "cats_to": ["p_l"],
                        "cats_from": ["patrol"],
                        "mutual": false,
                        "values": ["respect", "comfort", "trust"],
                        "amount": -5
                    },
                    {
                        "cats_to": ["p_l"],
                        "cats_from": ["patrol"],
                        "mutual": false,
                        "values": ["dislike"],
                        "amount": 5
                    }
                ]
            },
            {
                "text": "s_c rudely reminds the patrol cats to focus on their star-damned jobs and stop quarreling like kittens.",
                "exp": 0,
                "weight": 20,
                "stat_trait": [
                    "ambitious",
                    "bloodthirsty",
                    "cold",
                    "fierce",
                    "shameless",
                    "strict",
                    "troublesome",
                    "vengeful"
                ],
                "can_have_stat": ["p_l"],
                "relationships": [
                    {
                        "cats_to": ["p_l"],
                        "cats_from": ["patrol"],
                        "mutual": false,
                        "values": ["respect", "comfort", "trust"],
                        "amount": -5
                    },
                    {
                        "cats_to": ["p_l"],
                        "cats_from": ["patrol"],
                        "mutual": false,
                        "values": ["dislike"],
                        "amount": 5
                    }
                ]
            },
            {
                "text": "s_c spends so much time listening sympathetically to every cat that the patrol gets nothing done, and as they return home, the quarrel continues.",
                "exp": 0,
                "weight": 20,
                "stat_trait": [
                    "compassionate",
                    "empathetic",
                    "faithful",
                    "loving",
                    "patient",
                    "responsible",
                    "thoughtful",
                    "wise"
                ],
                "can_have_stat": ["p_l"],
                "relationships": [
                    {
                        "cats_to": ["s_c"],
                        "cats_from": ["patrol"],
                        "mutual": false,
                        "values": ["respect", "comfort", "trust"],
                        "amount": -5
                    },
                    {
                        "cats_to": ["s_c"],
                        "cats_from": ["patrol"],
                        "mutual": false,
                        "values": ["dislike"],
                        "amount": 5
                    }
                ]
            }
        ]
    },
    {
        "patrol_id": "gen_train_argue2",
        "biome": ["Any"],
        "season": ["Any"],
        "types": ["training"],
        "tags": [],
        "patrol_art": "gen_train_argue",
        "min_cats": 2,
        "max_cats": 2,
        "min_max_status": {
            "apprentice": [1, 6],
            "warrior": [1, 6]
        },
        "weight": 5,
        "intro_text": "While out training together, app1 starts an argument with p_l about the technique they're working on.",
        "decline_text": "Your patrol decides to head home.",
        "chance_of_success": 50,
        "success_outcomes": [
            {
                "text": "With a deep sigh, p_l holds back {PRONOUN/p_l/poss} temper, and instead sits down to explain {PRONOUN/p_l/poss} reasoning to the young cat. {PRONOUN/p_l/subject/CAP} can see why app1 thinks differently, but practicing this way will help app1 build muscle better than taking the cheap way out. app1 also sighs, apologizing for {PRONOUN/app1/poss} outburst.",
                "exp": 20,
                "weight": 20,
                "relationships": [
                    {
                        "cats_to": ["p_l"],
                        "cats_from": ["patrol"],
                        "mutual": false,
                        "values": ["comfort", "dislike"],
                        "amount": 5
                    }
                ]
            },
            {
                "text": "Tired of hearing about how {PRONOUN/p_l/subject} {VERB/p_l/don't/doesn't} understand, p_l swings around, performing a flawless rendition of the technique. Chastened, app1 lowers {PRONOUN/app1/poss} gaze. {PRONOUN/app1/subject/CAP}'ll follow p_l's way of doing things then.",
                "exp": 20,
                "weight": 5,
                "relationships": [
                    {
                        "cats_to": ["p_l"],
                        "cats_from": ["patrol"],
                        "mutual": false,
                        "values": ["comfort", "dislike"],
                        "amount": 5
                    }
                ]
            },
            {
                "text": "p_l is able to defuse the moment with a joke, and sneak in a quiet remark that has app1 rethinking things. Still, it's not the most fun training session.",
                "exp": 20,
                "weight": 20,
                "stat_skill": ["SPEAKER,2"],
                "can_have_stat": ["adult"],
                "relationships": [
                    {
                        "cats_to": ["p_l"],
                        "cats_from": ["patrol"],
                        "mutual": false,
                        "values": ["comfort", "dislike"],
                        "amount": 5
                    }
                ]
            },
            {
                "text": "This is unlike app1. s_c stops in {PRONOUN/s_c/poss} tracks, sitting {PRONOUN/s_c/poss} butt down in the middle of the path and refusing to move until app1 tells {PRONOUN/s_c/object} what's bothering {PRONOUN/app1/object}. No, what's <i>actually</i> bothering {PRONOUN/app1/object}.",
                "exp": 20,
                "weight": 20,
                "stat_trait": [
                    "compassionate",
                    "empathetic",
                    "faithful",
                    "loving",
                    "patient",
                    "responsible",
                    "thoughtful",
                    "wise"
                ],
                "can_have_stat": ["adult"],
                "relationships": [
                    {
                        "cats_to": ["s_c"],
                        "cats_from": ["patrol"],
                        "mutual": false,
                        "values": ["comfort", "dislike"],
                        "amount": 5
                    }
                ]
            },
            {
                "text": "s_c has taken valuable time out of {PRONOUN/s_c/poss} day to personally help app1 with {PRONOUN/app1/poss} studies, and this is completely juvenile behavior. s_c isn't shy about telling app1 so, and by the time they're back in camp the apprentice is cowed, but respectful once more. ",
                "exp": 20,
                "weight": 20,
                "stat_trait": [
                    "ambitious",
                    "bloodthirsty",
                    "cold",
                    "fierce",
                    "shameless",
                    "strict",
                    "troublesome",
                    "vengeful"
                ],
                "can_have_stat": ["adult", "p_l"],
                "relationships": [
                    {
                        "cats_to": ["s_c"],
                        "cats_from": ["patrol"],
                        "mutual": false,
                        "values": ["respect", "dislike"],
                        "amount": 5
                    }
                ]
            }
        ],
        "fail_outcomes": [
            {
                "text": "p_l rolls {PRONOUN/p_l/poss} eyes, as amused by the apprentice's audacity as {PRONOUN/p_l/subject} {VERB/p_l/are/is} annoyed.",
                "exp": 0,
                "weight": 20,
                "relationships": [
                    {
                        "cats_to": ["p_l"],
                        "cats_from": ["patrol"],
                        "mutual": false,
                        "values": ["comfort", "dislike"],
                        "amount": -5
                    }
                ]
            },
            {
                "text": "Well, s_c won't be teaching app1, not until the less experienced cat comes back with a proper apology. That was some stars-damned disrespect if s_c has ever seen it!",
                "exp": 0,
                "weight": 20,
                "stat_trait": [
                    "ambitious",
                    "bloodthirsty",
                    "cold",
                    "fierce",
                    "shameless",
                    "strict",
                    "troublesome",
                    "vengeful"
                ],
                "can_have_stat": ["adult"],
                "relationships": [
                    {
                        "cats_to": ["s_c"],
                        "cats_from": ["patrol"],
                        "mutual": false,
                        "values": ["comfort", "dislike"],
                        "amount": -5
                    }
                ]
            },
            {
                "text": "s_c lets the disrespectful apprentice completely push {PRONOUN/s_c/object} around - no one gets any learning done, and certainly no one has any respect for authority installed in them.",
                "exp": 0,
                "weight": 20,
                "stat_trait": [
                    "compassionate",
                    "empathetic",
                    "faithful",
                    "loving",
                    "patient",
                    "responsible",
                    "thoughtful",
                    "wise"
                ],
                "can_have_stat": ["adult"],
                "relationships": [
                    {
                        "cats_to": ["s_c"],
                        "cats_from": ["patrol"],
                        "mutual": false,
                        "values": ["respect", "dislike"],
                        "amount": -5
                    }
                ]
            }
        ]
    },
    {
        "patrol_id": "gen_train_argue3",
        "biome": ["Any"],
        "season": ["Any"],
        "types": ["training"],
        "tags": [],
        "patrol_art": "gen_train_argue",
        "min_cats": 3,
        "max_cats": 6,
        "min_max_status": {
            "warrior": [1, 6],
            "deputy": [1, 6],
            "leader": [-1, -1]
        },
        "weight": 5,
        "intro_text": "The patrol has a disagreement and looks to p_l to settle the dispute.",
        "decline_text": "Your patrol decides to head home.",
        "chance_of_success": 50,
        "success_outcomes": [
            {
                "text": "p_l manages to skillfully smooth over any disagreement.",
                "exp": 20,
                "weight": 5,
                "relationships": [
                    {
                        "cats_to": ["p_l"],
                        "cats_from": ["patrol"],
                        "mutual": false,
                        "values": ["respect", "comfort", "trust"],
                        "amount": 5
                    },
                    {
                        "cats_to": ["p_l"],
                        "cats_from": ["patrol"],
                        "mutual": false,
                        "values": ["dislike"],
                        "amount": -5
                    }
                ]
            },
            {
                "text": "p_l listens to both sides, then makes a careful judgement. It keeps no one happy, the mark of an excellent compromise.",
                "exp": 20,
                "weight": 5,
                "relationships": [
                    {
                        "cats_to": ["p_l"],
                        "cats_from": ["patrol"],
                        "mutual": false,
                        "values": ["respect", "comfort", "trust"],
                        "amount": 5
                    },
                    {
                        "cats_to": ["p_l"],
                        "cats_from": ["patrol"],
                        "mutual": false,
                        "values": ["dislike"],
                        "amount": -5
                    }
                ]
            },
            {
                "text": "c_n's deputy always knows what to say - even if sometimes, that includes laying down the law. s_c convinces the patrol that arguing over something so small is beneath them.",
                "exp": 20,
                "weight": 20,
                "can_have_stat": ["p_l"],
                "stat_skill": ["SPEAKER,1"],
                "relationships": [
                    {
                        "cats_to": ["s_c"],
                        "cats_from": ["patrol"],
                        "mutual": false,
                        "values": ["respect", "comfort", "trust"],
                        "amount": 5
                    },
                    {
                        "cats_to": ["s_c"],
                        "cats_from": ["patrol"],
                        "mutual": false,
                        "values": ["dislike"],
                        "amount": -5
                    }
                ]
            },
            {
                "text": "There's always room to understand one another. s_c helps both sides of the disagreement see what they do agree on, which in turn helps them solve the issues they don't see eye to eye on.",
                "exp": 20,
                "weight": 20,
                "can_have_stat": ["p_l"],
                "stat_skill": ["MEDIATOR,1"],
                "relationships": [
                    {
                        "cats_to": ["s_c"],
                        "cats_from": ["patrol"],
                        "mutual": false,
                        "values": ["respect", "comfort", "trust"],
                        "amount": 5
                    },
                    {
                        "cats_to": ["s_c"],
                        "cats_from": ["patrol"],
                        "mutual": false,
                        "values": ["dislike"],
                        "amount": -5
                    }
                ]
            },
            {
                "text": "s_c tilts {PRONOUN/s_c/poss} head slightly - has r_c considered an alternative solution instead? And that derails the argument completely, everyone perfectly happy to go with a better, easier idea that no one has to argue over.",
                "exp": 20,
                "weight": 20,
                "can_have_stat": ["p_l"],
                "stat_skill": ["CLEVER,1"],
                "relationships": [
                    {
                        "cats_to": ["s_c"],
                        "cats_from": ["patrol"],
                        "mutual": false,
                        "values": ["respect", "comfort", "trust"],
                        "amount": 5
                    },
                    {
                        "cats_to": ["s_c"],
                        "cats_from": ["patrol"],
                        "mutual": false,
                        "values": ["dislike"],
                        "amount": -5
                    }
                ]
            },
            {
                "text": "Well, if the cats want s_c's advice (and they do, or at the very least they want to feel like they're in the right because the deputy is on their side), s_c would advise... compromise. No, no it isn't the most satisfying way to win an argument. Often the best way to find the optimal path forward, though.",
                "exp": 20,
                "weight": 20,
                "can_have_stat": ["p_l"],
                "stat_skill": ["INSIGHTFUL,1"],
                "relationships": [
                    {
                        "cats_to": ["s_c"],
                        "cats_from": ["patrol"],
                        "mutual": false,
                        "values": ["respect", "comfort", "trust"],
                        "amount": 5
                    },
                    {
                        "cats_to": ["s_c"],
                        "cats_from": ["patrol"],
                        "mutual": false,
                        "values": ["dislike"],
                        "amount": -5
                    }
                ]
            },
            {
                "text": "There's a teachable moment here, s_c announces. What, no, {PRONOUN/s_c/subject} {VERB/s_c/aren't/isn't} talking about the argument - {PRONOUN/s_c/subject}{VERB/s_c/'re/'s} talking about letting an <i>argument</i> disrupt training. Does the patrol really think that's a wise move?",
                "exp": 20,
                "weight": 20,
                "can_have_stat": ["p_l"],
                "stat_skill": ["TEACHER,1"],
                "relationships": [
                    {
                        "cats_to": ["p_l"],
                        "cats_from": ["patrol"],
                        "mutual": false,
                        "values": ["respect", "comfort", "trust"],
                        "amount": 5
                    },
                    {
                        "cats_to": ["p_l"],
                        "cats_from": ["patrol"],
                        "mutual": false,
                        "values": ["dislike"],
                        "amount": -5
                    }
                ]
            },
            {
                "text": "Making a cold, factual judgement, s_c logically lays out which side {PRONOUN/s_c/subject}{VERB/s_c/'re/'s} on, and why, convincing the rest of the patrol.",
                "exp": 20,
                "weight": 20,
                "stat_trait": [
                    "calm",
                    "careful",
                    "cold"
                ],
                "can_have_stat": ["p_l"],
                "relationships": [
                    {
                        "cats_to": ["p_l"],
                        "cats_from": ["patrol"],
                        "mutual": false,
                        "values": ["respect", "comfort", "trust"],
                        "amount": 5
                    },
                    {
                        "cats_to": ["p_l"],
                        "cats_from": ["patrol"],
                        "mutual": false,
                        "values": ["dislike"],
                        "amount": -5
                    }
                ]
            },
            {
                "text": "Hey now, there's no need to ruin a fun afternoon of training with harsh words and sharp tongues. s_c brings tempers back down to cooler temperatures, {PRONOUN/s_c/poss} smile leading the way to a more pleasant path.",
                "exp": 20,
                "weight": 20,
                "stat_trait": [
                    "charismatic"
                ],
                "can_have_stat": ["p_l"],
                "relationships": [
                    {
                        "cats_to": ["p_l"],
                        "cats_from": ["patrol"],
                        "mutual": false,
                        "values": ["respect", "comfort", "trust"],
                        "amount": 5
                    },
                    {
                        "cats_to": ["p_l"],
                        "cats_from": ["patrol"],
                        "mutual": false,
                        "values": ["dislike"],
                        "amount": -5
                    }
                ]
            }
        ],
        "fail_outcomes": [
            {
                "text": "p_l tries, but both sides are set in their ways, and more interesting in <i>being</i> right than <i>what</i> is right.",
                "exp": 0,
                "weight": 20,
                "relationships": [
                    {
                        "cats_to": ["p_l"],
                        "cats_from": ["patrol"],
                        "mutual": false,
                        "values": ["respect", "comfort", "trust"],
                        "amount": -5
                    },
                    {
                        "cats_to": ["p_l"],
                        "cats_from": ["patrol"],
                        "mutual": false,
                        "values": ["dislike"],
                        "amount": 5
                    }
                ]
            },
            {
                "text": "s_c rudely reminds the patrol cats to focus on their star-damned jobs and stop quarreling like kittens.",
                "exp": 0,
                "weight": 20,
                "stat_trait": [
                    "ambitious",
                    "bloodthirsty",
                    "cold",
                    "fierce",
                    "shameless",
                    "strict",
                    "troublesome",
                    "vengeful"
                ],
                "can_have_stat": ["p_l"],
                "relationships": [
                    {
                        "cats_to": ["p_l"],
                        "cats_from": ["patrol"],
                        "mutual": false,
                        "values": ["respect", "comfort", "trust"],
                        "amount": -5
                    },
                    {
                        "cats_to": ["p_l"],
                        "cats_from": ["patrol"],
                        "mutual": false,
                        "values": ["dislike"],
                        "amount": 5
                    }
                ]
            },
            {
                "text": "s_c spends so much time listening sympathetically to every cat that the patrol gets nothing done, and as they return home, the quarrel continues.",
                "exp": 0,
                "weight": 20,
                "stat_trait": [
                    "compassionate",
                    "empathetic",
                    "faithful",
                    "loving",
                    "patient",
                    "responsible",
                    "thoughtful",
                    "wise"
                ],
                "can_have_stat": ["p_l"],
                "relationships": [
                    {
                        "cats_to": ["p_l"],
                        "cats_from": ["patrol"],
                        "mutual": false,
                        "values": ["respect", "comfort", "trust"],
                        "amount": -5
                    },
                    {
                        "cats_to": ["p_l"],
                        "cats_from": ["patrol"],
                        "mutual": false,
                        "values": ["dislike"],
                        "amount": 5
                    }
                ]
            }
        ]
    },
    {
        "patrol_id": "gen_train_vision1",
        "biome": ["Any"],
        "season": ["Any"],
        "types": ["training"],
        "tags": [],
        "patrol_art": "gen_train_vision",
        "min_cats": 3,
        "max_cats": 6,
        "min_max_status": {
            "normal adult": [1, 6]
        },
        "weight": 5,
        "intro_text": "As the patrol gathers together to train under p_l's leadership, r_c admits {PRONOUN/r_c/subject} {VERB/r_c/think/thinks} {PRONOUN/r_c/subject} had a vision from StarClan last night.",
        "decline_text": "The patrol doesn't talk about the vision.",
        "chance_of_success": 70,
        "success_outcomes": [
            {
                "text": "The patrol talks to {PRONOUN/r_c/object} about whether it was a real vision as they train.",
                "exp": 20,
                "weight": 20,
                "relationships": [
                    {
                        "cats_to": ["patrol"],
                        "cats_from": ["patrol"],
                        "mutual": true,
                        "values": ["respect", "trust"],
                        "amount": 10
                    },
                    {
                        "cats_to": ["patrol"],
                        "cats_from": ["patrol"],
                        "mutual": true,
                        "values": ["jealous"],
                        "amount": -10
                    }
                ]
            },
            {
                "text": "p_l takes r_c aside, giving {PRONOUN/r_c/object} the full benefits of p_l's seniority and experience as they discuss r_c's vision.",
                "exp": 20,
                "weight": 5,
                "relationships": [
                    {
                        "cats_to": ["p_l"],
                        "cats_from": ["patrol"],
                        "mutual": true,
                        "values": ["respect", "trust"],
                        "amount": 10
                    },
                    {
                        "cats_to": ["p_l"],
                        "cats_from": ["patrol"],
                        "mutual": true,
                        "values": ["jealous"],
                        "amount": -10
                    }
                ]
            },
            {
                "text": "s_c chooses to train with r_c, the spiritual warrior gently guiding the conversation. r_c feels deeply privileged and far more at peace after confiding in {PRONOUN/s_c/object}.",
                "exp": 20,
                "weight": 20,
                "stat_trait": ["faithful"],
                "stat_skill": ["STAR,2"],
                "relationships": [
                    {
                        "cats_to": ["s_c"],
                        "cats_from": ["r_c"],
                        "mutual": true,
                        "values": ["respect", "trust"],
                        "amount": 10
                    },
                    {
                        "cats_to": ["s_c"],
                        "cats_from": ["r_c"],
                        "mutual": true,
                        "values": ["jealous"],
                        "amount": -10
                    }
                ]
            }
        ],
        "fail_outcomes": [
            {
                "text": "No one can make sense of the vision.",
                "exp": 0,
                "weight": 20,
                "relationships": [
                    {
                        "cats_to": ["patrol"],
                        "cats_from": ["patrol"],
                        "mutual": false,
                        "values": ["respect", "trust"],
                        "amount": -10
                    },
                    {
                        "cats_to": ["patrol"],
                        "cats_from": ["patrol"],
                        "mutual": true,
                        "values": ["jealous"],
                        "amount": 10
                    }
                ]
            },
            {
                "text": "r_c notices p_l looking at {PRONOUN/r_c/object} enviously, withdraws from the rest of the patrol, and dismisses the dream as unimportant.",
                "exp": 0,
                "weight": 20,
                "relationships": [
                    {
                        "cats_to": ["r_c", "s_c"],
                        "cats_from": ["patrol", "r_c"],
                        "mutual": true,
                        "values": ["respect", "trust"],
                        "amount": -10
                    },
                    {
                        "cats_to": ["r_c", "s_c"],
                        "cats_from": ["patrol", "r_c"],
                        "mutual": true,
                        "values": ["jealous"],
                        "amount": 10
                    }
                ]
            }
        ]
    },
    {
        "patrol_id": "gen_train_vision2",
        "biome": ["Any"],
        "season": ["Any"],
        "types": ["training"],
        "tags": [],
        "patrol_art": "gen_train_vision",
        "min_cats": 1,
        "max_cats": 1,
        "min_max_status": {},
        "weight": 5,
        "intro_text": "As they head out to work on their skills, r_c thinks about the dream {PRONOUN/r_c/subject} had last night... was it sent by StarClan?",
        "decline_text": "{PRONOUN/r_c/subject/CAP} {VERB/r_c/push/pushes} it from {PRONOUN/r_c/poss} mind.",
        "chance_of_success": 70,
        "success_outcomes": [
            {
                "text": "It definitely distracts {PRONOUN/r_c/object} from {PRONOUN/r_c/poss} training, but r_c uses the time by {PRONOUN/r_c/self} to put {PRONOUN/r_c/poss} thoughts in order. It was a sign from {PRONOUN/r_c/poss} ancestors. Now {PRONOUN/r_c/subject} {VERB/r_c/need/needs} to figure out what to do next.",
                "exp": 20,
                "weight": 20
            },
            {
                "text": "Somehow training brings r_c to almost a meditative state, and not only {VERB/r_c/are/is} {PRONOUN/r_c/subject} fairly confident of {PRONOUN/r_c/poss} next steps having been given this vision, but {PRONOUN/r_c/subject} also {VERB/r_c/take/takes} the opportunity to improve on a skill they think they're weak at.",
                "exp": 20,
                "weight": 5
            },
            {
                "text": "s_c often feels like StarClan walks with them, and this is just another instance on the path. {PRONOUN/s_c/subject/CAP} {VERB/s_c/use/uses} the solo patrol to collect {PRONOUN/s_c/poss} thoughts, and by the time {PRONOUN/s_c/subject} {VERB/s_c/pad/pads} home with a hard day's training done, {PRONOUN/s_c/subject}{VERB/s_c/'re/'s} ready for the next step {PRONOUN/s_c/poss} vision hinted at.",
                "stat_trait": ["faithful"],
                "stat_skill": ["STAR,2"],
                "exp": 20,
                "weight": 20
            }
        ],
        "fail_outcomes": [
            { "text": "r_c can't make sense of the vision.", "exp": 0, "weight": 20 }
        ]
    },
    {
        "patrol_id": "gen_train_vision3",
        "biome": ["Any"],
        "season": ["Any"],
        "types": ["training"],
        "tags": [],
        "patrol_art": "gen_train_vision",
        "min_cats": 2,
        "max_cats": 2,
        "min_max_status": {
            "all apprentices": [2, 2]
        },
        "weight": 5,
        "intro_text": "As app1 and app2 collect moss for the elder's den, app2 admits that the strange dreams {PRONOUN/app2/subject}{VERB/app2/'ve/'s} been having is why {PRONOUN/app2/subject} kicked app1 in the night.",
        "decline_text": "The apprentices don't talk about the dreams.",
        "chance_of_success": 70,
        "success_outcomes": [
            {
                "text": "It's alright, app1 assures app2. It wasn't on purpose - maybe {PRONOUN/app2/subject} could head to the medicine den after this, there are heaps of herbs to help app2 sleep, and this totally explains why {PRONOUN/app2/subject}{VERB/app2/'ve/'s} been yawning so much during training.",
                "exp": 20,
                "weight": 20,
                "relationships": [
                    {
                        "cats_to": ["patrol"],
                        "cats_from": ["patrol"],
                        "mutual": false,
                        "values": ["platonic"],
                        "amount": 10
                    },
                    {
                        "cats_to": ["patrol"],
                        "cats_from": ["patrol"],
                        "mutual": false,
                        "values": ["dislike", "jealous"],
                        "amount": -10
                    }
                ]
            },
            {
                "text": "That's kinda odd. app1 hastens to add that that doesn't mean it's bad, but maybe {PRONOUN/app2/subject} should tell {PRONOUN/app2/poss} mentor about this. Maybe it's something to do with StarClan?",
                "exp": 20,
                "weight": 5,
                "relationships": [
                    {
                        "cats_to": ["patrol"],
                        "cats_from": ["patrol"],
                        "mutual": false,
                        "values": ["platonic"],
                        "amount": 10
                    },
                    {
                        "cats_to": ["patrol"],
                        "cats_from": ["patrol"],
                        "mutual": false,
                        "values": ["dislike", "jealous"],
                        "amount": -10
                    }
                ]
            }
        ],
        "fail_outcomes": [
            {
                "text": "That's super weird, app1 tells {PRONOUN/app2/object}. Does app2's mentor know that {PRONOUN/app2/subject}{VERB/app2/'re/'s} so weird?",
                "exp": 0,
                "weight": 20,
                "relationships": [
                    {
                        "cats_to": ["patrol"],
                        "cats_from": ["patrol"],
                        "mutual": false,
                        "values": ["platonic"],
                        "amount": -10
                    },
                    {
                        "cats_to": ["patrol"],
                        "cats_from": ["patrol"],
                        "mutual": false,
                        "values": ["dislike", "jealous"],
                        "amount": 10
                    }
                ]
            }
        ]
    },
    {
        "patrol_id": "gen_train_vision4",
        "biome": ["Any"],
        "season": ["Any"],
        "types": ["training"],
        "tags": [],
        "patrol_art": "gen_train_vision",
        "min_cats": 2,
        "max_cats": 2,
        "min_max_status": {
            "apprentice": [1, 6],
            "normal adult": [1, 6]
        },
        "weight": 5,
        "intro_text": "While app1 and p_l are out walking, app1 seems preoccupied. When p_l brings their patrol to a halt and asks what's wrong, {PRONOUN/app1/subject} {VERB/app1/reveal/reveals} {PRONOUN/app1/subject}{VERB/app1/'ve/'s} been having a hard time sleeping. {PRONOUN/app1/poss/CAP} dreams are filled with shadows and... images.",
        "decline_text": "This is beyond p_l's sphere of teachable subjects, but {PRONOUN/p_l/subject} {VERB/p_l/promise/promises} that there'll be another cat back at camp who can help, and app1 should probably talk to a medicine cat.",
        "chance_of_success": 70,
        "success_outcomes": [
            {
                "text": "p_l listens sympathetically, gently nodding as app1 pours out {PRONOUN/app1/poss} troubles, until the apprentice eventually runs out of words. {PRONOUN/app1/subject/CAP}{VERB/app1/'ve/'s} been dealing with a lot, apparently, and while p_l isn't too sure what to do, {PRONOUN/p_l/subject} can offer support, and time away from app1's troubles, and just that is already enough to make app1's ears stop drooping.",
                "exp": 20,
                "weight": 20,
                "relationships": [
                    {
                        "cats_to": ["patrol"],
                        "cats_from": ["patrol"],
                        "mutual": false,
                        "values": ["comfort", "trust"],
                        "amount": 10
                    },
                    {
                        "cats_to": ["patrol"],
                        "cats_from": ["patrol"],
                        "mutual": false,
                        "values": ["jealous"],
                        "amount": -10
                    }
                ]
            },
            {
                "text": "That... honestly sounds like it could be a vision. That's unusual - not to say that it's been particularly fun for app1 to deal with everything, p_l hastens to add, but it's not a bad thing. Those connected to StarClan in such ways are rare, and have been critical for protecting c_n in the past.",
                "exp": 20,
                "weight": 5,
                "relationships": [
                    {
                        "cats_to": ["patrol"],
                        "cats_from": ["patrol"],
                        "mutual": false,
                        "values": ["comfort", "trust"],
                        "amount": 10
                    },
                    {
                        "cats_to": ["patrol"],
                        "cats_from": ["patrol"],
                        "mutual": false,
                        "values": ["jealous"],
                        "amount": -10
                    }
                ]
            },
            {
                "text": "s_c listens to app1 talk with a deep sense of deja vu, in addition to {PRONOUN/s_c/poss} shock. This sounds like the trouble {PRONOUN/s_c/subject} had when {PRONOUN/s_c/subject} {VERB/s_c/were/was} young, plagued by contact with StarClan regardless of whether {PRONOUN/s_c/subject} wanted it or not, and {PRONOUN/s_c/subject} immediately {VERB/s_c/take/takes} app1 aside to give them {PRONOUN/s_c/poss} full attention and support.",
                "exp": 20,
                "weight": 20,
                "stat_skill": ["DREAM,2", "STAR,1", "CLAIRVOYANT,2", "PROPHET,2"],
                "can_have_stat": ["adult"],
                "relationships": [
                    {
                        "cats_to": ["patrol"],
                        "cats_from": ["patrol"],
                        "mutual": false,
                        "values": ["comfort", "trust"],
                        "amount": 10
                    },
                    {
                        "cats_to": ["patrol"],
                        "cats_from": ["patrol"],
                        "mutual": false,
                        "values": ["jealous"],
                        "amount": -10
                    }
                ]
            },
            {
                "text": "s_c cannot relate to the frankly nightmarish scenes app1 has been tormented by, but {PRONOUN/s_c/subject} can't believe their Clanmate has been going through so much without anybody noticing. Wrapping {PRONOUN/s_c/poss} tail around app1's shoulders, {PRONOUN/s_c/subject} tell app1 this will all be alright - {PRONOUN/s_c/subject}{VERB/s_c/'re/'s} going to make sure that app1 doesn't have to shoulder this burden alone.",
                "exp": 20,
                "weight": 20,
                "stat_trait": ["calm", "compassionate", "empathetic", "faithful", "strange"],
                "can_have_stat": ["adult"],
                "relationships": [
                    {
                        "cats_to": ["patrol"],
                        "cats_from": ["patrol"],
                        "mutual": false,
                        "values": ["comfort", "trust"],
                        "amount": 10
                    },
                    {
                        "cats_to": ["patrol"],
                        "cats_from": ["patrol"],
                        "mutual": false,
                        "values": ["jealous"],
                        "amount": -10
                    }
                ]
            }
        ],
        "fail_outcomes": [
            {
                "text": "app1 isn't a kit anymore, and though p_l tries to be gentle about it, {PRONOUN/p_l/subject} {VERB/p_l/make/makes} it clear that it's app1's responsibility to make sure {PRONOUN/app1/subject}{VERB/app1/'re/'s} well rested and attentive for {PRONOUN/app1/poss} training.",
                "exp": 0,
                "weight": 20,
                "relationships": [
                    {
                        "cats_to": ["patrol"],
                        "cats_from": ["patrol"],
                        "mutual": false,
                        "values": ["comfort", "trust"],
                        "amount": -10
                    },
                    {
                        "cats_to": ["patrol"],
                        "cats_from": ["patrol"],
                        "mutual": false,
                        "values": ["jealous"],
                        "amount": 10
                    }
                ]
            },
            {
                "text": "Visions! From StarClan, perhaps? app1 should be thrilled, not upset, and s_c sweeps past them, telling app1 just how {PRONOUN/app1/subject} should use this unexpected ability.",
                "exp": 0,
                "weight": 20,
                "stat_trait": ["ambitious", "cold", "righteous"],
                "can_have_stat": ["adult"],
                "relationships": [
                    {
                        "cats_to": ["patrol"],
                        "cats_from": ["patrol"],
                        "mutual": false,
                        "values": ["comfort", "trust"],
                        "amount": -10
                    },
                    {
                        "cats_to": ["patrol"],
                        "cats_from": ["patrol"],
                        "mutual": false,
                        "values": ["jealous"],
                        "amount": 10
                    }
                ]
            }
        ]
    },
    {
        "patrol_id": "gen_train_ghost1",
        "biome": ["Any"],
        "season": ["Any"],
        "types": ["training"],
        "tags": [],
        "patrol_art": "gen_train_ghost",
        "min_cats": 3,
        "max_cats": 6,
        "min_max_status": {
            "all apprentices": [-1, -1]
        },
        "weight": 5,
        "intro_text": "The patrol quickly devolves into ghost stories, leaving everyone on edge.",
        "decline_text": "p_l quickly silences any talk about ghosts.",
        "chance_of_success": 20,
        "success_outcomes": [
            {
                "text": "Despite the tense mood, the patrol is successful, and as the afternoon wears on, the cats relax with each other.",
                "exp": 20,
                "weight": 20,
                "relationships": [
                    {
                        "cats_to": ["patrol"],
                        "cats_from": ["patrol"],
                        "mutual": false,
                        "values": ["platonic"],
                        "amount": 5
                    }
                ]
            },
            {
                "text": "r_c spins a thrilling tale, and the patrol shivers with exciting, thrilled fear.",
                "exp": 20,
                "weight": 5,
                "relationships": [
                    {
                        "cats_to": ["patrol"],
                        "cats_from": ["patrol"],
                        "mutual": false,
                        "values": ["platonic"],
                        "amount": 5
                    }
                ]
            },
            {
                "text": "s_c sees the patrol competing to scare each other, and derails it completely. Instead {PRONOUN/s_c/subject} {VERB/s_c/spin/spins} a tale of truth, bringing the story of one of c_n's warrior ancestors to life. With how clear {PRONOUN/s_c/poss} words are, it's almost like {PRONOUN/s_c/subject} {VERB/s_c/know/knows} the StarClan cat, even though that's impossible.",
                "exp": 20,
                "weight": 20,
                "stat_skill": ["STAR,2"],
                "relationships": [
                    {
                        "cats_to": ["patrol"],
                        "cats_from": ["patrol"],
                        "mutual": false,
                        "values": ["platonic"],
                        "amount": 5
                    }
                ]
            }
        ],
        "fail_outcomes": [
            {
                "text": "A branch snaps, and the whole patrol runs back to camp. Later an argument starts about what caused the noise.",
                "exp": 0,
                "weight": 20,
                "relationships": [
                    {
                        "cats_to": ["patrol"],
                        "cats_from": ["patrol"],
                        "mutual": false,
                        "values": ["platonic"],
                        "amount": -5
                    }
                ]
            }
        ]
    },
    {
        "patrol_id": "gen_train_ghost2",
        "biome": ["Any"],
        "season": ["Any"],
        "types": ["training"],
        "tags": [],
        "patrol_art": "gen_train_ghost",
        "min_cats": 3,
        "max_cats": 6,
        "min_max_status": {
            "apprentice": [1, 6],
            "all apprentices": [2, 2]
        },
        "weight": 5,
        "intro_text": "The patrol quickly devolves into ghost stories, leaving everyone on edge.",
        "decline_text": "p_l quickly silences any talk about ghosts.",
        "chance_of_success": 20,
        "success_outcomes": [
            {
                "text": "app2 and app1 wind each other up, making up story after story in ever increasing tales of horror, until finally one sounds a little too ridiculous and both of them nearly fall over laughing, the tension erased as they giggle.",
                "exp": 20,
                "weight": 20,
                "relationships": [
                    {
                        "cats_to": ["patrol"],
                        "cats_from": ["patrol"],
                        "mutual": false,
                        "values": ["platonic"],
                        "amount": 5
                    },
                    {
                        "cats_to": ["patrol"],
                        "cats_from": ["patrol"],
                        "mutual": false,
                        "values": ["dislike"],
                        "amount": -5
                    }
                ]
            },
            {
                "text": "app1 wonders aloud if one of the ghost stories is true... the other cats gather close and comfort {PRONOUN/app1/object}. Time for the silly game to end, before someone actually gets upset.",
                "exp": 20,
                "weight": 5,
                "relationships": [
                    {
                        "cats_to": ["patrol"],
                        "cats_from": ["patrol"],
                        "mutual": false,
                        "values": ["platonic"],
                        "amount": 5
                    },
                    {
                        "cats_to": ["patrol"],
                        "cats_from": ["patrol"],
                        "mutual": false,
                        "values": ["dislike"],
                        "amount": -5
                    }
                ]
            },
            {
                "text": "s_c looks around, and with a deep breath, shakes off the tense vibe. Instead {PRONOUN/s_c/subject} {VERB/s_c/start/starts} telling tall tales of long-ago cats, completely disregarding anything approaching truth, so that the other cats on patrol start laughing and purring again.",
                "exp": 20,
                "weight": 20,
                "stat_trait": [
                    "charismatic",
                    "childish",
                    "confident",
                    "playful",
                    "shameless",
                    "strange"
                ],
                "can_have_stat": ["app1", "app"],
                "relationships": [
                    {
                        "cats_to": ["patrol"],
                        "cats_from": ["patrol"],
                        "mutual": false,
                        "values": ["platonic"],
                        "amount": 5
                    },
                    {
                        "cats_to": ["patrol"],
                        "cats_from": ["patrol"],
                        "mutual": false,
                        "values": ["dislike"],
                        "amount": -5
                    }
                ]
            }
        ],
        "fail_outcomes": [
            {
                "text": "app1 tries to look brave in front of the other cats, but hears a rustle behind {PRONOUN/app1/object} and startles so badly {PRONOUN/app1/subject} {VERB/app1/fall/falls} over.",
                "exp": 0,
                "weight": 20,
                "relationships": [
                    {
                        "cats_to": ["patrol"],
                        "cats_from": ["patrol"],
                        "mutual": false,
                        "values": ["platonic"],
                        "amount": -5
                    },
                    {
                        "cats_to": ["patrol"],
                        "cats_from": ["patrol"],
                        "mutual": false,
                        "values": ["dislike"],
                        "amount": 5
                    }
                ]
            },
            {
                "text": "s_c makes fun of app2 for being so scared.",
                "exp": 0,
                "weight": 20,
                "stat_trait": [
                    "ambitious",
                    "bloodthirsty",
                    "childish",
                    "cold",
                    "confident",
                    "fierce",
                    "insecure",
                    "troublesome"
                ],
                "can_have_stat": ["app1", "app"],
                "relationships": [
                    {
                        "cats_to": ["patrol"],
                        "cats_from": ["patrol"],
                        "mutual": false,
                        "values": ["platonic"],
                        "amount": -5
                    },
                    {
                        "cats_to": ["patrol"],
                        "cats_from": ["patrol"],
                        "mutual": false,
                        "values": ["dislike"],
                        "amount": 5
                    }
                ]
            }
        ]
    },
    {
        "patrol_id": "gen_train_sneakprey1",
        "biome": ["Any"],
        "season": ["Any"],
        "types": ["training"],
        "tags": ["disrespect", "distrust"],
        "patrol_art": "gen_train_sneakprey",
        "min_cats": 1,
        "max_cats": 1,
        "min_max_status": {
            "apprentice": [1, 6]
        },
        "weight": 5,
        "intro_text": "app1 is tempted to eat the prey {PRONOUN/app1/subject} just caught. After all, {PRONOUN/app1/subject}{VERB/app1/'re/'s} only practice hunting, right? And since it's  <i>technically</i> not a <i>true</i> hunting patrol, it's <i>technically</i> {PRONOUN/app1/inposs}, right...?",
        "decline_text": "app1 decides against breaking the Warrior Code, resisting the temptation.",
        "chance_of_success": 60,
        "success_outcomes": [
            {
                "text": "{PRONOUN/app1/subject/CAP} {VERB/app1/eat/eats} the prey without anyone noticing, and {VERB/app1/return/returns} to camp, thrilled with {PRONOUN/app1/poss} little transgression.",
                "exp": 20,
                "weight": 20
            },
            {
                "text": "Whatever, it's not a big deal, and s_c's hungry. {PRONOUN/s_c/subject/CAP} {VERB/s_c/polish/polishes} off the little snack, and {VERB/s_c/keep/keeps} working on {PRONOUN/s_c/poss} pounce.",
                "exp": 20,
                "weight": 20,
                "stat_trait": [
                    "adventurous",
                    "bold",
                    "charismatic",
                    "childish",
                    "confident",
                    "daring",
                    "playful",
                    "righteous",
                    "arrogant",
                    "oblivious"
                ],
                "can_have_stat": ["app"]
            },
            {
                "text": "s_c freezes in indecision. But the moment of peace allows {PRONOUN/s_c/object} to collect {PRONOUN/s_c/poss} thoughts, and decide that the Warrior Code matters more to {PRONOUN/s_c/object} than a silly afternoon snack.",
                "exp": 20,
                "weight": 20,
                "prey": ["small"],
                "stat_trait": [
                    "calm",
                    "careful",
                    "insecure",
                    "lonesome",
                    "loyal",
                    "nervous",
                    "sneaky",
                    "strange",
                    "sincere"
                ],
                "can_have_stat": ["app"]
            },
            {
                "text": "It definitely doesn't count as a proper hunting patrol. But just to be safe, s_c chooses to eat {PRONOUN/s_c/poss} afternoon snack under cover.",
                "exp": 20,
                "weight": 20,
                "stat_trait": [
                    "ambitious",
                    "bloodthirsty",
                    "cold",
                    "fierce",
                    "shameless",
                    "strict",
                    "troublesome",
                    "vengeful",
                    "cunning",
                    "grumpy"
                ],
                "can_have_stat": ["app"]
            },
            {
                "text": "s_c ignores {PRONOUN/s_c/poss} rumbling belly, and dutifully brings the prey back to camp. {PRONOUN/s_c/poss/CAP} mentor congratulates {PRONOUN/s_c/object} on the catch, and {PRONOUN/s_c/subject} {VERB/s_c/get/gets} to share it with all {PRONOUN/s_c/poss} friends, feeling a warm glow in {PRONOUN/s_c/poss} heart at feeding {PRONOUN/s_c/poss} Clan.",
                "exp": 20,
                "weight": 20,
                "prey": ["small"],
                "stat_trait": [
                    "compassionate",
                    "empathetic",
                    "faithful",
                    "loving",
                    "patient",
                    "responsible",
                    "thoughtful",
                    "wise"
                ],
                "can_have_stat": ["app"]
            }
        ],
        "fail_outcomes": [
            {
                "text": "app1 eats the prey, but later {PRONOUN/app1/subject} {VERB/app1/feel/feels} terrible about it, slinking around guilty and ashamed for the rest of the day.",
                "exp": 0,
                "weight": 20
            },
            {
                "text": "s_c freezes in indecision, and eventually a warrior spots {PRONOUN/s_c/object} sitting under cover with {PRONOUN/s_c/poss} prey and accuses s_c of eating it anyway.",
                "exp": 0,
                "weight": 20,
                "stat_trait": [
                    "calm",
                    "careful",
                    "insecure",
                    "lonesome",
                    "loyal",
                    "nervous",
                    "sneaky",
                    "strange"
                ],
                "can_have_stat": ["app"]
            },
            {
                "text": "Whatever, it's not a big deal, and s_c's hungry. But as {PRONOUN/s_c/subject} {VERB/s_c/eat/eats}, a passing warrior spots them, and begins an outraged lecture on the values of the Warrior Code.",
                "exp": 0,
                "weight": 20,
                "stat_trait": [
                    "adventurous",
                    "bold",
                    "charismatic",
                    "childish",
                    "confident",
                    "daring",
                    "playful",
                    "righteous"
                ],
                "can_have_stat": ["app"]
            },
            {
                "text": "s_c ignores {PRONOUN/s_c/poss} rumbling belly, and dutifully brings the prey back to camp, only for {PRONOUN/s_c/poss} mentor to tell {PRONOUN/s_c/object} to pick out a bite to eat before {PRONOUN/s_c/poss} stomach wakes every cat in camp. This would've all been much quicker if {PRONOUN/s_c/subject}'d eaten it when {PRONOUN/s_c/subject} first caught it.",
                "exp": 0,
                "weight": 20,
                "stat_trait": [
                    "compassionate",
                    "empathetic",
                    "faithful",
                    "loving",
                    "patient",
                    "responsible",
                    "thoughtful",
                    "wise"
                ],
                "can_have_stat": ["app"]
            },
            {
                "text": "It definitely doesn't count as a proper hunting patrol. But irritatingly the warrior that comes past and spots s_c eating doesn't seem to agree, and a surly s_c is brought back to camp for a lecture.",
                "exp": 0,
                "weight": 20,
                "stat_trait": [
                    "ambitious",
                    "bloodthirsty",
                    "cold",
                    "fierce",
                    "shameless",
                    "strict",
                    "troublesome",
                    "vengeful"
                ],
                "can_have_stat": ["app"]
            }
        ]
    },
    {
        "patrol_id": "gen_train_teamwork1",
        "biome": ["Any"],
        "season": ["Any"],
        "types": ["training"],
        "tags": [],
        "patrol_art": "train_general_intro",
        "min_cats": 3,
        "max_cats": 6,
        "min_max_status": {
            "all apprentices":[-1, -1]
        },
        "weight": 5,
        "intro_text": "p_l suggests this might be a good chance for the cats to practice teamwork.",
        "decline_text": "They decide to focus on working on a different skill instead.",
        "chance_of_success": 25,
        "success_outcomes": [
            {
                "text": "Everyone has a nice practice session and their coordination and trust in their Clanmates grows stronger.",
                "exp": 20,
                "weight": 20,
                "relationships": [
                    {
                        "cats_to": ["patrol"],
                        "cats_from": ["patrol"],
                        "mutual": false,
                        "values": ["platonic", "trust"],
                        "amount": 10
                    },
                    {
                        "cats_to": ["patrol"],
                        "cats_from": ["patrol"],
                        "mutual": false,
                        "values": ["dislike"],
                        "amount": -5
                    }
                ]
            },
            {
                "text": "Maybe the exercises they practice aren't revolutionary or new to any cat, but maybe that doesn't matter! Sometimes it's just nice to be reminded of the shared knowledge and competence of your fellow warriors.",
                "exp": 20,
                "weight": 20,
                "relationships": [
                    {
                        "cats_to": ["patrol"],
                        "cats_from": ["patrol"],
                        "mutual": false,
                        "values": ["platonic", "trust"],
                        "amount": 10
                    }
                ]
            },
            {
                "text": "It's always nice to get to stretch their legs and catch up with Clanmates.",
                "exp": 20,
                "weight": 20,
                "relationships": [
                    {
                        "cats_to": ["patrol"],
                        "cats_from": ["patrol"],
                        "mutual": false,
                        "values": ["platonic", "trust"],
                        "amount": 5
                    },
                    {
                        "cats_to": ["patrol"],
                        "cats_from": ["patrol"],
                        "mutual": false,
                        "values": ["dislike"],
                        "amount": -5
                    }
                ]
            },
            {
                "text": "s_c takes charge and coordinates exercises for the training patrol. Soon cats are using each other as springboards, practicing breaking a Clanmate's fall, and working on treading exactly in each other's pawsteps.",
                "exp": 20,
                "weight": 20,
                "stat_skill": ["TEACHER,1"],
                "relationships": [
                    {
                        "cats_to": ["patrol"],
                        "cats_from": ["patrol"],
                        "mutual": false,
                        "values": ["platonic", "trust"],
                        "amount": 10
                    },
                    {
                        "cats_to": ["patrol"],
                        "cats_from": ["patrol"],
                        "mutual": false,
                        "values": ["dislike"],
                        "amount": -5
                    },
                    {
                        "cats_to": ["s_c"],
                        "cats_from": ["patrol"],
                        "mutual": false,
                        "values": ["respect"],
                        "amount": 10
                    }
                ]
            },
            {
                "text": "p_l puts s_c in charge of calling out the instructions for the imaginary camp-defense they're all practicing, and somehow s_c manages to not only do a wonderful job, but invent a couple surprises in the training scenario that have the cats cursing in surprise at the time and purring in appreciation afterwards.",
                "exp": 20,
                "weight": 20,
                "stat_skill": ["SPEAKER,1"],
                "relationships": [
                    {
                        "cats_to": ["patrol"],
                        "cats_from": ["patrol"],
                        "mutual": false,
                        "values": ["platonic", "trust"],
                        "amount": 10
                    },
                    {
                        "cats_to": ["patrol"],
                        "cats_from": ["patrol"],
                        "mutual": false,
                        "values": ["dislike"],
                        "amount": -5
                    },
                    {
                        "cats_to": ["s_c"],
                        "cats_from": ["patrol"],
                        "mutual": false,
                        "values": ["respect"],
                        "amount": 10
                    }
                ]
            },
            {
                "text": "s_c spots p_l and r_c - both of them in the middle of exchanging meows that might as well be barks to the other, and halfway to an argument - and slips between them, explaining to both what the other intends.",
                "exp": 20,
                "weight": 20,
                "stat_skill": ["MEDIATOR,1"],
                "relationships": [
                    {
                        "cats_to": ["patrol"],
                        "cats_from": ["patrol"],
                        "mutual": false,
                        "values": ["platonic", "trust"],
                        "amount": 10
                    },
                    {
                        "cats_to": ["patrol"],
                        "cats_from": ["patrol"],
                        "mutual": false,
                        "values": ["dislike"],
                        "amount": -5
                    },
                    {
                        "cats_to": ["s_c"],
                        "cats_from": ["patrol"],
                        "mutual": false,
                        "values": ["respect"],
                        "amount": 10
                    }
                ]
            },
            {
                "text": "s_c suggests they form two teams to fight each other - claws sheathed, of course. p_l takes {PRONOUN/s_c/subject} up on the good idea!",
                "exp": 20,
                "weight": 20,
                "stat_skill": ["CLEVER,1"],
                "relationships": [
                    {
                        "cats_to": ["patrol"],
                        "cats_from": ["patrol"],
                        "mutual": false,
                        "values": ["platonic", "trust"],
                        "amount": 10
                    },
                    {
                        "cats_to": ["s_c"],
                        "cats_from": ["patrol"],
                        "mutual": false,
                        "values": ["respect"],
                        "amount": 10
                    }
                ]
            },
            {
                "text": "Quietly, s_c takes p_l aside and suggests how best to group cats who don't normally work together. It's a valuable perspective to consider, and one p_l takes into consideration for the team exercises.",
                "exp": 20,
                "weight": 20,
                "stat_skill": ["INSIGHTFUL,1"],
                "relationships": [
                    {
                        "cats_to": ["patrol"],
                        "cats_from": ["patrol"],
                        "mutual": false,
                        "values": ["platonic", "trust"],
                        "amount": 10
                    },
                    {
                        "cats_to": ["patrol"],
                        "cats_from": ["patrol"],
                        "mutual": false,
                        "values": ["dislike"],
                        "amount": -5
                    },
                    {
                        "cats_to": ["s_c"],
                        "cats_from": ["patrol"],
                        "mutual": false,
                        "values": ["respect"],
                        "amount": 10
                    }
                ]
            },
            {
                "text": "Just as they're starting, p_l puts a paw wrong and goes down, hard. s_c rushes in and checks {PRONOUN/p_l/subject} over, firmly instructing p_l to stay on the sidelines for the rest of training, where p_l sits and avoids further injury, yowling encouragement and instructions to {PRONOUN/p_l/poss} Clanmates.",
                "exp": 20,
                "weight": 20,
                "stat_skill": ["HEALER,1"],
                "injury": [
                    {
                        "cats": ["p_l"],
                        "injuries": ["sprain"],
                        "scars": []
                    }
                ],
                "relationships": [
                    {
                        "cats_to": ["patrol"],
                        "cats_from": ["patrol"],
                        "mutual": false,
                        "values": ["platonic", "trust"],
                        "amount": 10
                    },
                    {
                        "cats_to": ["s_c"],
                        "cats_from": ["patrol"],
                        "mutual": false,
                        "values": ["respect"],
                        "amount": 10
                    }
                ]
            }
        ],
        "fail_outcomes": [
            {
                "text": "Unfortunately, no one steps up to teach. It's a little awkward, but the patrol disbands to attend to other duties.",
                "exp": 0,
                "weight": 20
            },
            {
                "text": "Well, p_l decides. At least {PRONOUN/p_l/subject} now {VERB/p_l/know/knows} how much c_n needs to work on their cooperation? StarClan, that was a terrible performance.",
                "exp": 0,
                "weight": 20
            },
            {
                "text": "Everything seems to be going well - then r_c trips over {PRONOUN/r_c/poss} paws and introduces {PRONOUN/r_c/poss} muzzle to the ground at high speed. Maybe they all need to go back to basics.",
                "exp": 0,
                "weight": 20,
                "injury": [
                    {
                        "cats": ["r_c"],
                        "injuries": ["bruises", "scrapes"],
                        "scars": []
                    }
                ]
            },
            {
                "text": "s_c immediately tries to take over, ordering the other cats around. It's not well received, and p_l has to bring a surly-looking s_c back in line and end the training session early.",
                "exp": 0,
                "weight": 20,
                "stat_trait": [
                    "arrogant",
                    "ambitious"
                ],
                "relationships": [
                    {
                        "cats_to": ["s_c"],
                        "cats_from": ["patrol"],
                        "mutual": false,
                        "values": ["platonic", "respect"],
                        "amount": -5
                    },
                    {
                        "cats_to": ["p_l"],
                        "cats_from": ["s_c"],
                        "mutual": false,
                        "values": ["jealous"],
                        "amount": 15
                    }
                ]
            }
        ]
    },
    {
        "patrol_id": "gen_train_teamwork2",
        "biome": ["Any"],
        "season": ["Any"],
        "types": ["training"],
        "tags": [],
        "patrol_art": "train_general_intro",
        "min_cats": 2,
        "max_cats": 2,
        "min_max_status": {
            "all apprentices": [-1, -1]
        },
        "weight": 5,
        "intro_text": "p_l suggests this might be a good chance to practice teamwork with r_c.",
        "decline_text": "They decide to focus on working on a different skill instead.",
        "chance_of_success": 60,
        "success_outcomes": [
            {
                "text": "Both cats have a nice practice session, and their trust and coordination with each other grows stronger.",
                "exp": 20,
                "weight": 20,
                "relationships": [
                    {
                        "cats_to": ["patrol"],
                        "cats_from": ["patrol"],
                        "mutual": false,
                        "values": ["platonic", "trust"],
                        "amount": 10
                    },
                    {
                        "cats_to": ["patrol"],
                        "cats_from": ["patrol"],
                        "mutual": false,
                        "values": ["dislike"],
                        "amount": -5
                    }
                ]
            },
            {
                "text": "It's really nice to just get out of camp and train, to have the space to focus and a good training partner to work on things with.",
                "exp": 20,
                "weight": 20,
                "relationships": [
                    {
                        "cats_to": ["patrol"],
                        "cats_from": ["patrol"],
                        "mutual": false,
                        "values": ["comfort", "trust"],
                        "amount": 10
                    },
                    {
                        "cats_to": ["patrol"],
                        "cats_from": ["patrol"],
                        "mutual": false,
                        "values": ["dislike"],
                        "amount": -5
                    }
                ]
            },
            {
                "text": "s_c screws up a move and mutters about mouse-dung, but r_c helps {PRONOUN/s_c/subject} back onto {PRONOUN/s_c/poss} paws with an easy smile.",
                "exp": 20,
                "weight": 40,
                "stat_trait": [
                    "grumpy"
                ],
                "can_have_stat": ["p_l"],
                "relationships": [
                    {
                        "cats_to": ["patrol"],
                        "cats_from": ["patrol"],
                        "mutual": false,
                        "values": ["comfort", "platonic"],
                        "amount": 10
                    },
                    {
                        "cats_to": ["patrol"],
                        "cats_from": ["patrol"],
                        "mutual": false,
                        "values": ["dislike"],
                        "amount": -5
                    }
                ]
            },
            {
                "text": "s_c isn't a confident cat - but that's why training with r_c is so nice, there's no pressure.",
                "exp": 20,
                "weight": 40,
                "stat_trait": [
                    "nervous",
                    "insecure"
                ],
                "can_have_stat": ["p_l"],
                "relationships": [
                    {
                        "cats_to": ["patrol"],
                        "cats_from": ["patrol"],
                        "mutual": false,
                        "values": ["comfort", "platonic"],
                        "amount": 10
                    }
                ]
            },
            {
                "text": "{PRONOUN/r_c/subject/CAP} {VERB/r_c/don't/doesn't} need to be so serious about it! s_c baps r_c, claws sheathed, and runs off cackling to avoid getting tagged back.",
                "exp": 20,
                "weight": 40,
                "stat_trait": [
                    "playful",
                    "childish"
                ],
                "can_have_stat": ["p_l"],
                "relationships": [
                    {
                        "cats_to": ["patrol"],
                        "cats_from": ["patrol"],
                        "mutual": false,
                        "values": ["comfort", "platonic"],
                        "amount": 10
                    },
                    {
                        "cats_to": ["patrol"],
                        "cats_from": ["patrol"],
                        "mutual": false,
                        "values": ["dislike"],
                        "amount": -5
                    }
                ]
            },
            {
                "text": "And by 'teamwork', s_c means 'working together to find the ideal place to nap the afternoon away', who wants to do work when instead they can just cover for each other and find a glorious spot to waste time?",
                "exp": 20,
                "weight": 40,
                "stat_trait": [
                    "shameless",
                    "rebellious",
                    "troublesome"
                ],
                "can_have_stat": ["p_l"],
                "relationships": [
                    {
                        "cats_to": ["patrol"],
                        "cats_from": ["patrol"],
                        "mutual": false,
                        "values": ["comfort", "platonic"],
                        "amount": 10
                    },
                    {
                        "cats_to": ["p_l"],
                        "cats_from": ["r_c"],
                        "mutual": false,
                        "values": ["respect"],
                        "amount": -10
                    }
                ]
            },
            {
                "text": "As they train, s_c compliments r_c on the height of {PRONOUN/r_c/poss} jumps - s_c can really see where r_c has been putting in effort to improve.",
                "exp": 20,
                "weight": 40,
                "stat_trait": [
                    "sincere"
                ],
                "can_have_stat": ["p_l"],
                "relationships": [
                    {
                        "cats_to": ["patrol"],
                        "cats_from": ["patrol"],
                        "mutual": false,
                        "values": ["comfort", "platonic"],
                        "amount": 10
                    },
                    {
                        "cats_to": ["patrol"],
                        "cats_from": ["patrol"],
                        "mutual": false,
                        "values": ["dislike"],
                        "amount": -5
                    }
                ]
            },
            {
                "text": "s_c manages to reign in {PRONOUN/s_c/poss} competitiveness for the teamwork exercises. Afterwards r_c indulges {PRONOUN/s_c/object} with a race. Which {PRONOUN/s_c/subject} {VERB/s_c/win/wins}, of course. Yes! Brilliant, amazing, yeah!",
                "exp": 20,
                "weight": 40,
                "stat_trait": [
                    "competitive"
                ],
                "can_have_stat": ["p_l"],
                "relationships": [
                    {
                        "cats_to": ["patrol"],
                        "cats_from": ["patrol"],
                        "mutual": false,
                        "values": ["platonic"],
                        "amount": 10
                    },
                    {
                        "cats_to": ["patrol"],
                        "cats_from": ["patrol"],
                        "mutual": false,
                        "values": ["dislike"],
                        "amount": -5
                    }
                ]
            },
            {
                "text": "Sometimes s_c feels alone, even in a crowd of other cats, but not here and now, not with r_c.",
                "exp": 20,
                "weight": 40,
                "stat_trait": [
                    "lonesome"
                ],
                "can_have_stat": ["p_l"],
                "relationships": [
                    {
                        "cats_to": ["patrol"],
                        "cats_from": ["patrol"],
                        "mutual": false,
                        "values": ["comfort", "platonic"],
                        "amount": 10
                    },
                    {
                        "cats_to": ["patrol"],
                        "cats_from": ["patrol"],
                        "mutual": false,
                        "values": ["dislike"],
                        "amount": -5
                    }
                ]
            },
            {
                "text": "s_c takes charge and coordinates exercises for the duo. They practice mirroring each other, until by the end of the afternoon they can almost act as one cat.",
                "exp": 20,
                "weight": 20,
                "stat_skill": ["TEACHER,1"],
                "relationships": [
                    {
                        "cats_to": ["patrol"],
                        "cats_from": ["patrol"],
                        "mutual": false,
                        "values": ["platonic", "trust"],
                        "amount": 10
                    }
                ]
            }
        ],
        "fail_outcomes": [
            {
                "text": "Unfortunately, neither cat steps up to teach. It's a little awkward, but they wander back to camp to attend to other duties.",
                "exp": 0,
                "weight": 20
            },
            {
                "text": "Well, p_l decides. At least {PRONOUN/p_l/subject} now {VERB/p_l/know/knows} how much c_n needs to work on their cooperation? StarClan, that was a terrible performance.",
                "exp": 0,
                "weight": 20
            },
            {
                "text": "Everything seems to be going well - then r_c trips over {PRONOUN/r_c/poss} paws and introduces {PRONOUN/r_c/poss} muzzle to the ground at speed. Maybe they all need to go back to basics.",
                "exp": 0,
                "weight": 20,
                "injury": [
                    {
                        "cats": ["r_c"],
                        "injuries": ["bruises", "scrapes"],
                        "scars": []
                    }
                ]
            }
        ]
    },
    {
        "patrol_id": "gen_train_teamwork3",
        "biome": ["Any"],
        "season": ["Any"],
        "types": ["training"],
        "tags": [],
        "patrol_art": "train_general_intro",
        "min_cats": 3,
        "max_cats": 6,
        "min_max_status": {
            "apprentice": [1, 6],
            "normal adult": [1, 6]
        },
        "weight": 5,
        "intro_text": "p_l suggests this might be a good chance for the cats to practice teamwork, particularly with app1.",
        "decline_text": "They decide to focus on working on a different skill instead.",
        "chance_of_success": 40,
        "success_outcomes": [
            {
                "text": "Everyone has a nice practice session and their coordination with their Clanmates grows stronger. app1 really gets into it, and is praised for {PRONOUN/app1/poss} focus and enthusiasm.",
                "exp": 20,
                "weight": 20,
                "relationships": [
                    {
                        "cats_to": ["patrol"],
                        "cats_from": ["patrol"],
                        "mutual": false,
                        "values": ["platonic", "trust"],
                        "amount": 10
                    }
                ]
            },
            {
                "text": "p_l leads the group in a mock-battle exercise, deliberately giving app1 a starring role that has {PRONOUN/app1/object} vibrating with excitement and pride.",
                "exp": 20,
                "weight": 20,
                "relationships": [
                    {
                        "cats_to": ["patrol"],
                        "cats_from": ["patrol"],
                        "mutual": false,
                        "values": ["platonic", "trust"],
                        "amount": 10
                    },
                    {
                        "cats_to": ["patrol"],
                        "cats_from": ["patrol"],
                        "mutual": false,
                        "values": ["dislike"],
                        "amount": -5
                    }
                ]
            },
            {
                "text": "Sometimes, the best thing of all is to just help an apprentice get the chance to feel equal to the warriors {PRONOUN/app1/subject}{VERB/app1/'re/'s} trying to become. p_l treats app1 exactly like everyone else, and watches {PRONOUN/app1/poss} confidence grow and eyes light up as the cats work together.",
                "exp": 20,
                "weight": 20,
                "relationships": [
                    {
                        "cats_to": ["patrol"],
                        "cats_from": ["patrol"],
                        "mutual": false,
                        "values": ["platonic", "trust"],
                        "amount": 10
                    },
                    {
                        "cats_to": ["patrol"],
                        "cats_from": ["patrol"],
                        "mutual": false,
                        "values": ["dislike"],
                        "amount": -5
                    }
                ]
            },
            {
                "text": "It's good the see the progress app1 is making with {PRONOUN/app1/poss} training, and p_l makes sure to tell {PRONOUN/app1/object} so as the patrol work on their ambushing strategies.",
                "exp": 20,
                "weight": 20,
                "relationships": [
                    {
                        "cats_to": ["patrol"],
                        "cats_from": ["patrol"],
                        "mutual": false,
                        "values": ["platonic", "trust"],
                        "amount": 10
                    }
                ]
            },
            {
                "text": "s_c takes charge and coordinates exercises for the training patrol. Soon cats are using each other as springboards, practicing breaking a Clanmate's fall, and working on treading exactly in each other's pawsteps.",
                "exp": 20,
                "weight": 20,
                "stat_skill": ["TEACHER,2"],
                "can_have_stat": ["adult"],
                "relationships": [
                    {
                        "cats_to": ["patrol"],
                        "cats_from": ["patrol"],
                        "mutual": false,
                        "values": ["platonic", "trust"],
                        "amount": 10
                    },
                    {
                        "cats_to": ["patrol"],
                        "cats_from": ["patrol"],
                        "mutual": false,
                        "values": ["dislike"],
                        "amount": -5
                    }
                ]
            }
        ],
        "fail_outcomes": [
            {
                "text": "Unfortunately, no one steps up to teach. It's a little awkward, but the patrol disbands to attend to other duties.",
                "exp": 0,
                "weight": 20
            },
            {
                "text": "Well, p_l decides. At least {PRONOUN/p_l/subject} now {VERB/p_l/know/knows} how much c_n needs to work on their cooperation? StarClan, that was a terrible performance.",
                "exp": 0,
                "weight": 20
            },
            {
                "text": "app1 does a terrible job, but p_l isn't willing to call {PRONOUN/app1/object} out on it. It's the wrong move for a patrol leader to make, and no cat learns anything from the experience.",
                "exp": 0,
                "weight": 20
            },
            {
                "text": "app1 screws up the teamwork exercise, making a decision that betrays {PRONOUN/app1/poss} lack of experience, and while p_l smoothes everything over between everyone, the exercise is concluded early.",
                "exp": 0,
                "weight": 20
            },
            {
                "text": "app1 doesn't enjoy being singled out for attention, and doesn't engage with the learning opportunity. Nothing goes drastically wrong, but p_l doubts anyone learnt anything from this afternoon.",
                "exp": 0,
                "weight": 20
            },
            {
                "text": "Everything seems to be going well - then r_c trips over {PRONOUN/r_c/poss} paws and introduces {PRONOUN/r_c/poss} muzzle to the ground at high speed. Maybe they all need to go back to basics.",
                "exp": 0,
                "weight": 20,
                "injury": [
                    {
                        "cats": ["r_c"],
                        "injuries": ["bruises", "scrapes"],
                        "scars": []
                    }
                ]
            },
            {
                "text": "app1, trying to show off, is too busy checking to see if p_l is watching to check where {PRONOUN/app1/poss} own paws are, and falls over with a comical thump and cloud of dust.",
                "exp": 0,
                "weight": 20,
                "injury": [
                    {
                        "cats": ["app1"],
                        "injuries": ["bruises", "scrapes"],
                        "scars": []
                    }
                ]
            },
            {
                "text": "s_c immediately tries to take over, ordering the other cats around. It's not well received, and p_l has to bring a surly-looking s_c back in line and end the training session early.",
                "exp": 0,
                "weight": 20,
                "stat_trait": [
                    "arrogant",
                    "ambitious"
                ],
                "relationships": [
                    {
                        "cats_to": ["s_c"],
                        "cats_from": ["patrol"],
                        "mutual": false,
                        "values": ["platonic", "respect"],
                        "amount": -5
                    },
                    {
                        "cats_to": ["p_l"],
                        "cats_from": ["s_c"],
                        "mutual": false,
                        "values": ["jealous"],
                        "amount": 15
                    }
                ]
            }
        ]
    },
    {
        "patrol_id": "gen_train_teamwork4",
        "biome": ["Any"],
        "season": ["Any"],
        "types": ["training"],
        "tags": [],
        "patrol_art": "train_general_intro",
        "min_cats": 2,
        "max_cats": 2,
        "min_max_status": {
            "apprentice": [1, 6],
            "normal adult": [1, 6]
        },
        "weight": 5,
        "intro_text": "p_l suggests this might be a good chance to practice teamwork with app1.",
        "decline_text": "They decide to focus on working on a different skill instead.",
        "chance_of_success": 60,
        "success_outcomes": [
            {
                "text": "Both cats have a nice practice session and their coordination with each other grows stronger. p_l really helps app1 gain confidence working with other cats.",
                "exp": 20,
                "weight": 20,
                "relationships": [
                    {
                        "cats_to": ["patrol"],
                        "cats_from": ["patrol"],
                        "mutual": false,
                        "values": ["platonic", "trust"],
                        "amount": 10
                    }
                ]
            },
            {
                "text": "Sometimes, the best thing of all is to just help an apprentice get the chance to feel equal to the warrior {PRONOUN/app1/subject}{VERB/app1/'re/'s} trying to become. p_l treats app1 exactly like everyone else, and watches {PRONOUN/app1/poss} confidence grow and eyes light up as the cats work together.",
                "exp": 20,
                "weight": 20,
                "relationships": [
                    {
                        "cats_to": ["patrol"],
                        "cats_from": ["patrol"],
                        "mutual": false,
                        "values": ["platonic", "trust"],
                        "amount": 10
                    },
                    {
                        "cats_to": ["patrol"],
                        "cats_from": ["patrol"],
                        "mutual": false,
                        "values": ["dislike"],
                        "amount": -5
                    }
                ]
            },
            {
                "text": "It's good the see the progress app1 is making with {PRONOUN/app1/poss} training, and p_l makes sure to tell {PRONOUN/app1/object} so as they work on their ambushing strategies.",
                "exp": 20,
                "weight": 20,
                "relationships": [
                    {
                        "cats_to": ["patrol"],
                        "cats_from": ["patrol"],
                        "mutual": false,
                        "values": ["platonic", "trust"],
                        "amount": 10
                    }
                ]
            },
            {
                "text": "s_c actually has a suggestion, one {PRONOUN/s_c/subject} {VERB/s_c/bring/brings} up to p_l respectfully. It's a good idea too, and p_l makes sure to paise {PRONOUN/s_c/object} as they switch to s_c's training idea.",
                "exp": 20,
                "weight": 40,
                "stat_trait": [
                    "thoughtful",
                    "careful",
                    "wise"
                ],
                "can_have_stat": ["app1"],
                "relationships": [
                    {
                        "cats_to": ["patrol"],
                        "cats_from": ["patrol"],
                        "mutual": false,
                        "values": ["trust", "respect"],
                        "amount": 10
                    },
                    {
                        "cats_to": ["patrol"],
                        "cats_from": ["patrol"],
                        "mutual": false,
                        "values": ["dislike"],
                        "amount": -5
                    }
                ]
            },
            {
                "text": "s_c wants to challenge {PRONOUN/s_c/self}, {PRONOUN/s_c/subject} {VERB/s_c/announce/announces} confidently. {PRONOUN/s_c/subject/CAP} {VERB/s_c/play-bow/play-bows} in front of p_l, tail lashing as {PRONOUN/s_c/subject} {VERB/s_c/dare/dares} p_l to make it difficult, and p_l purrs with amused approval, deciding on a tricky set of exercises.",
                "exp": 20,
                "weight": 40,
                "stat_trait": [
                    "competitive",
                    "confident",
                    "daring",
                    "bold",
                    "adventurous"
                ],
                "can_have_stat": ["app1"],
                "relationships": [
                    {
                        "cats_to": ["patrol"],
                        "cats_from": ["patrol"],
                        "mutual": false,
                        "values": ["comfort", "respect"],
                        "amount": 10
                    }
                ]
            },
            {
                "text": "s_c takes charge and coordinates exercises for the duo. They practice mirroring each other, until by the end of the afternoon they can almost act as one cat. The warrior praises how quickly app1 picks it up, and the apprentice comes back to camp fluffed up with pride.",
                "exp": 20,
                "weight": 20,
                "stat_skill": ["TEACHER,2"],
                "can_have_stat": ["adult"],
                "relationships": [
                    {
                        "cats_to": ["patrol"],
                        "cats_from": ["patrol"],
                        "mutual": false,
                        "values": ["platonic", "trust"],
                        "amount": 10
                    },
                    {
                        "cats_to": ["patrol"],
                        "cats_from": ["patrol"],
                        "mutual": false,
                        "values": ["dislike"],
                        "amount": -5
                    }
                ]
            }
        ],
        "fail_outcomes": [
            {
                "text": "Unfortunately, neither cat steps up to teach. app1 looks disappointed - what was p_l expecting, for {PRONOUN/app1/object} to lead the training?",
                "exp": 0,
                "weight": 20,
                "relationships": [
                    {
                        "cats_to": ["patrol"],
                        "cats_from": ["patrol"],
                        "mutual": false,
                        "values": ["platonic", "trust"],
                        "amount": -10
                    }
                ]
            },
            {
                "text": "app1 does a terrible job, but p_l isn't willing to call {PRONOUN/app1/object} out on it. It's the wrong move for a teacher to make, and no cat learns anything from the experience.",
                "exp": 0,
                "weight": 20
            },
            {
                "text": "app1, trying to show off, is too busy checking to see if p_l is watching to check where {PRONOUN/app1/poss} own paws are, and falls over with a comical thump and cloud of dust.",
                "exp": 0,
                "weight": 20,
                "injury": [
                    {
                        "cats": ["app1"],
                        "injuries": ["bruises", "scrapes"],
                        "scars": []
                    }
                ]
            }
        ]
    },
    {
        "patrol_id": "gen_train_teamwork5",
        "biome": ["Any"],
        "season": ["Any"],
        "types": ["training"],
        "tags": ["rom_two_apps", "romantic"],
        "patrol_art": "gen_train_teamwork5",
        "min_cats": 4,
        "max_cats": 6,
        "min_max_status": {
            "apprentice": [1, 6],
            "all apprentices": [2, 2],
            "normal adult": [1, 6]
        },
        "weight": 5,
        "intro_text": "As p_l sets the cats up to practice together, app1 and app2 sit in the back, hiding their lashing tails as they plan their prank.",
        "decline_text": "They decide to focus on working on a different skill instead.",
        "chance_of_success": 20,
        "success_outcomes": [
            {
                "text": "In a brilliant example of teamwork and coordination, app1 manages to push p_l at just the right moment to trip {PRONOUN/p_l/object} over app2, sending the warrior careening down the bank into debris. Both apprentices fall over laughing.",
                "exp": 20,
                "weight": 20,
                "relationships": [
                    {
                        "cats_to": ["app1"],
                        "cats_from": ["app2"],
                        "mutual": true,
                        "values": ["romantic", "platonic"],
                        "amount": 10
                    }
                ]
            },
            {
                "text": "Sadly, app1 and app2 end up too absorbed in the training to enact their mischievous plot. Thought they do end up performing well in the teamwork exercise the patrol is working on!",
                "exp": 30,
                "weight": 10
            },
            {
                "text": "This isn't what teamwork is supposed to be used for, p_l admonishes them, but neither apprentice can take them seriously while {PRONOUN/p_l/subject}{VERB/p_l/'re/'s} upside down.",
                "exp": 20,
                "weight": 20,
                "relationships": [
                    {
                        "cats_to": ["app1"],
                        "cats_from": ["app2"],
                        "mutual": true,
                        "values": ["romantic", "platonic"],
                        "amount": 10
                    }
                ]
            },
            {
                "text": "s_c notices the apprentices', err, enthusiasm, and gently redirects them. They end up having a marvelous afternoon, feeling mature and just as skilled as the warriors around them.",
                "exp": 20,
                "weight": 30,
                "stat_skill": ["TEACHER,2"],
                "can_have_stat": ["adult"],
                "relationships": [
                    {
                        "cats_to": ["app1"],
                        "cats_from": ["app2"],
                        "mutual": true,
                        "values": ["romantic", "platonic"],
                        "amount": 10
                    },
                    {
                        "cats_to": ["patrol"],
                        "cats_from": ["patrol"],
                        "mutual": false,
                        "values": ["dislike"],
                        "amount": -5
                    }
                ]
            }
        ],
        "fail_outcomes": [
            {
                "text": "Unfortunately, p_l sees their whispers and separates the two apprentices, preventing their plot.",
                "exp": 0,
                "weight": 20
            },
            {
                "text": "Not only do the apprentices get too caught up in the training to enact their plans, but their training ends up going poorly as well.",
                "exp": 0,
                "weight": 20
            }
        ]
    },
    {
        "patrol_id": "gen_train_teamwork6",
        "biome": ["Any"],
        "season": ["Any"],
        "types": ["training"],
        "tags": ["romantic"],
        "patrol_art": "gen_train_huntingromance1",
        "min_cats": 2,
        "max_cats": 2,
        "min_max_status": {
            "all apprentices": [-1, -1]
        },
        "weight": 5,
        "intro_text": "p_l suggests this might be a good chance to practice teamwork with r_c.",
        "decline_text": "They decide to focus on working on a different skill instead.",
        "chance_of_success": 60,
        "success_outcomes": [
            {
                "text": "It's really nice to have the space to focus and a good training partner to work on things with. p_l feels light and free when {PRONOUN/p_l/subject}{VERB/p_l/'re/'s} with r_c, and {PRONOUN/p_l/subject} can't help but admire the way the sunlight gleams off {PRONOUN/r_c/poss} pelt.",
                "exp": 20,
                "weight": 20,
                "relationships": [
                    {
                        "cats_to": ["patrol"],
                        "cats_from": ["patrol"],
                        "mutual": false,
                        "values": ["comfort", "trust", "romantic"],
                        "amount": 7
                    },
                    {
                        "cats_to": ["patrol"],
                        "cats_from": ["patrol"],
                        "mutual": false,
                        "values": ["dislike"],
                        "amount": -5
                    }
                ]
            },
            {
                "text": "s_c doesn't find it easy to be happy, but... it's easy with r_c here.",
                "exp": 20,
                "weight": 40,
                "stat_trait": [
                    "grumpy"
                ],
                "can_have_stat": ["p_l"],
                "relationships": [
                    {
                        "cats_to": ["patrol"],
                        "cats_from": ["patrol"],
                        "mutual": false,
                        "values": ["comfort", "platonic", "romantic"],
                        "amount": 7
                    },
                    {
                        "cats_to": ["patrol"],
                        "cats_from": ["patrol"],
                        "mutual": false,
                        "values": ["dislike"],
                        "amount": -5
                    }
                ]
            },
            {
                "text": "s_c isn't a confident cat - but that's why training with r_c is so nice, there's no pressure. Just the two of them against the world.",
                "exp": 20,
                "weight": 40,
                "stat_trait": [
                    "nervous",
                    "insecure"
                ],
                "can_have_stat": ["p_l"],
                "relationships": [
                    {
                        "cats_to": ["patrol"],
                        "cats_from": ["patrol"],
                        "mutual": false,
                        "values": ["comfort", "platonic", "romantic"],
                        "amount": 10
                    }
                ]
            },
            {
                "text": "s_c, silly and free with it, knocks r_c down a slope, and the two cats roll down in a ball of tangled limbs and laughter.",
                "exp": 20,
                "weight": 40,
                "stat_trait": [
                    "playful",
                    "childish"
                ],
                "can_have_stat": ["p_l"],
                "relationships": [
                    {
                        "cats_to": ["patrol"],
                        "cats_from": ["patrol"],
                        "mutual": false,
                        "values": ["comfort", "platonic", "romantic"],
                        "amount": 10
                    },
                    {
                        "cats_to": ["patrol"],
                        "cats_from": ["patrol"],
                        "mutual": false,
                        "values": ["dislike"],
                        "amount": -5
                    }
                ]
            },
            {
                "text": "There's no deception to s_c, no guile. And there's upsides to that honesty and downsides to that honesty but right now there's an embarassing side to that honesty, as s_c hopes r_c either doesn't notice or isn't offended by the blush lighting up {PRONOUN/s_c/poss} cheeks under {PRONOUN/s_c/poss} fur.",
                "exp": 20,
                "weight": 40,
                "stat_trait": [
                    "sincere"
                ],
                "can_have_stat": ["p_l"],
                "relationships": [
                    {
                        "cats_to": ["patrol"],
                        "cats_from": ["patrol"],
                        "mutual": false,
                        "values": ["romantic", "platonic"],
                        "amount": 10
                    },
                    {
                        "cats_to": ["patrol"],
                        "cats_from": ["patrol"],
                        "mutual": false,
                        "values": ["dislike"],
                        "amount": -5
                    }
                ]
            },
            {
                "text": "s_c throws {PRONOUN/s_c/self} into the silly competition of training, unable to stop {PRONOUN/s_c/self} from trying {PRONOUN/s_c/poss} hardest regardless of the casual setting. It's an admirable trait, r_c tells {PRONOUN/s_c/object}, which brings s_c up short and makes {PRONOUN/s_c/object} blush.",
                "exp": 20,
                "weight": 40,
                "stat_trait": [
                    "competitive"
                ],
                "can_have_stat": ["p_l"],
                "relationships": [
                    {
                        "cats_to": ["patrol"],
                        "cats_from": ["patrol"],
                        "mutual": false,
                        "values": ["platonic", "romantic"],
                        "amount": 10
                    },
                    {
                        "cats_to": ["patrol"],
                        "cats_from": ["patrol"],
                        "mutual": false,
                        "values": ["dislike"],
                        "amount": -5
                    }
                ]
            },
            {
                "text": "Sometimes s_c feels alone, even in a crowd of other cats, but not here and now, not with r_c.",
                "exp": 20,
                "weight": 40,
                "stat_trait": [
                    "lonesome"
                ],
                "can_have_stat": ["p_l"],
                "relationships": [
                    {
                        "cats_to": ["patrol"],
                        "cats_from": ["patrol"],
                        "mutual": false,
                        "values": ["comfort", "platonic", "romantic"],
                        "amount": 10
                    },
                    {
                        "cats_to": ["patrol"],
                        "cats_from": ["patrol"],
                        "mutual": false,
                        "values": ["dislike"],
                        "amount": -5
                    }
                ]
            }
        ],
        "fail_outcomes": [
            {
                "text": "Unfortunately, neither cat steps up to teach. It's a little awkward, but they wander back to camp to attend to other duties.",
                "exp": 0,
                "weight": 20
            },
            {
                "text": "Well, p_l decides. At least {PRONOUN/p_l/subject} now {VERB/p_l/know/knows} how much c_n needs to work on their cooperation? StarClan, that was a terrible performance.",
                "exp": 0,
                "weight": 20
            },
            {
                "text": "Everything seems to be going well - then r_c trips over {PRONOUN/r_c/poss} paws and introduces {PRONOUN/r_c/poss} muzzle to the ground at speed. Maybe they all need to go back to basics.",
                "exp": 0,
                "weight": 20,
                "injury": [
                    {
                        "cats": ["r_c"],
                        "injuries": ["bruises", "scrapes"],
                        "scars": []
                    }
                ]
            }
        ]
    },
    {
        "patrol_id": "gen_train_teamwork7",
        "biome": ["Any"],
        "season": ["Any"],
        "types": ["training"],
        "tags": ["romantic"],
        "patrol_art": "gen_train_huntingromance1",
        "min_cats": 2,
        "max_cats": 2,
        "min_max_status": {
            "all apprentices": [-1, -1]
        },
        "weight": 20,
        "intro_text": "p_l suggests this might be a good chance to practice teamwork with {PRONOUN/p_l/poss} mate.",
        "decline_text": "They decide to focus on working on a different skill instead.",
        "chance_of_success": 60,
        "relationship_constraint": ["mates"],
        "success_outcomes": [
            {
                "text": "They flow together like two streams meeting, intermingling without conflict or effort. Together in this, together in life - together always.",
                "exp": 20,
                "weight": 20,
                "relationships": [
                    {
                        "cats_to": ["patrol"],
                        "cats_from": ["patrol"],
                        "mutual": false,
                        "values": ["comfort", "trust", "romantic"],
                        "amount": 7
                    },
                    {
                        "cats_to": ["patrol"],
                        "cats_from": ["patrol"],
                        "mutual": false,
                        "values": ["dislike"],
                        "amount": -5
                    }
                ]
            },
            {
                "text": "Somehow r_c always manages to bring a smile onto s_c's face, usually so easily set into a scowl. {PRONOUN/s_c/subject/CAP}{VERB/s_c/'re/'s} so lucky to have r_c by {PRONOUN/s_c/poss} side.",
                "exp": 20,
                "weight": 40,
                "stat_trait": [
                    "grumpy"
                ],
                "can_have_stat": ["p_l"],
                "relationships": [
                    {
                        "cats_to": ["patrol"],
                        "cats_from": ["patrol"],
                        "mutual": false,
                        "values": ["comfort", "platonic", "romantic"],
                        "amount": 7
                    },
                    {
                        "cats_to": ["patrol"],
                        "cats_from": ["patrol"],
                        "mutual": false,
                        "values": ["dislike"],
                        "amount": -5
                    }
                ]
            },
            {
                "text": "s_c isn't a confident cat - but for r_c, {PRONOUN/s_c/subject} {VERB/s_c/swear/swears}, {PRONOUN/s_c/subject}'ll always stay strong.",
                "exp": 20,
                "weight": 40,
                "stat_trait": [
                    "nervous",
                    "insecure"
                ],
                "can_have_stat": ["p_l"],
                "relationships": [
                    {
                        "cats_to": ["patrol"],
                        "cats_from": ["patrol"],
                        "mutual": false,
                        "values": ["comfort", "platonic", "romantic"],
                        "amount": 10
                    }
                ]
            },
            {
                "text": "r_c's mate is <i>so</i> dumb. Dumb and {PRONOUN/r_c/subject} {VERB/r_c/love/loves} {PRONOUN/s_c/object} for it, and r_c goes to pick up s_c from where {PRONOUN/s_c/poss} silly game has left {PRONOUN/s_c/object} sprawled on the ground, joining in with s_c's laughter.",
                "exp": 20,
                "weight": 40,
                "stat_trait": [
                    "playful",
                    "childish"
                ],
                "can_have_stat": ["p_l"],
                "relationships": [
                    {
                        "cats_to": ["patrol"],
                        "cats_from": ["patrol"],
                        "mutual": false,
                        "values": ["comfort", "platonic", "romantic"],
                        "amount": 10
                    },
                    {
                        "cats_to": ["patrol"],
                        "cats_from": ["patrol"],
                        "mutual": false,
                        "values": ["dislike"],
                        "amount": -5
                    }
                ]
            },
            {
                "text": "Training goes okay - nothing special. But afterwards, s_c curls around r_c, grooming the hard to reach place on the back of {PRONOUN/r_c/poss} neck, and quietly whispers {PRONOUN/s_c/poss} gratitude for the wonderful life they share together.",
                "exp": 20,
                "weight": 40,
                "stat_trait": [
                    "sincere"
                ],
                "can_have_stat": ["p_l"],
                "relationships": [
                    {
                        "cats_to": ["patrol"],
                        "cats_from": ["patrol"],
                        "mutual": false,
                        "values": ["romantic", "platonic"],
                        "amount": 10
                    },
                    {
                        "cats_to": ["patrol"],
                        "cats_from": ["patrol"],
                        "mutual": false,
                        "values": ["dislike", "jealous"],
                        "amount": -10
                    }
                ]
            },
            {
                "text": "s_c is the sort of cat that is driven by the need to be better, to keep moving forward, and they train hard together truly getting in some good exercise. But after, s_c makes sure to stop and groom all the dust off r_c's coat, thanking {PRONOUN/s_c/poss} mate for indulging {PRONOUN/s_c/object} with a wonderful afternoon of fun.",
                "exp": 20,
                "weight": 40,
                "stat_trait": [
                    "competitive"
                ],
                "can_have_stat": ["p_l"],
                "relationships": [
                    {
                        "cats_to": ["patrol"],
                        "cats_from": ["patrol"],
                        "mutual": false,
                        "values": ["platonic", "romantic"],
                        "amount": 10
                    },
                    {
                        "cats_to": ["patrol"],
                        "cats_from": ["patrol"],
                        "mutual": false,
                        "values": ["dislike"],
                        "amount": -5
                    }
                ]
            },
            {
                "text": "With r_c by {PRONOUN/s_c/poss} side, being alone together for the afternoon doesn't feel lonesome at all.",
                "exp": 20,
                "weight": 40,
                "stat_trait": [
                    "lonesome"
                ],
                "can_have_stat": ["p_l"],
                "relationships": [
                    {
                        "cats_to": ["patrol"],
                        "cats_from": ["patrol"],
                        "mutual": false,
                        "values": ["comfort", "platonic", "romantic"],
                        "amount": 10
                    },
                    {
                        "cats_to": ["patrol"],
                        "cats_from": ["patrol"],
                        "mutual": false,
                        "values": ["dislike"],
                        "amount": -5
                    }
                ]
            }
        ],
        "fail_outcomes": [
            {
                "text": "They don't get any training done, but... well... what a wonderful afternoon spent together. No regrets.",
                "exp": 0,
                "weight": 20
            },
            {
                "text": "Everything seems to be going well - then r_c trips over {PRONOUN/r_c/poss} paws and introduces {PRONOUN/r_c/poss} muzzle to the ground at speed. Maybe they all need to go back to basics.",
                "exp": 0,
                "weight": 20,
                "injury": [
                    {
                        "cats": ["r_c"],
                        "injuries": ["bruises", "scrapes"],
                        "scars": []
                    }
                ]
            }
        ]
    },
    {
        "patrol_id": "gen_train_teamwork8",
        "biome": ["Any"],
        "season": ["Any"],
        "types": ["training"],
        "tags": ["romantic"],
        "patrol_art": "gen_train_huntingromance1",
        "min_cats": 3,
        "max_cats": 6,
        "min_max_status": {
            "all apprentices": [-1, -1]
        },
        "weight": 20,
        "intro_text": "p_l suggests this might be a good chance to practice teamwork with {PRONOUN/p_l/poss} mates.",
        "decline_text": "They decide to focus on working on a different skill instead.",
        "chance_of_success": 60,
        "relationship_constraint": ["mates"],
        "success_outcomes": [
            {
                "text": "They flow together like many streams meeting, intermingling without conflict or effort. Together in this, together in life - together always.",
                "exp": 20,
                "weight": 20,
                "relationships": [
                    {
                        "cats_to": ["patrol"],
                        "cats_from": ["patrol"],
                        "mutual": false,
                        "values": ["comfort", "trust", "romantic"],
                        "amount": 7
                    },
                    {
                        "cats_to": ["patrol"],
                        "cats_from": ["patrol"],
                        "mutual": false,
                        "values": ["dislike"],
                        "amount": -5
                    }
                ]
            },
            {
                "text": "s_c can't stay grumpy, not with an enitre afternoon with {PRONOUN/s_c/poss} mates, an opportunity spread out before {PRONOUN/s_c/object} like a buffet. What'll they do? Who cares! Where will they go? No idea! The gift is the presence of the ones s_c loves.",
                "exp": 20,
                "weight": 40,
                "stat_trait": [
                    "grumpy"
                ],
                "can_have_stat": ["p_l"],
                "relationships": [
                    {
                        "cats_to": ["patrol"],
                        "cats_from": ["patrol"],
                        "mutual": false,
                        "values": ["comfort", "platonic", "romantic"],
                        "amount": 7
                    },
                    {
                        "cats_to": ["patrol"],
                        "cats_from": ["patrol"],
                        "mutual": false,
                        "values": ["dislike"],
                        "amount": -5
                    }
                ]
            },
            {
                "text": "s_c isn't a confident cat - but with {PRONOUN/s_c/poss} mates around {PRONOUN/s_c/object}, {PRONOUN/s_c/subject} {VERB/s_c/feel/feels} light as a feather, ready to tackle any challenge.",
                "exp": 20,
                "weight": 40,
                "stat_trait": [
                    "nervous",
                    "insecure"
                ],
                "can_have_stat": ["p_l"],
                "relationships": [
                    {
                        "cats_to": ["patrol"],
                        "cats_from": ["patrol"],
                        "mutual": false,
                        "values": ["comfort", "platonic", "romantic"],
                        "amount": 10
                    }
                ]
            },
            {
                "text": "s_c launches them all in to a huge, roiling, rolicking, leaping game, as the afternoon lights up with the cats' laughter.",
                "exp": 20,
                "weight": 40,
                "stat_trait": [
                    "playful",
                    "childish"
                ],
                "can_have_stat": ["p_l"],
                "relationships": [
                    {
                        "cats_to": ["patrol"],
                        "cats_from": ["patrol"],
                        "mutual": false,
                        "values": ["comfort", "platonic", "romantic"],
                        "amount": 10
                    },
                    {
                        "cats_to": ["patrol"],
                        "cats_from": ["patrol"],
                        "mutual": false,
                        "values": ["dislike"],
                        "amount": -5
                    }
                ]
            },
            {
                "text": "Training goes okay - nothing special. But afterwards, s_c curls around {PRONOUN/s_c/poss} mates, and quietly gives voice to {PRONOUN/s_c/poss} gratitude for the wonderful life they share together.",
                "exp": 20,
                "weight": 40,
                "stat_trait": [
                    "sincere"
                ],
                "can_have_stat": ["p_l"],
                "relationships": [
                    {
                        "cats_to": ["patrol"],
                        "cats_from": ["patrol"],
                        "mutual": false,
                        "values": ["romantic", "platonic"],
                        "amount": 10
                    },
                    {
                        "cats_to": ["patrol"],
                        "cats_from": ["patrol"],
                        "mutual": false,
                        "values": ["dislike", "jealous"],
                        "amount": -10
                    }
                ]
            },
            {
                "text": "s_c doesn't feel lonely, not here, not with {PRONOUN/s_c/poss} mates around {PRONOUN/s_c/object}. {PRONOUN/s_c/subject/CAP} {VERB/s_c/don't/doesn't} need to be the centre of attention, {PRONOUN/s_c/subject} {VERB/s_c/know/knows} {PRONOUN/s_c/subject}{VERB/s_c/'re/'s} loved right here and now.",
                "exp": 20,
                "weight": 40,
                "stat_trait": [
                    "lonesome"
                ],
                "can_have_stat": ["p_l"],
                "relationships": [
                    {
                        "cats_to": ["patrol"],
                        "cats_from": ["patrol"],
                        "mutual": false,
                        "values": ["comfort", "platonic", "romantic"],
                        "amount": 10
                    },
                    {
                        "cats_to": ["patrol"],
                        "cats_from": ["patrol"],
                        "mutual": false,
                        "values": ["dislike"],
                        "amount": -5
                    }
                ]
            }
        ],
        "fail_outcomes": [
            {
                "text": "They don't get any training done, but... well... what a wonderful afternoon spent together. No regrets.",
                "exp": 0,
                "weight": 20
            },
            {
                "text": "Everything seems to be going well - then r_c trips over {PRONOUN/r_c/poss} paws and introduces {PRONOUN/r_c/poss} muzzle to the ground at speed. Maybe they all need to go back to basics.",
                "exp": 0,
                "weight": 20,
                "injury": [
                    {
                        "cats": ["r_c"],
                        "injuries": ["bruises", "scrapes"],
                        "scars": []
                    }
                ]
            }
        ]
    },
    {
        "patrol_id": "gen_train_teamwork9",
        "biome": ["Any"],
        "season": ["Any"],
        "types": ["training"],
        "tags": ["romantic"],
        "patrol_art": "gen_train_huntingromance1",
        "min_cats": 3,
        "max_cats": 6,
        "min_max_status": {
            "all apprentices": [-1, -1]
        },
        "weight": 20,
        "intro_text": "p_l suggests this might be a good chance to practice teamwork with {PRONOUN/p_l/poss} mates.",
        "decline_text": "They decide to focus on working on a different skill instead.",
        "chance_of_success": 60,
        "relationship_constraint": ["mates_with_pl"],
        "success_outcomes": [
            {
                "text": "It's so lovely to get the chance to go out together in the sunshine, for p_l to feel the wind on {PRONOUN/p_l/poss} face and hear the cats {PRONOUN/p_l/subject} {VERB/p_l/love/loves} chatting behind {PRONOUN/p_l/object}.",
                "exp": 20,
                "weight": 20,
                "relationships": [
                    {
                        "cats_to": ["patrol"],
                        "cats_from": ["patrol"],
                        "mutual": false,
                        "values": ["comfort", "trust", "platonic"],
                        "amount": 7
                    },
                    {
                        "cats_to": ["patrol"],
                        "cats_from": ["patrol"],
                        "mutual": false,
                        "values": ["dislike"],
                        "amount": -10
                    }
                ]
            },
            {
                "text": "s_c can be a bit of a sourpuss, but {PRONOUN/s_c/poss} mates lure {PRONOUN/s_c/object} away from gruff serious training and infuse the afternoon with joy and care instead, leaving s_c's heart full as the cats turn for home.",
                "exp": 20,
                "weight": 40,
                "stat_trait": [
                    "grumpy"
                ],
                "can_have_stat": ["p_l"],
                "relationships": [
                    {
                        "cats_to": ["patrol"],
                        "cats_from": ["patrol"],
                        "mutual": false,
                        "values": ["comfort", "platonic", "trust"],
                        "amount": 7
                    },
                    {
                        "cats_to": ["patrol"],
                        "cats_from": ["patrol"],
                        "mutual": false,
                        "values": ["dislike"],
                        "amount": -10
                    }
                ]
            },
            {
                "text": "s_c isn't a confident cat - but that gives {PRONOUN/s_c/object} a lot of empathy. {PRONOUN/s_c/subject/CAP} make sure no one feels left out of the training session, and that each of {PRONOUN/s_c/poss} mates gets a moment to shine.",
                "exp": 20,
                "weight": 40,
                "stat_trait": [
                    "nervous",
                    "insecure"
                ],
                "can_have_stat": ["p_l"],
                "relationships": [
                    {
                        "cats_to": ["patrol"],
                        "cats_from": ["patrol"],
                        "mutual": false,
                        "values": ["comfort", "platonic", "trust"],
                        "amount": 10
                    },
                    {
                        "cats_to": ["patrol"],
                        "cats_from": ["patrol"],
                        "mutual": false,
                        "values": ["dislike"],
                        "amount": -10
                    }
                ]
            },
            {
                "text": "s_c launches them all in to a huge, roiling, rolicking, leaping game, as the afternoon lights up with the cats' laughter.",
                "exp": 20,
                "weight": 40,
                "stat_trait": [
                    "playful",
                    "childish"
                ],
                "can_have_stat": ["p_l"],
                "relationships": [
                    {
                        "cats_to": ["patrol"],
                        "cats_from": ["patrol"],
                        "mutual": false,
                        "values": ["comfort", "platonic", "trust"],
                        "amount": 10
                    },
                    {
                        "cats_to": ["patrol"],
                        "cats_from": ["patrol"],
                        "mutual": false,
                        "values": ["dislike"],
                        "amount": -10
                    }
                ]
            },
            {
                "text": "Training goes okay - nothing special. But afterwards, s_c curls around {PRONOUN/s_c/poss} mates, and quietly gives voice to {PRONOUN/s_c/poss} gratitude for the wonderful life they share together.",
                "exp": 20,
                "weight": 40,
                "stat_trait": [
                    "sincere"
                ],
                "can_have_stat": ["p_l"],
                "relationships": [
                    {
                        "cats_to": ["patrol"],
                        "cats_from": ["patrol"],
                        "mutual": false,
                        "values": ["comfort", "platonic"],
                        "amount": 10
                    },
                    {
                        "cats_to": ["patrol"],
                        "cats_from": ["patrol"],
                        "mutual": false,
                        "values": ["dislike", "jealous"],
                        "amount": -10
                    }
                ]
            },
            {
                "text": "s_c doesn't feel lonely, not here, not with {PRONOUN/s_c/poss} mates around {PRONOUN/s_c/object}. {PRONOUN/s_c/subject/CAP} {VERB/s_c/don't/doesn't} need to be the centre of attention, {PRONOUN/s_c/subject} {VERB/s_c/know/knows} {PRONOUN/s_c/subject}{VERB/s_c/'re/'s} loved right here and now.",
                "exp": 20,
                "weight": 40,
                "stat_trait": [
                    "lonesome"
                ],
                "can_have_stat": ["p_l"],
                "relationships": [
                    {
                        "cats_to": ["patrol"],
                        "cats_from": ["patrol"],
                        "mutual": false,
                        "values": ["comfort", "platonic"],
                        "amount": 10
                    },
                    {
                        "cats_to": ["patrol"],
                        "cats_from": ["patrol"],
                        "mutual": false,
                        "values": ["dislike"],
                        "amount": -10
                    }
                ]
            }
        ],
        "fail_outcomes": [
            {
                "text": "They don't get any training done, but... well... what a wonderful afternoon spent together. No regrets.",
                "exp": 0,
                "weight": 20
            },
            {
                "text": "Everything seems to be going well - then r_c trips over {PRONOUN/r_c/poss} paws and introduces {PRONOUN/r_c/poss} muzzle to the ground at speed. Maybe they all need to go back to basics.",
                "exp": 0,
                "weight": 20,
                "injury": [
                    {
                        "cats": ["r_c"],
                        "injuries": ["bruises", "scrapes"],
                        "scars": []
                    }
                ]
            }
        ]
    },
    {
        "patrol_id": "gen_train_huntingskill1",
        "biome": ["Any"],
        "season": ["Any"],
        "types": ["training"],
        "tags": [],
        "patrol_art": "gen_train_huntingskill",
        "min_cats": 3,
        "max_cats": 6,
        "min_max_status": {
            "all apprentices": [-1, -1]
        },
        "weight": 5,
        "intro_text": "p_l suggests this might be a good chance for the cats to practice new hunting techniques.",
        "decline_text": "They decide to focus on working on a different skill instead.",
        "chance_of_success": 20,
        "success_outcomes": [
            {
                "text": "Everyone has a nice practice session, picking up a good selection of new tricks to try out on their next hunting patrol.",
                "exp": 20,
                "weight": 20,
                "relationships": [
                    {
                        "cats_to": ["patrol"],
                        "cats_from": ["patrol"],
                        "mutual": false,
                        "values": ["platonic", "trust"],
                        "amount": 5
                    }
                ]
            },
            {
                "text": "The setting sun makes the sky's light go strange, elongated shadows and yellow-tinged as the cats bounce around, each taking their turn as prey and hunter.",
                "exp": 20,
                "weight": 10,
                "relationships": [
                    {
                        "cats_to": ["patrol"],
                        "cats_from": ["patrol"],
                        "mutual": false,
                        "values": ["platonic", "trust"],
                        "amount": 5
                    }
                ]
            },
            {
                "text": "It's so much easier to practice pouncing when there's Clanmates to pounce on. Plus, it never fails to descend into a game, hiding-pounce-hide-AH-AMBUSHED-swat-bap-bap-bap-hide-pounce.",
                "exp": 20,
                "weight": 10,
                "relationships": [
                    {
                        "cats_to": ["patrol"],
                        "cats_from": ["patrol"],
                        "mutual": false,
                        "values": ["platonic", "trust"],
                        "amount": 5
                    }
                ]
            },
            {
                "text": "As they practice, conversation turns to prey, and which animal tastes best. p_l might completely disagree with r_c on {PRONOUN/r_c/poss} (frankly terrible) taste in prey, but both cats learn a lot from each other regardless.",
                "exp": 20,
                "weight": 20,
                "relationships": [
                    {
                        "cats_to": ["patrol"],
                        "cats_from": ["patrol"],
                        "mutual": false,
                        "values": ["platonic", "comfort"],
                        "amount": 5
                    }
                ]
            },
            {
                "text": "s_c takes charge and coordinates exercises for the training patrol. Soon cats are practicing their stalking on each other, sharing tips about different terrain types, and discussing prey selection.",
                "exp": 20,
                "weight": 20,
                "stat_skill": ["TEACHER,1", "HUNTER,1"],
                "relationships": [
                    {
                        "cats_to": ["patrol"],
                        "cats_from": ["patrol"],
                        "mutual": false,
                        "values": ["platonic", "trust"],
                        "amount": 5
                    },
                    {
                        "cats_to": ["s_c"],
                        "cats_from": ["patrol"],
                        "mutual": false,
                        "values": ["respect"],
                        "amount": 5
                    }
                ]
            },
            {
                "text": "As one of the undisputed best hunters in c_n, possibly in generations, s_c is definitely the cat to come to for hunting advice. {PRONOUN/s_c/subject/CAP} {VERB/s_c/don't/doesn't} mind sharing either, talking about some of {PRONOUN/s_c/poss} more useful little tricks that any Clanmate could use to flesh out the fresh-kill pile.",
                "exp": 40,
                "weight": 40,
                "stat_skill": ["HUNTER,3"],
                "relationships": [
                    {
                        "cats_to": ["patrol"],
                        "cats_from": ["patrol"],
                        "mutual": false,
                        "values": ["platonic", "trust"],
                        "amount": 5
                    },
                    {
                        "cats_to": ["s_c"],
                        "cats_from": ["patrol"],
                        "mutual": false,
                        "values": ["respect"],
                        "amount": 15
                    }
                ]
            },
            {
                "text": "s_c interprets the instructions as an invitation to practice that most primal and innate cat instinct, pouncing on {PRONOUN/s_c/poss} Clanmates' twitching tails with murrps of glee that spread contagiously through the patrol as the game catches on.",
                "exp": 20,
                "weight": 30,
                "stat_trait": [
                    "childish",
                    "playful"
                ],
                "can_have_stat": ["r_c"],
                "relationships": [
                    {
                        "cats_to": ["patrol"],
                        "cats_from": ["patrol"],
                        "mutual": false,
                        "values": ["comfort", "platonic"],
                        "amount": 5
                    },
                    {
                        "cats_to": ["r_c"],
                        "cats_from": ["patrol"],
                        "mutual": false,
                        "values": ["dislike"],
                        "amount": -5
                    }
                ]
            }
        ],
        "fail_outcomes": [
            {
                "text": "Unfortunately, no one steps up to teach. It makes everything feel awkward and a waste of time, and the cats give up and return to camp a little irritated.",
                "exp": 0,
                "weight": 20,
                "relationships": [
                    {
                        "cats_to": ["patrol"],
                        "cats_from": ["patrol"],
                        "mutual": false,
                        "values": ["platonic", "trust"],
                        "amount": -5
                    }
                ]
            },
            {
                "text": "Dutifully the cats practice their hunting, but no one has anything new to show anyone.",
                "exp": 0,
                "weight": 20
            }
        ]
    },
    {
        "patrol_id": "gen_train_huntingskill2",
        "biome": ["Any"],
        "season": ["Any"],
        "types": ["training"],
        "tags": [],
        "patrol_art": "gen_train_huntingskill",
        "min_cats": 2,
        "max_cats": 2,
        "min_max_status": {
            "all apprentices": [-1, -1]
        },
        "weight": 5,
        "intro_text": "p_l suggests this might be a good chance to practice new hunting techniques with r_c.",
        "decline_text": "They decide to focus on working on a different skill instead.",
        "chance_of_success": 60,
        "success_outcomes": [
            {
                "text": "Both cats have a nice practice session, swapping their best tips and tricks with each other.",
                "exp": 20,
                "weight": 10,
                "relationships": [
                    {
                        "cats_to": ["patrol"],
                        "cats_from": ["patrol"],
                        "mutual": false,
                        "values": ["platonic", "trust"],
                        "amount": 5
                    }
                ]
            },
            {
                "text": "p_l shows r_c a slightly different pouncing variant {PRONOUN/p_l/subject}{VERB/p_l/'re/'s} fond of.",
                "exp": 20,
                "weight": 10,
                "relationships": [
                    {
                        "cats_to": ["patrol"],
                        "cats_from": ["patrol"],
                        "mutual": false,
                        "values": ["platonic", "trust"],
                        "amount": 5
                    }
                ]
            },
            {
                "text": "The setting sun makes the sky's light go strange, elongated shadows and yellow-tinged as the cats bounce around, each taking their turn as prey and hunter.",
                "exp": 20,
                "weight": 10,
                "relationships": [
                    {
                        "cats_to": ["patrol"],
                        "cats_from": ["patrol"],
                        "mutual": false,
                        "values": ["platonic", "trust"],
                        "amount": 5
                    }
                ]
            },
            {
                "text": "r_c shows off a technique {PRONOUN/r_c/subject}{VERB/p_l/'ve/'s} been practicing, but {PRONOUN/r_c/subject} {VERB/r_c/don't/doesn't} quite pull it off. s_c reassures {PRONOUN/r_c/object} that {PRONOUN/r_c/subject} {VERB/r_c/don't/doesn't} need to worry, practice will make perfect and s_c is sure {PRONOUN/r_c/subject}'ll meet {PRONOUN/r_c/poss} own admirably high standards soon enough.",
                "exp": 20,
                "weight": 20,
                "stat_trait": [
                    "loyal",
                    "faithful",
                    "sincere"
                ],
                "can_have_stat": ["p_l"],
                "relationships": [
                    {
                        "cats_to": ["patrol"],
                        "cats_from": ["patrol"],
                        "mutual": false,
                        "values": ["comfort", "platonic"],
                        "amount": 5
                    },
                    {
                        "cats_to": ["patrol"],
                        "cats_from": ["patrol"],
                        "mutual": false,
                        "values": ["dislike"],
                        "amount": -5
                    }
                ]
            },
            {
                "text": "Check this out! s_c launches into a flashy, impressive backflip, landing smoothly and reveling in r_c approving laughter. Acrobatics might not be practical, but no one specified <i>practical</i> hunting techniques!",
                "exp": 20,
                "weight": 20,
                "stat_trait": [
                    "flamboyant",
                    "shameless",
                    "playful"
                ],
                "can_have_stat": ["p_l"],
                "relationships": [
                    {
                        "cats_to": ["patrol"],
                        "cats_from": ["patrol"],
                        "mutual": false,
                        "values": ["comfort", "platonic"],
                        "amount": 5
                    },
                    {
                        "cats_to": ["patrol"],
                        "cats_from": ["patrol"],
                        "mutual": false,
                        "values": ["dislike"],
                        "amount": -5
                    }
                ]
            },
            {
                "text": "For s_c, {PRONOUN/s_c/subject} {VERB/s_c/explain/explains}, it's less about how {PRONOUN/s_c/subject} {VERB/s_c/kill/kills}  the prey, and more about <i>getting</i> to the prey. {PRONOUN/s_c/subject/CAP}{VERB/s_c/'re/'s} happy to share {PRONOUN/s_c/poss} interest in stalking with r_c, and it turns into a little game.",
                "exp": 20,
                "weight": 20,
                "stat_trait": [
                    "cunning",
                    "sneaky"
                ],
                "can_have_stat": ["p_l"],
                "relationships": [
                    {
                        "cats_to": ["patrol"],
                        "cats_from": ["patrol"],
                        "mutual": false,
                        "values": ["comfort", "platonic"],
                        "amount": 5
                    },
                    {
                        "cats_to": ["patrol"],
                        "cats_from": ["patrol"],
                        "mutual": false,
                        "values": ["dislike"],
                        "amount": -5
                    }
                ]
            },
            {
                "text": "s_c watches r_c demonstrate {PRONOUN/r_c/poss} favorite methods intently - of course {PRONOUN/s_c/subject}{VERB/s_c/'re/'s} always after more techniques to add to {PRONOUN/s_c/poss} own repertoire, but it's also flattering for r_c to be taken so seriously.",
                "exp": 20,
                "weight": 20,
                "stat_trait": [
                    "fierce",
                    "bloodthirsty",
                    "competitive"
                ],
                "can_have_stat": ["p_l"],
                "relationships": [
                    {
                        "cats_to": ["patrol"],
                        "cats_from": ["patrol"],
                        "mutual": false,
                        "values": ["comfort", "platonic"],
                        "amount": 5
                    },
                    {
                        "cats_to": ["patrol"],
                        "cats_from": ["patrol"],
                        "mutual": false,
                        "values": ["dislike"],
                        "amount": -5
                    }
                ]
            },
            {
                "text": "s_c takes charge and coordinates exercises for the duo. They practice how to bring down prey together, their confidence in each other growing.",
                "exp": 20,
                "weight": 20,
                "stat_skill": ["TEACHER,1", "HUNTER,1"],
                "can_have_stat":["any"],
                "relationships": [
                    {
                        "cats_to": ["patrol"],
                        "cats_from": ["patrol"],
                        "mutual": false,
                        "values": ["platonic", "trust"],
                        "amount": 5
                    }
                ]
            },
            {
                "text": "As one of the undisputed best hunters in c_n, possibly in generations, s_c is definitely the cat to come to for hunting advice. {PRONOUN/s_c/subject/CAP} {VERB/s_c/don't/doesn't} mind sharing either, talking about some of {PRONOUN/s_c/poss} more useful little tricks that could be used to flesh out the fresh-kill pile.",
                "exp": 40,
                "weight": 40,
                "stat_skill": ["HUNTER,3"],
                "relationships": [
                    {
                        "cats_to": ["patrol"],
                        "cats_from": ["patrol"],
                        "mutual": false,
                        "values": ["platonic", "trust"],
                        "amount": 5
                    },
                    {
                        "cats_to": ["s_c"],
                        "cats_from": ["patrol"],
                        "mutual": false,
                        "values": ["respect"],
                        "amount": 15
                    }
                ]
            }
        ],
        "fail_outcomes": [
            {
                "text": "Unfortunately, neither cat steps up to teach. It makes everything feel awkward and a waste of time, and the cats give up and return to camp a little irritated.",
                "exp": 0,
                "weight": 20,
                "relationships": [
                    {
                        "cats_to": ["patrol"],
                        "cats_from": ["patrol"],
                        "mutual": false,
                        "values": ["platonic", "trust"],
                        "amount": -5
                    }
                ]
            },
            {
                "text": "p_l makes a stupid comment about r_c's favorite technique, and it sours the rest of the training session.",
                "exp": 0,
                "weight": 20,
                "relationships": [
                    {
                        "cats_to": ["patrol"],
                        "cats_from": ["patrol"],
                        "mutual": false,
                        "values": ["dislike"],
                        "amount": 5
                    }
                ]
            },
            {
                "text": "Dutifully the cats practice their hunting, but no one has anything new to show each other.",
                "exp": 0,
                "weight": 20
            }
        ]
    },
    {
        "patrol_id": "gen_train_huntingskill3",
        "biome": ["Any"],
        "season": ["Any"],
        "types": ["training"],
        "tags": [],
        "patrol_art": "gen_train_huntingskill",
        "min_cats": 3,
        "max_cats": 6,
        "min_max_status": {
            "apprentice": [1, 5],
            "all apprentices": [1, 5],
            "normal adult": [1, 6]
        },
        "weight": 5,
        "intro_text": "p_l suggests this might be a good chance for the cats to practice new hunting techniques, particularly with app1 present.",
        "decline_text": "They decide to focus on working on a different skill instead.",
        "chance_of_success": 20,
        "success_outcomes": [
            {
                "text": "Everyone has a nice practice session, picking up a nice selection of new tricks to try out on their next hunting patrol. app1 really gets into it, and is praised for {PRONOUN/app1/poss} focus and enthusiasm.",
                "exp": 30,
                "weight": 20,
                "relationships": [
                    {
                        "cats_to": ["patrol"],
                        "cats_from": ["patrol"],
                        "mutual": false,
                        "values": ["platonic", "trust"],
                        "amount": 5
                    },
                    {
                        "cats_to": ["app1"],
                        "cats_from": ["patrol"],
                        "mutual": false,
                        "values": ["respect"],
                        "amount": 5
                    }
                ]
            },
            {
                "text": "The cats have a wonderful training session - everyone agrees that the way app1 managed to hook r_c's feet out from under {PRONOUN/r_c/object} with a side pounce was definitely a highlight, though r_c maintains it'd be a bit different if {PRONOUN/r_c/subject} {VERB/r_c/weren't/wasn't} standing waiting to be pounced on as a static target.",
                "exp": 30,
                "weight": 10,
                "relationships": [
                    {
                        "cats_to": ["patrol"],
                        "cats_from": ["patrol"],
                        "mutual": false,
                        "values": ["platonic", "trust"],
                        "amount": 5
                    },
                    {
                        "cats_to": ["app1"],
                        "cats_from": ["patrol"],
                        "mutual": false,
                        "values": ["respect"],
                        "amount": 5
                    },
                    {
                        "cats_to": ["app1"],
                        "cats_from": ["r_c"],
                        "mutual": false,
                        "values": ["jealous"],
                        "amount": 5
                    }
                ]
            },
            {
                "text": "The setting sun makes the sky's light go strange, elongated shadows and yellow-tinged as the cats bounce around, each taking their turn as prey and hunter.",
                "exp": 30,
                "weight": 10,
                "relationships": [
                    {
                        "cats_to": ["patrol"],
                        "cats_from": ["patrol"],
                        "mutual": false,
                        "values": ["platonic", "trust"],
                        "amount": 5
                    }
                ]
            },
            {
                "text": "s_c takes charge and coordinates exercises for the training patrol. Soon cats are practicing stalking on each other, sharing tips about different terrain types, and discussing prey selection.",
                "exp": 30,
                "weight": 20,
                "stat_skill": ["TEACHER,1", "HUNTER,1"],
                "can_have_stat": ["adult"],
                "relationships": [
                    {
                        "cats_to": ["patrol"],
                        "cats_from": ["patrol"],
                        "mutual": false,
                        "values": ["platonic", "trust"],
                        "amount": 5
                    }
                ]
            },
            {
                "text": "app1 doesn't appreciate being singled out - but {PRONOUN/app1/poss} scowl quickly clears as p_l tells the patrol to learn from {PRONOUN/app1/poss} example and asks app1 to demonstrate {PRONOUN/app1/poss} stalk.",
                "exp": 20,
                "weight": 30,
                "stat_trait": [
                    "sneaky",
                    "cunning"
                ],
                "can_have_stat": ["app1"],
                "relationships": [
                    {
                        "cats_to": ["patrol"],
                        "cats_from": ["patrol"],
                        "mutual": false,
                        "values": ["respect", "trust"],
                        "amount": 5
                    },
                    {
                        "cats_to": ["p_l"],
                        "cats_from": ["app1"],
                        "mutual": false,
                        "values": ["dislike"],
                        "amount": -5
                    }
                ]
            },
            {
                "text": "app1 revels in the spotlight, taking full advantage of the opportunity to be the center of attention and show off {PRONOUN/app1/poss} talents!",
                "exp": 20,
                "weight": 30,
                "stat_trait": [
                    "arrogant",
                    "ambitious",
                    "charismatic",
                    "competitive",
                    "confident",
                    "flamboyant",
                    "shameless"
                ],
                "can_have_stat": ["app1"],
                "relationships": [
                    {
                        "cats_to": ["patrol"],
                        "cats_from": ["patrol"],
                        "mutual": false,
                        "values": ["respect", "trust"],
                        "amount": 5
                    },
                    {
                        "cats_to": ["p_l"],
                        "cats_from": ["app1"],
                        "mutual": false,
                        "values": ["dislike"],
                        "amount": -5
                    }
                ]
            },
            {
                "text": "app1 has really been trying hard to absorb {PRONOUN/app1/poss} mentor's advice. And today, it's obvious that {PRONOUN/app1/poss} persistence is paying off, {PRONOUN/app1/poss} coordination smooth, {PRONOUN/app1/poss} pounces flowing and powerful - excellent work, p_l praises!",
                "exp": 20,
                "weight": 30,
                "stat_trait": [
                    "loyal",
                    "patient",
                    "responsible",
                    "righteous",
                    "sincere",
                    "strict",
                    "thoughtful",
                    "wise"
                ],
                "can_have_stat": ["app1"],
                "relationships": [
                    {
                        "cats_to": ["patrol"],
                        "cats_from": ["patrol"],
                        "mutual": false,
                        "values": ["respect", "trust"],
                        "amount": 5
                    },
                    {
                        "cats_to": ["p_l"],
                        "cats_from": ["app1"],
<<<<<<< HEAD
=======
                        "mutual": false,
                        "values": ["dislike"],
                        "amount": -5
                    }
                ]
            },
            {
                "text": "As one of the undisputed best hunters in c_n, possibly in generations, s_c is definitely the cat to come to for hunting advice. {PRONOUN/s_c/subject/CAP} don't mind sharing either, talking about some of {PRONOUN/s_c/poss} more useful little tricks that could be used to flesh out the fresh-kill pile.",
                "exp": 40,
                "weight": 40,
                "stat_skill": ["HUNTER,3"],
                "can_have_stat": ["adult"],
                "relationships": [
                    {
                        "cats_to": ["patrol"],
                        "cats_from": ["patrol"],
                        "mutual": false,
                        "values": ["platonic", "trust"],
                        "amount": 5
                    },
                    {
                        "cats_to": ["s_c"],
                        "cats_from": ["patrol"],
                        "mutual": false,
                        "values": ["respect"],
                        "amount": 15
                    }
                ]
            }
        ],
        "fail_outcomes": [
            {
                "text": "Unfortunately, no one steps up to teach. It makes everything feel awkward and a waste of time, and the cats give up and return to camp a little irritated.",
                "exp": 0,
                "weight": 20,
                "relationships": [
                    {
                        "cats_to": ["patrol"],
                        "cats_from": ["patrol"],
                        "mutual": false,
                        "values": ["platonic", "trust"],
                        "amount": -5
                    }
                ]
            },
            {
                "text": "Dutifully the cats practice their hunting, but no one has anything new to show each other.",
                "exp": 0,
                "weight": 20
            }
        ]
    },
    {
        "patrol_id": "gen_train_huntingskill4",
        "biome": ["Any"],
        "season": ["Any"],
        "types": ["training"],
        "tags": [],
        "patrol_art": "gen_train_huntingskill",
        "min_cats": 2,
        "max_cats": 2,
        "min_max_status": {
            "apprentice": [1, 6],
            "normal adult": [1, 6]
        },
        "weight": 10,
        "intro_text": "p_l suggests this might be a good chance to practice new hunting techniques with app1.",
        "decline_text": "They decide to focus on working on a different skill instead.",
        "chance_of_success": 60,
        "success_outcomes": [
            {
                "text": "Both cats have a nice practice session, with app1 soaking up all p_l's best tips and tricks.",
                "exp": 30,
                "weight": 20,
                "relationships": [
                    {
                        "cats_to": ["patrol"],
                        "cats_from": ["patrol"],
                        "mutual": false,
                        "values": ["platonic", "trust"],
                        "amount": 5
                    }
                ]
            },
            {
                "text": "The setting sun makes the sky's light go strange, elongated shadows and yellow-tinged as the cats bounce around, each taking their turn as prey and hunter.",
                "exp": 30,
                "weight": 10,
                "relationships": [
                    {
                        "cats_to": ["patrol"],
                        "cats_from": ["patrol"],
                        "mutual": false,
                        "values": ["platonic", "trust"],
                        "amount": 5
                    }
                ]
            },
            {
                "text": "s_c takes charge and coordinates exercises for the duo. They practice taking down prey together, their confidence in their team hunting growing. The warrior praises how quickly app1 picks it up, and the apprentice comes back to camp fluffed up with pride.",
                "exp": 30,
                "weight": 20,
                "stat_skill": ["TEACHER,1", "HUNTER,1"],
                "can_have_stat": ["adult"],
                "relationships": [
                    {
                        "cats_to": ["patrol"],
                        "cats_from": ["patrol"],
                        "mutual": false,
                        "values": ["platonic", "trust"],
                        "amount": 5
                    }
                ]
            }
        ],
        "fail_outcomes": [
            {
                "text": "Unfortunately, neither cat steps up to teach. app1 looks disappointed - what was p_l expecting, for {PRONOUN/app1/object} to lead the training?",
                "exp": 0,
                "weight": 20,
                "relationships": [
                    {
                        "cats_to": ["patrol"],
                        "cats_from": ["patrol"],
                        "mutual": false,
                        "values": ["platonic", "trust"],
                        "amount": -5
                    }
                ]
            }
        ]
    },
    {
        "patrol_id": "gen_train_huntingskill5",
        "biome": ["Any"],
        "season": ["Any"],
        "types": ["training"],
        "tags": [],
        "patrol_art": "gen_train_huntingskill",
        "min_cats": 3,
        "max_cats": 6,
        "min_max_status": {
            "apprentice": [1, 6],
            "all apprentices": [2, 2],
            "normal adult": [1, 6]
        },
        "weight": 10,
        "intro_text": "p_l suggests this might be a good chance for the cats to practice new hunting techniques, particularly with apprentices present.",
        "decline_text": "They decide to focus on working on a different skill instead.",
        "chance_of_success": 20,
        "success_outcomes": [
            {
                "text": "Everyone has a nice practice session, picking up a nice selection of new tricks to try out on their next hunting patrol. app1 really gets into it, and is praised for {PRONOUN/app1/poss} focus and enthusiasm.",
                "exp": 30,
                "weight": 20,
                "relationships": [
                    {
                        "cats_to": ["patrol"],
                        "cats_from": ["patrol"],
                        "mutual": false,
                        "values": ["platonic", "trust"],
                        "amount": 5
                    }
                ]
            },
            {
                "text": "The setting sun makes the sky's light go strange, elongated shadows and yellow-tinged as the cats bounce around, each taking their turn as prey and hunter.",
                "exp": 30,
                "weight": 10,
                "relationships": [
                    {
                        "cats_to": ["patrol"],
                        "cats_from": ["patrol"],
                        "mutual": false,
                        "values": ["platonic", "trust"],
                        "amount": 5
                    }
                ]
            },
            {
                "text": "s_c takes charge and coordinates exercises for the training patrol. Soon cats are practicing stalking on each other, sharing tips about different terrain types, and discussing prey selection.",
                "exp": 30,
                "weight": 20,
                "stat_skill": ["TEACHER,1", "HUNTER,1"],
                "can_have_stat": ["adult"],
                "relationships": [
                    {
                        "cats_to": ["patrol"],
                        "cats_from": ["patrol"],
                        "mutual": false,
                        "values": ["platonic", "trust"],
                        "amount": 5
                    }
                ]
            }
        ],
        "fail_outcomes": [
            {
                "text": "Unfortunately, no one steps up to teach. It makes everything feel awkward and a waste of time, and the cats give up and return to camp a little irritated.",
                "exp": 0,
                "weight": 20,
                "relationships": [
                    {
                        "cats_to": ["patrol"],
                        "cats_from": ["patrol"],
                        "mutual": false,
                        "values": ["platonic", "trust"],
                        "amount": -5
                    }
                ]
            }
        ]
    },
    {
        "patrol_id": "gen_train_huntingskill6",
        "biome": ["Any"],
        "season": ["Any"],
        "types": ["training"],
        "tags": [],
        "patrol_art": "gen_train_huntingskill",
        "min_cats": 3,
        "max_cats": 6,
        "min_max_status": {
            "apprentice": [1, 6],
            "all apprentices": [3, 3],
            "normal adult": [1, 6]
        },
        "weight": 10,
        "intro_text": "p_l suggests this might be a good chance for the cats to practice new hunting techniques, particularly with apprentices present.",
        "decline_text": "They decide to focus on working on a different skill instead.",
        "chance_of_success": 20,
        "success_outcomes": [
            {
                "text": "Everyone has a nice practice session, picking up a nice selection of new tricks to try out on their next hunting patrol. app1 really gets into it, and is praised for {PRONOUN/app1/poss} focus and enthusiasm.",
                "exp": 30,
                "weight": 20,
                "relationships": [
                    {
                        "cats_to": ["patrol"],
                        "cats_from": ["patrol"],
                        "mutual": false,
                        "values": ["platonic", "trust"],
                        "amount": 5
                    }
                ]
            },
            {
                "text": "s_c takes charge and coordinates exercises for the training patrol. Soon cats are practicing stalking on each other, sharing tips about different terrain types, and discussing prey selection.",
                "exp": 30,
                "weight": 20,
                "stat_skill": ["TEACHER,1", "HUNTER,1"],
                "can_have_stat": ["adult"],
                "relationships": [
                    {
                        "cats_to": ["patrol"],
                        "cats_from": ["patrol"],
                        "mutual": false,
                        "values": ["platonic", "trust"],
                        "amount": 5
                    }
                ]
            }
        ],
        "fail_outcomes": [
            {
                "text": "Unfortunately, no one steps up to teach. It makes everything feel awkward and a waste of time, and the cats give up and return to camp a little irritated.",
                "exp": 0,
                "weight": 20,
                "relationships": [
                    {
                        "cats_to": ["patrol"],
                        "cats_from": ["patrol"],
                        "mutual": false,
                        "values": ["platonic", "trust"],
                        "amount": -5
                    }
                ]
            }
        ]
    },
    {
        "patrol_id": "gen_train_huntingskill7",
        "biome": ["Any"],
        "season": ["Any"],
        "types": ["training"],
        "tags": [],
        "patrol_art": "gen_train_huntingskill",
        "min_cats": 3,
        "max_cats": 6,
        "min_max_status": {
            "apprentice": [1, 6],
            "all apprentices": [4, 4],
            "normal adult": [1, 6]
        },
        "weight": 10,
        "intro_text": "p_l suggests this might be a good chance for the cats to practice new hunting techniques, particularly with apprentices present.",
        "decline_text": "They decide to focus on working on a different skill instead.",
        "chance_of_success": 20,
        "success_outcomes": [
            {
                "text": "Everyone has a nice practice session, picking up a nice selection of new tricks to try out on their next hunting patrol. app1 really gets into it, and is praised for {PRONOUN/app1/poss} focus and enthusiasm.",
                "exp": 30,
                "weight": 20,
                "relationships": [
                    {
                        "cats_to": ["patrol"],
                        "cats_from": ["patrol"],
                        "mutual": false,
                        "values": ["platonic", "trust"],
                        "amount": 5
                    }
                ]
            },
            {
                "text": "s_c takes charge and coordinates exercises for the training patrol. Soon cats are practicing stalking on each other, sharing tips about different terrain types, and discussing prey selection.",
                "exp": 30,
                "weight": 20,
                "stat_skill": ["TEACHER,1", "HUNTER,1"],
                "can_have_stat": ["adult"],
                "relationships": [
                    {
                        "cats_to": ["patrol"],
                        "cats_from": ["patrol"],
                        "mutual": false,
                        "values": ["platonic", "trust"],
                        "amount": 5
                    }
                ]
            }
        ],
        "fail_outcomes": [
            {
                "text": "Unfortunately, no one steps up to teach. It makes everything feel awkward and a waste of time, and the cats give up and return to camp a little irritated.",
                "exp": 0,
                "weight": 20,
                "relationships": [
                    {
                        "cats_to": ["patrol"],
                        "cats_from": ["patrol"],
                        "mutual": false,
                        "values": ["platonic", "trust"],
                        "amount": -5
                    }
                ]
            }
        ]
    },
    {
        "patrol_id": "gen_train_huntingskill8",
        "biome": ["Any"],
        "season": ["Any"],
        "types": ["training"],
        "tags": [],
        "patrol_art": "gen_train_huntingskill",
        "min_cats": 3,
        "max_cats": 6,
        "min_max_status": {
            "apprentice": [1, 6],
            "all apprentices": [5, 5],
            "normal adult": [1, 6]
        },
        "weight": 10,
        "intro_text": "p_l suggests this might be a good chance for the cats to practice new hunting techniques, particularly with apprentices present.",
        "decline_text": "They decide to focus on working on a different skill instead.",
        "chance_of_success": 20,
        "success_outcomes": [
            {
                "text": "Everyone has a nice practice session, picking up a nice selection of new tricks to try out on their next hunting patrol. app1 really gets into it, and is praised for {PRONOUN/app1/poss} focus and enthusiasm.",
                "exp": 30,
                "weight": 20,
                "relationships": [
                    {
                        "cats_to": ["patrol"],
                        "cats_from": ["patrol"],
                        "mutual": false,
                        "values": ["platonic", "trust"],
                        "amount": 5
                    }
                ]
            },
            {
                "text": "s_c takes charge and coordinates exercises for the training patrol. Soon cats are practicing stalking on each other, sharing tips about different terrain types, and discussing prey selection.",
                "exp": 30,
                "weight": 20,
                "stat_skill": ["TEACHER,1", "HUNTER,1"],
                "can_have_stat": ["adult"],
                "relationships": [
                    {
                        "cats_to": ["patrol"],
                        "cats_from": ["patrol"],
                        "mutual": false,
                        "values": ["platonic", "trust"],
                        "amount": 5
                    }
                ]
            }
        ],
        "fail_outcomes": [
            {
                "text": "Unfortunately, no one steps up to teach. It makes everything feel awkward and a waste of time, and the cats give up and return to camp a little irritated.",
                "exp": 0,
                "weight": 20,
                "relationships": [
                    {
                        "cats_to": ["patrol"],
                        "cats_from": ["patrol"],
                        "mutual": false,
                        "values": ["platonic", "trust"],
                        "amount": -5
                    }
                ]
            }
        ]
    },
    {
        "patrol_id": "gen_train_fightingskill1",
        "biome": ["Any"],
        "season": ["Any"],
        "types": ["training"],
        "tags": [],
        "patrol_art": "gen_train_fightingskill",
        "min_cats": 3,
        "max_cats": 6,
        "min_max_status": {
            "all apprentices": [-1, -1]
        },
        "weight": 20,
        "intro_text": "p_l suggests this might be a good chance for the cats to practice new fighting techniques.",
        "decline_text": "They decide to focus on working on a different skill instead.",
        "chance_of_success": 20,
        "success_outcomes": [
            {
                "text": "Everyone has a nice practice session, picking up a nice selection of new tricks to try out in their next skirmish.",
                "exp": 20,
                "weight": 20,
                "relationships": [
                    {
                        "cats_to": ["patrol"],
                        "cats_from": ["patrol"],
>>>>>>> 9eb04e79
                        "mutual": false,
                        "values": ["dislike"],
                        "amount": -5
                    }
                ]
            },
            {
                "text": "As one of the undisputed best hunters in c_n, possibly in generations, s_c is definitely the cat to come to for hunting advice. {PRONOUN/s_c/subject/CAP} {VERB/s_c/don't/doesn't} mind sharing either, talking about some of {PRONOUN/s_c/poss} more useful little tricks that could be used to flesh out the fresh-kill pile.",
                "exp": 40,
                "weight": 40,
                "stat_skill": ["HUNTER,3"],
                "can_have_stat": ["adult"],
                "relationships": [
                    {
                        "cats_to": ["patrol"],
                        "cats_from": ["patrol"],
                        "mutual": false,
                        "values": ["platonic", "trust"],
                        "amount": 5
                    },
                    {
                        "cats_to": ["s_c"],
                        "cats_from": ["patrol"],
                        "mutual": false,
                        "values": ["respect"],
                        "amount": 15
                    }
                ]
            }
        ],
        "fail_outcomes": [
            {
                "text": "Unfortunately, no one steps up to teach. It makes everything feel awkward and a waste of time, and the cats give up and return to camp a little irritated.",
                "exp": 0,
                "weight": 20,
                "relationships": [
                    {
                        "cats_to": ["patrol"],
                        "cats_from": ["patrol"],
                        "mutual": false,
                        "values": ["platonic", "trust"],
                        "amount": -5
                    }
                ]
            },
            {
                "text": "Dutifully the cats practice their hunting, but no one has anything new to show each other.",
                "exp": 0,
                "weight": 20
            }
        ]
    },
    {
        "patrol_id": "gen_train_huntingskill4",
        "biome": ["Any"],
        "season": ["Any"],
        "types": ["training"],
        "tags": [],
<<<<<<< HEAD
        "patrol_art": "hunt_general_intro",
=======
        "patrol_art": "gen_train_fightingskill",
>>>>>>> 9eb04e79
        "min_cats": 2,
        "max_cats": 2,
        "min_max_status": {
            "apprentice": [1, 6],
            "normal adult": [1, 6]
        },
        "weight": 5,
        "intro_text": "p_l suggests this might be a good chance to practice new hunting techniques with app1.",
        "decline_text": "They decide to focus on working on a different skill instead.",
        "chance_of_success": 60,
        "success_outcomes": [
            {
                "text": "Both cats have a nice practice session, with app1 soaking up all p_l's best tips and tricks.",
                "exp": 30,
                "weight": 20,
                "relationships": [
                    {
                        "cats_to": ["patrol"],
                        "cats_from": ["patrol"],
                        "mutual": false,
                        "values": ["platonic", "trust"],
                        "amount": 5
                    }
                ]
            },
            {
                "text": "The setting sun makes the sky's light go strange, elongated shadows and yellow-tinged as the cats bounce around, each taking their turn as prey and hunter.",
                "exp": 30,
                "weight": 10,
                "relationships": [
                    {
                        "cats_to": ["patrol"],
                        "cats_from": ["patrol"],
                        "mutual": false,
                        "values": ["platonic", "trust"],
                        "amount": 5
                    }
                ]
            },
            {
                "text": "s_c takes charge and coordinates exercises for the duo. They practice taking down prey together, their confidence in their team hunting growing. The warrior praises how quickly app1 picks it up, and the apprentice comes back to camp fluffed up with pride.",
                "exp": 30,
                "weight": 20,
                "stat_skill": ["TEACHER,1", "HUNTER,1"],
                "can_have_stat": ["adult"],
                "relationships": [
                    {
                        "cats_to": ["patrol"],
                        "cats_from": ["patrol"],
                        "mutual": false,
                        "values": ["platonic", "trust"],
                        "amount": 5
                    }
                ]
            }
        ],
        "fail_outcomes": [
            {
                "text": "Unfortunately, neither cat steps up to teach. app1 looks disappointed - what was p_l expecting, for {PRONOUN/app1/object} to lead the training?",
                "exp": 0,
                "weight": 20,
                "relationships": [
                    {
                        "cats_to": ["patrol"],
                        "cats_from": ["patrol"],
                        "mutual": false,
                        "values": ["platonic", "trust"],
                        "amount": -5
                    }
                ]
            }
        ]
    },
    {
        "patrol_id": "gen_train_huntingskill5",
        "biome": ["Any"],
        "season": ["Any"],
        "types": ["training"],
        "tags": [],
<<<<<<< HEAD
        "patrol_art": "hunt_general_intro",
=======
        "patrol_art": "gen_train_fightingskill",
>>>>>>> 9eb04e79
        "min_cats": 3,
        "max_cats": 6,
        "min_max_status": {
            "apprentice": [1, 6],
            "all apprentices": [2, 5],
            "normal adult": [1, 6]
        },
        "weight": 5,
        "intro_text": "p_l suggests this might be a good chance for the cats to practice new hunting techniques, particularly with apprentices present.",
        "decline_text": "They decide to focus on working on a different skill instead.",
        "chance_of_success": 20,
        "success_outcomes": [
            {
                "text": "Everyone has a nice practice session, picking up a nice selection of new tricks to try out on their next hunting patrol. app1 really gets into it, and is praised for {PRONOUN/app1/poss} focus and enthusiasm.",
                "exp": 30,
                "weight": 20,
                "relationships": [
                    {
                        "cats_to": ["patrol"],
                        "cats_from": ["patrol"],
                        "mutual": false,
                        "values": ["platonic", "trust"],
                        "amount": 5
                    }
                ]
            },
            {
                "text": "The setting sun makes the sky's light go strange, elongated shadows and yellow-tinged as the cats bounce around, each taking their turn as prey and hunter.",
                "exp": 30,
                "weight": 10,
                "relationships": [
                    {
                        "cats_to": ["patrol"],
                        "cats_from": ["patrol"],
                        "mutual": false,
                        "values": ["platonic", "trust"],
                        "amount": 5
                    }
                ]
            },
            {
                "text": "s_c takes charge and coordinates exercises for the training patrol. Soon cats are practicing stalking on each other, sharing tips about different terrain types, and discussing prey selection.",
                "exp": 30,
                "weight": 20,
                "stat_skill": ["TEACHER,1", "HUNTER,1"],
                "can_have_stat": ["adult"],
                "relationships": [
                    {
                        "cats_to": ["patrol"],
                        "cats_from": ["patrol"],
                        "mutual": false,
                        "values": ["platonic", "trust"],
                        "amount": 5
                    }
                ]
            }
        ],
        "fail_outcomes": [
            {
                "text": "Unfortunately, no one steps up to teach. It makes everything feel awkward and a waste of time, and the cats give up and return to camp a little irritated.",
                "exp": 0,
                "weight": 20,
                "relationships": [
                    {
                        "cats_to": ["patrol"],
                        "cats_from": ["patrol"],
                        "mutual": false,
                        "values": ["platonic", "trust"],
                        "amount": -5
                    }
                ]
            }
        ]
    },
    {
        "patrol_id": "gen_train_fightingskill1",
        "biome": ["Any"],
        "season": ["Any"],
        "types": ["training"],
        "tags": [],
<<<<<<< HEAD
        "patrol_art": "train_general_intro",
        "min_cats": 3,
        "max_cats": 6,
=======
        "patrol_art": "gen_train_fightingskill",
        "min_cats": 2,
        "max_cats": 2,
>>>>>>> 9eb04e79
        "min_max_status": {
            "all apprentices": [-1, -1]
        },
        "weight": 5,
        "intro_text": "p_l suggests this might be a good chance for the cats to practice new fighting techniques.",
        "decline_text": "They decide to focus on working on a different skill instead.",
        "chance_of_success": 20,
        "success_outcomes": [
            {
                "text": "Everyone has a nice practice session, picking up a nice selection of new tricks to try out in their next skirmish.",
                "exp": 20,
                "weight": 20,
                "relationships": [
                    {
                        "cats_to": ["patrol"],
                        "cats_from": ["patrol"],
                        "mutual": false,
                        "values": ["platonic", "trust"],
                        "amount": 5
                    }
                ]
            },
            {
                "text": "s_c takes charge and coordinates exercises for the training patrol. Soon cats are practicing trips, tricks, and tumbles.",
                "exp": 20,
                "weight": 20,
                "stat_skill": ["TEACHER,1", "FIGHTER,1"],
                "relationships": [
                    {
                        "cats_to": ["patrol"],
                        "cats_from": ["patrol"],
                        "mutual": false,
                        "values": ["platonic", "trust"],
                        "amount": 5
                    }
                ]
            }
        ],
        "fail_outcomes": [
            {
                "text": "Unfortunately, no one steps up to teach. It makes everything feel awkward and a waste of time, and the cats give up and return to camp a little irritated.",
                "exp": 0,
                "weight": 20,
                "relationships": [
                    {
                        "cats_to": ["patrol"],
                        "cats_from": ["patrol"],
                        "mutual": false,
                        "values": ["platonic", "trust"],
                        "amount": -5
                    }
                ]
            }
        ]
    },
    {
        "patrol_id": "gen_train_fightingskill2",
        "biome": ["Any"],
        "season": ["Any"],
        "types": ["training"],
        "tags": [],
<<<<<<< HEAD
        "patrol_art": "train_general_intro",
        "min_cats": 2,
        "max_cats": 2,
        "min_max_status": {},
        "weight": 5,
        "intro_text": "p_l suggests this might be a good chance to practice new fighting techniques with r_c.",
=======
        "patrol_art": "gen_train_fightingskill",
        "min_cats": 3,
        "max_cats": 6,
        "min_max_status": {
            "apprentice": [1, 6],
            "all apprentices": [2, 2],
            "normal adult": [1, 6]
        },
        "weight": 20,
        "intro_text": "p_l suggests this might be a good chance for the cats to practice new fighting techniques, particularly with the apprentices here to learn from them.",
>>>>>>> 9eb04e79
        "decline_text": "They decide to focus on working on a different skill instead.",
        "chance_of_success": 60,
        "success_outcomes": [
            {
                "text": "Both cats have a nice practice session, swapping their best tips and tricks with each other.",
                "exp": 20,
                "weight": 20,
                "relationships": [
                    {
                        "cats_to": ["patrol"],
                        "cats_from": ["patrol"],
                        "mutual": false,
                        "values": ["platonic", "trust"],
                        "amount": 5
                    }
                ]
            },
            {
                "text": "s_c takes charge and coordinates exercises for the duo. They practice how to weave around an opponent, feeling more and more confident in their teamwork.",
                "exp": 20,
                "weight": 20,
                "stat_skill": ["TEACHER,1", "FIGHTER,1"],
                "relationships": [
                    {
                        "cats_to": ["patrol"],
                        "cats_from": ["patrol"],
                        "mutual": false,
                        "values": ["platonic", "trust"],
                        "amount": 5
                    }
                ]
            }
        ],
        "fail_outcomes": [
            {
                "text": "Unfortunately, neither cat steps up to teach. It makes everything feel awkward and a waste of time, and the cats give up and return to camp a little irritated.",
                "exp": 0,
                "weight": 20,
                "relationships": [
                    {
                        "cats_to": ["patrol"],
                        "cats_from": ["patrol"],
                        "mutual": false,
                        "values": ["platonic", "trust"],
                        "amount": -5
                    }
                ]
            }
        ]
    },
    {
        "patrol_id": "gen_train_fightingskill3",
        "biome": ["Any"],
        "season": ["Any"],
        "types": ["training"],
        "tags": [],
        "patrol_art": "gen_train_fightingskill",
        "min_cats": 3,
        "max_cats": 6,
        "min_max_status": {
            "apprentice": [1, 6],
            "all apprentices": [1, 1],
            "normal adult": [1, 6]
        },
        "weight": 5,
        "intro_text": "p_l suggests this might be a good chance for the cats to practice new fighting techniques, particularly with app1 here to learn from them.",
        "decline_text": "They decide to focus on working on a different skill instead.",
        "chance_of_success": 20,
        "success_outcomes": [
            {
                "text": "Everyone has a nice practice session, picking up a nice selection of new tricks to try out in their next skirmish. app1 really gets into it, and is praised for {PRONOUN/app1/poss} focus and enthusiasm.",
                "exp": 30,
                "weight": 20,
                "relationships": [
                    {
                        "cats_to": ["patrol"],
                        "cats_from": ["patrol"],
                        "mutual": false,
                        "values": ["platonic", "trust"],
                        "amount": 5
                    }
                ]
            },
            {
                "text": "s_c takes charge and coordinates exercises for the training patrol. Soon cats are practicing trips, tricks, and tumbles.",
                "exp": 30,
                "weight": 20,
                "stat_skill": ["TEACHER,1", "FIGHTER,1"],
                "can_have_stat": ["adult"],
                "relationships": [
                    {
                        "cats_to": ["patrol"],
                        "cats_from": ["patrol"],
                        "mutual": false,
                        "values": ["platonic", "trust"],
                        "amount": 5
                    }
                ]
            }
        ],
        "fail_outcomes": [
            {
                "text": "Unfortunately, no one steps up to teach. It makes everything feel awkward and a waste of time, and the cats give up and return to camp a little irritated.",
                "exp": 0,
                "weight": 20,
                "relationships": [
                    {
                        "cats_to": ["patrol"],
                        "cats_from": ["patrol"],
                        "mutual": false,
                        "values": ["platonic", "trust"],
                        "amount": -5
                    }
                ]
            }
        ]
    },
    {
        "patrol_id": "gen_train_fightingskill4",
        "biome": ["Any"],
        "season": ["Any"],
        "types": ["training"],
        "tags": [],
<<<<<<< HEAD
        "patrol_art": "train_general_intro",
        "min_cats": 2,
        "max_cats": 2,
=======
        "patrol_art": "gen_train_fightingskill",
        "min_cats": 3,
        "max_cats": 6,
>>>>>>> 9eb04e79
        "min_max_status": {
            "apprentice": [1, 6],
            "normal adult": [1, 6]
        },
        "weight": 5,
        "intro_text": "p_l suggests this might be a good chance to practice new fighting techniques with app1.",
        "decline_text": "They decide to focus on working on a different skill instead.",
        "chance_of_success": 60,
        "success_outcomes": [
            {
                "text": "Both cats have a nice practice session, with app1 soaking up all p_l's best tips and tricks.",
                "exp": 30,
                "weight": 20,
                "relationships": [
                    {
                        "cats_to": ["patrol"],
                        "cats_from": ["patrol"],
                        "mutual": false,
                        "values": ["platonic", "trust"],
                        "amount": 5
                    }
                ]
            },
            {
                "text": "s_c takes charge and coordinates exercises for the duo. They practice how to weave around an opponent, feeling more and more confident in their teamwork. The warrior praises how quickly app1 picks it up, and the apprentice comes back to camp fluffed up with pride.",
                "exp": 30,
                "weight": 20,
                "stat_skill": ["TEACHER,1", "FIGHTER,1"],
                "can_have_stat": ["adult"],
                "relationships": [
                    {
                        "cats_to": ["patrol"],
                        "cats_from": ["patrol"],
                        "mutual": false,
                        "values": ["platonic", "trust"],
                        "amount": 5
                    }
                ]
            }
        ],
        "fail_outcomes": [
            {
                "text": "Unfortunately, neither cat steps up to teach. app1 looks disappointed - what was p_l expecting, for them to lead the training?",
                "exp": 0,
                "weight": 20,
                "relationships": [
                    {
                        "cats_to": ["patrol"],
                        "cats_from": ["patrol"],
                        "mutual": false,
                        "values": ["platonic", "trust"],
                        "amount": -5
                    }
                ]
            }
        ]
    },
    {
        "patrol_id": "gen_train_fightingskill5",
        "biome": ["Any"],
        "season": ["Any"],
        "types": ["training"],
        "tags": [],
        "patrol_art": "gen_train_fightingskill",
        "min_cats": 3,
        "max_cats": 6,
        "min_max_status": {
            "apprentice": [1, 6],
            "all apprentices": [2, 5],
            "normal adult": [1, 6]
        },
        "weight": 5,
        "intro_text": "p_l suggests this might be a good chance for the cats to practice new fighting techniques, particularly with the apprentices here to learn from them.",
        "decline_text": "They decide to focus on working on a different skill instead.",
        "chance_of_success": 20,
        "success_outcomes": [
            {
                "text": "Everyone has a nice practice session, picking up a nice selection of new tricks to try out in their next skirmish. app1 really gets into it, and is praised for {PRONOUN/app1/poss} focus and enthusiasm.",
                "exp": 30,
                "weight": 20,
                "relationships": [
                    {
                        "cats_to": ["patrol"],
                        "cats_from": ["patrol"],
                        "mutual": false,
                        "values": ["platonic", "trust"],
                        "amount": 5
                    }
                ]
            },
            {
                "text": "s_c takes charge and coordinates exercises for the training patrol. Soon cats are practicing trips, tricks, and tumbles.",
                "exp": 30,
                "weight": 20,
                "stat_skill": ["TEACHER,1", "FIGHTER,1"],
                "can_have_stat": ["adult"],
                "relationships": [
                    {
                        "cats_to": ["patrol"],
                        "cats_from": ["patrol"],
                        "mutual": false,
                        "values": ["platonic", "trust"],
                        "amount": 5
                    }
                ]
            }
        ],
        "fail_outcomes": [
            {
                "text": "Unfortunately, no one steps up to teach. It makes everything feel awkward and a waste of time, and the cats give up and return to camp a little irritated.",
                "exp": 0,
                "weight": 20,
                "relationships": [
                    {
                        "cats_to": ["patrol"],
                        "cats_from": ["patrol"],
                        "mutual": false,
                        "values": ["platonic", "trust"],
                        "amount": -5
                    }
                ]
            }
        ]
    },
    {
        "patrol_id": "gen_train_huntingromance1",
        "biome": ["Any"],
        "season": ["Any"],
        "types": ["training"],
        "tags": ["romantic"],
        "patrol_art": "gen_train_huntingromance1",
        "min_cats": 2,
        "max_cats": 2,
        "min_max_status": {
            "all apprentices": [-1, -1]
        },
        "weight": 5,
        "intro_text": "p_l suggests this might be a good chance to practice new hunting techniques with r_c.",
        "decline_text": "They decide to focus on working on a different skill instead.",
        "chance_of_success": 70,
        "success_outcomes": [
            {
                "text": "As p_l and r_c run around c_n's territory, theoretically training, r_c feels wild and free and like {PRONOUN/r_c/subject}{VERB/r_c/'re/'s} going to burst with unexpected happiness! {PRONOUN/r_c/subject/CAP} {VERB/r_c/turn/turns} and {VERB/r_c/pounce/pounces} on p_l, starting a little play fight with {PRONOUN/r_c/poss} mock-prey.",
                "exp": 10,
                "weight": 20,
                "relationships": [
                    {
                        "cats_to": ["patrol"],
                        "cats_from": ["patrol"],
                        "mutual": false,
                        "values": ["romantic", "platonic"],
                        "amount": 10
                    }
                ]
            },
            {
                "text": "As r_c creeps forward, practicing {PRONOUN/r_c/poss} stalk, p_l notices {PRONOUN/r_c/poss} butt wiggling in excitement. {PRONOUN/p_l/subject/CAP} {VERB/p_l/laugh/laughs} to {PRONOUN/p_l/self} softly, and {VERB/p_l/pad/pads} over to give r_c a head's up about the bad habit.",
                "exp": 10,
                "weight": 5,
                "relationships": [
                    {
                        "cats_to": ["patrol"],
                        "cats_from": ["patrol"],
                        "mutual": false,
                        "values": ["romantic", "platonic"],
                        "amount": 10
                    }
                ]
            },
            {
                "text": "s_c takes charge and coordinates exercises for the duo. They practice how to bring down prey together, their confidence and admiration for each other growing.",
                "exp": 10,
                "weight": 20,
                "stat_skill": ["HUNTER,1"],
                "relationships": [
                    {
                        "cats_to": ["patrol"],
                        "cats_from": ["patrol"],
                        "mutual": false,
                        "values": ["romantic", "platonic"],
                        "amount": 10
                    }
                ]
            }
        ],
        "fail_outcomes": [
            {
                "text": "Unfortunately, neither cat steps up to teach. It makes everything feel awkward and a waste of time, and the cats give up and return to camp a little irritated.",
                "exp": 0,
                "weight": 20
            }
        ]
    },
    {
        "patrol_id": "gen_train_fightingromance1",
        "biome": ["Any"],
        "season": ["Any"],
        "types": ["training"],
        "tags": ["romantic"],
        "patrol_art": "train_general_intro",
        "min_cats": 2,
        "max_cats": 2,
        "min_max_status": {
            "all apprentices": [-1, -1]
        },
        "weight": 5,
        "intro_text": "p_l suggests this might be a good chance to practice new fighting techniques with r_c.",
        "decline_text": "They decide to focus on working on a different skill instead.",
        "chance_of_success": 70,
        "success_outcomes": [
            {
                "text": "The two cats set up in the sparring area. p_l can't lay a paw on r_c, {PRONOUN/p_l/poss} focus completely disrupted as r_c whips {PRONOUN/r_c/poss} tail along p_l's throat teasingly.",
                "exp": 10,
                "weight": 20,
                "relationships": [
                    {
                        "cats_to": ["p_l"],
                        "cats_from": ["r_c"],
                        "mutual": false,
                        "values": ["romantic", "platonic", "trust"],
                        "amount": 10
                    }
                ]
            },
            {
                "text": "r_c takes p_l down with a fantastic pounce, and p_l hits the ground with an audible gasp, shocked and impressed.",
                "exp": 10,
                "weight": 5,
                "relationships": [
                    {
                        "cats_to": ["p_l"],
                        "cats_from": ["r_c"],
                        "mutual": false,
                        "values": ["romantic", "platonic", "trust"],
                        "amount": 10
                    }
                ]
            },
            {
                "text": "s_c takes charge and coordinates exercises for the duo. They practice how to weave around an opponent, feeling more and more confident in their teamwork.",
                "exp": 10,
                "weight": 20,
                "stat_skill": ["FIGHTER,1"],
                "relationships": [
                    {
                        "cats_to": ["p_l"],
                        "cats_from": ["r_c"],
                        "mutual": false,
                        "values": ["romantic", "platonic", "trust"],
                        "amount": 10
                    }
                ]
            }
        ],
        "fail_outcomes": [
            {
                "text": "Unfortunately, neither cat steps up to teach. It makes everything feel awkward and a waste of time, and the cats give up and return to camp a little irritated.",
                "exp": 0,
                "weight": 20
            }
        ]
    },
    {
        "patrol_id": "gen_train_smartromance1",
        "biome": ["Any"],
        "season": ["Any"],
        "types": ["training"],
        "tags": ["romantic"],
        "patrol_art": "train_general_intro",
        "min_cats": 2,
        "max_cats": 2,
        "min_max_status": {
            "all apprentices": [-1, -1]
        },
        "weight": 5,
        "intro_text": "As they wander aimlessly towards the sparring area for a training session, r_c stops p_l and asks for {PRONOUN/p_l/poss} advice with something.",
        "decline_text": "It's not the right time for this conversation... maybe once they're back at camp.",
        "chance_of_success": 70,
        "success_outcomes": [
            {
                "text": "As p_l nods along sympathetically, r_c describes a recent stupid decision {PRONOUN/r_c/subject} made. {PRONOUN/r_c/subject/CAP}{VERB/r_c/'re/'s} not looking to be absolved, but {PRONOUN/r_c/subject} {VERB/r_c/ask/asks} p_l what {PRONOUN/p_l/subject}'d do in r_c's place in order to fix it - and p_l feels a lot of pride to be the cat r_c chooses to confide in.",
                "exp": 10,
                "weight": 20,
                "relationships": [
                    {
                        "cats_to": ["p_l"],
                        "cats_from": ["r_c"],
                        "mutual": true,
                        "values": ["romantic", "platonic"],
                        "amount": 10
                    }
                ]
            },
            {
                "text": "Maybe it's a stupid idea, this vague plan r_c has been thinking about for getting more fresh-kill. But p_l reassures {PRONOUN/r_c/object}, making {PRONOUN/r_c/object} feel listened to and valued, and the cats work on the idea, evolving it together.",
                "exp": 10,
                "weight": 5,
                "relationships": [
                    {
                        "cats_to": ["p_l"],
                        "cats_from": ["r_c"],
                        "mutual": true,
                        "values": ["romantic", "platonic"],
                        "amount": 10
                    }
                ]
            },
            {
                "text": "s_c knows just what to do, and the smile on r_c's face when {PRONOUN/s_c/subject} {VERB/s_c/present/presents} {PRONOUN/s_c/poss} solution makes all the effort of solving things worth it.",
                "exp": 10,
                "weight": 20,
                "stat_skill": ["CLEVER,1"],
                "relationships": [
                    {
                        "cats_to": ["p_l"],
                        "cats_from": ["r_c"],
                        "mutual": true,
                        "values": ["romantic", "platonic"],
                        "amount": 10
                    }
                ]
            }
        ],
        "fail_outcomes": [
            {
                "text": "p_l refuses, saying they have no time to talk. r_c accepts that answer, crestfallen, with tail drooping.",
                "exp": 0,
                "weight": 20
            }
        ]
    },
    {
        "patrol_id": "gen_train_speakingromance1",
        "biome": ["Any"],
        "season": ["Any"],
        "types": ["training"],
        "tags": ["romantic"],
        "patrol_art": "train_general_intro",
        "min_cats": 2,
        "max_cats": 2,
        "min_max_status": {
            "all apprentices": [-1, -1]
        },
        "weight": 5,
        "intro_text": "Quietly, r_c brings p_l aside as they work on their chores, asking for help with wording something difficult.",
        "decline_text": "Both of them are interrupted by a request from a Clanmate - this conversation will have to wait.",
        "chance_of_success": 70,
        "relationship_constraint": ["not_mates"],
        "success_outcomes": [
            {
                "text": "p_l gives them all {PRONOUN/p_l/poss} attention, as r_c talks about how, hypothetically, if {PRONOUN/r_c/subject} {VERB/r_c/were/was} interested in another warrior, how one might possibly maybe go about talking to them about it? Hypothetically. For a friend.",
                "exp": 10,
                "weight": 20,
                "relationships": [
                    {
                        "cats_to": ["p_l"],
                        "cats_from": ["r_c"],
                        "mutual": true,
                        "values": ["romantic", "platonic"],
                        "amount": 10
                    }
                ]
            },
            {
                "text": "r_c talks about how, sometimes, often even, {PRONOUN/r_c/subject} {VERB/r_c/feel/feels} like {PRONOUN/r_c/subject}{VERB/r_c/'re/'s} tripping over {PRONOUN/r_c/poss} own tongue, never able to say anything helpful or pretty. But p_l meows that no way, r_c says such meaningful and beautiful things! {PRONOUN/p_l/subject/CAP} {VERB/p_l/don't/doesn't} want r_c to change.",
                "exp": 10,
                "weight": 5,
                "relationships": [
                    {
                        "cats_to": ["p_l"],
                        "cats_from": ["r_c"],
                        "mutual": true,
                        "values": ["romantic", "platonic"],
                        "amount": 10
                    }
                ]
            },
            {
                "text": "s_c talks about how choosing the right words, the right effects, can sometimes feel impossible. But that it's always better to try, than to never talk at all, and talking things out can create wonderful connections.",
                "exp": 10,
                "weight": 20,
                "stat_skill": ["SPEAKER,1"],
                "can_have_stat": ["p_l"],
                "relationships": [
                    {
                        "cats_to": ["p_l"],
                        "cats_from": ["r_c"],
                        "mutual": true,
                        "values": ["romantic", "platonic"],
                        "amount": 10
                    }
                ]
            }
        ],
        "fail_outcomes": [
            {
                "text": "It's a terrible place to try carrying on a conversation, carrying away old bedding, and their private talk dies off awkwardly.",
                "exp": 0,
                "weight": 20
            }
        ]
    },
    {
        "patrol_id": "gen_train_teachingromance1",
        "biome": ["Any"],
        "season": ["Any"],
        "types": ["training"],
        "tags": ["romantic"],
        "patrol_art": "gen_train_teachingromance",
        "min_cats": 2,
        "max_cats": 2,
        "min_max_status": {
            "all apprentices": [-1, -1]
        },
        "weight": 5,
        "intro_text": "During an odd moment of downtime, r_c asks p_l if {PRONOUN/p_l/subject} {VERB/p_l/think/thinks} {PRONOUN/r_c/subject}{VERB/r_c/'re/'s} a good teacher.",
        "decline_text": "They are interrupted by some Clanmates who need help, and go off to attend to their duties.",
        "chance_of_success": 70,
        "relationship_constraint": ["not_mates"],
        "success_outcomes": [
            {
                "text": "Helping {PRONOUN/r_c/poss} Clanmates is so important, and r_c feels like {PRONOUN/r_c/subject} never {VERB/r_c/do/does} a good enough job. p_l interrupts {PRONOUN/r_c/object}, shocked - {PRONOUN/p_l/subject}{VERB/p_l/'ve/'s} always thought r_c has done great! r_c looks away with a purr and hides {PRONOUN/r_c/poss} nose in {PRONOUN/r_c/poss} paws.",
                "exp": 10,
                "weight": 20,
                "relationships": [
                    {
                        "cats_to": ["p_l"],
                        "cats_from": ["r_c"],
                        "mutual": true,
                        "values": ["romantic", "platonic"],
                        "amount": 10
                    }
                ]
            },
            {
                "text": "r_c talks about how {PRONOUN/r_c/subject} {VERB/r_c/want/wants} to get better at mentoring and helping c_n's apprentices. p_l really admires {PRONOUN/r_c/object} for {PRONOUN/r_c/poss} determination to always improve upon {PRONOUN/r_c/self}.",
                "exp": 10,
                "weight": 5,
                "relationships": [
                    {
                        "cats_to": ["p_l"],
                        "cats_from": ["r_c"],
                        "mutual": true,
                        "values": ["romantic", "platonic"],
                        "amount": 10
                    }
                ]
            },
            {
                "text": "s_c describes {PRONOUN/s_c/poss} personal approach to teaching other cats, and r_c admires {PRONOUN/s_c/object} for how much thought {PRONOUN/s_c/subject} {VERB/s_c/put/puts} into it - it's a whole lot of work!",
                "exp": 10,
                "weight": 20,
                "stat_skill": ["TEACHER,1"],
                "relationships": [
                    {
                        "cats_to": ["p_l"],
                        "cats_from": ["r_c"],
                        "mutual": true,
                        "values": ["romantic", "platonic"],
                        "amount": 10
                    }
                ]
            }
        ],
        "fail_outcomes": [
            {
                "text": "The conversation dies off awkwardly as p_l refuses to give r_c an answer.",
                "exp": 0,
                "weight": 20,
                "relationships": [
                    {
                        "cats_to": ["p_l"],
                        "cats_from": ["r_c"],
                        "mutual": true,
                        "values": ["romantic", "platonic"],
                        "amount": -10
                    }
                ]
            }
        ]
    },
    {
        "patrol_id": "gen_train_starclanromance1",
        "biome": ["Any"],
        "season": ["Any"],
        "types": ["training"],
        "tags": ["romantic"],
        "patrol_art": "gen_train_starclanromance1",
        "min_cats": 2,
        "max_cats": 2,
        "min_max_status": {
            "all apprentices": [-1, -1]
        },
        "weight": 5,
        "intro_text": "p_l gets taken aside by r_c as {PRONOUN/r_c/subject} {VERB/r_c/ask/asks} why {PRONOUN/r_c/subject} {VERB/r_c/feel/feels} like StarClan ignores {PRONOUN/r_c/object}.",
        "decline_text": "Neither of them have the time for such a conversation today - it'll have to wait.",
        "chance_of_success": 70,
        "success_outcomes": [
            {
                "text": "It is easy to wonder why StarClan places their paws on some cats and not others. r_c is comforted to know p_l feels that too sometimes, and they end up spending the afternoon discussing it together, both cats feeling validated and reassured.",
                "exp": 10,
                "weight": 20,
                "relationships": [
                    {
                        "cats_to": ["p_l"],
                        "cats_from": ["r_c"],
                        "mutual": true,
                        "values": ["romantic", "platonic"],
                        "amount": 10
                    }
                ]
            },
            {
                "text": "p_l tells r_c that one day StarClan will call on {PRONOUN/r_c/object}, for all {PRONOUN/r_c/poss} many talents and {PRONOUN/r_c/poss} drive and determination to help c_n. r_c ducks {PRONOUN/r_c/poss} head, embarrassed and pleased.",
                "exp": 10,
                "weight": 5,
                "relationships": [
                    {
                        "cats_to": ["p_l"],
                        "cats_from": ["r_c"],
                        "mutual": true,
                        "values": ["romantic", "platonic"],
                        "amount": 10
                    }
                ]
            },
            {
                "text": "s_c knows how hard it is, feeling the pull of the ancestors watching over {PRONOUN/s_c/object}. With r_c, {PRONOUN/s_c/subject} {VERB/s_c/go/goes} to a quiet area near camp and show {PRONOUN/r_c/object} how to breathe, to feel connected to the world around {PRONOUN/r_c/object}, and let {PRONOUN/r_c/poss} worries evaporate from {PRONOUN/r_c/poss} pelt.",
                "exp": 10,
                "weight": 20,
                "stat_trait": ["faithful", "wise"],
                "stat_skill": ["STAR,2"],
                "can_have_stat": ["p_l"],
                "relationships": [
                    {
                        "cats_to": ["p_l"],
                        "cats_from": ["r_c"],
                        "mutual": true,
                        "values": ["romantic", "platonic"],
                        "amount": 10
                    }
                ]
            }
        ],
        "fail_outcomes": [
            {
                "text": "p_l tells r_c {PRONOUN/r_c/subject} should be glad to escape StarClan's attention, and r_c pads away, disappointed.",
                "exp": 0,
                "weight": 20,
                "relationships": [
                    {
                        "cats_to": ["patrol"],
                        "cats_from": ["patrol"],
                        "mutual": false,
                        "values": ["romantic", "platonic"],
                        "amount": -10
                    }
                ]
            }
        ]
    },
    {
        "patrol_id": "gen_training_twoapps_forbiddentunnels1",
        "biome": ["Any"],
        "season": ["Any"],
        "types": ["training"],
        "tags": ["app_only"],
        "patrol_art": "train_general_intro",
        "min_cats": 2,
        "max_cats": 2,
        "min_max_status": {
            "all apprentices": [2, 2]
        },
        "weight": 5,
        "intro_text": "app1 and app2, while exploring the territory, come across the forbidden tunnels.",
        "decline_text": "They don't want to get into trouble, and they have a lot more territory to explore anyway.",
        "chance_of_success": 50,
        "success_outcomes": [
            {
                "text": "app1 and app2 have a wonderful time exploring the forbidden tunnels. They return to camp sharing a mysterious smile, swearing not to speak of this to anyone.",
                "exp": 10,
                "weight": 20,
                "relationships": [
                    {
                        "cats_to": ["app1"],
                        "cats_from": ["app2"],
                        "mutual": false,
                        "values": ["trust"],
                        "amount": 10
                    }
                ]
            },
            {
                "text": "app1 expected a little hesitation, but app2 defies that expectation and darts right into the tunnels, playfully batting at {PRONOUN/app1/object} as {PRONOUN/app2/subject} {VERB/app2/do/does} so. They play for what seems like forever and they make up a lie to tell their mentors on their way back to camp.",
                "exp": 10,
                "weight": 10,
                "relationships": [
                    {
                        "cats_to": ["app1"],
                        "cats_from": ["app2"],
                        "mutual": false,
                        "values": ["trust"],
                        "amount": 10
                    }
                ]
            }
        ],
        "fail_outcomes": [
            {
                "text": "As app1 and app2 begin to make their way into the tunnels, they are suddenly grabbed by their scruffs. They hesitantly look upwards and find their mentors looking at them with disappointment. They are escorted back to camp to receive a punishment, though they feel like they should fear their mentors' anger more...",
                "exp": 0,
                "weight": 20,
                "relationships": [
                    {
                        "cats_to": ["app1"],
                        "cats_from": ["app2"],
                        "mutual": false,
                        "values": ["trust"],
                        "amount": -10
                    }
                ]
            },
            {
                "text": "s_c boasts that {PRONOUN/s_c/subject} {VERB/s_c/go/goes} into the tunnels <i>all</i> the time. app2 is unconvinced, so s_c crawls in with a smug look back... just as the tunnel rumbles and collapses. With a terrified screech, app2 runs back to camp, praying {PRONOUN/app2/subject} can find help fast. As they hurry back, {PRONOUN/app2/subject} can only hear s_c wail that {PRONOUN/s_c/subject} can't feel {PRONOUN/s_c/poss} legs.",
                "exp": 0,
                "weight": 10,
                "stat_trait": [
                    "adventurous",
                    "bold",
                    "confident",
                    "daring",
                    "troublesome",
                    "playful",
                    "childish"
                ],
                "injury": [
                    {
                        "cats": ["s_c"],
                        "injuries": ["broken back"],
                        "scars": ["TAILBASE"]
                    }
                ],
                "history_text": {
                    "scar": "This cat's back was broken after attempting to enter the forbidden tunnels."
                },
                "relationships": [
                    {
                        "cats_to": ["app1"],
                        "cats_from": ["app2"],
                        "mutual": false,
                        "values": ["trust"],
                        "amount": -10
                    }
                ]
            }
        ]
    },
    {
        "patrol_id": "gen_train_confidinginwarrior1",
        "biome": ["Any"],
        "season": ["Any"],
        "types": ["training"],
        "tags": [],
        "patrol_art": "train_general_intro",
        "min_cats": 2,
        "max_cats": 2,
        "min_max_status": {
            "all apprentices": [1, 1],
            "normal adult": [1, 6]
        },
        "weight": 5,
        "intro_text": "app1 isn't acting like {PRONOUN/app1/poss} usual self.",
        "decline_text": "p_l has no time today to get to the bottom of it.",
        "chance_of_success": 60,
        "success_outcomes": [
            {
                "text": "p_l guides app1 to sit, gently asking what's wrong. app1, cuddled close to p_l's side, whispers that {PRONOUN/app1/subject} {VERB/app1/feel/feels} like a failure, and that {PRONOUN/app1/subject}{VERB/app1/'re/'s} not doing good enough. p_l gently tugs {PRONOUN/app1/object} close, murmuring that app1's more than {PRONOUN/app1/poss} failures. Failure hurts, yes, but with it comes a chance to learn. All {PRONOUN/app1/subject} can do is try not to make the same mistake twice.",
                "exp": 5,
                "weight": 20,
                "relationships": [
                    {
                        "cats_to": ["p_l"],
                        "cats_from": ["r_c"],
                        "mutual": true,
                        "values": ["platonic", "respect", "comfort", "trust"],
                        "amount": 5
                    }
                ]
            },
            {
                "text": "p_l gently asks what's wrong and app1 breaks down, wailing that {PRONOUN/app1/subject}{VERB/app1/'re/'s} not doing good enough even though {PRONOUN/app1/subject}{VERB/app1/'re/'s} <i>really</i> trying. p_l curls around {PRONOUN/app1/object}, purring softly, and tells a story of {PRONOUN/p_l/poss} own apprentice days, and {PRONOUN/p_l/poss} own mistakes. p_l chuckles at the look on {PRONOUN/app1/poss} face, promising that nobody but {PRONOUN/app1/self} will remember {PRONOUN/app1/poss} mistakes.",
                "exp": 5,
                "weight": 5,
                "relationships": [
                    {
                        "cats_to": ["p_l"],
                        "cats_from": ["r_c"],
                        "mutual": true,
                        "values": ["platonic", "respect", "comfort", "trust"],
                        "amount": 5
                    }
                ]
            }
        ],
        "fail_outcomes": [
            {
                "text": "p_l tries to ask app1 if there's something {PRONOUN/p_l/subject} can help with, or if {PRONOUN/app1/subject} {VERB/app1/want/wants} to talk about it. Unfortunately, app1 immediately shuts down, muttering a request to please just keep the patrol focused on training.",
                "exp": 0,
                "weight": 20,
                "relationships": [
                    {
                        "cats_to": ["p_l"],
                        "cats_from": ["r_c"],
                        "mutual": true,
                        "values": ["platonic", "respect", "comfort", "trust"],
                        "amount": -5
                    }
                ]
            }
        ]
    },
    {
        "patrol_id": "gen_train_mosstraining1",
        "biome": ["Any"],
        "season": ["Any"],
        "types": ["training"],
        "tags": ["disrespect"],
        "patrol_art": "train_general_intro",
        "min_cats": 2,
        "max_cats": 2,
        "min_max_status": {
            "leader": [-1, -1],
            "apprentice": [1, 6],
            "normal adult": [1, 6]
        },
        "weight": 5,
        "intro_text": "p_l takes app1 out of camp to gather moss.",
        "decline_text": "Before they even leave the camp, r_c's expertise is required in another matter.",
        "chance_of_success": 40,
        "success_outcomes": [
            {
                "text": "p_l patiently shows app1 the best places to gather moss, and how to gather it, explaining to app1 that by doing this {PRONOUN/app1/subject} will gain the muscles and strength necessary to be a great warrior.",
                "exp": 5,
                "weight": 20,
                "herbs": ["moss"],
                "relationships": [
                    {
                        "cats_to": ["patrol"],
                        "cats_from": ["patrol"],
                        "mutual": false,
                        "values": ["respect", "trust"],
                        "amount": 5
                    }
                ]
            },
            {
                "text": "p_l notices app1's eyes flitting about distractedly. Taking a more paws-on approach, {PRONOUN/p_l/subject} {VERB/p_l/show/shows} app1 the strength {PRONOUN/p_l/subject} gained from gathering the moss, and the control {PRONOUN/p_l/subject} learned from not shredding it. app1 seems awed and impressed.",
                "exp": 5,
                "weight": 5,
                "herbs": ["moss"],
                "relationships": [
                    {
                        "cats_to": ["patrol"],
                        "cats_from": ["patrol"],
                        "mutual": false,
                        "values": ["respect", "trust"],
                        "amount": 5
                    }
                ]
            }
        ],
        "fail_outcomes": [
            {
                "text": "No matter how patiently p_l tries to teach app1 how to firmly, but gently, gather and shred the moss, {PRONOUN/app1/subject} {VERB/app1/don't/doesn't} seem to be paying any attention. Frustrated with {PRONOUN/app1/object}, p_l decides to have a talk with the leader upon their return to camp.",
                "exp": 0,
                "weight": 20,
                "relationships": [
                    {
                        "cats_to": ["patrol"],
                        "cats_from": ["patrol"],
                        "mutual": false,
                        "values": ["respect", "trust"],
                        "amount": -5
                    }
                ]
            }
        ]
    },
    {
        "patrol_id": "gen_train_enemiestolovers_10locked1",
        "biome": ["Any"],
        "season": ["Any"],
        "types": ["training"],
        "tags": ["romantic"],
        "patrol_art": "train_general_intro",
        "min_cats": 2,
        "max_cats": 2,
        "min_max_status": {
            "all apprentices": [-1, -1]
        },
        "weight": 100,
        "intro_text": "r_c finds p_l out training in r_c's favorite spot - and not only does r_c have to share the spot, but the pounce p_l is practicing looks all wrong!",
        "decline_text": "Nope, nopidity nope, r_c isn't hanging around that idiot!",
        "chance_of_success": 60,
        "relationship_constraint": ["dislike_10", "romantic_10", "not_mates"],
        "success_outcomes": [
            {
                "text": "p_l calls that a pounce? <i>This</i> is a pounce! r_c flies right over p_l's dumb pretty face, shooting a smirk over {PRONOUN/r_c/poss} shoulder.",
                "exp": 15,
                "weight": 20,
                "relationships": [
                    {
                        "cats_to": ["p_l"],
                        "cats_from": ["r_c"],
                        "mutual": true,
                        "values": ["romantic", "dislike"],
                        "amount": 10
                    }
                ]
            },
            {
                "text": "r_c bursts in and straight up laughs at p_l, telling {PRONOUN/p_l/object} exactly where {PRONOUN/p_l/subject}{VERB/p_l/'re/'s} going wrong. p_l challenges r_c to do any better, and with a hrumph of irritation, the competition begins, both cats out to one-up each other.",
                "exp": 15,
                "weight": 5,
                "relationships": [
                    {
                        "cats_to": ["p_l"],
                        "cats_from": ["r_c"],
                        "mutual": true,
                        "values": ["romantic", "dislike"],
                        "amount": 10
                    }
                ]
            }
        ],
        "fail_outcomes": [
            {
                "text": "Whatever, it's not r_c's problem. {PRONOUN/r_c/subject/CAP} wait at the side of the training grounds for p_l to be done. But not only does p_l train stupidly, r_c falls asleep waiting for {PRONOUN/p_l/object}. Neither of them gets anything done.",
                "exp": 0,
                "weight": 20
            }
        ]
    },
    {
        "patrol_id": "gen_train_enemiestolovers_10locked2",
        "biome": ["Any"],
        "season": ["Any"],
        "types": ["training"],
        "tags": ["romantic"],
        "patrol_art": "train_general_intro",
        "min_cats": 2,
        "max_cats": 2,
        "min_max_status": {
            "all apprentices": [-1, -1]
        },
        "weight": 100,
        "intro_text": "p_l is working on {PRONOUN/p_l/poss} battle moves when r_c sticks {PRONOUN/r_c/poss} head around the corner. Perfect - not only will p_l get a training partner, but battering r_c (sheathed claws, <i>sheathed</i>, {PRONOUN/p_l/subject} {VERB/p_l/promise/promises}!) will be just a little more satisfying than putting a paw in any other Clanmate's face.",
        "decline_text": "A sudden rain shower puts a damper on any thoughts of battle training.",
        "chance_of_success": 60,
        "relationship_constraint": ["dislike_10", "romantic_10"],
        "success_outcomes": [
            {
                "text": "Oh by the stars, it is <i>so much fun</i> to smush in r_c's dumb smile and mess up {PRONOUN/r_c/poss} stupid pretty coat! r_c yells at {PRONOUN/p_l/object} for it, because {PRONOUN/r_c/subject}{VERB/r_c/'re/'s} a wuss.",
                "exp": 15,
                "weight": 20,
                "relationships": [
                    {
                        "cats_to": ["p_l"],
                        "cats_from": ["r_c"],
                        "mutual": true,
                        "values": ["romantic", "dislike"],
                        "amount": 10
                    }
                ]
            },
            {
                "text": "When r_c sweeps {PRONOUN/p_l/poss} legs out from under {PRONOUN/p_l/object} and p_l falls on {PRONOUN/p_l/poss} ass, p_l falls mute, caught between laughter and snarling - how dare r_c be so infuriatingly good!",
                "exp": 15,
                "weight": 5,
                "relationships": [
                    {
                        "cats_to": ["p_l"],
                        "cats_from": ["r_c"],
                        "mutual": true,
                        "values": ["romantic", "dislike"],
                        "amount": 10
                    }
                ]
            }
        ],
        "fail_outcomes": [
            {
                "text": "Everyone keeps their claws in (no matter the temptations), but r_c slips at a crucial moment while {PRONOUN/r_c/subject} and p_l spar, and gets up with an awkward wince. Time to stop.",
                "exp": 0,
                "weight": 10,
                "injury": [
                    {
                        "cats": ["r_c"],
                        "injuries": ["minor_injury"],
                        "scars": []
                    }
                ]
            }
        ]
    },
    {
        "patrol_id": "gen_train_enemiestolovers_10locked3",
        "biome": ["Any"],
        "season": ["Any"],
        "types": ["training"],
        "tags": ["romantic"],
        "patrol_art": "train_general_intro",
        "min_cats": 2,
        "max_cats": 2,
        "min_max_status": {
            "all apprentices": [-1, -1]
        },
        "weight": 100,
        "intro_text": "p_l and r_c find themselves hanging out together. Without any other Clanmates. This is, uh, sure to go well. p_l tries to start up a conversation about prey types, yeah, that seems safe.",
        "decline_text": "You know what's safer? Not talking.",
        "chance_of_success": 60,
        "relationship_constraint": ["dislike_10", "romantic_10", "not_mates"],
        "success_outcomes": [
            {
                "text": "r_c is dumb and likes dumb food. But then {PRONOUN/r_c/subject} {VERB/r_c/offer/offers} to swap said horrible foulness for p_l's favorite the next time both are on the fresh-kill pile, and that's... really sweet actually. But then the argument starts again, and nope, r_c is the worst.",
                "exp": 15,
                "weight": 20,
                "relationships": [
                    {
                        "cats_to": ["p_l"],
                        "cats_from": ["r_c"],
                        "mutual": true,
                        "values": ["romantic", "dislike"],
                        "amount": 10
                    }
                ]
            }
        ],
        "fail_outcomes": [
            {
                "text": "Whatever, it doesn't matter. Some cats just have weird tastes, p_l thinks, shrugging.",
                "exp": 0,
                "weight": 20
            }
        ]
    },
    {
        "patrol_id": "gen_train_enemiestolovers_20locked1",
        "biome": ["Any"],
        "season": ["Any"],
        "types": ["training"],
        "tags": ["romantic"],
        "patrol_art": "train_general_intro",
        "min_cats": 2,
        "max_cats": 2,
        "min_max_status": {
            "all apprentices": [-1, -1]
        },
        "weight": 100,
        "intro_text": "p_l is an annoying furbag of a Clanmate, but there's no one else currently available to train with. Someone makes a <i>comment</i> about romantic sunset walks as the two cats head out of camp, and r_c leads the way, burning under {PRONOUN/r_c/poss} fur. Certainly not!",
        "decline_text": "Actually, nope, r_c is headed straight back to camp to find whoever said that and claw their ears off!",
        "chance_of_success": 60,
        "relationship_constraint": ["dislike_20", "romantic_20", "not_mates"],
        "success_outcomes": [
            {
                "text": "It is sunset. This does <b>not</b> matter. Stupid fox-dung teasing Clanmates! r_c is snippy and snappish with p_l, and {PRONOUN/p_l/subject} {VERB/p_l/snap/snaps} back just as irritably, backlit all golden and beautiful by the sun.",
                "exp": 15,
                "weight": 20,
                "relationships": [
                    {
                        "cats_to": ["p_l"],
                        "cats_from": ["r_c"],
                        "mutual": true,
                        "values": ["romantic", "dislike"],
                        "amount": 10
                    }
                ]
            },
            {
                "text": "I mean, hah, r_c? And <i>p_l</i>?? Like <i>that</i> could ever happen, r_c laughs, just a little forced. Yeah, like p_l could ever put up with r_c for that long, p_l agrees heartily. This immediately starts an argument. They don't even get to see the pretty sunset r_c was planning on.",
                "exp": 15,
                "weight": 5,
                "relationships": [
                    {
                        "cats_to": ["p_l"],
                        "cats_from": ["r_c"],
                        "mutual": true,
                        "values": ["romantic", "dislike"],
                        "amount": 10
                    }
                ]
            }
        ],
        "fail_outcomes": [
            {
                "text": "r_c stutters so much that it's honestly a miracle p_l doesn't justifiably make fun of {PRONOUN/r_c/object} for it - {PRONOUN/r_c/subject} {VERB/r_c/don't/doesn't} think {PRONOUN/r_c/subject} could take that right now. But p_l seems similarly preoccupied and distracted. Neither of them manages any productive training.",
                "exp": 0,
                "weight": 20
            }
        ]
    },
    {
        "patrol_id": "gen_train_enemiestolovers_20locked2",
        "biome": ["Any"],
        "season": ["Any"],
        "types": ["training"],
        "tags": ["romantic"],
        "patrol_art": "train_general_intro",
        "min_cats": 2,
        "max_cats": 2,
        "min_max_status": {
            "all apprentices": [-1, -1]
        },
        "weight": 100,
        "intro_text": "p_l spots r_c padding out of camp and makes a beeline to follow {PRONOUN/r_c/object}. Because, you see, {PRONOUN/p_l/subject}{VERB/p_l/'re/'s} simply that dedicated to taking every opportunity to train, even with a tick like r_c.",
        "decline_text": "p_l gets waylaid by a Clanmate with an actual need for help, disrupting {PRONOUN/p_l/poss} cunning plans.",
        "chance_of_success": 60,
        "relationship_constraint": ["dislike_20", "romantic_20"],
        "success_outcomes": [
            {
                "text": "They argue all the way to the training grounds, all the way through training, and all the way back again, and yet p_l curls up to sleep feeling strangely satisfied that {PRONOUN/p_l/subject} got to spend time with r_c.",
                "exp": 15,
                "weight": 20,
                "relationships": [
                    {
                        "cats_to": ["p_l"],
                        "cats_from": ["r_c"],
                        "mutual": true,
                        "values": ["romantic", "dislike"],
                        "amount": 10
                    }
                ]
            },
            {
                "text": "r_c is absolutely insufferable, and p_l suffers {PRONOUN/r_c/object} the whole afternoon, making sure to point out every single mistake r_c makes, feeling a little thrill every time {PRONOUN/p_l/subject} {VERB/p_l/drive/drives} r_c to distraction.",
                "exp": 15,
                "weight": 5,
                "relationships": [
                    {
                        "cats_to": ["p_l"],
                        "cats_from": ["r_c"],
                        "mutual": true,
                        "values": ["romantic", "dislike"],
                        "amount": 10
                    }
                ]
            }
        ],
        "fail_outcomes": [
            {
                "text": "They've barely started yet, only a tiny dip of the sun into an argument, when r_c takes a tumble that cuts training short.",
                "exp": 0,
                "weight": 10,
                "injury": [
                    {
                        "cats": ["r_c"],
                        "injuries": ["minor_injury"],
                        "scars": []
                    }
                ]
            }
        ]
    },
    {
        "patrol_id": "gen_train_enemiestolovers_30locked1",
        "biome": ["Any"],
        "season": ["Any"],
        "types": ["training"],
        "tags": ["romantic"],
        "patrol_art": "train_general_intro",
        "min_cats": 2,
        "max_cats": 2,
        "min_max_status": {
            "all apprentices": [-1, -1]
        },
        "weight": 100,
        "intro_text": "Maybe it's a little immature to be so invested in an <s>argument</s> refined conversation about battle strategies.",
        "decline_text": "Yeah, time to take a breather from this conversation, p_l and r_c decide.",
        "chance_of_success": 60,
        "relationship_constraint": ["dislike_30", "romantic_30"],
        "success_outcomes": [
            {
                "text": "Yes, it definitely is dumb, p_l decides, eye twitching. {PRONOUN/p_l/subject}'ll prove {PRONOUN/p_l/poss} point in combat instead! p_l tackles r_c, both cats going flying in a ball of fur and insults and slightly too much body contact.",
                "exp": 15,
                "weight": 20,
                "relationships": [
                    {
                        "cats_to": ["p_l"],
                        "cats_from": ["r_c"],
                        "mutual": true,
                        "values": ["romantic", "dislike"],
                        "amount": 10
                    }
                ]
            },
            {
                "text": "r_c's tail twitches with irritation as {PRONOUN/r_c/subject} {VERB/r_c/refute/refutes} p_l's point, drawing p_l's eye. And then it happens again, and again, until p_l snaps and pounces and whoops suddenly r_c is right under {PRONOUN/p_l/object}, muzzle to muzzle and very close. Erm. Sorry?",
                "exp": 15,
                "weight": 5,
                "relationships": [
                    {
                        "cats_to": ["p_l"],
                        "cats_from": ["r_c"],
                        "mutual": true,
                        "values": ["romantic", "dislike"],
                        "amount": 10
                    }
                ]
            }
        ],
        "fail_outcomes": [
            {
                "text": "p_l wins that argument with a point r_c just can't refute. Somehow this pleases neither of them.",
                "exp": 0,
                "weight": 20,
                "relationships": [
                    {
                        "cats_to": ["p_l"],
                        "cats_from": ["r_c"],
                        "mutual": true,
                        "values": ["romantic", "dislike"],
                        "amount": -10
                    }
                ]
            }
        ]
    },
    {
        "patrol_id": "gen_train_enemiestolovers_30locked2",
        "biome": ["Any"],
        "season": ["Any"],
        "types": ["training"],
        "tags": ["romantic"],
        "patrol_art": "train_general_intro",
        "min_cats": 2,
        "max_cats": 2,
        "min_max_status": {
            "leader": [-1, -1],
            "all apprentices": [-1, -1]
        },
        "weight": 100,
        "intro_text": "p_l can't believe that r_c is <i>so Stars-damned annoying</i> that the leader of c_n sent them both out together to work out their problems. Like, what?",
        "decline_text": "Maybe this rivalry has gotten a little... excessive.",
        "chance_of_success": 60,
        "relationship_constraint": ["dislike_30", "romantic_30"],
        "success_outcomes": [
            {
                "text": "If there is a single thing that r_c and p_l can both agree on it's this; how dare anyone order them to be friends! They complain to each other about the leader's commands for a good long while, before both being swept up into their normal arguments. Which they'll be continuing as long as they feel like, thank you.",
                "exp": 15,
                "weight": 20,
                "relationships": [
                    {
                        "cats_to": ["p_l"],
                        "cats_from": ["r_c"],
                        "mutual": true,
                        "values": ["romantic", "dislike"],
                        "amount": 10
                    }
                ]
            }
        ],
        "fail_outcomes": [
            {
                "text": "It's the most boring afternoon imaginable, both cats padding in conversational tiptoe rather than their usual exuberant dynamic, but yes, fine, under threat of looking like fox-dung in front of c_n, maybe they can work out a way of getting along.",
                "exp": 0,
                "weight": 20,
                "relationships": [
                    {
                        "cats_to": ["p_l"],
                        "cats_from": ["r_c"],
                        "mutual": true,
                        "values": ["romantic", "dislike"],
                        "amount": -10
                    }
                ]
            }
        ]
    },
    {
        "patrol_id": "gen_train_enemiestolovers_30locked3",
        "biome": ["Any"],
        "season": ["Any"],
        "types": ["training"],
        "tags": ["romantic"],
        "patrol_art": "train_general_intro",
        "min_cats": 2,
        "max_cats": 2,
        "min_max_status": {
            "leader": [1, 6],
            "all apprentices": [-1, -1]
        },
        "weight": 100,
        "intro_text": "Out for training with r_c, p_l is reaching the limit of {PRONOUN/p_l/poss} patience.",
        "decline_text": "Time for training to end. Now.",
        "chance_of_success": 60,
        "relationship_constraint": ["dislike_30", "romantic_30"],
        "success_outcomes": [
            {
                "text": "p_l snaps. Oh, by StarClan, is r_c incapable of shutting up for ONE SECOND?! Falling onto {PRONOUN/p_l/poss} rump, horrified at {PRONOUN/p_l/self}, p_l has a fantastic view of r_c, ears up with shock, twisting round to gape at {PRONOUN/p_l/object}. Which lasts for a split second before r_c is calling p_l mouse-brained and about as helpful as Twolegs in leaf-bare, {PRONOUN/r_c/poss} tirade barely interrupted by p_l's outburst. Maybe there are some cats in the Clan p_l is still just another cat to. The thought is strangely comforting.",
                "exp": 15,
                "weight": 20,
                "relationships": [
                    {
                        "cats_to": ["p_l"],
                        "cats_from": ["r_c"],
                        "mutual": true,
                        "values": ["romantic", "dislike"],
                        "amount": 10
                    }
                ]
            }
        ],
        "fail_outcomes": [
            {
                "text": "{PRONOUN/p_l/subject/CAP} {VERB/p_l/breathe/breathes}, reminding {PRONOUN/p_l/self} of {PRONOUN/p_l/poss} responsibilities as leader of the Clan. How would it look if {PRONOUN/p_l/subject} just exploded at r_c, no matter how justified?",
                "exp": 0,
                "weight": 20,
                "relationships": [
                    {
                        "cats_to": ["p_l"],
                        "cats_from": ["r_c"],
                        "mutual": true,
                        "values": ["romantic", "dislike"],
                        "amount": -10
                    }
                ]
            }
        ]
    },
    {
        "patrol_id": "gen_train_enemiestolovers_40locked1",
        "biome": ["Any"],
        "season": ["Any"],
        "types": ["training"],
        "tags": ["romantic"],
        "patrol_art": "train_general_intro",
        "min_cats": 2,
        "max_cats": 2,
        "min_max_status": {
            "all apprentices": [-1, -1]
        },
        "weight": 100,
        "intro_text": "Everyone agrees that p_l and r_c get along like a forest fire, but surely they can hold it together for one afternoon's worth of training?",
        "decline_text": "...let's not try it.",
        "chance_of_success": 60,
        "relationship_constraint": ["dislike_40", "romantic_40"],
        "success_outcomes": [
            {
                "text": "They cannot.",
                "exp": 15,
                "weight": 20,
                "relationships": [
                    {
                        "cats_to": ["p_l"],
                        "cats_from": ["r_c"],
                        "mutual": true,
                        "values": ["romantic", "dislike"],
                        "amount": 10
                    }
                ]
            },
            {
                "text": "r_c knows <i>exactly</i> what {PRONOUN/r_c/subject}{VERB/r_c/'re/'s} doing, darting in front of p_l as they run together, but p_l sees {PRONOUN/r_c/object} coming and flips the script, hooking r_c's back paw to trip <i>{PRONOUN/r_c/object}</i> instead. Hah!",
                "exp": 15,
                "weight": 5,
                "relationships": [
                    {
                        "cats_to": ["p_l"],
                        "cats_from": ["r_c"],
                        "mutual": true,
                        "values": ["romantic", "dislike"],
                        "amount": 10
                    }
                ]
            }
        ],
        "fail_outcomes": [
            {
                "text": "Carefully and very politely, p_l and r_c manage to bore each other to death. Or, as other members of the Clan describe it - have a productive afternoon.",
                "exp": 0,
                "weight": 20,
                "relationships": [
                    {
                        "cats_to": ["p_l"],
                        "cats_from": ["r_c"],
                        "mutual": true,
                        "values": ["romantic", "dislike"],
                        "amount": -10
                    }
                ]
            }
        ]
    },
    {
        "patrol_id": "gen_train_enemiestolovers_40locked2",
        "biome": ["Any"],
        "season": ["Any"],
        "types": ["training"],
        "tags": ["romantic"],
        "patrol_art": "train_general_intro",
        "min_cats": 2,
        "max_cats": 2,
        "min_max_status": {
            "all apprentices": [-1, -1]
        },
        "weight": 100,
        "intro_text": "Everyone agrees that p_l and r_c get along like a forest fire, but surely they can hold it together for one afternoon's worth of training?",
        "decline_text": "...let's not try it.",
        "chance_of_success": 60,
        "relationship_constraint": ["dislike_40", "romantic_40"],
        "success_outcomes": [
            {
                "text": "It <i>almost</i> devolves into the normal arguments, but... not quite. While insulting p_l, r_c accidentally lets it slip that {PRONOUN/r_c/subject} {VERB/r_c/think/thinks} p_l has an astonishing skill. Neither cat knows what to do with this information, shifting their paws and blushing awkwardly under their fur.",
                "exp": 15,
                "weight": 20,
                "relationships": [
                    {
                        "cats_to": ["p_l"],
                        "cats_from": ["r_c"],
                        "mutual": true,
                        "values": ["romantic"],
                        "amount": 10
                    },
                    {
                        "cats_to": ["p_l"],
                        "cats_from": ["r_c"],
                        "mutual": true,
                        "values": ["dislike"],
                        "amount": -10
                    }
                ]
            },
            {
                "text": "The best way to avoid arguing is to not have any breath left! p_l and r_c race through the territory, rivalry channeled into speed, sprinting heedlessly faster and faster until the world is a blur and p_l doesn't spot a root sticking up out of the ground. r_c skids to a halt, rushing back to {PRONOUN/p_l/object}, and as they walk carefully back to camp, r_c insists on making p_l lean against {PRONOUN/r_c/poss} flank.",
                "exp": 15,
                "weight": 5,
                "relationships": [
                    {
                        "cats_to": ["p_l"],
                        "cats_from": ["r_c"],
                        "mutual": true,
                        "values": ["romantic"],
                        "amount": 10
                    },
                    {
                        "cats_to": ["p_l"],
                        "cats_from": ["r_c"],
                        "mutual": true,
                        "values": ["dislike"],
                        "amount": -10
                    }
                ]
            }
        ],
        "fail_outcomes": [
            { "text": "They cannot.", "exp": 0, "weight": 20 }
        ]
    },
    {
        "patrol_id": "gen_train_enemiestolovers_40locked3",
        "biome": ["Any"],
        "season": ["Any"],
        "types": ["training"],
        "tags": ["romantic"],
        "patrol_art": "train_general_intro",
        "min_cats": 2,
        "max_cats": 2,
        "min_max_status": {
            "all apprentices": [-1, -1]
        },
        "weight": 100,
        "intro_text": "r_c, sick of hearing other cats gossip about how much p_l hates {PRONOUN/r_c/object}, pulls p_l aside to confront {PRONOUN/p_l/object}.",
        "decline_text": "r_c's nerves make {PRONOUN/r_c/object} think better of the idea.",
        "chance_of_success": 60,
        "relationship_constraint": ["dislike_40", "romantic_40", "not_mates"],
        "success_outcomes": [
            {
                "text": "p_l gapes at {PRONOUN/r_c/object}, mouth hanging open like a dumb fish, and r_c glares at {PRONOUN/p_l/object} for making such a dumb expression look so stupidly pretty. Fine. r_c hates {PRONOUN/p_l/object} too then, just like p_l wants.",
                "exp": 15,
                "weight": 20,
                "relationships": [
                    {
                        "cats_to": ["p_l"],
                        "cats_from": ["r_c"],
                        "mutual": true,
                        "values": ["romantic", "dislike"],
                        "amount": 10
                    }
                ]
            },
            {
                "text": "The best way to avoid arguing is to not have any breath left! p_l and r_c race through the territory, rivalry channeled into speed, sprinting heedlessly faster and faster until the world is a blur and p_l doesn't spot a root sticking up out of the ground. r_c skids to a halt, rushing back to {PRONOUN/p_l/object}, and as they walk carefully back to camp, r_c insists on making p_l lean against {PRONOUN/r_c/poss} flank.",
                "exp": 15,
                "weight": 5,
                "relationships": [
                    {
                        "cats_to": ["p_l"],
                        "cats_from": ["r_c"],
                        "mutual": true,
                        "values": ["romantic", "dislike"],
                        "amount": 10
                    }
                ]
            }
        ],
        "fail_outcomes": [
            {
                "text": "r_c fails to get p_l alone - {PRONOUN/r_c/poss} Clanmates seem determined to never give the two of them any privacy.",
                "exp": 0,
                "weight": 20
            }
        ]
    },
    {
        "patrol_id": "gen_train_provingyourself_10locked1",
        "biome": ["Any"],
        "season": ["Any"],
        "types": ["training"],
        "tags": ["romantic"],
        "patrol_art": "train_general_intro",
        "min_cats": 2,
        "max_cats": 2,
        "min_max_status": {
            "all apprentices": [-1, -1]
        },
        "weight": 40,
        "intro_text": "r_c wants to push {PRONOUN/r_c/poss} limits in training today, to really improve on {PRONOUN/r_c/poss} stealth skills, p_l {PRONOUN/r_c/poss} (semi) willing victim. {PRONOUN/r_c/subject/CAP} {VERB/r_c/swear/swears} that it's going to be the difference between prey on the fresh-kill pile and the Clan eating crowfood.",
        "decline_text": "r_c's nerves make {PRONOUN/r_c/object} think better of the idea.",
        "chance_of_success": 60,
        "relationship_constraint": ["dislike_10"],
        "success_outcomes": [
            {
                "text": "Again, again, again, adjusting the weight on {PRONOUN/r_c/poss} paws, pelt prickling with awareness as r_c keeps it from brushing anything. {PRONOUN/r_c/subject/CAP}{VERB/r_c/'re/'s} so focused that p_l's surprised swear startles {PRONOUN/r_c/object} too, r_c giggling helplessly. Both cats pause for a moment, caught between laughter and embarrassment.",
                "exp": 15,
                "weight": 20,
                "relationships": [
                    {
                        "cats_to": ["p_l"],
                        "cats_from": ["r_c"],
                        "mutual": true,
                        "values": ["romantic"],
                        "amount": 10
                    }
                ]
            },
            {
                "text": "p_l has some harsh advice for r_c, blunt and kind of insulting. But r_c checks {PRONOUN/r_c/poss} temper and listens instead, and the shocked, wide-eyed admiration of p_l when r_c bursts unseen from cover to knock {PRONOUN/p_l/object} to the ground is worth all the effort.",
                "exp": 15,
                "weight": 5,
                "relationships": [
                    {
                        "cats_to": ["p_l"],
                        "cats_from": ["r_c"],
                        "mutual": true,
                        "values": ["romantic"],
                        "amount": 10
                    }
                ]
            }
        ],
        "fail_outcomes": [
            {
                "text": "r_c isn't getting the hang of this, and {PRONOUN/r_c/poss} frustration builds until p_l calls the training session off, saying {PRONOUN/p_l/subject}{VERB/p_l/'ve/'s} got better things to do.",
                "exp": 0,
                "weight": 20,
                "relationships": [
                    {
                        "cats_to": ["p_l"],
                        "cats_from": ["r_c"],
                        "mutual": true,
                        "values": ["romantic"],
                        "amount": -10
                    }
                ]
            }
        ]
    },
    {
        "patrol_id": "gen_train_pullingpigtails1",
        "biome": ["Any"],
        "season": ["Any"],
        "types": ["training"],
        "tags": ["rom_two_apps", "romantic"],
        "patrol_art": "train_general_intro",
        "min_cats": 3,
        "max_cats": 6,
        "min_max_status": {
            "leader": [-1, -1],
            "apprentice": [2, 6],
            "all apprentices": [2, 2],
            "normal adult": [1, 6]
        },
        "weight": 5,
        "intro_text": "p_l leads the patrol towards the borders, wanting to test the apprentices on identifying o_c_n scent. But for some reason the walk seems to be taking longer than usual, and p_l keeps hearing odd yelps and grunts from behind {PRONOUN/p_l/object}.",
        "decline_text": "p_l comments offhandedly that, seeing they seem to have so much energy, both apprentices can help around the camp when they get back instead of resting. The rest of the patrol is spent in sullen silence.",
        "chance_of_success": 60,
        "relationship_constraint": ["not_mates"],
        "success_outcomes": [
            {
                "text": "Each time p_l looks the other way app1 makes sure to quickly tug on app2's fur. Next time app1 decides to do it again, app2 makes sure to turn ever so slightly, making {PRONOUN/app1/object} trip and fall into a puddle.",
                "exp": 25,
                "weight": 20,
                "relationships": [
                    {
                        "cats_to": ["app1"],
                        "cats_from": ["app2"],
                        "mutual": true,
                        "values": ["romantic", "dislike"],
                        "amount": 10
                    }
                ]
            },
            {
                "text": "p_l, p_l! app1 keeps tugging on {PRONOUN/app2/poss} fur, app2 whines! Exhausted by their childish actions, p_l tells the apprentices to sort it out between themselves. They're back on the path for a grand total of two seconds before there's a much louder yelp, a startling crash, and app2 trots past p_l, merrily reporting that {PRONOUN/app2/subject}{VERB/app2/'ve/'s} dealt with the problem.",
                "exp": 25,
                "weight": 5,
                "relationships": [
                    {
                        "cats_to": ["app1"],
                        "cats_from": ["app2"],
                        "mutual": true,
                        "values": ["romantic", "dislike"],
                        "amount": 10
                    }
                ]
            }
        ],
        "fail_outcomes": [
            {
                "text": "p_l tries to ignore what's clearly apprentice nonsense, up until there's a rather painful yelp. app1 has encountered something sharp in the puddle app2 shoved {PRONOUN/app1/object} into. <i>Apprentices</i>. The leader is going to hear <i>exactly</i> which cats caused this patrol to fail.",
                "exp": 0,
                "weight": 10,
                "injury": [
                    {
                        "cats": ["app1"],
                        "injuries": ["minor_injury"],
                        "scars": []
                    }
                ]
            }
        ]
    },
    {
        "patrol_id": "gen_train_BFFs_platonic502locked1",
        "biome": ["Any"],
        "season": ["Any"],
        "types": ["training"],
        "tags": [],
        "patrol_art": "train_general_intro",
        "min_cats": 2,
        "max_cats": 2,
        "min_max_status": {},
        "weight": 20,
        "intro_text": "p_l and r_c twine around each other in camp, chirping excitedly with the anticipation of getting to go out training together - it's been forever since they've been able to hang out!",
        "decline_text": "Unfortunately, the cats just don't have time to go out training today. They headbutt softly, promising to catch up another time.",
        "chance_of_success": 60,
        "relationship_constraint": ["platonic_50", "not_mates"],
        "success_outcomes": [
            {
                "text": "Like birds into flight the two cats leap into training, bounding in joyful synchronization, the strength of their friendship lending itself to fantastic risks and complete trust, their play-battle as much game as exercise, round and round in wild abandon until they both lie, utterly exhausted, perfectly content. Their purrs mingle quietly as they share tongues, exchanging secrets and dreams.",
                "exp": 20,
                "weight": 20,
                "relationships": [
                    {
                        "cats_to": ["patrol"],
                        "cats_from": ["patrol"],
                        "mutual": false,
                        "values": ["platonic", "comfort"],
                        "amount": 5
                    },
                    {
                        "cats_to": ["patrol"],
                        "cats_from": ["patrol"],
                        "mutual": false,
                        "values": ["dislike", "jealous"],
                        "amount": -5
                    }
                ]
            },
            {
                "text": "They push themselves hard, rushing through their training so that they can have some time to catch up with each other. And yet, with r_c, even stretching {PRONOUN/p_l/poss} speed to its limit feels like a game to p_l. Still, when both of them collapse in a sunbeam, heaving for breath and stretching out muscles that want to cramp, it's p_l's favorite bit of the day. {PRONOUN/p_l/subject/CAP} {VERB/p_l/knead/kneads} helpfully at r_c's legs, easing the sore muscles as they both relax in the sun together.",
                "exp": 20,
                "weight": 5,
                "relationships": [
                    {
                        "cats_to": ["patrol"],
                        "cats_from": ["patrol"],
                        "mutual": false,
                        "values": ["platonic", "comfort"],
                        "amount": 5
                    },
                    {
                        "cats_to": ["patrol"],
                        "cats_from": ["patrol"],
                        "mutual": false,
                        "values": ["dislike", "jealous"],
                        "amount": -5
                    }
                ]
            },
            {
                "text": "They've barely left camp before s_c is off, leading them both on an enchanting, feral, glorious romp through the territory, heedless of any barrier in {PRONOUN/s_c/poss} way, wild and free and rich in pure excitement. To crash along with {PRONOUN/s_c/poss} best friend, laughing and skidding and bouncing like kits, it's like fresh prey-blood on the tongue, like the first suns of newleaf, it's just - essential. They need to do this more often!",
                "exp": 20,
                "weight": 20,
                "stat_trait": [
                    "childish",
                    "playful",
                    "daring",
                    "adventurous",
                    "shameless",
                    "competitive",
                    "oblivious",
                    "flamboyant"
                ],
                "relationships": [
                    {
                        "cats_to": ["patrol"],
                        "cats_from": ["patrol"],
                        "mutual": false,
                        "values": ["platonic", "comfort"],
                        "amount": 5
                    },
                    {
                        "cats_to": ["patrol"],
                        "cats_from": ["patrol"],
                        "mutual": false,
                        "values": ["dislike", "jealous"],
                        "amount": -5
                    }
                ]
            }
        ],
        "fail_outcomes": [
            {
                "text": "It's just not the day for it - first r_c trips on a root, but is fine to continue, then p_l makes a comment {PRONOUN/p_l/subject} {VERB/p_l/know/knows} is dumb - it just doesn't go how they'd hoped for.",
                "exp": 0,
                "weight": 20,
                "relationships": [
                    {
                        "cats_to": ["patrol"],
                        "cats_from": ["patrol"],
                        "mutual": false,
                        "values": ["platonic", "comfort"],
                        "amount": -5
                    },
                    {
                        "cats_to": ["patrol"],
                        "cats_from": ["patrol"],
                        "mutual": false,
                        "values": ["dislike", "jealous"],
                        "amount": 5
                    }
                ]
            },
            {
                "text": "They head out of camp, and r_c is nearly giddy with the chance to spend time together, but s_c just isn't able to lighten up for long enough to enjoy it. There's something weighing {PRONOUN/s_c/object} down, like rot in crowfood, and {PRONOUN/s_c/subject} {VERB/s_c/apologize/apologizes} to r_c, cutting the patrol short.",
                "exp": 0,
                "weight": 20,
                "stat_trait": [
                    "cold",
                    "insecure",
                    "strict",
                    "arrogant",
                    "grumpy",
                    "gloomy"
                ],
                "relationships": [
                    {
                        "cats_to": ["patrol"],
                        "cats_from": ["patrol"],
                        "mutual": false,
                        "values": ["platonic", "comfort"],
                        "amount": -5
                    },
                    {
                        "cats_to": ["patrol"],
                        "cats_from": ["patrol"],
                        "mutual": false,
                        "values": ["dislike", "jealous"],
                        "amount": 5
                    }
                ]
            }
        ]
    },
    {
        "patrol_id": "gen_train_leaderparentchildlocked1",
        "biome": ["Any"],
        "season": ["Any"],
        "types": ["training"],
        "tags": [],
        "patrol_art": "train_general_intro",
        "min_cats": 2,
        "max_cats": 2,
        "min_max_status": {
            "leader": [1, 6],
            "apprentice": [1, 6],
            "all apprentices": [1, 1]
        },
        "weight": 40,
        "intro_text": "p_l heads out for training with app1, and notes with concern that the apprentice is stiff and nervous following {PRONOUN/p_l/object}. Surely {PRONOUN/app1/poss} kittenhood can't be so far from app1's memory - how in the stars name could {PRONOUN/app1/subject} ever feel stressed on a simple training patrol with {PRONOUN/app1/poss} own parent?",
        "decline_text": "p_l calls off the patrol, instead going out in a bigger group of cats, hoping app1 will be more comfortable that way.",
        "chance_of_success": 60,
        "relationship_constraint": ["parent/child"],
        "success_outcomes": [
            {
                "text": "Trying not to let on how much care is going into choosing each mew, p_l starts up a series of quiet complaints, shared with app1 like it's no big thing, talking about how hard it is to feel so distant from the rest of c_n, how {PRONOUN/p_l/subject}{VERB/p_l/'re/'s} so glad {PRONOUN/p_l/subject}{VERB/p_l/'ve/'s} got app1, how {PRONOUN/p_l/subject} only {VERB/p_l/want/wants} to be seen as another cat trying {PRONOUN/p_l/poss} hardest, just like everyone else. app1 doesn't reply - but {PRONOUN/app1/subject} {VERB/app1/do/does} brush against p_l, the touch of {PRONOUN/app1/poss} pelt a massive comfort.",
                "exp": 20,
                "weight": 20,
                "relationships": [
                    {
                        "cats_to": ["p_l"],
                        "cats_from": ["patrol"],
                        "mutual": false,
                        "values": ["platonic", "respect", "comfort", "trust"],
                        "amount": 10
                    },
                    {
                        "cats_to": ["p_l"],
                        "cats_from": ["patrol"],
                        "mutual": false,
                        "values": ["dislike", "jealous"],
                        "amount": -10
                    }
                ]
            },
            {
                "text": "p_l sits down with app1 in the training grounds. What's wrong? As the leader, p_l could - app1 cuts {PRONOUN/p_l/object} off. Yes, app1 knows {PRONOUN/p_l/subject}{VERB/p_l/'re/'s} the leader, <i>everyone</i> stars-damned knows p_l is the leader! That's the problem! Everyone expects so much, just because app1 happened to be born into p_l's nest, like that's helped app1 at all! p_l curls around them sympathetically, listening, heart sinking to hear the burden placed on {PRONOUN/p_l/poss} child by the clan.",
                "exp": 20,
                "weight": 5,
                "relationships": [
                    {
                        "cats_to": ["p_l"],
                        "cats_from": ["patrol"],
                        "mutual": false,
                        "values": ["platonic", "respect", "comfort", "trust"],
                        "amount": 10
                    },
                    {
                        "cats_to": ["p_l"],
                        "cats_from": ["patrol"],
                        "mutual": false,
                        "values": ["dislike", "jealous"],
                        "amount": -10
                    }
                ]
            },
            {
                "text": "Could... could they just spend time together, p_l asks, hopeful and fragile. {VERB/p_l/Have/Has} {PRONOUN/p_l/subject} done something wrong? But no, no, app1 rushes to reassure {PRONOUN/p_l/object}, all the stiffness drained from the apprentice by {PRONOUN/app1/poss} urgency to comfort. No, app1 just wants to be the best for p_l, {PRONOUN/app1/subject} {VERB/app1/see/sees} p_l leading the Clan with such strength and {PRONOUN/app1/subject} just {VERB/app1/want/wants} p_l to be proud of {PRONOUN/app1/object}!",
                "exp": 20,
                "weight": 20,
                "stat_trait": [
                    "compassionate",
                    "thoughtful",
                    "calm",
                    "careful",
                    "faithful",
                    "loving",
                    "loyal",
                    "wise",
                    "sincere"
                ],
                "can_have_stat": ["app"],
                "relationships": [
                    {
                        "cats_to": ["p_l"],
                        "cats_from": ["patrol"],
                        "mutual": false,
                        "values": ["platonic", "respect", "comfort", "trust"],
                        "amount": 10
                    },
                    {
                        "cats_to": ["p_l"],
                        "cats_from": ["patrol"],
                        "mutual": false,
                        "values": ["dislike", "jealous"],
                        "amount": -10
                    }
                ]
            }
        ],
        "fail_outcomes": [
            {
                "text": "p_l tries to talk to app1 during a break, but it doesn't work. Maybe this relationship is just another thing p_l has sacrificed to lead c_n. The thought bites at {PRONOUN/p_l/object}.",
                "exp": 0,
                "weight": 20,
                "relationships": [
                    {
                        "cats_to": ["p_l"],
                        "cats_from": ["patrol"],
                        "mutual": false,
                        "values": ["platonic", "respect", "comfort", "trust"],
                        "amount": -10
                    },
                    {
                        "cats_to": ["p_l"],
                        "cats_from": ["patrol"],
                        "mutual": false,
                        "values": ["dislike", "jealous"],
                        "amount": 10
                    }
                ]
            },
            {
                "text": "p_l tries to get app1 to slow down long enough to talk to {PRONOUN/p_l/object}, to find out what's gotten into {PRONOUN/p_l/poss} kit, but app1 races away, shouting back something about {PRONOUN/app1/poss} skills. By the time p_l catches up, app1 has already faceplanted into the ground, hard enough to need to return to camp in awkward silence.",
                "exp": 0,
                "weight": 10,
                "injury": [
                    {
                        "cats": ["app1"],
                        "injuries": ["minor_injury"],
                        "scars": []
                    }
                ],
                "relationships": [
                    {
                        "cats_to": ["p_l"],
                        "cats_from": ["patrol"],
                        "mutual": false,
                        "values": ["platonic", "respect", "comfort", "trust"],
                        "amount": -10
                    },
                    {
                        "cats_to": ["p_l"],
                        "cats_from": ["patrol"],
                        "mutual": false,
                        "values": ["dislike", "jealous"],
                        "amount": 10
                    }
                ]
            },
            {
                "text": "p_l's attempts to open up an honest conversation with app1 are met with strong teenage derision, and p_l resolves to try again later. app1 doesn't give {PRONOUN/p_l/object} the chance, instead getting injured while waltzing around ignoring p_l's instructions.",
                "exp": 0,
                "weight": 10,
                "stat_trait": [
                    "troublesome",
                    "ambitious",
                    "childish",
                    "cold",
                    "arrogant",
                    "competitive",
                    "rebellious"
                ],
                "can_have_stat": ["app"],
                "injury": [
                    {
                        "cats": ["s_c"],
                        "injuries": ["minor_injury"],
                        "scars": []
                    }
                ],
                "relationships": [
                    {
                        "cats_to": ["p_l"],
                        "cats_from": ["patrol"],
                        "mutual": false,
                        "values": ["platonic", "respect", "comfort", "trust"],
                        "amount": -10
                    },
                    {
                        "cats_to": ["p_l"],
                        "cats_from": ["patrol"],
                        "mutual": false,
                        "values": ["dislike", "jealous"],
                        "amount": 10
                    }
                ]
            }
        ]
    },
    {
        "patrol_id": "gen_train_deputyparentchildlocked1",
        "biome": ["Any"],
        "season": ["Any"],
        "types": ["training"],
        "tags": [],
        "patrol_art": "train_general_intro",
        "min_cats": 2,
        "max_cats": 2,
        "min_max_status": {
            "deputy": [1, 6],
            "apprentice": [1, 6],
            "all apprentices": [1, 1]
        },
        "weight": 40,
        "intro_text": "p_l heads out for training with app1, and notes with concern that the apprentice is stiff and nervous following {PRONOUN/p_l/object}. Surely {PRONOUN/app1/poss} kittenhood can't be so far from app1's memory - how in the stars name could {PRONOUN/app1/subject} ever feel stressed on a simple training patrol with {PRONOUN/app1/poss} own parent?",
        "decline_text": "p_l calls off the patrol, instead going out in a bigger group of cats, hoping app1 will be more comfortable that way.",
        "chance_of_success": 60,
        "relationship_constraint": ["parent/child"],
        "success_outcomes": [
            {
                "text": "Trying not to let on how much care is going into choosing each mew, p_l starts up a series of quiet complaints, shared with app1 like it's no big thing, talking about how hard it is to feel so distant from the rest of c_n, how {PRONOUN/p_l/subject}{VERB/p_l/'re/'s} so glad {PRONOUN/p_l/subject}{VERB/p_l/'ve/'s} got app1, how {PRONOUN/p_l/subject} only {VERB/p_l/want/wants} to be seen as another cat trying {PRONOUN/p_l/poss} hardest, just like everyone else. app1 doesn't reply - but {PRONOUN/app1/subject} {VERB/app1/do/does} brush against p_l, the touch of {PRONOUN/app1/poss} pelt a massive comfort.",
                "exp": 20,
                "weight": 20,
                "relationships": [
                    {
                        "cats_to": ["p_l"],
                        "cats_from": ["patrol"],
                        "mutual": false,
                        "values": ["platonic", "respect", "comfort", "trust"],
                        "amount": 10
                    },
                    {
                        "cats_to": ["p_l"],
                        "cats_from": ["patrol"],
                        "mutual": false,
                        "values": ["dislike", "jealous"],
                        "amount": -10
                    }
                ]
            },
            {
                "text": "p_l sits down with app1 in the training grounds. What's wrong? As the deputy, p_l could - app1 cuts {PRONOUN/p_l/object} off. Yes, app1 knows {PRONOUN/p_l/subject}{VERB/p_l/'re/'s} the deputy, <i>everyone</i> stars-damned knows p_l is the deputy! That's the problem! Everyone expects so much, just because app1 happened to be born into p_l's nest, like that's helped app1 at all! p_l curls around them sympathetically, listening, heart sinking to hear the burden placed on {PRONOUN/p_l/poss} child by the clan.",
                "exp": 20,
                "weight": 5,
                "relationships": [
                    {
                        "cats_to": ["p_l"],
                        "cats_from": ["patrol"],
                        "mutual": false,
                        "values": ["platonic", "respect", "comfort", "trust"],
                        "amount": 10
                    },
                    {
                        "cats_to": ["p_l"],
                        "cats_from": ["patrol"],
                        "mutual": false,
                        "values": ["dislike", "jealous"],
                        "amount": -10
                    }
                ]
            },
            {
                "text": "Could... could they just spend time together, p_l asks, hopeful and fragile. {VERB/p_l/Have/Has} {PRONOUN/p_l/subject} done something wrong? But no, no, app1 rushes to reassure {PRONOUN/p_l/object}, all the stiffness drained from the apprentice by {PRONOUN/app1/poss} urgency to comfort. No, app1 just wants to be the best for p_l, {PRONOUN/app1/subject} {VERB/app1/see/sees} p_l leading the Clan with such strength and {PRONOUN/app1/subject} just {VERB/app1/want/wants} p_l to be proud of {PRONOUN/app1/object}!",
                "exp": 20,
                "weight": 20,
                "stat_trait": [
                    "compassionate",
                    "thoughtful",
                    "calm",
                    "careful",
                    "faithful",
                    "loving",
                    "loyal",
                    "wise",
                    "sincere"
                ],
                "can_have_stat": ["app"],
                "relationships": [
                    {
                        "cats_to": ["p_l"],
                        "cats_from": ["patrol"],
                        "mutual": false,
                        "values": ["platonic", "respect", "comfort", "trust"],
                        "amount": 10
                    },
                    {
                        "cats_to": ["p_l"],
                        "cats_from": ["patrol"],
                        "mutual": false,
                        "values": ["dislike", "jealous"],
                        "amount": -10
                    }
                ]
            }
        ],
        "fail_outcomes": [
            {
                "text": "p_l tries to talk to app1 during a break, but it doesn't work. Maybe this relationship is just another thing p_l has sacrificed to lead c_n. The thought bites at {PRONOUN/p_l/object}.",
                "exp": 0,
                "weight": 20,
                "relationships": [
                    {
                        "cats_to": ["p_l"],
                        "cats_from": ["patrol"],
                        "mutual": false,
                        "values": ["platonic", "respect", "comfort", "trust"],
                        "amount": -10
                    },
                    {
                        "cats_to": ["p_l"],
                        "cats_from": ["patrol"],
                        "mutual": false,
                        "values": ["dislike", "jealous"],
                        "amount": 10
                    }
                ]
            },
            {
                "text": "p_l tries to get app1 to slow down long enough to talk to {PRONOUN/p_l/object}, to find out what's gotten into {PRONOUN/p_l/poss} kit, but app1 races away, shouting back something about {PRONOUN/app1/poss} skills. By the time p_l catches up, app1 has already faceplanted into the ground, hard enough to need to return to camp in awkward silence.",
                "exp": 0,
                "weight": 10,
                "injury": [
                    {
                        "cats": ["app1"],
                        "injuries": ["minor_injury"],
                        "scars": []
                    }
                ],
                "relationships": [
                    {
                        "cats_to": ["p_l"],
                        "cats_from": ["patrol"],
                        "mutual": false,
                        "values": ["platonic", "respect", "comfort", "trust"],
                        "amount": -10
                    },
                    {
                        "cats_to": ["p_l"],
                        "cats_from": ["patrol"],
                        "mutual": false,
                        "values": ["dislike", "jealous"],
                        "amount": 10
                    }
                ]
            },
            {
                "text": "p_l's attempts to open up an honest conversation with app1 are met with strong teenage derision, and p_l resolves to try again later. app1 doesn't give {PRONOUN/p_l/object} the chance, instead getting injured while waltzing around ignoring p_l's instructions.",
                "exp": 0,
                "weight": 10,
                "stat_trait": [
                    "troublesome",
                    "ambitious",
                    "childish",
                    "cold",
                    "arrogant",
                    "competitive",
                    "rebellious"
                ],
                "can_have_stat": ["app"],
                "injury": [
                    {
                        "cats": ["s_c"],
                        "injuries": ["minor_injury"],
                        "scars": []
                    }
                ],
                "relationships": [
                    {
                        "cats_to": ["p_l"],
                        "cats_from": ["patrol"],
                        "mutual": false,
                        "values": ["platonic", "respect", "comfort", "trust"],
                        "amount": -10
                    },
                    {
                        "cats_to": ["p_l"],
                        "cats_from": ["patrol"],
                        "mutual": false,
                        "values": ["dislike", "jealous"],
                        "amount": 10
                    }
                ]
            }
        ]
    },
    {
        "patrol_id": "gen_train_kitcamplocked1",
        "biome": ["Any"],
        "season": ["Any"],
        "types": ["training"],
        "tags": ["disrespect"],
        "patrol_art": "train_general_intro",
        "min_cats": 3,
        "max_cats": 6,
        "min_max_status": {
            "apprentice": [1, 6],
            "normal adult": [1, 6]
        },
        "weight": 30,
        "intro_text": "p_l looks down at the group {PRONOUN/p_l/subject} {VERB/p_l/have/has} to try and teach, face doubtful. Camp maintenance isn't a glamourous topic, especially in the eyes of younger cats.",
        "decline_text": "p_l calls off the lesson.",
        "chance_of_success": 60,
        "pl_skill_constraint": ["TEACHER,1", "INSIGHTFUL,1", "KIT,1", "CAMP,1"],
        "success_outcomes": [
            {
                "text": "When the topic is clawing the rump of an enemy warrior, anyone can get a young hothead's attention, but catching and holding it when the lesson is about gathering materials to reinforce camp? That takes real skill, though p_l doesn't get acknowledged for it often.",
                "exp": 30,
                "weight": 20,
                "relationships": [
                    {
                        "cats_to": ["p_l"],
                        "cats_from": ["patrol"],
                        "mutual": false,
                        "values": ["respect", "comfort"],
                        "amount": 10
                    }
                ]
            },
            {
                "text": "app1 tries to derail p_l and switch to fighting training instead - but p_l asks, quick as an unsheathed claw, what's more important, the nursery, or the warrior protecting it? The nursery, obviously - so app1 nods, sits {PRONOUN/app1/poss} rump down, and listens to p_l explain how one helps weatherproof a kitten's den.",
                "exp": 30,
                "weight": 5,
                "relationships": [
                    {
                        "cats_to": ["p_l"],
                        "cats_from": ["patrol"],
                        "mutual": false,
                        "values": ["respect", "comfort"],
                        "amount": 10
                    }
                ]
            }
        ],
        "fail_outcomes": [
            {
                "text": "p_l loses app1's attention - disrespectfully, app1 wanders off to practice {PRONOUN/app1/poss} battle moves.",
                "exp": 0,
                "weight": 20,
                "relationships": [
                    {
                        "cats_to": ["p_l"],
                        "cats_from": ["patrol"],
                        "mutual": false,
                        "values": ["respect", "comfort"],
                        "amount": -10
                    }
                ]
            }
        ]
    },
    {
        "patrol_id": "gen_train_teacherinsightfullocked1",
        "biome": ["Any"],
        "season": ["Any"],
        "types": ["training"],
        "tags": ["disrespect"],
        "patrol_art": "train_general_intro",
        "min_cats": 3,
        "max_cats": 6,
        "min_max_status": {
            "apprentice": [1, 6],
            "normal adult": [1, 6]
        },
        "weight": 30,
        "intro_text": "p_l is the leader of the training group today - always a good choice for the role, skilled at explaining things, which is especially beneficial for apprentices - if {PRONOUN/p_l/subject} can get them to listen, that is.",
        "decline_text": "But today isn't the day for this lesson.",
        "chance_of_success": 60,
        "pl_skill_constraint": ["TEACHER,1", "INSIGHTFUL,1"],
        "success_outcomes": [
            {
                "text": "Commanding attention, p_l takes the patrol through the familiar steps of the Warrior Code as they walk the territory - no, but have they considered what that rule truly <i>means</i>? Would they follow it to their own death? To their friend's? To a kit's? Have they truly reflected on their dedication to the code?",
                "exp": 30,
                "weight": 20,
                "relationships": [
                    {
                        "cats_to": ["p_l"],
                        "cats_from": ["patrol"],
                        "mutual": false,
                        "values": ["respect", "comfort"],
                        "amount": 10
                    }
                ]
            },
            {
                "text": "Padding meow by meow through the Warrior Code, p_l impacts their ultimate lesson - that there is always, <i>always</i> a point where the code must be disregarded. To follow something blindly is not to truly follow it at all, and the code exists to guide their lives, not dictate them.",
                "exp": 30,
                "weight": 5,
                "relationships": [
                    {
                        "cats_to": ["p_l"],
                        "cats_from": ["patrol"],
                        "mutual": false,
                        "values": ["respect", "comfort"],
                        "amount": 10
                    }
                ]
            }
        ],
        "fail_outcomes": [
            {
                "text": "app1 starts making trouble at the back of the patrol as soon as it's clear that p_l is here to impact a philosophical lesson instead of teaching them <i>something actually useful, stars damn it!</i>",
                "exp": 0,
                "weight": 20,
                "relationships": [
                    {
                        "cats_to": ["p_l"],
                        "cats_from": ["patrol"],
                        "mutual": false,
                        "values": ["respect", "comfort"],
                        "amount": -10
                    }
                ]
            }
        ]
    },
    {
        "patrol_id": "gen_train_storylocked1",
        "biome": ["Any"],
        "season": ["Any"],
        "types": ["training"],
        "tags": [],
        "patrol_art": "train_general_intro",
        "min_cats": 3,
        "max_cats": 6,
        "min_max_status": {
            "apprentice": [1, 6],
            "normal adult": [1, 6]
        },
        "weight": 30,
        "intro_text": "Leading the group of cats around {PRONOUN/p_l/object} to a good vantage point, p_l settles down. Has anyone heard the tale of <i>The Cat Who Time Forgot?</i>",
        "decline_text": "The patrol has heard this tale before - better to go for a short hunt instead, and the cats disperse, much to p_l's disappointment.",
        "chance_of_success": 60,
        "pl_skill_constraint": ["STORY,1"],
        "success_outcomes": [
            {
                "text": "p_l's reputation as a storyteller proceeds {PRONOUN/p_l/object}. Into the attentive silence, p_l spins the picture of a cat who slipped through time's claws to immortality, always young, forever strong. But {PRONOUN/p_l/subject} {VERB/p_l/whisper/whispers} of the costs; never learning, never growing, left behind by friends and family who lived and died. In the end, the cat became a hollow shell, untethered by the world - for it's the scarcity of time that gives life its value.",
                "exp": 30,
                "weight": 20,
                "relationships": [
                    {
                        "cats_to": ["p_l"],
                        "cats_from": ["patrol"],
                        "mutual": true,
                        "values": ["platonic", "respect"],
                        "amount": 5
                    }
                ]
            },
            {
                "text": "Once upon a time, there was a kittypet so stealthy - yes, a kittypet - that time itself didn't know they existed. When after many long years the cat should have been taken in their sleep, time forgot to. Instead, the cat just aged and aged and aged, their fur becoming thin and falling out until none was left, bald and hairless and wrinkled. It's said they're still out there, living with their Twolegs, and every so often you'll find a warrior who swears they've met them.",
                "exp": 30,
                "weight": 10,
                "relationships": [
                    {
                        "cats_to": ["p_l", "patrol"],
                        "cats_from": ["patrol", "patrol"],
                        "mutual": false,
                        "values": ["platonic", "respect"],
                        "amount": 5
                    }
                ]
            }
        ],
        "fail_outcomes": [
            {
                "text": "The patrol refuses to quiet down and pay attention, and it's not worth p_l's effort to entertain such an ungrateful audience.",
                "exp": 0,
                "weight": 20,
                "relationships": [
                    {
                        "cats_to": ["p_l", "patrol"],
                        "cats_from": ["patrol", "patrol"],
                        "mutual": false,
                        "values": ["platonic", "respect"],
                        "amount": -5
                    }
                ]
            }
        ]
    },
    {
        "patrol_id": "gen_train_silverpeltfable_storylorelocked1",
        "biome": ["Any"],
        "season": ["Any"],
        "types": ["training"],
        "tags": [],
        "patrol_art": "train_general_intro",
        "min_cats": 4,
        "max_cats": 6,
        "min_max_status": {
            "normal adult": [1, 6],
            "apprentice": [1, 6]
        },
        "weight": 20,
        "chance_of_success": 60,
        "pl_skill_constraint": ["STORY,1", "LORE,1"],
        "intro_text": "Legends tell of the first Clan cat that created the stars above and below upon death...",
        "decline_text": "No one is interested in fables today.",
        "success_outcomes": [
            {
        "text": "The first cat to ever pad through the stars, Silverpelt decorates her fur with the gleaming souls of fallen warriors to keep her company in StarClan.",
        "exp": 30,
    "weight": 20,
        "relationships": [
                        {
                            "cats_to": ["p_l"],
                            "cats_from": ["patrol"],
                            "mutual": true,
                            "values": ["platonic", "respect"],
                            "amount": 5
                        },
                        {
                            "cats_to": ["p_l"],
                            "cats_from": ["patrol"],
                            "mutual": false,
                            "values": ["respect"],
                            "amount": 5
                        }
    ]
    }
        ],
            "fail_outcomes": [
                {
                    "text": "Legends build no muscles and practice no pounces, app1 is uninterested in the lesson.",
                    "exp": 0,
                    "weight": 20,
                    "relationships": [
                        {
                            "cats_to": ["p_l"],
                            "cats_from": ["app1"],
                            "mutual": false,
                            "values": ["platonic", "respect"],
                            "amount": -5
                        }
                    ]
                }
            ]
    },    
    {
        "patrol_id": "gen_train_lorelocked1",
        "biome": ["Any"],
        "season": ["Any"],
        "types": ["training"],
        "tags": [],
        "patrol_art": "train_general_intro",
        "min_cats": 3,
        "max_cats": 6,
        "min_max_status": {
            "apprentice": [1, 6],
            "normal adult": [1, 6]
        },
        "weight": 30,
        "intro_text": "Leading the group of cats around {PRONOUN/p_l/object} to a good vantage point, p_l settles down. As the patrol chats among themselves, something sparks p_l's attention. It reminds {PRONOUN/p_l/object} of charming <i>Casanova</i>, and it occurs to {PRONOUN/p_l/object} that maybe not every cat here knows that history.",
        "decline_text": "It's a lovely day - too lovely to be ruined by mentions of that ancient furball.",
        "chance_of_success": 60,
        "pl_skill_constraint": ["LORE,1"],
        "success_outcomes": [
            {
                "text": "Casanova was a kittypet, coat long and beautiful and always combed just-so by his Twolegs, charming, sly, and full of love and attention for any she-cat who'd stand still long enough to accept it. Generations ago, he fathered litters across half a dozen dens, full of promises of help and support before he moved on to the next she-cat without a backward glance. It's not a nice tale, but it's one important to remember.",
                "exp": 30,
                "weight": 20,
                "relationships": [
                    {
                        "cats_to": ["p_l"],
                        "cats_from": ["patrol"],
                        "mutual": false,
                        "values": ["respect", "trust"],
                        "amount": 10
                    }
                ]
            },
            {
                "text": "Ah, Casanova, famous for his charm in trying to get the attention of a she-cat he liked, and of course his vanishing act afterwards. What p_l tries to emphasize about the history lesson isn't about the infamous cad, but rather that the Clans took care of the litters he fathered anyway - something where the strength of the Clan saved tiny lives that would've been lost to single motherhood.",
                "exp": 30,
                "weight": 5,
                "relationships": [
                    {
                        "cats_to": ["p_l"],
                        "cats_from": ["patrol"],
                        "mutual": false,
                        "values": ["respect", "trust"],
                        "amount": 10
                    }
                ]
            }
        ],
        "fail_outcomes": [
            {
                "text": "The patrol refuses to quiet down and pay attention, and it's not worth p_l's effort to educate such an ungrateful audience.",
                "exp": 0,
                "weight": 20,
                "relationships": [
                    {
                        "cats_to": ["p_l"],
                        "cats_from": ["patrol"],
                        "mutual": false,
                        "values": ["respect", "trust"],
                        "amount": -10
                    }
                ]
            }
        ]
    },
    {
        "patrol_id": "gen_train_fightingcleverlocked1",
        "biome": ["Any"],
        "season": ["Any"],
        "types": ["training"],
        "tags": ["disrespect"],
        "patrol_art": "train_general_intro",
        "min_cats": 4,
        "max_cats": 6,
        "min_max_status": {
            "normal adult": [1, 6]
        },
        "weight": 30,
        "intro_text": "p_l has plans for a clever little battle move - but {PRONOUN/p_l/subject} {VERB/p_l/need/needs} a couple cats to practice it with.",
        "decline_text": "Today isn't the day for this lesson.",
        "chance_of_success": 60,
        "pl_skill_constraint": ["FIGHTER,1", "CLEVER,1"],
        "success_outcomes": [
            {
                "text": "Pulling the patrol together into a huddle, p_l explains the plan. Together, they're going to practice a coordinated kind of tackle, intended to shove an enemy warrior off a Clanmate, knock them silly, and give enough time to rescue their injured Clanmate. Looking around the determined faces, p_l nods. They can do this!",
                "exp": 30,
                "weight": 20,
                "relationships": [
                    {
                        "cats_to": ["p_l"],
                        "cats_from": ["patrol"],
                        "mutual": false,
                        "values": ["respect", "comfort"],
                        "amount": 10
                    }
                ]
            },
            {
                "text": "It's hard to describe, but eventually p_l manages to communicate {PRONOUN/p_l/poss} idea, a type of kicking-off maneuver where a warrior simultaneously gets distance from an opponent and can also wind them if they kick them right in the diaphragm. The patrol practices until they've got it, everyone takes a turn getting winded by sheathed claws.",
                "exp": 30,
                "weight": 5,
                "relationships": [
                    {
                        "cats_to": ["p_l"],
                        "cats_from": ["patrol"],
                        "mutual": false,
                        "values": ["respect", "comfort"],
                        "amount": 10
                    }
                ]
            }
        ],
        "fail_outcomes": [
            {
                "text": "r_c isn't comfortable doing such intense fighting training, but also doesn't bring it up, instead going for the worst of both worlds where {PRONOUN/r_c/subject} still {VERB/r_c/do/does} training and {VERB/r_c/ruin/ruins} it for the other cats, flinching back from being a good training partner.",
                "exp": 0,
                "weight": 20,
                "relationships": [
                    {
                        "cats_to": ["p_l"],
                        "cats_from": ["patrol"],
                        "mutual": false,
                        "values": ["respect", "comfort"],
                        "amount": -10
                    }
                ]
            }
        ]
    },
    {
        "patrol_id": "gen_train_huntersenselocked1",
        "biome": ["Any"],
        "season": ["Any"],
        "types": ["training"],
        "tags": ["distrust", "disrespect"],
        "patrol_art": "hunt_general_intro",
        "min_cats": 3,
        "max_cats": 6,
        "min_max_status": {
            "apprentice": [1, 6],
            "normal adult": [1, 6]
        },
        "weight": 30,
        "intro_text": "As the patrol heads out, p_l spots a set of animal tracks and calls the other cats over to give them a tracking demonstration.",
        "decline_text": "Today isn't the day for this lesson.",
        "chance_of_success": 60,
        "pl_skill_constraint": ["HUNTER,1", "SENSE,1"],
        "success_outcomes": [
            {
                "text": "{PRONOUN/p_l/subject/CAP} {VERB/p_l/show/shows} app1 how crisp the edges of the pawprints are, how there hasn't been enough time for anything to disturb the perfection of the record of passage. app1 asks if those aren't <i>cat</i> pawprints though? p_l murrps. Yes, and good spotting. But the lesson isn't what made these, it's about how to judge how long it's been since they've been made - valuable information if this had been prey and not a Clanmate.",
                "exp": 30,
                "weight": 20,
                "relationships": [
                    {
                        "cats_to": ["p_l"],
                        "cats_from": ["patrol"],
                        "mutual": false,
                        "values": ["respect", "trust"],
                        "amount": 5
                    }
                ]
            },
            {
                "text": "The time of day, the direction of any wind, the season, the amount of damp nearby - it all effects tracking, and in predictable ways that allow a discerning warrior to time how long it's been since the animal who left them wandered through. It's a topic p_l genuinely enjoys, and can get impressively in depth on.",
                "exp": 30,
                "weight": 5,
                "relationships": [
                    {
                        "cats_to": ["p_l"],
                        "cats_from": ["patrol"],
                        "mutual": false,
                        "values": ["respect", "trust"],
                        "amount": 5
                    }
                ]
            }
        ],
        "fail_outcomes": [
            {
                "text": "While p_l has the skills to use tracks to their fullest effect in {PRONOUN/p_l/poss} own hunts, {PRONOUN/p_l/subject} completely {VERB/p_l/fail/fails} to communicate how anyone else might be able to do that. {PRONOUN/p_l/subject/CAP} might be impressive, but p_l needs to work on {PRONOUN/p_l/poss} communication skills.",
                "exp": 0,
                "weight": 20,
                "relationships": [
                    {
                        "cats_to": ["p_l"],
                        "cats_from": ["patrol"],
                        "mutual": false,
                        "values": ["respect", "trust"],
                        "amount": -5
                    }
                ]
            }
        ]
    },
    {
        "patrol_id": "gen_train_runnerclimberswimmerlocked1",
        "biome": ["Any"],
        "season": ["Any"],
        "types": ["training"],
        "tags": ["distrust", "disrespect"],
        "patrol_art": "train_general_intro",
        "min_cats": 3,
        "max_cats": 6,
        "min_max_status": {
            "apprentice": [1, 6],
            "normal adult": [1, 6]
        },
        "weight": 30,
        "intro_text": "Gathering together to train, p_l notices that some of the other cats in the training ring are starting without warming up properly. Whoa, whoa, whoa, - everyone stop, let's go back to basics.",
        "decline_text": "Today isn't the day for this lesson.",
        "chance_of_success": 60,
        "pl_skill_constraint": ["RUNNER,1", "SWIMMER,1", "CLIMBER,1"],
        "success_outcomes": [
            {
                "text": "p_l, athletic and not an idiot about it, redirects the training session to both a theoretical and practical demonstration of stretching - how to target one muscle group over another, what's a good pain that indicates you're increasing your flexibility, and what's a bad pain that signals STOP <i>NOW.</i>",
                "exp": 30,
                "weight": 20,
                "relationships": [
                    {
                        "cats_to": ["p_l"],
                        "cats_from": ["patrol"],
                        "mutual": false,
                        "values": ["respect", "trust"],
                        "amount": 5
                    }
                ]
            },
            {
                "text": "app1 argues back at {PRONOUN/p_l/object} - is p_l really going to turn this into a lesson on <i>stretching?</i> But yes, absolutely {PRONOUN/p_l/subject} {VERB/p_l/are/is}, training without limbering up beforehand can result in dumb injuries and stupid mistakes, p_l isn't letting that happen on {PRONOUN/p_l/poss} watch.",
                "exp": 30,
                "weight": 5,
                "relationships": [
                    {
                        "cats_to": ["p_l"],
                        "cats_from": ["patrol"],
                        "mutual": false,
                        "values": ["respect", "trust"],
                        "amount": 5
                    }
                ]
            }
        ],
        "fail_outcomes": [
            {
                "text": "The patrol doesn't listen to p_l and continues on. p_l huffs, storming away. Fine, don't come crying to {PRONOUN/p_l/object} when someone gets hurt in a simple training exercise then!",
                "exp": 0,
                "weight": 20,
                "relationships": [
                    {
                        "cats_to": ["p_l"],
                        "cats_from": ["patrol"],
                        "mutual": false,
                        "values": ["respect", "trust"],
                        "amount": -5
                    }
                ]
            }
        ]
    },
    {
        "patrol_id": "gen_train_speakermediatorlocked1",
        "biome": ["Any"],
        "season": ["Any"],
        "types": ["training"],
        "tags": ["distrust", "disrespect"],
        "patrol_art": "gen_train_sunny",
        "min_cats": 3,
        "max_cats": 6,
        "min_max_status": {
            "apprentice": [1, 6],
            "normal adult": [1, 6]
        },
        "weight": 30,
        "intro_text": "As the training patrol gossips about the last Gathering while they bask, app1 turns and asks p_l how to talk to cats from other Clans without giving away any of c_n's secrets.",
        "decline_text": "Simple - just don't talk to them.",
        "chance_of_success": 60,
        "pl_skill_constraint": ["SPEAKER,1", "MEDIATOR,1"],
        "success_outcomes": [
            {
                "text": "There's a difference between being careful and being rude, p_l instructs. Some things are always safe to talk about, like app1's favorite prey, the health of the elders, or the birth of new kits. But they caution to always remember that if the cat {PRONOUN/app1/subject}{VERB/app1/'re/'s} talking to is worth anything, they'll accept that app1 can't talk about something with grace and understanding, not snappiness and mean comments.",
                "exp": 30,
                "weight": 20,
                "relationships": [
                    {
                        "cats_to": ["p_l"],
                        "cats_from": ["patrol"],
                        "mutual": false,
                        "values": ["respect", "trust"],
                        "amount": 5
                    }
                ]
            },
            {
                "text": "Think about the universal experiences you have in common, p_l suggests. Every apprentice {PRONOUN/app1/subject} {VERB/app1/talk/talks} to is also going through their apprenticehood, they should have plenty in common that aren't Clan secrets.",
                "exp": 30,
                "weight": 5,
                "relationships": [
                    {
                        "cats_to": ["p_l"],
                        "cats_from": ["patrol"],
                        "mutual": false,
                        "values": ["respect", "trust"],
                        "amount": 5
                    }
                ]
            }
        ],
        "fail_outcomes": [
            {
                "text": "p_l starts suggesting something - but app1 talks over {PRONOUN/p_l/object}, having just wanted an excuse to complain about the other Clans.",
                "exp": 0,
                "weight": 20,
                "relationships": [
                    {
                        "cats_to": ["p_l"],
                        "cats_from": ["patrol"],
                        "mutual": false,
                        "values": ["respect", "trust"],
                        "amount": -5
                    }
                ]
            }
        ]
    },
    {
        "patrol_id": "gen_train_stardarkghostlocked1",
        "biome": ["Any"],
        "season": ["Any"],
        "types": ["training"],
        "tags": ["distrust", "disrespect"],
        "patrol_art": "train_general_intro",
        "min_cats": 3,
        "max_cats": 6,
        "min_max_status": {
            "apprentice": [1, 6],
            "normal adult": [1, 6]
        },
        "weight": 30,
        "intro_text": "As app1 falls over again, still not getting how to shift {PRONOUN/app1/poss} weight with that move, p_l watches {PRONOUN/app1/object} from the side of the training ring, sitting apart from the rest of the patrol - but not alone.",
        "decline_text": "They remain silent, content to watch. app1 will make their own mistakes.",
        "chance_of_success": 70,
        "pl_skill_constraint": ["STAR,1", "GHOST,1", "DARK,1"],
        "success_outcomes": [
            {
                "text": "The spirit beside {PRONOUN/p_l/object} calls to app1, a murmur that drifts in and out of p_l's hearing, making {PRONOUN/p_l/poss} ears twitch. It isn't bad advice though. After another fall p_l pads forward to pass on the message - while it can be difficult to interpret the words of those who've gone beyond, seeing as they've been sitting there yelling the same advice over and over again, p_l will manage.",
                "exp": 30,
                "weight": 20,
                "relationships": [
                    {
                        "cats_to": ["p_l"],
                        "cats_from": ["patrol"],
                        "mutual": false,
                        "values": ["respect", "trust"],
                        "amount": 5
                    }
                ]
            },
            {
                "text": "p_l is confused. Why manifest here, now, during this training session? But when the ghostly presence's temper snaps and they charge in, incorporeally trying to show app1 how it's done (to app1's complete and ongoing ignorance of the spiritual situation), p_l understands. This cat was an apprentice too, though they never grew older.",
                "exp": 30,
                "weight": 5,
                "relationships": [
                    {
                        "cats_to": ["p_l"],
                        "cats_from": ["patrol"],
                        "mutual": false,
                        "values": ["respect", "trust"],
                        "amount": 5
                    }
                ]
            }
        ],
        "fail_outcomes": [
            {
                "text": "The rest of the patrol is really disappointed in p_l, who seems to have {PRONOUN/p_l/poss} head in the clouds today.",
                "exp": 0,
                "weight": 20,
                "relationships": [
                    {
                        "cats_to": ["p_l"],
                        "cats_from": ["patrol"],
                        "mutual": false,
                        "values": ["respect", "trust"],
                        "amount": -5
                    }
                ]
            }
        ]
    },
    {
        "patrol_id": "gen_train_healerlocked1",
        "biome": ["Any"],
        "season": ["Any"],
        "types": ["training"],
        "tags": ["distrust", "disrespect"],
        "patrol_art": "train_general_intro",
        "min_cats": 3,
        "max_cats": 6,
        "min_max_status": {
            "apprentice": [1, 6],
            "normal adult": [1, 6]
        },
        "weight": 30,
        "intro_text": "While practicing {PRONOUN/app1/poss} pounce, app1 goes down hard, falling in exactly the wrong way. {PRONOUN/app1/subject/CAP} {VERB/app1/scramble/scrambles} up with a yelp, one paw held off the ground.",
        "decline_text": "It's only a couple minutes before {PRONOUN/app1/subject}{VERB/app1/'re/'s} bouncing around again - apprentices are made of jelly.",
        "chance_of_success": 60,
        "pl_skill_constraint": ["HEALER,1"],
        "success_outcomes": [
            {
                "text": "Carefully, p_l has app1 sit back down, where p_l grooms the injured paw all over. By the time {PRONOUN/p_l/subject}{VERB/p_l/'ve/'s} finished {PRONOUN/p_l/poss} assessment, app1 is already feeling a lot better - it was just a jolt of pain, nothing more, and training can continue unimpeded.",
                "exp": 30,
                "weight": 20,
                "relationships": [
                    {
                        "cats_to": ["p_l"],
                        "cats_from": ["patrol"],
                        "mutual": false,
                        "values": ["respect", "trust"],
                        "amount": 5
                    }
                ]
            },
            {
                "text": "The leader of the patrol, p_l is a cat experienced at battlefield medicine duties. {PRONOUN/p_l/subject/CAP} {VERB/p_l/have/has} app1 cautiously stretch out the injured paw, first one way, then another, probing questions out of app1 the entire time until p_l is satisfied that this was an almost torn claw. <i>Almost</i> is the key word here though, and app1 will be perfectly fine.",
                "exp": 30,
                "weight": 5,
                "relationships": [
                    {
                        "cats_to": ["p_l"],
                        "cats_from": ["patrol"],
                        "mutual": false,
                        "values": ["respect", "trust"],
                        "amount": 5
                    }
                ]
            }
        ],
        "fail_outcomes": [
            {
                "text": "p_l falls for app1's trick and lets {PRONOUN/app1/object} sit out the rest of the training session, but app1's limp mysteriously disappears on the way back to camp.",
                "exp": 0,
                "weight": 20,
                "relationships": [
                    {
                        "cats_to": ["p_l"],
                        "cats_from": ["patrol"],
                        "mutual": false,
                        "values": ["respect", "trust"],
                        "amount": -5
                    }
                ]
            }
        ]
    },
    {
        "patrol_id": "gen_train_omenlocked1",
        "biome": ["Any"],
        "season": ["Any"],
        "types": ["training"],
        "tags": [],
        "patrol_art": "train_general_intro",
        "min_cats": 3,
        "max_cats": 6,
        "min_max_status": {
            "normal adult": [1, 6]
        },
        "weight": 50,
        "intro_text": "p_l shifts uneasily as {PRONOUN/p_l/subject} {VERB/p_l/bask/basks}. r_c stretches {PRONOUN/r_c/poss} tail across {PRONOUN/p_l/poss} back - what's wrong?",
        "decline_text": "Just a stone digging into p_l's armpit, nothing serious.",
        "chance_of_success": 60,
        "pl_skill_constraint": ["OMEN,1"],
        "relationship_constraint": ["platonic_40"],
        "success_outcomes": [
            {
                "text": "{PRONOUN/p_l/subject/CAP}{VERB/p_l/'re/'s} all close here, literally, and it's only that fact that gives p_l the confidence to open up, pelt prickling with vulnerability as {PRONOUN/p_l/subject} {VERB/p_l/murmur/murmurs} of omen_list {PRONOUN/p_l/subject}{VERB/p_l/'ve/'s} felt recently, how {PRONOUN/p_l/subject}{VERB/p_l/'ve/'s} been struggling to piece together what it could all mean. {PRONOUN/p_l/subject/CAP} {VERB/p_l/need/needs} help, {PRONOUN/p_l/subject} {VERB/p_l/need/needs} advice.",
                "exp": 30,
                "weight": 20,
                "relationships": [
                    {
                        "cats_to": ["patrol"],
                        "cats_from": ["patrol"],
                        "mutual": false,
                        "values": ["comfort"],
                        "amount": 10
                    }
                ]
            },
            {
                "text": "It's not something they <i>want</i> to talk about, but p_l gives in, knowing {PRONOUN/p_l/subject} should share {PRONOUN/p_l/poss} burden and gift. Recently, {PRONOUN/p_l/subject}{VERB/p_l/'ve/'s} felt omen_list, though {PRONOUN/p_l/subject} can't yet tell what it means for c_n, or {PRONOUN/p_l/poss} friends.",
                "exp": 30,
                "weight": 5,
                "relationships": [
                    {
                        "cats_to": ["patrol"],
                        "cats_from": ["patrol"],
                        "mutual": false,
                        "values": ["comfort"],
                        "amount": 10
                    }
                ]
            }
        ],
        "fail_outcomes": [
            {
                "text": "It's - it's nothing. p_l doesn't want to talk about it.",
                "exp": 0,
                "weight": 20,
                "relationships": [
                    {
                        "cats_to": ["patrol"],
                        "cats_from": ["patrol"],
                        "mutual": false,
                        "values": ["comfort"],
                        "amount": -10
                    }
                ]
            }
        ]
    },
    {
        "patrol_id": "gen_train_dreamlocked1",
        "biome": ["Any"],
        "season": ["Any"],
        "types": ["training"],
        "tags": [],
        "patrol_art": "train_general_intro",
        "min_cats": 3,
        "max_cats": 6,
        "min_max_status": {
            "normal adult": [1, 6]
        },
        "weight": 30,
        "intro_text": "Despite theoretically leading this training patrol, p_l hangs back, watching the other cats.",
        "decline_text": "{PRONOUN/p_l/subject/CAP}{VERB/p_l/'re/'s} just fatigued - p_l hasn't been sleeping great recently.",
        "chance_of_success": 60,
        "pl_skill_constraint": ["DREAM,1"],
        "success_outcomes": [
            {
                "text": "{PRONOUN/p_l/poss/CAP} dreams haunt {PRONOUN/p_l/object}. p_l has been seeing dream_list_emotional, but doesn't know from whom. Has one of the cats here had such intense thoughts?",
                "exp": 30,
                "weight": 20,
                "relationships": [
                    {
                        "cats_to": ["p_l"],
                        "cats_from": ["r_c"],
                        "mutual": true,
                        "values": ["dislike"],
                        "amount": 10
                    }
                ]
            },
            {
                "text": "The gift of dreamwalking is no gift at all, not when all it causes is this vague confusion. p_l recalls the dream_list_emotional {PRONOUN/p_l/subject} felt in sleep, and tries to match the feelings {PRONOUN/p_l/subject}{VERB/p_l/'ve/'s} picked up on with any of {PRONOUN/p_l/poss} training companions.",
                "exp": 30,
                "weight": 5,
                "relationships": [
                    {
                        "cats_to": ["p_l"],
                        "cats_from": ["r_c"],
                        "mutual": true,
                        "values": ["dislike"],
                        "amount": 10
                    }
                ]
            }
        ],
        "fail_outcomes": [
            {
                "text": "It's - it's nothing. p_l doesn't want to talk about it.",
                "exp": 0,
                "weight": 20
            }
        ]
    },
    {
        "patrol_id": "gen_train_clairvoyantlocked1",
        "biome": ["Any"],
        "season": ["Any"],
        "types": ["training"],
        "tags": [],
        "patrol_art": "train_general_intro",
        "min_cats": 3,
        "max_cats": 6,
        "min_max_status": {
            "normal adult": [1, 6]
        },
        "weight": 30,
        "intro_text": "As p_l heads out with a group of Clanmates, {PRONOUN/p_l/subject} {VERB/p_l/put/puts} a paw wrong, slipping on to {PRONOUN/p_l/poss} side, {PRONOUN/p_l/poss} breath whooshing from {PRONOUN/p_l/poss} lungs as {PRONOUN/p_l/subject}{VERB/p_l/'re/'s} suddenly hit with flashes of clair_list.",
        "decline_text": "It's nothing, not a vision, it means NOTHING, p_l tells {PRONOUN/p_l/self}, and gets up.",
        "chance_of_success": 60,
        "pl_skill_constraint": ["CLAIRVOYANT,1"],
        "success_outcomes": [
            {
                "text": "p_l struggles to get to {PRONOUN/p_l/poss} feet, unsteady and disorientated - only to find r_c there, slipping beside {PRONOUN/p_l/object} to support {PRONOUN/p_l/poss} weight. No one in c_n is alone, and the patrol stops in their tracks to make sure p_l is okay. Clairvoyance is a powerful, unstable gift.",
                "exp": 30,
                "weight": 20
            },
            {
                "text": "{PRONOUN/p_l/subject/CAP} don't know what it means, {PRONOUN/p_l/subject} <i>never</i> {VERB/p_l/know/knows} what it means, and p_l curses the stars as {PRONOUN/p_l/subject} {VERB/p_l/rise/rises} to {PRONOUN/p_l/poss} feet, apologizing profusely for disrupting the patrol.",
                "exp": 30,
                "weight": 5
            }
        ],
        "fail_outcomes": [
            {
                "text": "It's - it's nothing. p_l doesn't want to talk about it.",
                "exp": 0,
                "weight": 20
            }
        ]
    },
    {
        "patrol_id": "gen_train_prophetlocked1",
        "biome": ["Any"],
        "season": ["Any"],
        "types": ["training"],
        "tags": [],
        "patrol_art": "train_general_intro",
        "min_cats": 3,
        "max_cats": 6,
        "min_max_status": {
            "normal adult": [1, 6]
        },
        "weight": 50,
        "intro_text": "Among {PRONOUN/p_l/poss} friends and with a little sunshine to brighten {PRONOUN/p_l/poss} dark mood, p_l opens up about what's been shared with {PRONOUN/p_l/object} through the powers of the stars, prophecy_list.",
        "decline_text": "No one wants to talk about it. p_l doesn't blame them, and lets the conversation move on.",
        "chance_of_success": 60,
        "pl_skill_constraint": ["PROPHET,1"],
        "relationship_constraint": ["platonic_40"],
        "success_outcomes": [
            {
                "text": "The sun has nearly set before what was meant to be a quick little training patrol heads back to camp. But the cats pad forward with confidence, p_l leading the way, {PRONOUN/p_l/poss} tail held high as {PRONOUN/p_l/subject} seek out med_name to pass on what {PRONOUN/p_l/object} and {PRONOUN/p_l/poss} friends have figured out.",
                "exp": 30,
                "weight": 20,
                "relationships": [
                    {
                        "cats_to": ["patrol"],
                        "cats_from": ["patrol"],
                        "mutual": false,
                        "values": ["comfort"],
                        "amount": 10
                    }
                ]
            },
            {
                "text": "The stars might've been the ones to share this wisdom, but without {PRONOUN/p_l/poss} friends, it'd still be literally meaningless, and p_l bunts each member of the patrol in turn, thanking them for their help figuring out the prophecy and what it could mean.",
                "exp": 30,
                "weight": 5,
                "relationships": [
                    {
                        "cats_to": ["patrol"],
                        "cats_from": ["patrol"],
                        "mutual": false,
                        "values": ["comfort"],
                        "amount": 10
                    }
                ]
            }
        ],
        "fail_outcomes": [
            {
                "text": "The friends can't work out what any of it means, and p_l seems to shrink down into {PRONOUN/p_l/self}. It's not that they don't all want to help p_l - but no one knows how.",
                "exp": 0,
                "weight": 20,
                "relationships": [
                    {
                        "cats_to": ["patrol"],
                        "cats_from": ["patrol"],
                        "mutual": false,
                        "values": ["comfort"],
                        "amount": -10
                    }
                ]
            }
        ]
    },
    {
        "patrol_id": "gen_train_kittypetlocked1",
        "biome": ["Any"],
        "season": ["Any"],
        "types": ["training"],
        "tags": ["distrust", "disrespect"],
        "patrol_art": "train_general_intro",
        "min_cats": 3,
        "max_cats": 6,
        "min_max_status": {
            "normal adult": [1, 6]
        },
        "weight": 30,
        "intro_text": "While the cats are out training, the subject of Twolegs comes up. r_c tells everyone to just not get caught by them. o_c1 suggests clawing their faces off, or their ankles if any cat has trouble reaching up that high. p_l laughs, and the patrol turns to {PRONOUN/p_l/object}.",
        "decline_text": "Oh, nothing, don't worry about it.",
        "chance_of_success": 60,
        "pl_skill_constraint": ["KITTYPET,0"],
        "success_outcomes": [
            {
                "text": "Look, the Clanborn cats are welcome to claw as many Twolegs as they like, but if what they actually want is for a Twoleg to leave them alone, it's simple. Take it from a former kittypet - if you hiss at a Twoleg, they'll hiss right back; you take a swipe, they'll want to swipe at you. Just chill out, and duck away.",
                "exp": 30,
                "weight": 20,
                "relationships": [
                    {
                        "cats_to": ["p_l"],
                        "cats_from": ["patrol"],
                        "mutual": false,
                        "values": ["respect", "trust"],
                        "amount": 5
                    }
                ]
            },
            {
                "text": "The Clan cats really think they'd win a strength match against a Twoleg? Nah, try the kittypet way instead, p_l suggests from {PRONOUN/p_l/poss} own past. Just trot off down some little path that the big clumsy oafs can't follow.",
                "exp": 30,
                "weight": 5,
                "relationships": [
                    {
                        "cats_to": ["p_l"],
                        "cats_from": ["patrol"],
                        "mutual": false,
                        "values": ["respect", "trust"],
                        "amount": 5
                    }
                ]
            }
        ],
        "fail_outcomes": [
            {
                "text": "p_l starts to give advice based on {PRONOUN/p_l/poss} own experiences as a kittypet - but none of the rest of the patrol are interested in hearing it.",
                "exp": 0,
                "weight": 20,
                "relationships": [
                    {
                        "cats_to": ["p_l"],
                        "cats_from": ["patrol"],
                        "mutual": false,
                        "values": ["respect", "trust"],
                        "amount": -5
                    }
                ]
            }
        ]
    },
    {
        "patrol_id": "gen_train_roguelonerlocked1",
        "biome": ["Any"],
        "season": ["Any"],
        "types": ["training"],
        "tags": ["distrust", "disrespect"],
        "patrol_art": "train_general_intro",
        "min_cats": 3,
        "max_cats": 6,
        "min_max_status": {
            "normal adult": [1, 6]
        },
        "weight": 30,
        "intro_text": "While the cats are out training, the discussion turns to rogues. p_l perks {PRONOUN/p_l/poss} ears up - {PRONOUN/p_l/object} {VERB/p_l/know/knows} all about it.",
        "decline_text": "But {PRONOUN/p_l/object} {VERB/p_l/decide/decides} to listen instead of joining in the conversation.",
        "chance_of_success": 60,
        "pl_skill_constraint": ["ROGUE,0", "LONER,0"],
        "success_outcomes": [
            {
                "text": "It's not always fun, dredging up bits and pieces from {PRONOUN/p_l/poss} past, but watching the rest of the patrol's wide eyes makes it seem worth it. Not only will p_l feel better about {PRONOUN/p_l/poss} Clanmates preparation for how desperate a rogue can be, but this kind of quiet respect is... well, it's a strange warmth.",
                "exp": 30,
                "weight": 20,
                "relationships": [
                    {
                        "cats_to": ["p_l"],
                        "cats_from": ["patrol"],
                        "mutual": false,
                        "values": ["respect", "trust"],
                        "amount": 5
                    }
                ]
            },
            {
                "text": "p_l tells the group of how it's not that all rogues are aggressive - but all rogues are so much more alone than Clan cats, so much more vulnerable, and so much more scared of showing that soft underbelly. It's worth remembering, the next time one turns up on the border.",
                "exp": 30,
                "weight": 5,
                "relationships": [
                    {
                        "cats_to": ["p_l"],
                        "cats_from": ["patrol"],
                        "mutual": false,
                        "values": ["respect", "trust"],
                        "amount": 5
                    }
                ]
            }
        ],
        "fail_outcomes": [
            {
                "text": "p_l starts to give advice based on {PRONOUN/p_l/poss} own experiences before {PRONOUN/p_l/subject} joined c_n - but the rest of the patrol is uninterested.",
                "exp": 0,
                "weight": 20,
                "relationships": [
                    {
                        "cats_to": ["p_l"],
                        "cats_from": ["patrol"],
                        "mutual": false,
                        "values": ["respect", "trust"],
                        "amount": -5
                    }
                ]
            }
        ]
    },
    {
        "patrol_id": "gen_train_pumpkineyes",
        "biome": ["Any"],
        "season": ["leaf-fall"],
        "types": ["training"],
        "tags": ["halloween"],
        "patrol_art": "pumpkineyes_INTRO",
        "min_cats": 2,
        "max_cats": 6,
        "min_max_status": {},
        "weight": 20,
        "intro_text": "The patrol heads out for some training practice when p_l says {PRONOUN/p_l/subject} {VERB/p_l/see/sees} strange glowing eyes in the distance.",
        "decline_text": "r_c sighs and tells p_l that {PRONOUN/p_l/subject}{VERB/p_l/'re/'s} just seeing things, there's nothing out there... right?",
        "chance_of_success": 50,
        "success_outcomes": [
            {
                "text": "The patrol cautiously heads in the direction of the strange, unmoving eyes. The cats see a strange face with glowing eyes in the distance, baring its fangs and smelling of smoke. p_l creeps up to the face to find that it belongs to a pumpkin! Startled and somewhat scared, r_c suggests heading back to camp to report this bizarre finding to the Clan. p_l agrees, not wanting to be near this... thing... any longer.",
                "exp": 10,
                "weight": 20
            },
            {
                "text": "The patrol cautiously heads in the direction of the strange, unmoving eyes. When p_l gets closer {PRONOUN/p_l/subject} {VERB/p_l/are/is} overwhelmed with the scent of Twolegs and smoke. Upon closer inspection it seems that these foolish Twoleg kits are trying to set fire to a pumpkin with an unsettling hollow face! p_l and r_c charge the Twoleg kits, hissing, spitting, and doing their best to scare them off. Thankfully the kits scatter before they set the pumpkin ablaze.",
                "exp": 10,
                "weight": 5
            },
            {
                "text": "As the patrol heads in the direction of the sinister glare of strange, unmoving eyes, the scent of smoke creeps up on the patrol. s_c darts forward, finding the smoke scent coming from an odd pumpkin with some sort of... face? Thinking quickly {PRONOUN/s_c/subject} {VERB/s_c/scratch/scratches} dirt into the holes on the pumpkin, extinguishing the small flames, but leaving the patrol wondering what in the name of StarClan they're looking at.",
                "exp": 15,
                "weight": 10,
                "stat_trait": [
                    "thoughtful",
                    "careful",
                    "cunning",
                    "responsible",
                    "wise"
                ],
                "stat_skill": [
                    "CLEVER,1",
                    "INSIGHTFUL,1",
                    "SENSE,1"
                ]
            },
            {
                "text": "The patrol nervously heads towards the unblinking eyes, unsure of what lies ahead. As the strange object comes into view, s_c lets out a mrrow of laughter! {PRONOUN/s_c/subject/CAP} {VERB/s_c/explain/explains} that this is a Twoleg ritual performed around the start of leaf-bare. p_l is glad to have a cat with s_c's understanding of Twolegs on this patrol. With this knowledge, unneeded panic was surely avoided!",
                "exp": 15,
                "weight": 10,
                "stat_skill": [
                    "KITTYPET,0",
                    "LONER,0"
                ]
            },
            {
                "text": "The patrol nervously heads towards the unblinking eyes, unsure of what lies ahead. As the strange object comes into view, s_c begins to bristle with unease. {PRONOUN/s_c/subject/CAP} can see strange, mist-like Twolegs floating around the glowing, unblinking face of a... pumpkin? The figures approach s_c and run their cold, fur-less paws through {PRONOUN/s_c/subject} fur. s_c can hardly hear r_c asking {PRONOUN/s_c/object} why {PRONOUN/s_c/subject}{VERB/s_c/'re/'s} frozen in place.",
                "exp": 20,
                "weight": 10,
                "stat_skill": ["GHOST,1"]
            }
        ],
        "fail_outcomes": [
            {
                "text": "The patrol cautiously heads in the direction of the strange, unmoving eyes. As they get closer to what seems to be some sort of pumpkin, a group of Twoleg kits springs out of nowhere and chases the frightened cats off! The patrol runs until the Twolegs stop following. Panting and defeated, they return to camp with not much information about the strange face.",
                "exp": 0,
                "weight": 20
            },
            {
                "text": "As r_c slowly creeps towards the disturbing face, s_c huffs with frustration. Tail lashing, s_c calls r_c a mouse-heart and stomps in the direction of the unblinking eyes without a shred of fear. s_c rolls {PRONOUN/s_c/poss} eyes and knocks over the harmless pumpkin, ignoring the strange face and the smell of smoke wafting around it.",
                "exp": 5,
                "weight": 20,
                "stat_trait": [
                    "bloodthirsty",
                    "cold",
                    "strict",
                    "grumpy",
                    "fierce"
                ]
            },
            {
                "text": "As r_c slowly creeps towards the disturbing face, s_c recklessly darts forward to get a closer look! {PRONOUN/s_c/subject/CAP} {VERB/s_c/crash/crashes} into some strange pumpkin, knocking it over and obscuring the strange face. The patrol heads home without much left to investigate thanks to s_c's antics.",
                "exp": 5,
                "weight": 20,
                "stat_trait": [
                    "troublesome",
                    "childish",
                    "playful",
                    "shameless"
                ]
            }
        ]
    },
    {
    	"patrol_id": "gen_train_deathsheadmoth1",
    	"biome": ["Any"],
    	"season": ["Any"],
    	"types": ["training"],
    	"tags": ["halloween"],
    	"patrol_art": "deathsheadmoth_INTRO",
    	"min_cats": 4,
    	"max_cats": 6,
    	"min_max_status": {
        	"normal adult": [1, 6]
    	},
    	"weight": 40,
    	"intro_text": "p_l is out alone in c_n's territory when a shiver runs down {PRONOUN/p_l/poss} spine. {PRONOUN/p_l/subject/CAP} {VERB/p_l/stop/stops}. {PRONOUN/p_l/subject/CAP} slowly {VERB/p_l/turn/turns} {PRONOUN/p_l/poss} head. On the rosemary bush next to {PRONOUN/p_l/object}, the moth lazily stretches its wings, the Twoleg skull on its back grinning.",
    	"decline_text": "It's just a moth, p_l tells {PRONOUN/p_l/self}, and continues on {PRONOUN/p_l/poss} way.",
    	"chance_of_success": 70,
    	"pl_skill_constraint": ["OMEN,3"],
    	"success_outcomes": [
        	{
            	"text": "That- that's a Death's Head Moth, and suddenly p_l is running, charging, pelting forward towards the training grounds where r_c and the others said they'd be training today. {PRONOUN/p_l/subject/CAP} {VERB/p_l/skid/skids} forward, bursting into the area, barging into the training group and knocking cats aside - stop the exercise, stop training, STOP EVERYTHING!",
            	"exp": 50,
            	"weight": 20,
            	"relationships": [
                	{
                    	"cats_to": ["p_l"],
                    	"cats_from": ["patrol"],
                    	"mutual": false,
                    	"values": ["comfort", "trust", "respect"],
                    	"amount": 15
                	}
            	]
        	}
    	],
    	"fail_outcomes": [
        	{
            	"text": "Surely, surely it's nothing - but p_l can't deny {PRONOUN/p_l/poss} instincts. This Death's Head Moth is an omen, and {PRONOUN/p_l/subject} {VERB/p_l/take/takes} off running, sprinting towards the training arena where {PRONOUN/p_l/poss} Clanmates said they'd be. But it's too late. By the time p_l arrives, r_c is choking on {PRONOUN/r_c/poss} last breaths, victim of a terrible accident.",
            	"exp": 0,
            	"weight": 20,
                "dead_cats": ["r_c"],
                "history_text": {
                    "reg_death": "m_c died in a terrible training accident, foretold by a Death's Head Moth.",
                    "lead_death": "died in a terrible training accident, foretold by a Death's Head Moth"
   		        }

        	}
    	]
	},
    {
        "patrol_id": "gen_train_huntassess1",
        "biome": ["Any"],
        "season": ["Any"],
        "types": ["training"],
        "tags": [],
        "patrol_art": "train_general_intro",
        "min_cats": 2,
        "max_cats": 4,
        "min_max_status": {
            "apprentice": [1, 6],
            "normal adult": [-1, -1]
        },
        "weight": 5,
        "intro_text": "app1's mentor sends {PRONOUN/app1/object} out with other apprentices from the Clan to assess {PRONOUN/app1/poss} hunting skills. {PRONOUN/app1/poss/CAP} group argues about who should really lead this patrol. app2 wants to be in charge, but {PRONOUN/app2/subject} {VERB/app2/aren't/isn't} the easiest cat to work with. app1 thinks {PRONOUN/app1/subject} should speak up.",
        "decline_text": "app1 confesses to {PRONOUN/app1/poss} mentor that {PRONOUN/app1/subject} {VERB/app1/do/does} not feel ready for {PRONOUN/app1/poss} assessment. {PRONOUN/app1/poss/CAP} mentor looks disappointed but seems to understand and offers to postpone the test until next moon. Part of app1 cannot help but wonder if the other apprentices will think poorly of {PRONOUN/app1/object}.",
        "chance_of_success": 60,
        "success_outcomes": [
            {
                "text": "Before app1 can say anything, app2 gives up on {PRONOUN/app2/poss} bid for leader and decides that {PRONOUN/app2/subject} would rather hunt on {PRONOUN/app2/poss} own than stick with a group. app2 picks a location aloud and runs off without giving app1 a chance to calm {PRONOUN/app2/object} down. app1 chooses not to dwell on it, and is relieved to hunt alone.",
                "exp": 15,
                "weight": 20,
                "relationships": [
                    {
                        "cats_to": ["patrol"],
                        "cats_from": ["patrol"],
                        "mutual": false,
                        "values": ["platonic", "respect"],
                        "amount": 5
                    },
                    {
                        "cats_to": ["patrol"],
                        "cats_from": ["patrol"],
                        "mutual": false,
                        "values": ["dislike"],
                        "amount": -5
                    }
                ]
            },
            {
                "text": "app2 isn't surprised when app1 speaks up and looks annoyed. app1 suggests that it would be a clever idea to split up, so that they don't startle each other's prey and ensure the group's success. Everyone thinks this is a good compromise and splits up with the promise to meet back at camp.",
                "exp": 15,
                "weight": 5,
                "relationships": [
                    {
                        "cats_to": ["patrol"],
                        "cats_from": ["patrol"],
                        "mutual": false,
                        "values": ["platonic", "respect"],
                        "amount": 5
                    },
                    {
                        "cats_to": ["patrol"],
                        "cats_from": ["patrol"],
                        "mutual": false,
                        "values": ["dislike"],
                        "amount": -5
                    }
                ]
            },
            {
                "text": "app1 knows that app2 isn't well-liked in the den for {PRONOUN/app2/poss} attitude. However, {PRONOUN/app1/subject} {VERB/app1/do/does}n't think app2 is a bad cat. {PRONOUN/app2/subject/CAP} just {VERB/app2/need/needs} someone to believe in {PRONOUN/app2/object}. Well, let app1 be that someone. {PRONOUN/app1/subject/CAP} agrees with app2. app2 is skeptically surprised by app1's vote of confidence but is happy to lead the patrol. app1 comes home with enough prey for the queens and elders and is rewarded with a nod from {PRONOUN/app1/poss} mentor.",
                "exp": 15,
                "weight": 20,
                "stat_skill": ["SENSE,0", "MEDIATOR,0"],
                "relationships": [
                    {
                        "cats_to": ["patrol"],
                        "cats_from": ["patrol"],
                        "mutual": false,
                        "values": ["platonic", "respect"],
                        "amount": 5
                    },
                    {
                        "cats_to": ["patrol"],
                        "cats_from": ["patrol"],
                        "mutual": false,
                        "values": ["dislike"],
                        "amount": -5
                    }
                ]
            },
            {
                "text": "app1 can't let app2 have all the glory. {PRONOUN/app1/subject/CAP} {VERB/app1/suggest/suggests} a good place to hunt that can show off the patrol's teamwork. Even app2 says that teamwork in a Clan is important. Everyone follows app1 and is shocked when they are instantly greeted with a running hare. Catching it is easy, and the apprentices share amused purrs.",
                "exp": 15,
                "weight": 20,
                "stat_trait": ["ambitious", "competitive"],
                "relationships": [
                    {
                        "cats_to": ["patrol"],
                        "cats_from": ["patrol"],
                        "mutual": false,
                        "values": ["platonic", "respect"],
                        "amount": 5
                    },
                    {
                        "cats_to": ["patrol"],
                        "cats_from": ["patrol"],
                        "mutual": false,
                        "values": ["dislike"],
                        "amount": -5
                    }
                ]
            }
        ],
        "fail_outcomes": [
            {
                "text": "Before {PRONOUN/app1/subject} can say anything, app2 gets upset and runs away, leaving app1 without listening to the patrols' calls to return. As acting leader of the patrol, app1 decides to try and locate app2. As the sun is setting, app1 leads the patrol back to camp without prey, and is shocked to see app2 talking to {PRONOUN/app1/poss} mentor by the prey pile. That fleabag!",
                "exp": 0,
                "weight": 20,
                "relationships": [
                    {
                        "cats_to": ["patrol"],
                        "cats_from": ["patrol"],
                        "mutual": false,
                        "values": ["platonic", "respect"],
                        "amount": -5
                    },
                    {
                        "cats_to": ["patrol"],
                        "cats_from": ["patrol"],
                        "mutual": false,
                        "values": ["dislike"],
                        "amount": 5
                    }
                ]
            },
            {
                "text": "At this rate, the patrol is going to impede app1's chances to get {PRONOUN/app1/poss} warrior name. app1 leaves the patrol to their bickering and goes off on {PRONOUN/app1/poss} own to hunt. {PRONOUN/app1/poss/CAP} thoughts swim with curses toward the others in the patrol. It should have been obvious, this was {PRONOUN/app1/poss} assessment, after all. The only warning of danger to break {PRONOUN/app1/object} from {PRONOUN/app1/poss} thoughts is the screech of a raging monster before nothingness.",
                "exp": 0,
                "weight": 10,
                "dead_cats": ["app1"],
                "history_text": {
                    "scar": "r_c carries a scar from when they fought with a Clanmate as an apprentice.",
                    "death": "r_c died when they distractedly ran onto the thunderpath as an apprentice."
                },
                "relationships": [
                    {
                        "cats_to": ["patrol"],
                        "cats_from": ["patrol"],
                        "mutual": false,
                        "values": ["platonic", "respect"],
                        "amount": -5
                    },
                    {
                        "cats_to": ["patrol"],
                        "cats_from": ["patrol"],
                        "mutual": false,
                        "values": ["dislike"],
                        "amount": 5
                    }
                ]
            },
            {
                "text": "app1 tries hard to resist the urge to scratch app2's confidence away. How dare {PRONOUN/app2/subject} try to show off during {PRONOUN/app1/poss} assessment? Unfortunately, it's a losing battle. app1 just can't hold {PRONOUN/app1/self} back anymore as {PRONOUN/app1/subject} {VERB/app1/listen/listens} to app2 brag about why {PRONOUN/app2/subject} should be leader. app1 leaps onto {PRONOUN/app2/object} and they tussle over the ground. The mentors rush out of hiding to break up the fight and chide the apprentices for their foolishness.",
                "exp": 0,
                "weight": 20,
                "stat_trait": ["bloodthirsty"],
                "injury": [
                    {
                        "cats": ["patrol"],
                        "injuries": ["battle_injury"],
                        "scars": ["CATBITE"]
                    }
                ],
                "history_text": {
                    "scar": "r_c carries a scar from when they fought with a Clanmate as an apprentice.",
                    "death": "r_c died from fighting with a Clanmate as an apprentice."
                },
                "relationships": [
                    {
                        "cats_to": ["patrol"],
                        "cats_from": ["patrol"],
                        "mutual": false,
                        "values": ["platonic", "respect"],
                        "amount": -5
                    },
                    {
                        "cats_to": ["patrol"],
                        "cats_from": ["patrol"],
                        "mutual": false,
                        "values": ["dislike"],
                        "amount": 5
                    }
                ]
            }
        ]
    },
    {
        "patrol_id": "gen_train_trackassess1",
        "biome": ["Any"],
        "season": ["Any"],
        "types": ["training"],
        "tags": [],
        "patrol_art": "train_general_intro",
        "min_cats": 2,
        "max_cats": 2,
        "min_max_status": {
            "apprentice": [1, 1],
            "warrior": [1, 1]
        },
        "weight": 5,
        "intro_text": "It is almost dawn when the deputy rouses app1 for {PRONOUN/app1/poss} assessment. {PRONOUN/app1/subject/CAP} {VERB/app1/are/is} meant to find p_l posing as an enemy warrior somewhere on the territory and handle the situation. p_l could be anywhere!",
        "decline_text": "app1 sheepishly looks up at the deputy, a guilty gleam in {PRONOUN/app1/poss} eyes, and says that {PRONOUN/app1/subject} {VERB/app1/have/has} a stomachache. They {PRONOUN/app1/subject/CAP} hurriedly {VERB/app1/run/runs} to the medicine den, wondering how {PRONOUN/app1/subject} {VERB/app1/are/is} going to get away with this fake illness at sunhigh when the Clan shares tongues.",
        "chance_of_success": 60,
        "success_outcomes": [
            {
                "text": "Sluggishly, app1 heads out into the territory to find p_l. By the time the sun starts to set, {PRONOUN/app1/subject} {VERB/app1/are/is} about to lose hope. However, {PRONOUN/app1/subject} {VERB/app1/spot/spots} p_l nibbling on a pigeon's wing. Imagining an enemy warrior, app1 attacks p_l and catches {PRONOUN/p_l/object} off-guard! After a brief tussle, p_l admits defeat, and guides app1 home.",
                "exp": 15,
                "weight": 20,
                "relationships": [
                    {
                        "cats_to": ["patrol"],
                        "cats_from": ["patrol"],
                        "mutual": false,
                        "values": ["platonic", "respect"],
                        "amount": 5
                    },
                    {
                        "cats_to": ["patrol"],
                        "cats_from": ["patrol"],
                        "mutual": false,
                        "values": ["dislike"],
                        "amount": -5
                    }
                ]
            },
            {
                "text": "app1 is nervous upon heading out. However, {PRONOUN/app1/subject} {VERB/app1/manage/manages} to pick up p_l's scent within a few hours, and follow the trail. When {PRONOUN/app1/subject} find p_l, the warrior is drinking from a stream. Yowling, app1 leaps at p_l and sweeps {PRONOUN/p_l/object} off {PRONOUN/p_l/poss} feet into the shallow water. p_l is winded, and after {PRONOUN/p_l/subject} {VERB/p_l/stand/stands} up, {PRONOUN/p_l/subject} {VERB/p_l/congratulate/congratulates} app1.",
                "exp": 15,
                "weight": 5,
                "relationships": [
                    {
                        "cats_to": ["patrol"],
                        "cats_from": ["patrol"],
                        "mutual": false,
                        "values": ["platonic", "respect"],
                        "amount": 5
                    },
                    {
                        "cats_to": ["patrol"],
                        "cats_from": ["patrol"],
                        "mutual": false,
                        "values": ["dislike"],
                        "amount": -5
                    }
                ]
            },
            {
                "text": "app1 was already awake, and raring to go. {PRONOUN/app1/subject/CAP} {VERB/app1/run/runs} off before the deputy can say anything. It is just a game of hide and seek, after all. When {PRONOUN/app1/subject} {VERB/app1/find/finds} p_l, {PRONOUN/app1/subject} {VERB/app1/have/has} to stifle {PRONOUN/app1/poss} chitters of excited pleasure. p_l must have heard {PRONOUN/app1/object}, because app1 sees {PRONOUN/p_l/poss} whiskers twitch in amusement. Oh well, {PRONOUN/app1/subject} gleefully {VERB/app1/charge/charges} forward.",
                "exp": 15,
                "weight": 20,
                "stat_skill": ["RUNNER,0", "CLEVER,0"],
                "relationships": [
                    {
                        "cats_to": ["patrol"],
                        "cats_from": ["patrol"],
                        "mutual": false,
                        "values": ["platonic", "respect"],
                        "amount": 5
                    },
                    {
                        "cats_to": ["patrol"],
                        "cats_from": ["patrol"],
                        "mutual": false,
                        "values": ["dislike"],
                        "amount": -5
                    }
                ]
            },
            {
                "text": "app1 has waited for this for moons. {PRONOUN/app1/subject/CAP} {VERB/app1/disguise/disguises} {PRONOUN/app1/poss} scent and carefully {VERB/app1/work/works} {PRONOUN/app1/poss} way through the territory, checking strategic hiding places. Before long, {PRONOUN/app1/subject} {VERB/app1/pinpoint/pinpoints} p_l's hiding spot, and {VERB/app1/sneak/sneaks} behind the warrior. Without hesitation, app1 pounces on p_l and pins {PRONOUN/p_l/object} to the ground, a paw on {PRONOUN/p_l/poss} throat.",
                "exp": 15,
                "weight": 20,
                "stat_trait": ["sneaky", "cunning", "cold"],
                "relationships": [
                    {
                        "cats_to": ["patrol"],
                        "cats_from": ["patrol"],
                        "mutual": false,
                        "values": ["platonic", "respect"],
                        "amount": 5
                    },
                    {
                        "cats_to": ["patrol"],
                        "cats_from": ["patrol"],
                        "mutual": false,
                        "values": ["dislike"],
                        "amount": -5
                    }
                ]
            }
        ],
        "fail_outcomes": [
            {
                "text": "Admittedly, {PRONOUN/app1/subject} knew {PRONOUN/app1/subject} {VERB/app1/weren't/wasn't} ready. app1 can't find p_l, and by the time sundown approaches, {PRONOUN/app1/poss} mentor appears to take {PRONOUN/app1/object} home. app1 cannot help but feel like a failure after this. Back at camp, {PRONOUN/app1/subject} can see p_l's whiskers twitching in amusement at {PRONOUN/app1/poss} predicament.",
                "exp": 0,
                "weight": 20,
                "relationships": [
                    {
                        "cats_to": ["patrol"],
                        "cats_from": ["patrol"],
                        "mutual": false,
                        "values": ["platonic", "respect"],
                        "amount": -5
                    },
                    {
                        "cats_to": ["patrol"],
                        "cats_from": ["patrol"],
                        "mutual": false,
                        "values": ["dislike"],
                        "amount": 5
                    }
                ]
            },
            {
                "text": "app1 is jumping at shadows. Everything around {PRONOUN/app1/object} seems like a predator waiting to pounce. Where could p_l be hiding? {PRONOUN/app1/subject/CAP} {VERB/app1/wish/wishes} that p_l would hurry up and come out. Wait, is that . . .? app1 charges toward the bulky shape of another cat in the dark. However, this is not p_l. The smell of a foreign cat washes over app1.",
                "exp": 0,
                "weight": 10,
                "dead_cats": ["app1"],
                "history_text": {
                    "death": "r_c was killed by another cat while doing {PRONOUN/r_c/poss} assessment as an apprentice."
                },
                "relationships": [
                    {
                        "cats_to": ["patrol"],
                        "cats_from": ["patrol"],
                        "mutual": false,
                        "values": ["platonic", "respect"],
                        "amount": -5
                    },
                    {
                        "cats_to": ["patrol"],
                        "cats_from": ["patrol"],
                        "mutual": false,
                        "values": ["dislike"],
                        "amount": 5
                    }
                ]
            },
            {
                "text": "Why did it have to be this assessment? app1 struggles to make a decision. What if {PRONOUN/app1/subject} cannot find p_l before the time limit? Who decided there should be a time limit? Maybe app1 would be better off as a medicine cat? {PRONOUN/app1/poss/CAP} mentor's arrival startles {PRONOUN/app1/object}, and app1 realizes {PRONOUN/app1/subject} wasted too much time second guessing.",
                "exp": 0,
                "weight": 20,
                "stat_trait": ["nervous", "insecure", "oblivious"],
                "relationships": [
                    {
                        "cats_to": ["patrol"],
                        "cats_from": ["patrol"],
                        "mutual": false,
                        "values": ["platonic", "respect"],
                        "amount": -5
                    },
                    {
                        "cats_to": ["patrol"],
                        "cats_from": ["patrol"],
                        "mutual": false,
                        "values": ["dislike"],
                        "amount": 5
                    }
                ]
            }
        ]
    },
    {
        "patrol_id": "gen_train_amentorswisdom",
        "biome": ["Any"],
        "season": ["Any"],
        "types": ["training"],
        "tags": ["platonic", "trust", "respect", "dislike", "comfort"],
        "patrol_art": "train_general_intro",
        "min_cats": 2,
        "max_cats": 2,
        "min_max_status": {
            "normal adult": [1, 1],
            "all apprentices": [1, 1]
        },
    
        "weight": 5,
        "chance_of_success": 50,
        "intro_text": "p_l is surprised when app1 makes a mistake on a simple move p_l thought {PRONOUN/app1/subject} had mastered. Before p_l can say anything, app1 runs out of the training grounds. When p_l finds {PRONOUN/app1/object} huddled in camp, {PRONOUN/app1/subject} {VERB/app1/sob/sobs} out a confession: {PRONOUN/app1/subject} will never be ready to be a warrior.",
        "decline_text": "It wouldn't help to talk to app1 while {PRONOUN/app1/subject} {VERB/app1/are/is} in this state. p_l tells {PRONOUN/app1/object} {PRONOUN/p_l/subject}'ll leave {PRONOUN/app1/object} alone, and to come find {PRONOUN/p_l/object} if {PRONOUN/app1/subject}'d like to keep training today. app1 never does.",
        "success_outcomes": [
            {
                "text": "s_c waits patiently for app1 to calm down. Once {PRONOUN/app1/subject} can listen, s_c tells {PRONOUN/app1/object} a secret: no warrior has ever felt like a warrior. Not even s_c. You will always feel like you, s_c says, but don't be afraid. You <i>must</i> be you before you are a warrior. That is what c_n truly needs. You. ",
                "exp": 10,
                "can_have_stat": ["p_l"],
                "stat_trait": ["loving","compassionate","wise","calm","thoughtful","faithful","loyal","sincere","righteous"],
                "relationships": [
                    {
                        "cat_to": ["p_l"],
                        "cat_from": ["app1"],
                        "values": ["platonic", "comfort", "respect", "trust"],
                        "amount": 10
                    } ],
                "weight": 20
            },
            {
                "text": "app1 sniffles alone for a few moments before facing {PRONOUN/app1/poss} mentor. app1's eyes widen at s_c standing over {PRONOUN/app1/object} with flattened ears and bristling fur. <i>That</i> is weakness. c_n, and more importantly, s_c will not tolerate weakness. Get back into training, app1, and do not let s_c see you act in this way again.",
                "exp": 10,
                "can_have_stat": ["p_l"],
                "stat_trait": ["bloodthirsty","vengeful","arrogant","troublesome"],
                "relationships": [
                    {
                        "cat_to": ["p_l"],
                        "cat_from": ["app1"],
                        "values": ["dislike","respect"],
                        "amount": 10
                    },
                    {
                        "cat_to": ["p_l"],
                        "cat_from": ["app1"],
                        "values": ["trust","platonic","comfort"],
                        "amount": -10
                    } ],
                "weight": 20
            },
            {
                "text": "s_c's whiskers twitch in annoyance at this childish outburst. If app1 doesn't <i>want</i> to be a warrior, that's fine by s_c. {PRONOUN/p_l/subject/CAP}'ll be in the training grounds, waiting to train the greatest warrior c_n's ever seen. {PRONOUN/s_c/subject/CAP} {VERB/s_c/walk/walks} away from app1, and a hidden smile dashes across {PRONOUN/s_c/poss} muzzle as {PRONOUN/s_c/subject} {VERB/s_c/hear/hears} app1 start to chase after {PRONOUN/s_c/object}.",
                "exp": 10,
                "can_have_stat": ["p_l"],
                "stat_trait": ["cold","strict","grumpy","lonesome","gloomy"],
                "relationships": [
                    {
                        "cat_to": ["p_l"],
                        "cat_from": ["app1"],
                        "values": ["platonic", "comfort", "respect", "trust"],
                        "amount": 10
                    } ],
                "weight": 20
            },
            {
                "text": "s_c lashes {PRONOUN/s_c/poss} tail. Of course app1 will never be a warrior if {PRONOUN/app1/subject} {VERB/app1/think/thinks} like <i>that.</i> c_n doesn't want warriors who think like <i>that.</i> Half of glory, {PRONOUN/s_c/subject} {VERB/p_l/explain/explains}, is believing you deserve it. s_c challenges app1: focus on <i>that</i>. When s_c and app1 return to the training grounds, the other trainees notice app1 fighting with a newfound vigor.",
                "exp": 10,
                "can_have_stat": ["p_l"],
                "stat_trait": ["fierce","bold","confident","competitive","ambitious","rebellious","daring","adventurous","cunning"],
                "relationships": [
                    {
                        "cat_to": ["p_l"],
                        "cat_from": ["app1"],
                        "values": ["platonic", "comfort", "respect", "trust"],
                        "amount": 10
                    } ],
                "weight": 20
            },
            {
                "text": "s_c's heart lurches seeing the apprentice so low. Could s_c have done something to make app1 feel this way? Not having any words s_c sits close to app1, wrapping {PRONOUN/p_l/poss} tail around {PRONOUN/app1/object}. s_c purrs softly, reassuringly. Until app1 purrs back, gratefully. ",
                "exp": 10,
                "can_have_stat": ["p_l"],
                "stat_trait": ["insecure","nervous","oblivious","careful","responsible"],
                "relationships": [
                    {
                        "cat_to": ["p_l"],
                        "cat_from": ["app1"],
                        "values": ["platonic", "comfort", "respect", "trust"],
                        "amount": 10
                    } ],
                "weight": 20
            },
            {
                "text": "s_c shifts awkwardly at app1's side until {PRONOUN/s_c/subject} can't stand the silence any longer. s_c drops into a crouch and nudges app1 with {PRONOUN/s_c/poss} paw. app1 looks back, confused as s_c keeps bouncing and poking at {PRONOUN/s_c/object} with a goofy expression on {PRONOUN/s_c/poss} face, until app1 gives in. The warrior and apprentice play like kits, and the smile on app1's face says {PRONOUN/app1/subject}{VERB/app1/'ve/'s} forgotten all about {PRONOUN/app1/poss} doubt.",
                "exp": 10,
                "can_have_stat": ["p_l"],
                "stat_trait": ["charismatic","flamboyant","playful","childish","shameless","strange","sneaky"],
                "relationships": [
                    {
                        "cat_to": ["p_l"],
                        "cat_from": ["app1"],
                        "values": ["platonic", "comfort", "respect", "trust"],
                        "amount": 10
                    } ],
                "weight": 20
            }
        ],
        "fail_outcomes": [
            {
                "text": "p_l tries to think of something to say or do, anything, but {PRONOUN/p_l/subject} {VERB/p_l/fumble/fumbles} as app1 becomes more and more inconsolable. Finally, p_l gives up, leaving app1 alone with {PRONOUN/app1/poss} thoughts.",
                "exp": 0,
                "can_have_stat": ["p_l"],
                "relationships": [
                    {
                        "cat_to": ["p_l"],
                        "cat_from": ["app1"],
                        "values": ["platonic", "comfort", "respect", "trust"],
                        "amount": -10
                    } ],
                "weight": 10
            }
        ]
    },
    {
        "patrol_id": "gen_train_trainingapprentices1",
        "biome": ["Any"],
        "season": ["Any"],
        "types": ["border"],
        "tags": ["disrespect"],
        "patrol_art": "train_general_intro",
        "min_cats": 3,
        "max_cats": 6,
        "min_max_status": {
            "apprentice": [2, 5],
            "normal adult": [1, 6]
        },
        "weight": 5,
        "intro_text": "p_l is showing several apprentices the border, and points out some good spots to keep watch on specific parts of it.",
        "decline_text": "p_l has no patience for the rowdy apprentices that day, and orders them all back to camp. ",
        "chance_of_success": 65,
        "success_outcomes": [
            {
                "text": "p_l is super proud of the apprentices, they are all attentive and are asking some great questions about c_n and their relations to the other Clans.",
                "exp": 10,
                "weight": 20,
                "relationships": [
                    {
                        "cats_to": ["patrol"],
                        "cats_from": ["patrol"],
                        "mutual": false,
                        "values": ["respect"],
                        "amount": 5
                    },
                    {
                        "cats_to": ["patrol"],
                        "cats_from": ["patrol"],
                        "mutual": false,
                        "values": ["dislike"],
                        "amount": -5
                    }
                ]
            },
            {
                "text": "p_l laughs at the faces the apprentices are making, as they complain about all the icky smells coming from the other Clans at the border. They keep up their disgusted grimaces while asking questions about the other Clans their specific cultures.",
                "exp": 10,
                "weight": 5,
                "relationships": [
                    {
                        "cats_to": ["patrol"],
                        "cats_from": ["patrol"],
                        "mutual": false,
                        "values": ["respect"],
                        "amount": 5
                    },
                    {
                        "cats_to": ["patrol"],
                        "cats_from": ["patrol"],
                        "mutual": false,
                        "values": ["dislike"],
                        "amount": -5
                    }
                ]
            }
        ],
        "fail_outcomes": [
            {
                "text": "p_l just can't deal with those mouse-brained apprentices today. {PRONOUN/p_l/subject/CAP}{VERB/p_l/'ve/'s} had to stop app1 from crossing the border twice now. {PRONOUN/p_l/subject/CAP} {VERB/p_l/order/orders} them all back to camp, scolding them along the way.",
                "exp": 0,
                "weight": 20,
                "relationships": [
                    {
                        "cats_to": ["patrol"],
                        "cats_from": ["patrol"],
                        "mutual": false,
                        "values": ["respect"],
                        "amount": -5
                    },
                    {
                        "cats_to": ["patrol"],
                        "cats_from": ["patrol"],
                        "mutual": false,
                        "values": ["dislike"],
                        "amount": 5
                    }
                ]
            }
        ]
    }
]<|MERGE_RESOLUTION|>--- conflicted
+++ resolved
@@ -4832,16 +4832,14 @@
                     {
                         "cats_to": ["p_l"],
                         "cats_from": ["app1"],
-<<<<<<< HEAD
-=======
-                        "mutual": false,
-                        "values": ["dislike"],
-                        "amount": -5
-                    }
-                ]
-            },
-            {
-                "text": "As one of the undisputed best hunters in c_n, possibly in generations, s_c is definitely the cat to come to for hunting advice. {PRONOUN/s_c/subject/CAP} don't mind sharing either, talking about some of {PRONOUN/s_c/poss} more useful little tricks that could be used to flesh out the fresh-kill pile.",
+                        "mutual": false,
+                        "values": ["dislike"],
+                        "amount": -5
+                    }
+                ]
+            },
+            {
+                "text": "As one of the undisputed best hunters in c_n, possibly in generations, s_c is definitely the cat to come to for hunting advice. {PRONOUN/s_c/subject/CAP} {VERB/s_c/don't/doesn't} mind sharing either, talking about some of {PRONOUN/s_c/poss} more useful little tricks that could be used to flesh out the fresh-kill pile.",
                 "exp": 40,
                 "weight": 40,
                 "stat_skill": ["HUNTER,3"],
@@ -4899,7 +4897,7 @@
             "apprentice": [1, 6],
             "normal adult": [1, 6]
         },
-        "weight": 10,
+        "weight": 5,
         "intro_text": "p_l suggests this might be a good chance to practice new hunting techniques with app1.",
         "decline_text": "They decide to focus on working on a different skill instead.",
         "chance_of_success": 60,
@@ -4977,10 +4975,10 @@
         "max_cats": 6,
         "min_max_status": {
             "apprentice": [1, 6],
-            "all apprentices": [2, 2],
+            "all apprentices": [2, 5],
             "normal adult": [1, 6]
         },
-        "weight": 10,
+        "weight": 5,
         "intro_text": "p_l suggests this might be a good chance for the cats to practice new hunting techniques, particularly with apprentices present.",
         "decline_text": "They decide to focus on working on a different skill instead.",
         "chance_of_success": 20,
@@ -5003,207 +5001,6 @@
                 "text": "The setting sun makes the sky's light go strange, elongated shadows and yellow-tinged as the cats bounce around, each taking their turn as prey and hunter.",
                 "exp": 30,
                 "weight": 10,
-                "relationships": [
-                    {
-                        "cats_to": ["patrol"],
-                        "cats_from": ["patrol"],
-                        "mutual": false,
-                        "values": ["platonic", "trust"],
-                        "amount": 5
-                    }
-                ]
-            },
-            {
-                "text": "s_c takes charge and coordinates exercises for the training patrol. Soon cats are practicing stalking on each other, sharing tips about different terrain types, and discussing prey selection.",
-                "exp": 30,
-                "weight": 20,
-                "stat_skill": ["TEACHER,1", "HUNTER,1"],
-                "can_have_stat": ["adult"],
-                "relationships": [
-                    {
-                        "cats_to": ["patrol"],
-                        "cats_from": ["patrol"],
-                        "mutual": false,
-                        "values": ["platonic", "trust"],
-                        "amount": 5
-                    }
-                ]
-            }
-        ],
-        "fail_outcomes": [
-            {
-                "text": "Unfortunately, no one steps up to teach. It makes everything feel awkward and a waste of time, and the cats give up and return to camp a little irritated.",
-                "exp": 0,
-                "weight": 20,
-                "relationships": [
-                    {
-                        "cats_to": ["patrol"],
-                        "cats_from": ["patrol"],
-                        "mutual": false,
-                        "values": ["platonic", "trust"],
-                        "amount": -5
-                    }
-                ]
-            }
-        ]
-    },
-    {
-        "patrol_id": "gen_train_huntingskill6",
-        "biome": ["Any"],
-        "season": ["Any"],
-        "types": ["training"],
-        "tags": [],
-        "patrol_art": "gen_train_huntingskill",
-        "min_cats": 3,
-        "max_cats": 6,
-        "min_max_status": {
-            "apprentice": [1, 6],
-            "all apprentices": [3, 3],
-            "normal adult": [1, 6]
-        },
-        "weight": 10,
-        "intro_text": "p_l suggests this might be a good chance for the cats to practice new hunting techniques, particularly with apprentices present.",
-        "decline_text": "They decide to focus on working on a different skill instead.",
-        "chance_of_success": 20,
-        "success_outcomes": [
-            {
-                "text": "Everyone has a nice practice session, picking up a nice selection of new tricks to try out on their next hunting patrol. app1 really gets into it, and is praised for {PRONOUN/app1/poss} focus and enthusiasm.",
-                "exp": 30,
-                "weight": 20,
-                "relationships": [
-                    {
-                        "cats_to": ["patrol"],
-                        "cats_from": ["patrol"],
-                        "mutual": false,
-                        "values": ["platonic", "trust"],
-                        "amount": 5
-                    }
-                ]
-            },
-            {
-                "text": "s_c takes charge and coordinates exercises for the training patrol. Soon cats are practicing stalking on each other, sharing tips about different terrain types, and discussing prey selection.",
-                "exp": 30,
-                "weight": 20,
-                "stat_skill": ["TEACHER,1", "HUNTER,1"],
-                "can_have_stat": ["adult"],
-                "relationships": [
-                    {
-                        "cats_to": ["patrol"],
-                        "cats_from": ["patrol"],
-                        "mutual": false,
-                        "values": ["platonic", "trust"],
-                        "amount": 5
-                    }
-                ]
-            }
-        ],
-        "fail_outcomes": [
-            {
-                "text": "Unfortunately, no one steps up to teach. It makes everything feel awkward and a waste of time, and the cats give up and return to camp a little irritated.",
-                "exp": 0,
-                "weight": 20,
-                "relationships": [
-                    {
-                        "cats_to": ["patrol"],
-                        "cats_from": ["patrol"],
-                        "mutual": false,
-                        "values": ["platonic", "trust"],
-                        "amount": -5
-                    }
-                ]
-            }
-        ]
-    },
-    {
-        "patrol_id": "gen_train_huntingskill7",
-        "biome": ["Any"],
-        "season": ["Any"],
-        "types": ["training"],
-        "tags": [],
-        "patrol_art": "gen_train_huntingskill",
-        "min_cats": 3,
-        "max_cats": 6,
-        "min_max_status": {
-            "apprentice": [1, 6],
-            "all apprentices": [4, 4],
-            "normal adult": [1, 6]
-        },
-        "weight": 10,
-        "intro_text": "p_l suggests this might be a good chance for the cats to practice new hunting techniques, particularly with apprentices present.",
-        "decline_text": "They decide to focus on working on a different skill instead.",
-        "chance_of_success": 20,
-        "success_outcomes": [
-            {
-                "text": "Everyone has a nice practice session, picking up a nice selection of new tricks to try out on their next hunting patrol. app1 really gets into it, and is praised for {PRONOUN/app1/poss} focus and enthusiasm.",
-                "exp": 30,
-                "weight": 20,
-                "relationships": [
-                    {
-                        "cats_to": ["patrol"],
-                        "cats_from": ["patrol"],
-                        "mutual": false,
-                        "values": ["platonic", "trust"],
-                        "amount": 5
-                    }
-                ]
-            },
-            {
-                "text": "s_c takes charge and coordinates exercises for the training patrol. Soon cats are practicing stalking on each other, sharing tips about different terrain types, and discussing prey selection.",
-                "exp": 30,
-                "weight": 20,
-                "stat_skill": ["TEACHER,1", "HUNTER,1"],
-                "can_have_stat": ["adult"],
-                "relationships": [
-                    {
-                        "cats_to": ["patrol"],
-                        "cats_from": ["patrol"],
-                        "mutual": false,
-                        "values": ["platonic", "trust"],
-                        "amount": 5
-                    }
-                ]
-            }
-        ],
-        "fail_outcomes": [
-            {
-                "text": "Unfortunately, no one steps up to teach. It makes everything feel awkward and a waste of time, and the cats give up and return to camp a little irritated.",
-                "exp": 0,
-                "weight": 20,
-                "relationships": [
-                    {
-                        "cats_to": ["patrol"],
-                        "cats_from": ["patrol"],
-                        "mutual": false,
-                        "values": ["platonic", "trust"],
-                        "amount": -5
-                    }
-                ]
-            }
-        ]
-    },
-    {
-        "patrol_id": "gen_train_huntingskill8",
-        "biome": ["Any"],
-        "season": ["Any"],
-        "types": ["training"],
-        "tags": [],
-        "patrol_art": "gen_train_huntingskill",
-        "min_cats": 3,
-        "max_cats": 6,
-        "min_max_status": {
-            "apprentice": [1, 6],
-            "all apprentices": [5, 5],
-            "normal adult": [1, 6]
-        },
-        "weight": 10,
-        "intro_text": "p_l suggests this might be a good chance for the cats to practice new hunting techniques, particularly with apprentices present.",
-        "decline_text": "They decide to focus on working on a different skill instead.",
-        "chance_of_success": 20,
-        "success_outcomes": [
-            {
-                "text": "Everyone has a nice practice session, picking up a nice selection of new tricks to try out on their next hunting patrol. app1 really gets into it, and is praised for {PRONOUN/app1/poss} focus and enthusiasm.",
-                "exp": 30,
-                "weight": 20,
                 "relationships": [
                     {
                         "cats_to": ["patrol"],
@@ -5260,259 +5057,6 @@
         "min_max_status": {
             "all apprentices": [-1, -1]
         },
-        "weight": 20,
-        "intro_text": "p_l suggests this might be a good chance for the cats to practice new fighting techniques.",
-        "decline_text": "They decide to focus on working on a different skill instead.",
-        "chance_of_success": 20,
-        "success_outcomes": [
-            {
-                "text": "Everyone has a nice practice session, picking up a nice selection of new tricks to try out in their next skirmish.",
-                "exp": 20,
-                "weight": 20,
-                "relationships": [
-                    {
-                        "cats_to": ["patrol"],
-                        "cats_from": ["patrol"],
->>>>>>> 9eb04e79
-                        "mutual": false,
-                        "values": ["dislike"],
-                        "amount": -5
-                    }
-                ]
-            },
-            {
-                "text": "As one of the undisputed best hunters in c_n, possibly in generations, s_c is definitely the cat to come to for hunting advice. {PRONOUN/s_c/subject/CAP} {VERB/s_c/don't/doesn't} mind sharing either, talking about some of {PRONOUN/s_c/poss} more useful little tricks that could be used to flesh out the fresh-kill pile.",
-                "exp": 40,
-                "weight": 40,
-                "stat_skill": ["HUNTER,3"],
-                "can_have_stat": ["adult"],
-                "relationships": [
-                    {
-                        "cats_to": ["patrol"],
-                        "cats_from": ["patrol"],
-                        "mutual": false,
-                        "values": ["platonic", "trust"],
-                        "amount": 5
-                    },
-                    {
-                        "cats_to": ["s_c"],
-                        "cats_from": ["patrol"],
-                        "mutual": false,
-                        "values": ["respect"],
-                        "amount": 15
-                    }
-                ]
-            }
-        ],
-        "fail_outcomes": [
-            {
-                "text": "Unfortunately, no one steps up to teach. It makes everything feel awkward and a waste of time, and the cats give up and return to camp a little irritated.",
-                "exp": 0,
-                "weight": 20,
-                "relationships": [
-                    {
-                        "cats_to": ["patrol"],
-                        "cats_from": ["patrol"],
-                        "mutual": false,
-                        "values": ["platonic", "trust"],
-                        "amount": -5
-                    }
-                ]
-            },
-            {
-                "text": "Dutifully the cats practice their hunting, but no one has anything new to show each other.",
-                "exp": 0,
-                "weight": 20
-            }
-        ]
-    },
-    {
-        "patrol_id": "gen_train_huntingskill4",
-        "biome": ["Any"],
-        "season": ["Any"],
-        "types": ["training"],
-        "tags": [],
-<<<<<<< HEAD
-        "patrol_art": "hunt_general_intro",
-=======
-        "patrol_art": "gen_train_fightingskill",
->>>>>>> 9eb04e79
-        "min_cats": 2,
-        "max_cats": 2,
-        "min_max_status": {
-            "apprentice": [1, 6],
-            "normal adult": [1, 6]
-        },
-        "weight": 5,
-        "intro_text": "p_l suggests this might be a good chance to practice new hunting techniques with app1.",
-        "decline_text": "They decide to focus on working on a different skill instead.",
-        "chance_of_success": 60,
-        "success_outcomes": [
-            {
-                "text": "Both cats have a nice practice session, with app1 soaking up all p_l's best tips and tricks.",
-                "exp": 30,
-                "weight": 20,
-                "relationships": [
-                    {
-                        "cats_to": ["patrol"],
-                        "cats_from": ["patrol"],
-                        "mutual": false,
-                        "values": ["platonic", "trust"],
-                        "amount": 5
-                    }
-                ]
-            },
-            {
-                "text": "The setting sun makes the sky's light go strange, elongated shadows and yellow-tinged as the cats bounce around, each taking their turn as prey and hunter.",
-                "exp": 30,
-                "weight": 10,
-                "relationships": [
-                    {
-                        "cats_to": ["patrol"],
-                        "cats_from": ["patrol"],
-                        "mutual": false,
-                        "values": ["platonic", "trust"],
-                        "amount": 5
-                    }
-                ]
-            },
-            {
-                "text": "s_c takes charge and coordinates exercises for the duo. They practice taking down prey together, their confidence in their team hunting growing. The warrior praises how quickly app1 picks it up, and the apprentice comes back to camp fluffed up with pride.",
-                "exp": 30,
-                "weight": 20,
-                "stat_skill": ["TEACHER,1", "HUNTER,1"],
-                "can_have_stat": ["adult"],
-                "relationships": [
-                    {
-                        "cats_to": ["patrol"],
-                        "cats_from": ["patrol"],
-                        "mutual": false,
-                        "values": ["platonic", "trust"],
-                        "amount": 5
-                    }
-                ]
-            }
-        ],
-        "fail_outcomes": [
-            {
-                "text": "Unfortunately, neither cat steps up to teach. app1 looks disappointed - what was p_l expecting, for {PRONOUN/app1/object} to lead the training?",
-                "exp": 0,
-                "weight": 20,
-                "relationships": [
-                    {
-                        "cats_to": ["patrol"],
-                        "cats_from": ["patrol"],
-                        "mutual": false,
-                        "values": ["platonic", "trust"],
-                        "amount": -5
-                    }
-                ]
-            }
-        ]
-    },
-    {
-        "patrol_id": "gen_train_huntingskill5",
-        "biome": ["Any"],
-        "season": ["Any"],
-        "types": ["training"],
-        "tags": [],
-<<<<<<< HEAD
-        "patrol_art": "hunt_general_intro",
-=======
-        "patrol_art": "gen_train_fightingskill",
->>>>>>> 9eb04e79
-        "min_cats": 3,
-        "max_cats": 6,
-        "min_max_status": {
-            "apprentice": [1, 6],
-            "all apprentices": [2, 5],
-            "normal adult": [1, 6]
-        },
-        "weight": 5,
-        "intro_text": "p_l suggests this might be a good chance for the cats to practice new hunting techniques, particularly with apprentices present.",
-        "decline_text": "They decide to focus on working on a different skill instead.",
-        "chance_of_success": 20,
-        "success_outcomes": [
-            {
-                "text": "Everyone has a nice practice session, picking up a nice selection of new tricks to try out on their next hunting patrol. app1 really gets into it, and is praised for {PRONOUN/app1/poss} focus and enthusiasm.",
-                "exp": 30,
-                "weight": 20,
-                "relationships": [
-                    {
-                        "cats_to": ["patrol"],
-                        "cats_from": ["patrol"],
-                        "mutual": false,
-                        "values": ["platonic", "trust"],
-                        "amount": 5
-                    }
-                ]
-            },
-            {
-                "text": "The setting sun makes the sky's light go strange, elongated shadows and yellow-tinged as the cats bounce around, each taking their turn as prey and hunter.",
-                "exp": 30,
-                "weight": 10,
-                "relationships": [
-                    {
-                        "cats_to": ["patrol"],
-                        "cats_from": ["patrol"],
-                        "mutual": false,
-                        "values": ["platonic", "trust"],
-                        "amount": 5
-                    }
-                ]
-            },
-            {
-                "text": "s_c takes charge and coordinates exercises for the training patrol. Soon cats are practicing stalking on each other, sharing tips about different terrain types, and discussing prey selection.",
-                "exp": 30,
-                "weight": 20,
-                "stat_skill": ["TEACHER,1", "HUNTER,1"],
-                "can_have_stat": ["adult"],
-                "relationships": [
-                    {
-                        "cats_to": ["patrol"],
-                        "cats_from": ["patrol"],
-                        "mutual": false,
-                        "values": ["platonic", "trust"],
-                        "amount": 5
-                    }
-                ]
-            }
-        ],
-        "fail_outcomes": [
-            {
-                "text": "Unfortunately, no one steps up to teach. It makes everything feel awkward and a waste of time, and the cats give up and return to camp a little irritated.",
-                "exp": 0,
-                "weight": 20,
-                "relationships": [
-                    {
-                        "cats_to": ["patrol"],
-                        "cats_from": ["patrol"],
-                        "mutual": false,
-                        "values": ["platonic", "trust"],
-                        "amount": -5
-                    }
-                ]
-            }
-        ]
-    },
-    {
-        "patrol_id": "gen_train_fightingskill1",
-        "biome": ["Any"],
-        "season": ["Any"],
-        "types": ["training"],
-        "tags": [],
-<<<<<<< HEAD
-        "patrol_art": "train_general_intro",
-        "min_cats": 3,
-        "max_cats": 6,
-=======
-        "patrol_art": "gen_train_fightingskill",
-        "min_cats": 2,
-        "max_cats": 2,
->>>>>>> 9eb04e79
-        "min_max_status": {
-            "all apprentices": [-1, -1]
-        },
         "weight": 5,
         "intro_text": "p_l suggests this might be a good chance for the cats to practice new fighting techniques.",
         "decline_text": "They decide to focus on working on a different skill instead.",
@@ -5571,25 +5115,12 @@
         "season": ["Any"],
         "types": ["training"],
         "tags": [],
-<<<<<<< HEAD
-        "patrol_art": "train_general_intro",
+        "patrol_art": "gen_train_fightingskill",
         "min_cats": 2,
         "max_cats": 2,
         "min_max_status": {},
         "weight": 5,
         "intro_text": "p_l suggests this might be a good chance to practice new fighting techniques with r_c.",
-=======
-        "patrol_art": "gen_train_fightingskill",
-        "min_cats": 3,
-        "max_cats": 6,
-        "min_max_status": {
-            "apprentice": [1, 6],
-            "all apprentices": [2, 2],
-            "normal adult": [1, 6]
-        },
-        "weight": 20,
-        "intro_text": "p_l suggests this might be a good chance for the cats to practice new fighting techniques, particularly with the apprentices here to learn from them.",
->>>>>>> 9eb04e79
         "decline_text": "They decide to focus on working on a different skill instead.",
         "chance_of_success": 60,
         "success_outcomes": [
@@ -5713,15 +5244,9 @@
         "season": ["Any"],
         "types": ["training"],
         "tags": [],
-<<<<<<< HEAD
-        "patrol_art": "train_general_intro",
+        "patrol_art": "gen_train_fightingskill",
         "min_cats": 2,
         "max_cats": 2,
-=======
-        "patrol_art": "gen_train_fightingskill",
-        "min_cats": 3,
-        "max_cats": 6,
->>>>>>> 9eb04e79
         "min_max_status": {
             "apprentice": [1, 6],
             "normal adult": [1, 6]
