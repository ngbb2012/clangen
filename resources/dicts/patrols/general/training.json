--- conflicted
+++ resolved
@@ -154,11 +154,7 @@
         "max_cats": 6,
         "min_max_status": {
             "deputy": [1, 1],
-<<<<<<< HEAD
-            "leader": [-1, -1]
-=======
 	        "leader": [-1, -1]
->>>>>>> f586b246
         },
         "weight": 5,
         "intro_text": "While training, p_l admits that {PRONOUN/p_l/subject} {VERB/p_l/don't/doesn't} think that {PRONOUN/p_l/subject}{VERB/p_l/'re/'s} a good deputy.",
@@ -8552,7 +8548,7 @@
         "weight": 20,
         "chance_of_success": 60,
         "pl_skill_constraint": ["STORY,1", "LORE,1"],
-        "intro_text": "Legends tell of the first clan cat that created the stars above and below upon death...",
+        "intro_text": "Legends tell of the first Clan cat that created the stars above and below upon death...",
         "decline_text": "No one is interested in fables today.",
             "success_outcomes": [
                 {
@@ -8958,15 +8954,9 @@
             },
         "weight": 20,
         "chance_of_success": 60,
-<<<<<<< HEAD
-        "pl_skill_constraint": ["STORY,1", "LORE,1"],
-        "intro_text": "Legends tell of the first Clan cat that created the stars above and below upon death...",
-        "decline_text": "No one is interested in fables today.",
-=======
         "pl_skill_constraint": ["LORE,1"],
         "intro_text": "Crossing {PRONOUN/p_l/poss} paws, p_l clears {PRONOUN/p_l/poss} throat. Long ago in the deep time, a rogue caught the ear of a ghost, and stole a secret about the sun blinking.",
         "decline_text": "Today's not a day to learn about the past, apparently.",
->>>>>>> f586b246
         "success_outcomes": [
                 {
                     "text": "Through his knowledge, he lured the Clans away from StarClan, throttling their faith until it almost died. But he underestimated the power of StarClan's chosen three, who shone starlight back into the shadows and sent the false prophet fleeing with his tail between his legs. Who are the chosen three? p_l chuckles. That's a story for another day.",
