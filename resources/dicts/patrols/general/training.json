--- conflicted
+++ resolved
@@ -4180,797 +4180,6 @@
         ]
     },
     {
-        "patrol_id": "gen_train_enemiestolovers_10locked1",
-        "biome": "Any",
-        "season": "Any",
-        "tags": ["training", "no_app", "big_change", "pos_dislike", "romantic", "no_change_fail", "rel_patrol"],
-        "intro_text": "r_c finds p_l out training in r_c's favourite spot - and not only does r_c have to share the spot, the pounce p_l is practising looks all wrong.",
-        "decline_text": "Nope, nopidity nope, r_c isn't hanging around that idiot!",
-        "chance_of_success": 60,
-        "exp": 15,
-        "success_text": {
-            "unscathed_common": "p_l calls that a pounce? <i>This</i> is a pounce! r_c flies right over p_l's dumb pretty face, shooting a smirk over {PRONOUN/r_c/poss} shoulder.",
-            "unscathed_rare": "r_c bursts in and straight up laughs at p_l, telling {PRONOUN/p_l/object} exactly where {PRONOUN/p_l/subject}{VERB/p_l/'re/'s} going wrong. p_l challenges r_c to do any better, and with a hrumph of irritation, the competition begins, both cats out to one-up each other."
-        },
-        "fail_text": {
-            "unscathed_common": "Whatever, it's not r_c's problem. {PRONOUN/r_c/subject/CAP} wait at the side of the training grounds for p_l to be done. But not only does p_l train stupidly, r_c falls asleep waiting for {PRONOUN/p_l/object}. Neither of them get anything done."
-        },
-        "min_cats": 2,
-        "max_cats": 2,
-        "constraints": {
-            "relationship": [
-                "dislike_10",
-                "romantic_10"
-            ]
-                }
-    },
-    {
-        "patrol_id": "gen_train_enemiestolovers_10locked2",
-        "biome": "Any",
-        "season": "Any",
-        "tags": ["training", "no_app", "big_change", "pos_dislike", "romantic", "no_change_fail", "minor_injury", "rel_patrol"],
-        "intro_text": "p_l is working on {PRONOUN/p_l/poss} battle moves when r_c sticks {PRONOUN/r_c/poss} head around the corner. Perfect - not only will p_l get a training partner, but battering r_c (sheathed claws, <i>sheathed</i>, {PRONOUN/p_l/subject} {VERB/p_l/promise/promises}!) will be just a little more sasifying than putting a paw in any other Clanmate's face.",
-        "decline_text": "A sudden rain shower puts a damper on any thoughts of battle training.",
-        "chance_of_success": 60,
-        "exp": 15,
-        "success_text": {
-            "unscathed_common": "Oh by the stars, it is <i>so much fun</i> to smush in r_c's dumb smile and mess up {PRONOUN/r_c/poss} stupid pretty coat! r_c yells at {PRONOUN/p_l/object} for it, because {PRONOUN/r_c/subject}{VERB/r_c/'re/'s} a wuss.",
-            "unscathed_rare": "When r_c sweeps {PRONOUN/p_l/poss} legs out from under {PRONOUN/p_l/object} and p_l falls on {PRONOUN/p_l/poss} ass, p_l falls mute, caught between laughter and snarling - how dare r_c be so infuriatingly good!"
-        },
-        "fail_text": {
-            "injury": "Everyone keeps their claws in (no matter the temptations), but r_c slips at a crucial moment while {PRONOUN/r_c/subject} and p_l spar, and gets up with an awkward wince. Time to stop."
-        },
-        "min_cats": 2,
-        "max_cats": 2,
-        "constraints": {
-            "relationship": [
-                "dislike_10",
-                "romantic_10"
-            ]
-                }
-    },
-    {
-        "patrol_id": "gen_train_enemiestolovers_10locked3",
-        "biome": "Any",
-        "season": "Any",
-        "tags": ["training", "no_app", "big_change", "pos_dislike", "romantic", "no_change_fail", "rel_patrol"],
-        "intro_text": "p_l and r_c find themselves hanging out together. Without any other Clanmates. This is, uh, sure to go well. p_l tries to start up a conversation about prey types, that seems safe.",
-        "decline_text": "You know what's safer? Not talking.",
-        "chance_of_success": 60,
-        "exp": 15,
-        "success_text": {
-            "unscathed_common": "r_c is dumb and likes dumb food. But then {PRONOUN/r_c/subject} offer to swap said horrible foulness for p_l's favourite the next time both are on the fresh-kill pile, and that's... really sweet actually. But then the argument starts again, and nope, r_c is the worst."
-        },
-        "fail_text": {
-            "unscathed_common": "Whatever, it doesn't matter. Some cats just have weird tastes, p_l thinks, shrugging."
-        },
-        "min_cats": 2,
-        "max_cats": 2,
-        "constraints": {
-            "relationship": [
-                "dislike_10",
-                "romantic_10"
-            ]
-                }
-    },
-    {
-        "patrol_id": "gen_train_enemiestolovers_20locked1",
-        "biome": "Any",
-        "season": "Any",
-        "tags": ["training", "no_app", "big_change", "pos_dislike", "romantic", "no_change_fail", "rel_patrol"],
-        "intro_text": "p_l is an annoying furbag of a Clanmate, but there's no one else currently available to train with. Someone makes a <i>comment</i> about romantic sunset walks as the two cats head out of camp, and r_c leads the way, burning under {PRONOUN/r_c/poss} fur. Certainly not!",
-        "decline_text": "Actually, nope, r_c is headed straight back to camp to find whoever said that and claw their ears off!",
-        "chance_of_success": 60,
-        "exp": 15,
-        "success_text": {
-            "unscathed_common": "It is sunset. This does <b>not</b> matter. Stupid fox-dung teasing Clanmates! r_c is snippy and snappish with p_l, and {PRONOUN/p_l/subject} {VERB/p_l/snap/snaps} back just as irritably, backlit all golden and beautiful by the sun.",
-            "unscathed_rare": "I mean, hah, r_c? And <i>p_l</i>?? Like <i>that</i> could ever happen, r_c laughs, just a little forced. Yeah, like p_l could ever put up with r_c for that long, p_l agrees heartily. This immediately starts an argument. They don't even get to see the pretty sunset r_c was planning on."
-        },
-        "fail_text": {
-            "unscathed_common": "r_c stutters so much that it's honestly a miracle p_l doesn't justifiably make fun of {PRONOUN/r_c/object} for it - {PRONOUN/r_c/subject} don't think {PRONOUN/r_c/subject} could take that right now. But p_l seems simiilarly preoccupied and distracted. Neither of them manages any productive training."
-        },
-        "min_cats": 2,
-        "max_cats": 2,
-        "constraints": {
-            "relationship": [
-                "dislike_20",
-                "romantic_20"
-            ]
-                }
-    },
-    {
-        "patrol_id": "gen_train_enemiestolovers_20locked2",
-        "biome": "Any",
-        "season": "Any",
-        "tags": ["training", "no_app", "big_change", "pos_dislike", "romantic", "no_change_fail", "minor_injury", "rel_patrol"],
-        "intro_text": "p_l spots r_c padding out of camp and makes a beeline to follow {PRONOUN/r_c/object}. Because, you see, {PRONOUN/p_l/subject}{VERB/p_l/'re/'s} simply that dedicated to taking every opportunity to train, even with a tick like r_c.",
-        "decline_text": "p_l gets waylaid by a Clanmate with an actual need for help, disrupting {PRONOUN/p_l/poss} cunning plans.",
-        "chance_of_success": 60,
-        "exp": 15,
-        "success_text": {
-            "unscathed_common": "They argue all the way to the training grounds, all the way through training, and all the way back again, and yet p_l curls up to sleep feeling strangely satisfied that {PRONOUN/p_l/subject} got to spend time with r_c.",
-            "unscathed_rare": "r_c is absolutely insufferable, and p_l suffers {PRONOUN/r_c/object} the whole afternoon, making sure to point out every single mistake r_c makes, feeling a little thrill every time {PRONOUN/p_l/subject} {VERB/p_l/drive/drives} r_c to distraction."
-        },
-        "fail_text": {
-            "injury": "They've barely started yet, only a tiny dip of the sun into an argument, when r_c takes a tumble that cuts training short."
-        },
-        "min_cats": 2,
-        "max_cats": 2,
-        "constraints": {
-            "relationship": [
-                "dislike_20",
-                "romantic_20"
-            ]
-                }
-    },
-    {
-        "patrol_id": "gen_train_enemiestolovers_30locked1",
-        "biome": "Any",
-        "season": "Any",
-        "tags": ["training", "no_app", "big_change", "pos_dislike", "romantic", "rel_patrol"],
-        "intro_text": "Maybe it's a little immature to be so invested in an <s>argument</s> refined conversation about battle strategies.",
-        "decline_text": "Yeah, time to take a breather from this conversation, p_l and r_c decide.",
-        "chance_of_success": 60,
-        "exp": 15,
-        "success_text": {
-            "unscathed_common": "Yes, it definitely is dumb, p_l decides, eye twitching. {PRONOUN/p_l/subject}'ll prove {PRONOUN/p_l/poss} point in combat instead! p_l tackles r_c, both cats going flying in a ball of fur and insults and slightly too much body contact.",
-            "unscathed_rare": "r_c's tail twitches with irritation as {PRONOUN/r_c/subject} {VERB/r_c/refute/refutes} p_l's point, drawing p_l's eye. And then it happens again, and again, until p_l snaps and pounces and whoops suddenly r_c is right under {PRONOUN/p_l/object}, muzzle to muzzle and very close. Erm. Sorry?"
-        },
-        "fail_text": {
-            "unscathed_common": "p_l wins that argument with a point r_c just can't refute. Somehow this pleases neither of them."
-        },
-        "min_cats": 2,
-        "max_cats": 2,
-        "constraints": {
-            "relationship": [
-                "dislike_30",
-                "romantic_30"
-            ]
-                }
-    },
-    {
-        "patrol_id": "gen_train_enemiestolovers_30locked2",
-        "biome": "Any",
-        "season": "Any",
-        "tags": ["training", "no_app", "big_change", "pos_dislike", "romantic", "no_leader", "rel_patrol"],
-        "intro_text": "p_l can't believe that r_c is <i>so Stars-damned annoying</i> that the leader of c_n sent them both out together to work out their problems. Like, what?",
-        "decline_text": "Maybe this rivalry has gotten a little... excessive.",
-        "chance_of_success": 60,
-        "exp": 15,
-        "success_text": {
-            "unscathed_common": "If there is a single thing that r_c and p_l can both agree on it's this; how dare anyone order them to be friends! They complain to each other about the leader's commands for a good long while, before both being swept up into their normal arguments. Which they'll be continuing as long as they feel like, thank you."
-        },
-        "fail_text": {
-            "unscathed_common": "It's the most boring afternoon imaginable, both cats padding in conversational tip-toe rather than their usual exuberant dynamic, but yes, fine, under threat of looking like fox-dung in front of c_n, maybe they can work out a way of getting along."
-        },
-        "min_cats": 2,
-        "max_cats": 2,
-        "constraints": {
-            "relationship": [
-                "dislike_30",
-                "romantic_30"
-            ]
-                }
-    },
-    {
-        "patrol_id": "gen_train_enemiestolovers_30locked3",
-        "biome": "Any",
-        "season": "Any",
-        "tags": ["training", "no_app", "big_change", "pos_dislike", "romantic", "leader", "rel_patrol"],
-        "intro_text": "Out for training with r_c, p_l is reaching the limit of {PRONOUN/p_l/poss} patience.",
-        "decline_text": "Time for training to end. Now.",
-        "chance_of_success": 60,
-        "exp": 15,
-        "success_text": {
-            "unscathed_common": "p_l snaps. Oh by StarClan, can r_c not shut up for ONE SECOND?! Falling onto {PRONOUN/p_l/poss} rump, horrified at {PRONOUN/p_l/self}, p_l has a fantastic view of r_c, ears up with shock, twisting round to gape at {PRONOUN/p_l/object}. Which lasts for a split second before r_c is calling p_l mouse-brained and about as helpful as Twolegs in leafbare, {PRONOUN/r_c/poss} tirade barely interrupted by p_l's outburst. Maybe there are some cats in the Clan p_l is still just another cat to. The thought is strangely comforting."
-        },
-        "fail_text": {
-            "unscathed_common": "{PRONOUN/p_l/subject} {VERB/p_l/breath/breathes}, reminding {PRONOUN/p_l/self} of {PRONOUN/p_l/poss} responsibilities as leader of the clan. How would it look if {PRONOUN/p_l/subject} just exploded at r_c, no matter how justified?"
-        },
-        "min_cats": 2,
-        "max_cats": 2,
-        "constraints": {
-            "relationship": [
-                "dislike_30",
-                "romantic_30"
-            ]
-                }
-    },
-    {
-        "patrol_id": "gen_train_enemiestolovers_40locked1",
-        "biome": "Any",
-        "season": "Any",
-        "tags": ["training", "no_app", "big_change", "pos_dislike", "romantic", "rel_patrol"],
-        "intro_text": "Everyone agrees that p_l and r_c get along like a forest fire, but surely they can hold it together for one afternoon's worth of training.",
-        "decline_text": "...let's not try it.",
-        "chance_of_success": 60,
-        "exp": 15,
-        "success_text": {
-            "unscathed_common": "They cannot.",
-            "unscathed_rare": "r_c knows <i>exactly</i> what {PRONOUN/r_c/subject}{VERB/r_c/'re/'s} doing, darting infront of p_l as they run together, but p_l sees {PRONOUN/r_c/object} coming and flips the script, hooking r_c's back paw to trip <i>{PRONOUN/r_c/object}</i> instead. Hah!"
-        },
-        "fail_text": {
-            "unscathed_common": "Carefully and very politely, p_l and r_c manage to bore each other to death. Or, as other member of the clan describes it; have a productive afternoon."
-        },
-        "min_cats": 2,
-        "max_cats": 2,
-        "constraints": {
-            "relationship": [
-                "dislike_40",
-                "romantic_40"
-            ]
-                }
-    },
-    {
-        "patrol_id": "gen_train_enemiestolovers_40locked2",
-        "biome": "Any",
-        "season": "Any",
-        "tags": ["training", "no_app", "big_change", "dislike", "romantic", "no_change_fail", "rel_patrol"],
-        "intro_text": "Everyone agrees that p_l and r_c get along like a forest fire, but surely they can hold it together for one afternoon's worth of training.",
-        "decline_text": "...let's not try it.",
-        "chance_of_success": 60,
-        "exp": 15,
-        "success_text": {
-            "unscathed_common": "It <i>almost</i> devolves into the normal arguments, but... not quite. While insulting p_l, r_c accidentally lets slip that {PRONOUN/r_c/subject} think p_l has an astonishing skill. Neither cat knows what to do with this information, shifting their paws and blushing awkwardly under their fur.",
-            "unscathed_rare": "The best way to avoid arguing is to not have any breath left! p_l and r_c race through the territory, rivalry channeled into speed, sprinting heedlessly faster and faster until the world is a blur and p_l doesn't spot a root sticking up out of the ground. r_c skids to a halt, rushing back to {PRONOUN/p_l/object}, and as they walk carefully back to camp, r_c insists on making p_l lean against {PRONOUN/r_c/poss} flank."
-        },
-        "fail_text": {
-            "unscathed_common": "They cannot."
-        },
-        "min_cats": 2,
-        "max_cats": 2,
-        "constraints": {
-            "relationship": [
-                "dislike_40",
-                "romantic_40"
-            ]
-                }
-    },
-    {
-        "patrol_id": "gen_train_enemiestolovers_40locked3",
-        "biome": "Any",
-        "season": "Any",
-        "tags": ["training", "no_app", "big_change", "pos_dislike", "romantic", "no_change_fail", "rel_patrol"],
-        "intro_text": "r_c, sick of hearing other cats gossip about how much p_l hates {PRONOUN/r_c/object}, pulls p_l aside to confront {PRONOUN/p_l/object}.",
-        "decline_text": "r_c's nerves make {PRONOUN/r_c/object} think better of the idea.",
-        "chance_of_success": 60,
-        "exp": 15,
-        "success_text": {
-            "unscathed_common": "p_l gapes at {PRONOUN/r_c/object}, mouth hanging open like a dumb fish, and r_c glares at {PRONOUN/p_l/object} for making such a dumb expression looks so stupidly pretty. Fine. r_c hates {PRONOUN/p_l/object} too then, just like p_l wants.",
-            "unscathed_rare": "The best way to avoid arguing is to not have any breath left! p_l and r_c race through the territory, rivalry channeled into speed, sprinting heedlessly faster and faster until the world is a blur and p_l doesn't spot a root sticking up out of the ground. r_c skids to a halt, rushing back to {PRONOUN/p_l/object}, and as they walk carefully back to camp, r_c insists on making p_l lean against {PRONOUN/r_c/poss} flank."
-        },
-        "fail_text": {
-            "unscathed_common": "r_c fails to get p_l alone - {PRONOUN/r_c/poss} Clanmates seen determined to never give the two of them any privacy."
-        },
-        "min_cats": 2,
-        "max_cats": 2,
-        "constraints": {
-            "relationship": [
-                "dislike_40",
-                "romantic_40"
-            ]
-                }
-    },
-    {
-        "patrol_id": "gen_train_provingyourself_10locked1",
-        "biome": "Any",
-        "season": "Any",
-        "tags": ["training", "no_app", "big_change", "romantic", "rel_patrol"],
-        "intro_text": "r_c wants to push {PRONOUN/r_c/poss} limits in training today, to really improve on {PRONOUN/r_c/poss} stealth skills, p_l {PRONOUN/r_c/poss} (semi) willing victim. {PRONOUN/r_c/subject/CAP} swear that it's going to be the difference between prey on the fresh-kill pile and the Clan eating crowfood.",
-        "decline_text": "r_c's nerves make {PRONOUN/r_c/object} think better of the idea.",
-        "chance_of_success": 60,
-        "exp": 15,
-        "success_text": {
-            "unscathed_common": "Again, again, again, adjusting the weight on {PRONOUN/r_c/poss} paws, pelt prickling with awareness as r_c keeps it from brushing anything. {PRONOUN/r_c/subject/CAP}{VERB/r_c/'re/'s} so focused that p_l's surprised swear startles {PRONOUN/r_c/object} too, r_c giggling helplessly. Both cats pause for a moment, caught between laughter and embarassment.",
-            "unscathed_rare": "p_l has some harsh advice for r_c, blunt and kind of insulting. But r_c checks {PRONOUN/r_c/poss} temper and listens instead, and the shocked, wide-eyed admiration of p_l when r_c bursts unseen from cover to knock {PRONOUN/p_l/object} to the ground is worth all the effort."
-        },
-        "fail_text": {
-            "unscathed_common": "r_c isn't getting the hang of this, and {PRONOUN/r_c/poss} frustration builds until p_l calls the training session off, saying {PRONOUN/p_l/subject}{VERB/p_l/'ve/'s} got better things to do."
-        },
-        "min_cats": 2,
-        "max_cats": 2,
-        "constraints": {
-            "relationship": [
-                "dislike_10"
-            ]
-                }
-    },
-    {
-        "patrol_id": "gen_train_pullingpigtails1",
-        "biome": "Any",
-        "season": "Any",
-        "tags": ["training", "no_leader", "apprentice", "warrior", "two_apprentices", "rel_two_apps", "big_change", "pos_dislike", "romantic", "no_change_fail", "minor_injury"],
-        "intro_text": "p_l leads the patrol towards the borders, wanting to test the apprentices on identifying o_c_n scent. But for some reason the walk seems to be taking longer than usual, and p_l keeps hearing odd yelps and grunts from behind {PRONOUN/p_l/object}.",
-        "decline_text": "p_l comments offhandedly that, seeing they seem to have so much energy, both apprentices can help around the camp when they get back instead of resting. The rest of the patrol is spent in sullen silence.",
-        "chance_of_success": 60,
-        "exp": 25,
-        "success_text": {
-            "unscathed_common": "Each time p_l looks the other way app1 makes sure to quickly tug on app2's fur. Next time app1 decides to do it again, app2 makes sure to turn ever so slightly, making {PRONOUN/app1/object} trip and fall into a puddle.",
-            "unscathed_rare": "p_l, p_l! app1 keeps tugging on {PRONOUN/app2/poss} fur, app2 whines! Exhausted by their childish actions, p_l tells the apprentices to sort it out between themselves. They've back on the path for a grand total of two seconds before there's a much louder yelp, a startling crash, and app2 trots past p_l, merrily reporting that {PRONOUN/app2/subject}{VERB/app2/'ve/'s} dealt with the problem."
-        },
-        "fail_text": {
-            "injury": "p_l tries to ignore what's clearly apprentice nonsense, up until there's a rather more pained yelp. app1 has encountered something sharp in the puddle app2 shoved {PRONOUN/app1/object} into. <i>Apprentices</i>. The leader is going to hear <i>exactly</i> which cats caused this patrol to fail."
-        },
-        "min_cats": 3,
-        "max_cats": 6
-    },
-    {
-        "patrol_id": "gen_train_BFFs_platonic502locked1",
-        "biome": "Any",
-        "season": "Any",
-        "tags": ["training", "platonic", "comfort", "dislike", "jealousy", "rel_patrol"],
-        "intro_text": "p_l and r_c twine around each other in camp, chirping excitedly with the anticipation of getting to go out training together - it's been forever since they've been able to hang out!",
-        "decline_text": "Unfortunately, the cats just don't have time to go out training today. They headbutt softly, promising to catch up another time.",
-        "chance_of_success": 60,
-        "exp": 20,
-        "success_text": {
-            "unscathed_common": "Like birds into flight the two cats leap into training, bounding in joyful synchronization, the strength of their friendship lending itself to fantastic risks and complete trust, their play-battle as much game as exercise, round and round in wild abandon until they both lie, utterly exhausted, perfectly content. Their purrs mingle quietly as they share tongues, exchanging secrets and dreams.",
-	        "unscathed_rare": "They push themselves hard, rushing through their training to get to steal more time to catch up together. And yet, with r_c, even stretching {PRONOUN/p_l/poss} speed to its limit feels like a game to p_l. Still, when both of them collpase in a sunbeam, heaving for breath and stretching out muscles that want to cramp, it's p_l's favourite bit of the day. {PRONOUN/p_l/subject/CAP} {VERB/p_l/knead/kneads} helpfully at r_c's legs, easing the sore muscles as they both relax in the sun together.",
-	        "stat_trait": "They've barely left camp before s_c is off, leading them both on an enchanting, feral, glorious romp through the territory, heedless of any barrier in {PRONOUN/s_c/poss} way, wild and free and rich in pure excitement. To crash along with {PRONOUN/s_c/poss} best friend, laughing and skidding and bouncing like kits, it's like fresh prey-blood on the tonuge, like the first suns of newleaf, it's just - essential. They need to do this more often!"
-        },
-        "fail_text": {
-	"unscathed_common": "It's just not the day for it - first r_c trips on a root, but is fine to continue, then p_l makes a comment {PRONOUN/p_l/subject} {VERB/p_l/know/knows} is dumb - it just doesn't go how they'd hoped for.",
-	"unscathed_stat": "They head out of camp, and r_c is nearly giddy with the chance to spend time together, but s_c just isn't able to lighten up for long enough to enjoy it. There's something weighing {PRONOUN/s_c/object} down, like rot in crowfood, and {PRONOUN/s_c/subject} {VERB/s_c/apologise/apologises} to r_c, cutting the patrol short."
-        },
-        "win_trait": ["childish", "playful", "daring", "adventurous", "shameless", "competitive", "oblivious", "flamboyant"],
-        "fail_trait": ["cold", "insecure", "strict", "arrogant", "grumpy", "gloomy"],
-        "min_cats": 2,
-        "max_cats": 2,
-        "constraints": {
-            "relationship": [
-                "platonic_50"
-            ]
-                }
-},
-{
-    "patrol_id": "gen_train_leaderparentchildlocked1",
-    "biome": "Any",
-    "season": "Any",
-    "tags": ["training", "leader", "apprentice", "one_apprentice", "app_stat", "big_change", "platonic", "comfort", "respect", "trust", "dislike", "jealousy", "disrespect", "distrust", "patrol_to_p_l", "minor_injury"],
-    "intro_text": "p_l heads out for training with app1, and notes with concern that the apprentice is stiff and nervous following {PRONOUN/p_l/object}. Surely {PRONOUN/app1/poss} kittenhood can't be so far from app1's memory - how in the stars name could {PRONOUN/app1/subject} ever feel stressed on a simple training patrol with {PRONOUN/app1/poss} own parent?",
-    "decline_text": "p_l calls off the patrol, instead going out in a bigger group of cats, hoping app1 will be more comfortable that way.",
-    "chance_of_success": 60,
-    "exp": 20,
-    "success_text": {
-        "unscathed_common": "Trying not to let on how much care is going into choosing each mew, p_l starts up a series of quiet complaints, shared with app1 like it's no big thing, talking about how hard it is to feel so distant from the rest of c_n, how {PRONOUN/p_l/subject}{VERB/p_l/'re/'s} so glad {PRONOUN/p_l/subject}{VERB/p_l/'ve/'s} got app1, how {PRONOUN/p_l/subject} only {VERB/p_l/want/wants} to be seen as another cat trying {PRONOUN/p_l/poss} hardest, just like everyone else. app1 doesn't reply - but {PRONOUN/app1/subject} {VERB/app1/do/does} brush against p_l, the touch of {PRONOUN/app1/poss} pelt a massive comfort.",
-        "unscathed_rare": "p_l sits down with app1 in the training grounds. What's wrong? As the leader, p_l could - app1 cuts {PRONOUN/p_l/object} off. Yes, app1 knows {PRONOUN/p_l/subject}{VERB/p_l/'re/'s} the leader, <i>everyone</i> stars-damned knows p_l is the leader! That's the problem! Everyone expects so much, just because app1 happened to be born into p_l's nest, like that's helped app1 at all! p_l curls around them sympathetically, listening, heart sinking to hear the burden placed on {PRONOUN/p_l/poss} child by the clan.",
-        "stat_trait": "Could... could they just spend time together, p_l asks, hopeful and fragile. {VERB/p_l/Have/Has} {PRONOUN/p_l/subject} done something wrong? But no, no, app1 rushes to reassure {PRONOUN/p_l/object}, all the stiffness drained from the apprentice by {PRONOUN/app1/poss} urgency to comfort. No, app1 just wants to be the best for p_l, {PRONOUN/app1/subject} {VERB/app1/see/sees} p_l leading the Clan with such strength and {PRONOUN/app1/subject} just {VERB/app1/want/wants} p_l to be proud of {PRONOUN/app1/object}!"
-    },
-    "fail_text": {
-        "unscathed_common": "p_l tries to talk to app1 during a break, but it doesn't work. Maybe this relationship is just another thing p_l has sacrificed to lead c_n. The thought bites at {PRONOUN/p_l/object}.",
-        "injury": "p_l tries to get app1 to slow down long enough to talk to {PRONOUN/p_l/object}, to find out what's gotten into {PRONOUN/p_l/poss} kit, but app1 races away, shouting back something about {PRONOUN/app1/poss} skills. By the time p_l catches up, app1 has already faceplanted into the ground, hard enough to need to return to camp in awkward silence.",
-        "stat_injury": "p_l's attempts to open up a honest conversation with app1 are met with strong teenage derision, and p_l resolves to try again later. app1 doesn't give {PRONOUN/p_l/object} the chance, instead getting injured while waltzing around ignoring p_l's instructions."
-    },
-    "win_trait": ["compassionate", "thoughtful", "calm", "careful", "faithful", "loving", "loyal", "wise", "sincere"],
-    "fail_trait": ["troublesome", "ambitious", "childish", "cold", "arrogant", "competitive", "rebellious"],
-    "min_cats": 2,
-    "max_cats": 2,
-    "constraints": {
-        "relationship": [
-            "parent/child"
-        ]
-            }
-},
-{
-    "patrol_id": "gen_train_deputyparentchildlocked1",
-    "biome": "Any",
-    "season": "Any",
-    "tags": ["training", "deputy", "apprentice", "one_apprentice", "app_stat", "big_change", "platonic", "comfort", "respect", "trust", "dislike", "jealousy", "disrespect", "distrust", "patrol_to_p_l", "minor_injury"],
-    "intro_text": "p_l heads out for training with app1, and notes with concern that the apprentice is stiff and nervous following {PRONOUN/p_l/object}. Surely {PRONOUN/app1/poss} kittenhood can't be so far from app1's memory - how in the stars name could {PRONOUN/app1/subject} ever feel stressed on a simple training patrol with {PRONOUN/app1/poss} own parent?",
-    "decline_text": "p_l calls off the patrol, instead going out in a bigger group of cats, hoping app1 will be more comfortable that way.",
-    "chance_of_success": 60,
-    "exp": 20,
-    "success_text": {
-        "unscathed_common": "Trying not to let on how much care is going into choosing each mew, p_l starts up a series of quiet complaints, shared with app1 like it's no big thing, talking about how hard it is to feel so distant from the rest of c_n, how {PRONOUN/p_l/subject}{VERB/p_l/'re/'s} so glad {PRONOUN/p_l/subject}{VERB/p_l/'ve/'s} got app1, how {PRONOUN/p_l/subject} only {VERB/p_l/want/wants} to be seen as another cat trying {PRONOUN/p_l/poss} hardest, just like everyone else. app1 doesn't reply - but {PRONOUN/app1/subject} {VERB/app1/do/does} brush against p_l, the touch of {PRONOUN/app1/poss} pelt a massive comfort.",
-        "unscathed_rare": "p_l sits down with app1 in the training grounds. What's wrong? As the deputy, p_l could - app1 cuts {PRONOUN/p_l/object} off. Yes, app1 knows {PRONOUN/p_l/subject}{VERB/p_l/'re/'s} the deputy, <i>everyone</i> stars-damned knows p_l is the deputy! That's the problem! Everyone expects so much, just because app1 happened to be born into p_l's nest, like that's helped app1 at all! p_l curls around them sympathetically, listening, heart sinking to hear the burden placed on {PRONOUN/p_l/poss} child by the clan.",
-        "stat_trait": "Could... could they just spend time together, p_l asks, hopeful and fragile. {VERB/p_l/Have/Has} {PRONOUN/p_l/subject} done something wrong? But no, no, app1 rushes to reassure {PRONOUN/p_l/object}, all the stiffness drained from the apprentice by {PRONOUN/app1/poss} urgency to comfort. No, app1 just wants to be the best for p_l, {PRONOUN/app1/subject} {VERB/app1/see/sees} p_l leading the Clan with such strength and {PRONOUN/app1/subject} just {VERB/app1/want/wants} p_l to be proud of {PRONOUN/app1/object}!"
-    },
-    "fail_text": {
-        "unscathed_common": "p_l tries to talk to app1 during a break, but it doesn't work. Maybe this relationship is just another thing p_l has sacrificed to lead c_n. The thought bites at {PRONOUN/p_l/object}.",
-        "injury": "p_l tries to get app1 to slow down long enough to talk to {PRONOUN/p_l/object}, to find out what's gotten into {PRONOUN/p_l/poss} kit, but app1 races away, shouting back something about {PRONOUN/app1/poss} skills. By the time p_l catches up, app1 has already faceplanted into the ground, hard enough to need to return to camp in awkward silence.",
-        "stat_injury": "p_l's attempts to open up a honest conversation with app1 are met with strong teenage derision, and p_l resolves to try again later. app1 doesn't give {PRONOUN/p_l/object} the chance, instead getting injured while waltzing around ignoring p_l's instructions."
-    },
-    "win_trait": ["compassionate", "thoughtful", "calm", "careful", "faithful", "loving", "loyal", "wise", "sincere"],
-    "fail_trait": ["troublesome", "ambitious", "childish", "cold", "arrogant", "competitive", "rebellious"],
-    "min_cats": 2,
-    "max_cats": 2,
-    "constraints": {
-        "relationship": [
-            "parent/child"
-        ]
-            }
-},
-{
-    "patrol_id": "gen_train_kitcamplocked1",
-    "biome": "Any",
-    "season": "Any",
-    "tags": ["training", "warrior", "apprentice", "patrol_to_p_l", "big_change", "respect", "disrespect", "comfort"],
-    "intro_text": "p_l looks down at the group they have to try and teach, face doubtful. Camp maintainence isn't a glamourous topic, especially in the eyes of younger cats.",
-    "decline_text": "p_l calls off the lesson.",
-    "chance_of_success": 60,
-    "exp": 30,
-    "success_text": {
-        "unscathed_common": "When the topic is clawing the arse of an enemy warrior, anyone can get a young hothead's attention, but catching and holding it when the lesson is about gathering materials to reinforce camp? That takes real skill, though p_l doesn't get acknowledged for it often.",
-        "unscathed_rare": "app1 tries to derail p_l and switch to fighting training instead - but p_l asks, quick as an unsheathed claw, what's more important, the nursery, or the warrior protecting it? The nursury, obviously - so app1 nods, sits {PRONOUN/app1/poss} rump down, and listens to p_l explain how one helps weatherproof a kitten's den."
-    },
-    "fail_text": {
-        "unscathed_common": "p_l loses app1's attention - disrespectfully, app1 wanders off to practise {PRONOUN/app1/poss} battle moves."
-    },
-    "min_cats": 3,
-    "max_cats": 6,
-    "constraints": {
-        "skill": [
-            "TEACHER,1", "INSIGHTFUL,1", "KIT,1", "CAMP,1"
-         ]     
-            }
-},
-{
-    "patrol_id": "gen_train_teacherinsightfullocked1",
-    "biome": "Any",
-    "season": "Any",
-    "tags": ["training", "warrior", "apprentice", "patrol_to_p_l", "big_change", "respect", "disrespect", "comfort"],
-    "intro_text": "p_l is the leader of the training group today - always a good choice for the role, skilled at explaining things, especially beneficial for apprentices. If {PRONOUN/p_l/subject} can get teenagers to listen, that is.",
-    "decline_text": "But today isn't the day for this lesson.",
-    "chance_of_success": 60,
-    "exp": 30,
-    "success_text": {
-        "unscathed_common": "Commanding attention, p_l takes the patrol through the familiar steps of the warrior code as they walk the territory - no, but have they considered what that rule truely <i>means</i>? Would they follow it to their own death? To their friend's? To a kit's? Have they truly reflected on their dedication to the code?",
-        "unscathed_rare": "Padding meow by meow through the warrior code, p_l impacts their ultimate lesson - that there is always, <i>always</i> a point where the code must be disregarded. To follow something blindly is not to truly follow it at all, and the code exists to guide their lives, not dictate them."
-    },
-    "fail_text": {
-        "unscathed_common": "app1 starts making trouble at the back of the patrol as soon as it's clear that p_l is here to impact a philosophical lesson instead of teaching them <i>something actually useful stars damn it!</i>"
-    },
-    "min_cats": 3,
-    "max_cats": 6,
-    "constraints": {
-        "skill": [
-            "TEACHER,1", "INSIGHTFUL,1"
-         ]     
-            }
-},
-{
-    "patrol_id": "gen_train_storylocked1",
-    "biome": "Any",
-    "season": "Any",
-    "tags": ["training", "warrior", "apprentice", "patrol_to_p_l", "rel_patrol", "respect", "platonic"],
-    "intro_text": "Leading the group of cats around them to a good vantage point, p_l settles down. Has anyone heard the tale of the Cat Who Time Forgot?",
-    "decline_text": "The patrol has heard this tale before - better to go for a short hunt instead, and the cats disperse.",
-    "chance_of_success": 60,
-    "exp": 30,
-    "success_text": {
-        "unscathed_common": "The patrol quietens down immediately, p_l's reputation as a storyteller proceeding {PRONOUN/p_l/object}. Into the attentive silence, p_l spins the picture of a cat who slipped through time's claws to immortality, always young, forever strong. But {PRONOUN/p_l/subject} {VERB/p_l/whisper/whispers} of the costs; never learning, never growing, left behind by friends and family who lived and died. In the end, the cat became a hollow shell, unteathered by the world - for it's time's scarcity that gives life its value.",
-        "unscathed_rare": "Once upon a time, there was a kittypet so stealthy - yes, a kittypet - that time itself didn't know they existed. When after many long years the cat should have been taken in their sleep, time forgot to. Instead, the cat just aged and aged and aged, their fur becoming thin and falling out until none was left, bald and hairless and wrinkled. It's said they're still out there, living with their Twolegs, and every so often you'll find a warrior who swears they've met them."
-    },
-    "fail_text": {
-        "unscathed_common": "The patrol refuses to quieten down and pay attention, and it's not worth p_l's effort to entertain such an ungrateful audience."
-    },
-    "min_cats": 3,
-    "max_cats": 6,
-    "constraints": {
-        "skill": [
-            "STORY,1"
-         ]     
-            }
-},
-{
-    "patrol_id": "gen_train_lorelocked1",
-    "biome": "Any",
-    "season": "Any",
-    "tags": ["training", "warrior", "apprentice", "patrol_to_p_l", "big_change", "respect", "trust"],
-    "intro_text": "Leading the group of cats around {PRONOUN/p_l/object} to a good vantage point, p_l settles down. As the patrol chats amoung themselves, something sparks p_l's attention. It reminds {PRONOUN/p_l/object} of charming Casanova, and it occurs to {PRONOUN/p_l/object} that maybe not every cat here knows that history.",
-    "decline_text": "It's a lovely day - too lovely to be ruined by mentions of that ancient furball.",
-    "chance_of_success": 60,
-    "exp": 30,
-    "success_text": {
-        "unscathed_common": "Casanova was a kittypet, coat long and beautiful and always combed just-so by his Twolegs, charming and sly and full of love and attention for any she-cat who'd stand still long enough to accept it. Generations ago, he fathered litters across half a dozen dens, full of promises of help and support before he moved on to the next molly without a backward glance. It's not a nice tale. But it's one important to remember.",
-        "unscathed_rare": "Ah, Casanova, famous for his charm trying to get the attention of a she-cat he liked, infamous for his vanishing acts afterwards. What p_l tries to emphasise about the history lesson isn't the infamous cad, it's that the Clans took care of the litters he fathered anyway, something where the strength of the Clan saved tiny lives that would've been lost to single motherhood."
-    },
-    "fail_text": {
-        "unscathed_common": "The patrol refuses to quieten down and pay attention, and it's not worth p_l's effort to edcucate such an ungrateful audience."
-    },
-    "min_cats": 3,
-    "max_cats": 6,
-    "constraints": {
-        "skill": [
-            "LORE,1"
-         ]     
-            }
-},
-{
-    "patrol_id": "gen_train_fightingcleverlocked1",
-    "biome": "Any",
-    "season": "Any",
-    "tags": ["training", "warrior", "patrol_to_p_l", "big_change", "respect", "disrespect", "comfort"],
-    "intro_text": "p_l has plans for a clever little battle move - but {PRONOUN/p_l/subject} {VERB/p_l/need/needs} a couple cats to practise it with.",
-    "decline_text": "Today isn't the day for this lesson.",
-    "chance_of_success": 60,
-    "exp": 30,
-    "success_text": {
-        "unscathed_common": "Pulling the patrol together into a huddle, p_l explains the plan. Together, they're going to practise a coordinated kind of tackle, intended to shove an enemy warrior off a Clanmate, knock them silly, and give enough time to rescue their injured Clanmate. Looking around the determined faces, p_l nods. They can do this!",
-        "unscathed_rare": "It's hard to describe, but eventually p_l manages to communicate {PRONOUN/p_l/poss} idea, a type of kicking-off maneuver where a warrior stimultanously gets distance from an opponent and can also wind them if they kick right in the diaphram. The patrol practises until they've got it, everyone takes a turn getting winded by sheathed claws."
-    },
-    "fail_text": {
-        "unscathed_common": "r_c isn't comfortable doing such intense fighting training, but also doesn't bring it up, instead going for the worst of both worlds where {PRONOUN/r_c/subject} still {VERB/r_c/do/does} training and {VERB/r_c/ruin/ruins} it for the other cats, flinching back from being a good training partner."
-    },
-    "min_cats": 4,
-    "max_cats": 6,
-    "constraints": {
-        "skill": [
-            "FIGHTER,1", "CLEVER,1"
-         ]     
-            }
-},
-{
-    "patrol_id": "gen_train_huntersenselocked1",
-    "biome": "Any",
-    "season": "Any",
-    "tags": ["training", "warrior", "apprentice", "patrol_to_p_l", "respect", "disrespect", "trust", "distrust"],
-    "intro_text": "As the patrol heads out, p_l spots a set of tracks and calls the other cats over to give them a demonstration.",
-    "decline_text": "Today isn't the day for this lesson.",
-    "chance_of_success": 60,
-    "exp": 30,
-    "success_text": {
-        "unscathed_common": "{PRONOUN/p_l/subject/CAP} {VERB/p_l/show/shows} app1 how crisp the edges of the pawprints are, how there hasn't been enough time for anything to disturb the perfection of the record of passage. app1 asks if those aren't <i>cat</i> pawprints though? p_l murrps. Yes, and good spotting. But the lesson isn't what made these, it's about how to judge how long it's been since they've been made - valuable information if this had been prey and not a Clanmate.",
-        "unscathed_rare": "The time of day, the direction of any wind, the season, the amount of damp nearby - it all effects tracking, and in predictable ways that allow a discerning warrior to time how long it's been since the animal who left them wandered through. It's a topic p_l genuinely enjoys, and can get impressively in depth on."
-    },
-    "fail_text": {
-        "unscathed_common": "While p_l has the skills to use tracks to their fullest effect in {PRONOUN/p_l/poss} own hunts, {PRONOUN/p_l/subject} completely {VERB/p_l/fail/fails} to communicate how anyone else might be able to do that. {PRONOUN/p_l/subject/CAP} might be impressive, but p_l needs to work on {PRONOUN/p_l/poss} communication skills."
-    },
-    "min_cats": 3,
-    "max_cats": 6,
-    "constraints": {
-        "skill": [
-            "HUNTER,1", "SENSE,1"
-         ]     
-            }
-},
-{
-    "patrol_id": "gen_train_runnerclimberswimmerlocked1",
-    "biome": "Any",
-    "season": "Any",
-    "tags": ["training", "warrior", "apprentice", "patrol_to_p_l", "respect", "disrespect", "trust", "distrust"],
-    "intro_text": "Gathering together to train, p_l notices that some of the other cats in the training ring are starting without warming up properly. Whoa, whoa, whoa, - everyone stop, let's go back to basics.",
-    "decline_text": "Today isn't the day for this lesson.",
-    "chance_of_success": 60,
-    "exp": 30,
-    "success_text": {
-        "unscathed_common": "p_l, athletic and not an idiot about it, redirects the training session to both a theoretical and practical demonstration of stretching - how to target one muscle group over another, what's a good pain that indicates you're increasing your flexibilty and what's a bad pain that signals STOP NOW.",
-        "unscathed_rare": "app1 argues back at {PRONOUN/p_l/object} - is p_l really going to turn this into a lesson on stretching??? But yes, absolutely {PRONOUN/p_l/subject} {VERB/p_l/are/is}, training without limbering up beforehand can result in dumb injuries and stupid mistakes, p_l isn't letting that happen on {PRONOUN/p_l/poss} watch."
-    },
-    "fail_text": {
-        "unscathed_common": "The patrol doesn't listen to p_l, and continues on. p_l huffs, stalking off. Don't come crying to {PRONOUN/p_l/object} when someone gets hurt in a simple training exercise then!"
-    },
-    "min_cats": 3,
-    "max_cats": 6,
-    "constraints": {
-        "skill": [
-            "RUNNER,1", "SWIMMER,1", "CLIMBER,1"
-         ]     
-            }
-},
-{
-    "patrol_id": "gen_train_speakermediatorlocked1",
-    "biome": "Any",
-    "season": "Any",
-    "tags": ["training", "warrior", "apprentice", "patrol_to_p_l", "respect", "disrespect", "trust", "distrust"],
-    "intro_text": "As the training patrol gossips about the last gathering while they bask, app1 turns and asks p_l how to talk to cats from other Clans without giving away any of c_n's secrets.",
-    "decline_text": "Simple - just don't talk to them.",
-    "chance_of_success": 60,
-    "exp": 30,
-    "success_text": {
-        "unscathed_common": "There's a difference between being careful and being rude, p_l instructs. Some things are always safe to talk about, app1's favourite prey, the health of the elders, the birth of new kits, but always remember, if the cat {PRONOUN/app1/subject}{VERB/app1/'re/'s} talking to is worth anything, they'll accept that app1 can't talk about something with grace and understanding, not snippishness and mean comments.",
-        "unscathed_rare": "Think about the universal experiences you have in comment, p_l suggests. Every apprentice {PRONOUN/app1/subject} {VERB/app1/talk/talks} to is also going through life in the apprentice den, they should have plenty in common that isn't Clan secrets."
-    },
-    "fail_text": {
-        "unscathed_common": "p_l starts suggesting something - but app1 talks over {PRONOUN/p_l/object}, having just wanted an excuse to complain about the other Clans."
-    },
-    "min_cats": 3,
-    "max_cats": 6,
-    "constraints": {
-        "skill": [
-            "SPEAKER,1", "MEDIATOR,1"
-         ]     
-            }
-},
-{
-    "patrol_id": "gen_train_stardarkghostlocked1",
-    "biome": "Any",
-    "season": "Any",
-    "tags": ["training", "warrior", "apprentice", "patrol_to_p_l", "respect", "disrespect", "trust", "distrust"],
-    "intro_text": "As app1 falls over again, still not getting how to shift {PRONOUN/app1/poss} weight with that move, p_l watches {PRONOUN/app1/object} from the side of the training ring, sitting apart from the rest of the patrol - but not alone.",
-    "decline_text": "They remain silent, content to watch. app1 will make their own mistakes.",
-    "chance_of_success": 60,
-    "exp": 30,
-    "success_text": {
-        "unscathed_common": "The spirit beside {PRONOUN/p_l/object} calls to app1, a murmur that dirfts in and out of p_l's hearing, making {PRONOUN/p_l/poss} ears twitch. It isn't bad advice though. After another fall p_l pads forward to pass on the message - while it can be difficult to interpret the words of those who've gone beyond, seeing as they've been sitting there yelling the same advice over and over again p_l will manage.",
-        "unscathed_rare": "p_l is confused. Why manifest here, now, during this training? But when the ghostly presence's temper snaps and they charge in, incorporally trying to show app1 how it's done (to app1's complete and ongoing ignorance of the spiritual situation), p_l understands. This cat was an apprentice too, though they never grew older."
-    },
-    "fail_text": {
-        "unscathed_common": "The rest of the patrol is really disappointed in p_l, who seems to have {PRONOUN/p_l/poss} head in the clouds today."
-    },
-    "min_cats": 3,
-    "max_cats": 6,
-    "constraints": {
-        "skill": [
-            "STAR,1", "GHOST,1", "DARK,1"
-         ]     
-            }
-},
-{
-    "patrol_id": "gen_train_healerlocked1",
-    "biome": "Any",
-    "season": "Any",
-    "tags": ["training", "warrior", "apprentice", "patrol_to_p_l", "respect", "disrespect", "trust", "distrust"],
-    "intro_text": "While practising their pounce, app1 goes down hard, falling in exactly the wrong way. {PRONOUN/app1/subject/CAP} scramble up with a yelp, one paw held off the ground.",
-    "decline_text": "It's only a couple minutes before {PRONOUN/app1/subject}{VERB/app1/'re/'s} bouncing around again - apprentices are made of jelly.",
-    "chance_of_success": 60,
-    "exp": 30,
-    "success_text": {
-        "unscathed_common": "Carefully, p_l has app1 sit back down, where p_l grooms the injured paw all over. By the time {PRONOUN/p_l/subject}{VERB/p_l/'ve/'s} finished their assessment, app1 is already feeling a lot better - it was just a jolt of pain, nothing more, and training can continue unimpeded.",
-        "unscathed_rare": "The leader of the patrol, p_l, is a cat experienced at battlefield medicine duties. {PRONOUN/p_l/subject/CAP} have app1 cautiously stretch out the injured paw, first one way, then another, asking questions of app1 the entire time, until p_l is satisfied that this was an almost torn claw. Almost is the key word here though, and app1 will be perfectly fine."
-    },
-    "fail_text": {
-        "unscathed_common": "p_l falls for app1's trick and lets {PRONOUN/app1/object} sit out the rest of the training session, but app1's limp mysteriously disappears on the way back to camp."
-    },
-    "min_cats": 3,
-    "max_cats": 6,
-    "constraints": {
-        "skill": [
-            "HEALER,1"
-         ]     
-            }
-},
-{
-    "patrol_id": "gen_train_omenlocked1",
-    "biome": "Any",
-    "season": "Any",
-    "tags": ["training", "warrior", "rel_patrol", "big_change", "comfort"],
-    "intro_text": "p_l shifts uneasily as {PRONOUN/p_l/subject} {VERB/p_l/bask/basks}. r_c stretches {PRONOUN/r_c/poss} tail across {PRONOUN/p_l/poss} back - what's wrong?",
-    "decline_text": "Just a stone digging into p_l's armpit, nothing serious.",
-    "chance_of_success": 60,
-    "exp": 30,
-    "success_text": {
-        "unscathed_common": "{PRONOUN/p_l/subject/CAP}{VERB/p_l/'re/'s} all close here, literally, and it's only that fact that gives p_l the confidence to open up, pelt prickling with vulerability as {PRONOUN/p_l/subject} {VERB/p_l/murmur/murmurs} of the omen_list {PRONOUN/p_l/subject}{VERB/p_l/'ve/'s} seen recently, how {PRONOUN/p_l/subject}{VERB/p_l/'ve/'s} been struggling to piece together what it could all mean. {PRONOUN/p_l/subject/CAP} {VERB/p_l/need/needs} help, {PRONOUN/p_l/subject} {VERB/p_l/need/needs} advice.",
-        "unscathed_rare": "It's not something they <i>want</i> to talk about, but p_l gives in, knowing {PRONOUN/p_l/subject} should share {PRONOUN/p_l/poss} burden and gift. Recently, {PRONOUN/p_l/subject}{VERB/p_l/'ve/'s} seen omen_list, though {PRONOUN/p_l/subject} can't yet tell what it means for c_n, or {PRONOUN/p_l/poss} friends."
-    },
-    "fail_text": {
-        "unscathed_common": "It's - it's nothing. p_l doesn't want to talk about it."
-    },
-    "min_cats": 3,
-    "max_cats": 6,
-    "constraints": {
-        "relationship": [
-            "platonic_40"
-        ],
-        "skill": [
-            "OMEN,1"
-        ]     
-            }
-},
-{
-    "patrol_id": "gen_train_dreamlocked1",
-    "biome": "Any",
-    "season": "Any",
-    "tags": ["training", "warrior", "p_l_to_r_c", "big_change", "pos_dislike", "no_change_fail"],
-    "intro_text": "Despite theoretically leading this training patrol, p_l hangs back, watching the other cats.",
-    "decline_text": "{PRONOUN/p_l/subject/CAP}{VERB/p_l/'re/'s} just overtired - p_l hasn't been sleeping great recently.",
-    "chance_of_success": 60,
-    "exp": 30,
-    "success_text": {
-        "unscathed_common": "{PRONOUN/p_l/poss/CAP} dreams haunt {PRONOUN/p_l/object}. p_l has been seeing dream_list_emotional, but doesn't know from whom. Has one of the cats here had such intense thoughts?",
-        "unscathed_rare": "The gift of dreamwalking is no gift, not when all it causes is this vague confusion. p_l recalls the dream_list_emotional {PRONOUN/p_l/subject} felt in sleep, and tries to match the feelings {PRONOUN/p_l/subject}{VERB/p_l/'ve/'s} picked up on with any of {PRONOUN/p_l/poss} training companions."
-    },
-    "fail_text": {
-        "unscathed_common": "It's - it's nothing. p_l doesn't want to talk about it."
-    },
-    "min_cats": 3,
-    "max_cats": 6,
-    "constraints": {
-        "skill": [
-            "DREAM,1"
-        ]     
-            }
-},
-{
-    "patrol_id": "gen_train_clairvoyantlocked1",
-    "biome": "Any",
-    "season": "Any",
-    "tags": ["training", "warrior", "patrol_to_p_l", "jealousy", "no_change_fail"],
-    "intro_text": "Ask p_l heads out with a group of clanmates, {PRONOUN/p_l/subject} {VERB/p_l/put/puts} a paw wrong, slipping on to {PRONOUN/p_l/poss} side, {PRONOUN/p_l/poss} breath whooshing from {PRONOUN/p_l/poss} lungs as {PRONOUN/p_l/subject}{VERB/p_l/'re/'s} suddenly hit with flashes of clair_list.",
-    "decline_text": "It's nothing, not a vision, it means NOTHING, p_l tells {PRONOUN/p_l/self}, and gets up.",
-    "chance_of_success": 60,
-    "exp": 30,
-    "success_text": {
-        "unscathed_common": "p_l struggles to get to {PRONOUN/p_l/poss} feet, unsteady and disorientated - only to find r_c there, slipping beside {PRONOUN/p_l/object} to support {PRONOUN/p_l/poss} weight. No one in c_n is alone, and the patrol stops in their tracks to make sure p_l is okay. Clairvoyance is a powerful, unstable gift.",
-        "unscathed_rare": "{PRONOUN/p_l/subject/CAP} don't know what it means, {PRONOUN/p_l/subject} <i>never</i> {VERB/p_/know/knows} what it means, and p_l curses the stars as {PRONOUN/p_l/subject} {VERB/p_l/rise/rises} to {PRONOUN/p_l/poss} feet, apologising profusely for disrupting the patrol."
-    },
-    "fail_text": {
-        "unscathed_common": "It's - it's nothing. p_l doesn't want to talk about it."
-    },
-    "min_cats": 3,
-    "max_cats": 6,
-    "constraints": {
-        "skill": [
-            "CLAIRVOYANT,1"
-        ]     
-            }
-},
-{
-    "patrol_id": "gen_train_prophetlocked1",
-    "biome": "Any",
-    "season": "Any",
-    "tags": ["training", "warrior", "rel_patrol", "big_change", "comfort"],
-    "intro_text": "Among {PRONOUN/p_l/poss} friends and with a little sunshine to brighten {PRONOUN/p_l/poss} dark mood, p_l opens up about what's been shared with {PRONOUN/p_l/object} through the powers of the stars, prophecy_list.",
-    "decline_text": "No one wants to talk about it. p_l doesn't blame them, and lets the conversation move on.",
-    "chance_of_success": 60,
-    "exp": 30,
-    "success_text": {
-        "unscathed_common": "The sun has nearly set before what was meant to be a quick little training patrol heads back to camp. But the cats pad forward with confidence, p_l leading the way, {PRONOUN/p_l/poss} tail held high as {PRONOUN/p_l/subject} seek out med_name to pass on what {PRONOUN/p_l/object} and {PRONOUN/p_l/poss} friends have figured out.",
-        "unscathed_rare": "The stars might've been the ones to share this wisdom, but without {PRONOUN/p_l/poss} friends, it'd still be literally meaningless, and p_l bunts each member of the patrol in turn, thanking them for their help figuring out the prophecy and what it could mean."
-    },
-    "fail_text": {
-        "unscathed_common": "The friends can't work out what any of it means, and p_l seems to shrink down into {PRONOUN/p_l/self}. It's not that they don't all want to help p_l - but no one knows how."
-    },
-    "min_cats": 3,
-    "max_cats": 6,
-    "constraints": {
-        "relationship": [
-            "platonic_40"
-        ],
-        "skill": [
-            "PROPHET,1"
-        ]     
-            }
-},
-{
-    "patrol_id": "gen_train_kittypetlocked1",
-    "biome": "Any",
-    "season": "Any",
-    "tags": ["training", "warrior", "patrol_to_p_l", "respect", "trust", "distrust", "disrespect"],
-    "intro_text": "While the cats are out training, the subject of Twolegs comes up. r_c tells everyone to just not get caught by them. o_c1 suggests clawing their faces off, or their ankles, if any cat has trouble reaching up that high. p_l laughes, and the patrol turns to {PRONOUN/p_l/object}.",
-    "decline_text": "Oh, nothing, don't worry about it.",
-    "chance_of_success": 60,
-    "exp": 30,
-    "success_text": {
-        "unscathed_common": "Look, the Clanborn cats are welcome to claw as many Twolegs as they like - but if what they actually want is for a Twolegs to leave them alone, it's simple. Take it from a former kittypet - if you hiss at a Twolegs, they'll hiss right back, you take a swipe, they'll want to swipe at you. Just chill out and duck away.",
-        "unscathed_rare": "The Clan cats really think they'd win a strength match against a Twolegs? Nah, try the kittypet way instead, p_l suggests from {PRONOUN/p_l/poss} own past. Just trot off down some little path that the big clumsy oafs can't follow."
-    },
-    "fail_text": {
-        "unscathed_common": "p_l starts to give advice based on {PRONOUN/p_l/poss} own experiences as a kittypet - but none of the rest of the patrol is interested in hearing it."
-    },
-    "min_cats": 3,
-    "max_cats": 6,
-    "constraints": {
-        "skill": [
-            "KITTYPET,0"
-        ]     
-            }
-},
-{
-    "patrol_id": "gen_train_roguelonerlocked1",
-    "biome": "Any",
-    "season": "Any",
-    "tags": ["training", "warrior", "patrol_to_p_l", "respect", "trust", "distrust", "disrespect"],
-    "intro_text": "While the cats are out training, the discussion turns to rogues. p_l perks {PRONOUN/p_l/poss} ears up - {PRONOUN/p_l/object} know all about it.",
-    "decline_text": "But {PRONOUN/p_l/object} {VERB/p_l/decide/dicides} to listen instead of joining in the conversation.",
-    "chance_of_success": 60,
-    "exp": 30,
-    "success_text": {
-        "unscathed_common": "It's not always fun, dredging up bits and pieces from {PRONOUN/p_l/poss} past, but watching the rest of the patrol's wide eyes makes it seem worth it. Not only will p_l feel better about {PRONOUN/p_l/poss} Clanmates preparation for how desperate a rogue can be, but this kind of quiet respect is... well, it's a strange warmth.",
-        "unscathed_rare": "p_l tells the group of how it's not that all rogues are aggressive - but all rogues are so so much more alone than the Clan cats, so much more vulerable, so much more scared of showing that soft underbelly. It's worth remembering, the next time one turns up on the border."
-    },
-    "fail_text": {
-        "unscathed_common": "p_l starts to give advice based on {PRONOUN/p_l/poss} own experiences before {PRONOUN/p_l/subject} joined c_n - but the rest of the patrol is uninterested."
-    },
-    "min_cats": 3,
-    "max_cats": 6,
-    "constraints": {
-        "skill": [
-            "ROGUE,0", "LONER,0"
-        ]     
-            }
-},
-    {
         "patrol_id": "gen_train_mosstraining1",
         "biome": ["Any"],
         "season": ["Any"],
@@ -5020,103 +4229,6 @@
                 ]
             }
         ],
-<<<<<<< HEAD
-        "min_cats": 2,
-        "max_cats": 2
-    },
-    {
-        "patrol_id": "gen_train_assess1",
-        "biome": "Any",
-        "season": "Any",
-        "tags": [
-            "training", 
-            "apprentice", 
-            "two_apprentices",
-            "death", 
-            "battle_injury", 
-            "injure_all", 
-            "injury", 
-            "scar", 
-            "CATBITE", 
-            "rel_patrol", 
-            "platonic", 
-            "dislike", 
-            "respect", 
-            "disrespect"
-        ],
-        "intro_text": "It is time to see the progress of app1's training. {PRONOUN/app1/poss/CAP} mentor sends {PRONOUN/app1/object} out with other apprentices from the clan to test {PRONOUN/app1/poss} hunting skills. {PRONOUN/app1/poss} group is arguing about who should really lead this patrol. app2 wants to be in charge, but {PRONOUN/app2/subject} are not the easiest cat to work with. app1 thinks {PRONOUN/app1/subject} should speak up.",
-        "decline_text": "app1 confesses to {PRONOUN/app1/poss} mentor that {PRONOUN/app1/subject} do not feel ready for {PRONOUN/app1/poss} assessment. {PRONOUN/app1/poss} mentor looks disappointed but seems to understand and offers to postpone the test until next moon. Part of app1 cannot help but wonder if the other apprentices will think poorly of {PRONOUN/app1/object}.",
-        "chance_of_success": 60,
-        "exp": 15,
-        "success_text": {
-            "unscathed_common": "Before app1 can say anything, app2 gives up on {PRONOUN/app2/poss} bid for leader and decides that they {PRONOUN/app2/subject} would rather hunt on {PRONOUN/app2/poss} own than stick with a group. app2 picks a location aloud and runs off without giving app1 a chance to calm {PRONOUN/app2/object} down. app1 chooses not to dwell on it, and is relieved to hunt alone.",
-	        "unscathed_rare": "app2 isn't surprised when app1 speaks up and looks annoyed. app1 suggests that it would be a clever idea to split up, so that they don't startle each other's prey and ensure the group's success. Everyone thinks this is a good compromise and splits up with the promise to meet back at camp.",
-	        "stat_skill": "app1 knows that app2 isn't well-liked in the den for {PRONOUN/app2/poss} attitude. However, they {PRONOUN/app1/subject} {VERB/app1/do/does}n't think app2 is a bad cat. {PRONOUN/app2/subject/CAP} just {VERB/app2/need/needs} someone to believe in {PRONOUN/app2/object}. Well, let app1 be that someone. {PRONOUN/app1/subject/CAP} agrees with app2. app2 is skeptically surprised by app1's vote of confidence but is happy to lead the patrol. When the patrol arrives at the spot app2 suggested, prey scent is everywhere. app1 comes home with enough prey for the queens and elders and is rewarded with a nod from {PRONOUN/app1/poss} mentor.",
-	        "stat_trait": "app1 can't let app2 have all the glory. {PRONOUN/app1/subject/CAP} {VERB/app1/suggest/suggests} a good place to hunt that can show off the patrol's teamwork. Even app2 says that teamwork in a clan is important. Everyone follows app1 and is shocked when they are instantly greeted with a running hare. Catching it is easy, and the apprentices share amused purrs."
-        },
-        "fail_text": {
-	        "unscathed_common": "Before {PRONOUN/app1/subject} can say anything, app2 gets upset and runs away, leaving app1 without listening to the patrols' calls to return. As acting leader of the patrol, app1 decides to try and locate app2. As the sun is setting, app1 leads the patrol back to camp without prey. app1 is shocked to see app2 talking to {PRONOUN/app1/poss} mentor by the prey pile. Both cats turn to look at app1 when {PRONOUN/app1/subject} {VERB/app1/approach/approaches}, and app1 has an uneasy feeling in {PRONOUN/app1/poss} stomach.",
-	        "death": "At this rate, the patrol is going to impede app1's chances to get {PRONOUN/app1/poss} warrior's name. app1 leaves the patrol to their bickering and goes off on {PRONOUN/app1/poss} own to hunt. {PRONOUN/app1/poss/CAP} thoughts swim with curses toward the others in the patrol. It should have been obvious, this was {PRONOUN/app1/poss} assessment, after all. In frustration, {PRONOUN/app1/subject} go further than intended. The only warning of danger to break {PRONOUN/app1/object} from {PRONOUN/app1/poss} thoughts is the screech of a raging monster before nothingness.",
-	        "stat_injury": "app1 tries hard to resist the urge to scratch app2's confidence away. How dare {PRONOUN/app2/subject} try to show off during {PRONOUN/app1/poss} assessment? Unfortunately, it's a losing battle. app1 just can't hold {PRONOUN/app1/self} back anymore as {PRONOUN/app1/subject} listen to app2 brag about why {PRONOUN/app2/subject} should be leader of the patrol. Before app2 can say anything else, app1 leaps onto {PRONOUN/app2/object} and they tussle over the ground. The mentors rush out of hiding to break up the fight and chide the apprentices for their foolishness."
-        },
-        "win_skills": ["SENSE,0", "MEDIATOR,0"],
-        "win_trait": ["ambitious", "competitive"],
-        "fail_trait": ["bloodthirsty"],
-        "min_cats": 2,
-        "max_cats": 2,
-        "antagonize_text": null,
-        "antagonize_fail_text": null,
-        "history_text": {
-                "scar": "r_c carries a scar from when they fought with a Clanmate as an apprentice.",
-                "death": "r_c died when they distractedly ran onto the thunderpath as an apprentice."
-        }
-},
-{
-    "patrol_id": "gen_train_assess2",
-    "biome": "Any",
-    "season": "Any",
-    "tags": [
-        "training", 
-        "apprentice",
-        "three_apprentices", 
-        "death", 
-        "battle_injury", 
-        "injure_all", 
-        "injury", 
-        "scar", 
-        "CATBITE", 
-        "rel_patrol", 
-        "platonic", 
-        "dislike", 
-        "respect", 
-        "disrespect"
-    ],
-    "intro_text": "It is time to see the progress of app1's training. {PRONOUN/app1/poss/CAP} mentor sends {PRONOUN/app1/object} out with other apprentices from the clan to test {PRONOUN/app1/poss} hunting skills. {PRONOUN/app1/poss} group is arguing about who should really lead this patrol. app2 wants to be in charge, but {PRONOUN/app2/subject} are not the easiest cat to work with. app1 thinks {PRONOUN/app1/subject} should speak up.",
-    "decline_text": "app1 confesses to {PRONOUN/app1/poss} mentor that {PRONOUN/app1/subject} do not feel ready for {PRONOUN/app1/poss} assessment. {PRONOUN/app1/poss} mentor looks disappointed but seems to understand and offers to postpone the test until next moon. Part of app1 cannot help but wonder if the other apprentices will think poorly of {PRONOUN/app1/object}.",
-    "chance_of_success": 60,
-    "exp": 15,
-    "success_text": {
-        "unscathed_common": "Before app1 can say anything, app2 gives up on {PRONOUN/app2/poss} bid for leader and decides that they {PRONOUN/app2/subject} would rather hunt on {PRONOUN/app2/poss} own than stick with a group. app2 picks a location aloud and runs off without giving app1 a chance to calm {PRONOUN/app2/object} down. app1 chooses not to dwell on it, and is relieved to hunt alone.",
-        "unscathed_rare": "app2 isn't surprised when app1 speaks up and looks annoyed. app1 suggests that it would be a clever idea to split up, so that they don't startle each other's prey and ensure the group's success. Everyone thinks this is a good compromise and splits up with the promise to meet back at camp.",
-        "stat_skill": "app1 knows that app2 isn't well-liked in the den for {PRONOUN/app2/poss} attitude. However, they {PRONOUN/app1/subject} {VERB/app1/do/does}n't think app2 is a bad cat. {PRONOUN/app2/subject/CAP} just {VERB/app2/need/needs} someone to believe in {PRONOUN/app2/object}. Well, let app1 be that someone. {PRONOUN/app1/subject/CAP} agrees with app2. app2 is skeptically surprised by app1's vote of confidence but is happy to lead the patrol. When the patrol arrives at the spot app2 suggested, prey scent is everywhere. app1 comes home with enough prey for the queens and elders and is rewarded with a nod from {PRONOUN/app1/poss} mentor.",
-        "stat_trait": "app1 can't let app2 have all the glory. {PRONOUN/app1/subject/CAP} {VERB/app1/suggest/suggests} a good place to hunt that can show off the patrol's teamwork. Even app2 says that teamwork in a clan is important. Everyone follows app1 and is shocked when they are instantly greeted with a running hare. Catching it is easy, and the apprentices share amused purrs."
-    },
-    "fail_text": {
-        "unscathed_common": "Before {PRONOUN/app1/subject} can say anything, app2 gets upset and runs away, leaving app1 without listening to the patrols' calls to return. As acting leader of the patrol, app1 decides to try and locate app2. As the sun is setting, app1 leads the patrol back to camp without prey. app1 is shocked to see app2 talking to {PRONOUN/app1/poss} mentor by the prey pile. Both cats turn to look at app1 when {PRONOUN/app1/subject} {VERB/app1/approach/approaches}, and app1 has an uneasy feeling in {PRONOUN/app1/poss} stomach.",
-        "death": "At this rate, the patrol is going to impede app1's chances to get {PRONOUN/app1/poss} warrior's name. app1 leaves the patrol to their bickering and goes off on {PRONOUN/app1/poss} own to hunt. {PRONOUN/app1/poss/CAP} thoughts swim with curses toward the others in the patrol. It should have been obvious, this was {PRONOUN/app1/poss} assessment, after all. In frustration, {PRONOUN/app1/subject} go further than intended. The only warning of danger to break {PRONOUN/app1/object} from {PRONOUN/app1/poss} thoughts is the screech of a raging monster before nothingness.",
-        "stat_injury": "app1 tries hard to resist the urge to scratch app2's confidence away. How dare {PRONOUN/app2/subject} try to show off during {PRONOUN/app1/poss} assessment? Unfortunately, it's a losing battle. app1 just can't hold {PRONOUN/app1/self} back anymore as {PRONOUN/app1/subject} listen to app2 brag about why {PRONOUN/app2/subject} should be leader of the patrol. Before app2 can say anything else, app1 leaps onto {PRONOUN/app2/object} and they tussle over the ground. The mentors rush out of hiding to break up the fight and chide the apprentices for their foolishness."
-    },
-    "win_skills": ["SENSE,0", "MEDIATOR,0"],
-    "win_trait": ["ambitious", "competitive"],
-    "fail_trait": ["bloodthirsty"],
-    "min_cats": 3,
-    "max_cats": 3,
-    "antagonize_text": null,
-    "antagonize_fail_text": null,
-    "history_text": {
-            "scar": "r_c carries a scar from when they fought with a Clanmate as an apprentice.",
-            "death": "r_c died when they distractedly ran onto the thunderpath as an apprentice."
-=======
         "fail_outcomes": [
             {
                 "text": "No matter how patiently p_l tries to teach app1 how to firmly, but gently, gather and shred the moss, {PRONOUN/app1/subject} {VERB/app1/don't/doesn't} seem to be paying any attention. Frustrated with {PRONOUN/app1/object}, p_l decides to have a talk with the leader upon their return to camp.",
@@ -5133,7 +4245,5 @@
                 ]
             }
         ]
->>>>>>> 5423af76
     }
-}
 ]