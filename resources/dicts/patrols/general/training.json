--- conflicted
+++ resolved
@@ -9659,11 +9659,7 @@
         ],
         "fail_outcomes": [
             {
-<<<<<<< HEAD
-                "text": "s_c tries to think of something to say or do, anything, but {PRONOUN/s_c/subject} {VERB/s_c/fumble/fumbles} as app1 becomes more and more inconsolable. Finally, s_c gives up, leaving app1 alone with {PRONOUN/app1/poss} thoughts.",
-=======
-                "text": "p_l tries to think of something to say or do, anything, but {PRONOUN/p_l/subject} {VERB/p_l/fumble/fumbles} as app1 becomes more and more unconsolable. Finally, p_l gives up, leaving app1 alone with {PRONOUN/app1/poss} thoughts.",
->>>>>>> 2efdeee4
+                "text": "p_l tries to think of something to say or do, anything, but {PRONOUN/p_l/subject} {VERB/p_l/fumble/fumbles} as app1 becomes more and more inconsolable. Finally, p_l gives up, leaving app1 alone with {PRONOUN/app1/poss} thoughts.",
                 "exp": 0,
                 "can_have_stat": ["p_l"],
                 "relationships": [
