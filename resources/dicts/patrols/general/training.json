--- conflicted
+++ resolved
@@ -4646,7 +4646,6 @@
                 ]
             },
             {
-<<<<<<< HEAD
                 "text": "s_c interprets the instructions as an invitation to practice that most primal and innate cat instinct, pouncing on {PRONOUN/s_c/poss} Clanmates' twitching tails with murrps of glee that spread contagiously through the patrol as the game catches on.",
                 "exp": 20,
                 "weight": 30,
@@ -4655,14 +4654,6 @@
                     "playful"
                 ],
                 "can_have_stat": ["r_c"],
-=======
-                "text": "s_c knows how hard it is, feeling the pull of the ancestors watching over {PRONOUN/s_c/object}. With r_c, {PRONOUN/s_c/subject} {VERB/s_c/go/goes} to a quiet area near camp and show {PRONOUN/r_c/object} how to breathe, to feel connected to the world around {PRONOUN/r_c/object}, and let {PRONOUN/r_c/poss} worries evaporate from {PRONOUN/r_c/poss} pelt.",
-                "exp": 10,
-                "weight": 20,
-                "stat_trait": ["faithful", "wise"],
-                "stat_skill": ["STAR,2"],
-                "can_have_stat": ["p_l"],
->>>>>>> e28da130
                 "relationships": [
                     {
                         "cats_to": ["patrol"],
@@ -4735,15 +4726,9 @@
                 ]
             },
             {
-<<<<<<< HEAD
                 "text": "p_l shows r_c a slightly different pouncing variant {PRONOUN/p_l/subject}{VERB/p_l/'re/'s} fond of.",
                 "exp": 20,
                 "weight": 10,
-=======
-                "text": "app1 expected a little hesitation, but app2 defies that expectation and darts right into the tunnels, playfully batting at {PRONOUN/app1/object} as they do so. They play for what seems like forever and they make up a lie to tell their mentors on their way back to camp.",
-                "exp": 10,
-                "weight": 5,
->>>>>>> e28da130
                 "relationships": [
                     {
                         "cats_to": ["patrol"],
@@ -6475,7 +6460,7 @@
                 ]
             },
             {
-                "text": "s_c knows how hard it is, feeling the pull of the ancestors watching over {PRONOUN/s_c/object}. With r_c, {PRONOUN/s_c/subject} {VERB/s_c/go/goes} to a quiet area near camp and show {PRONOUN/r_c/object} how to breath, to feel connected to the world around {PRONOUN/r_c/object}, and let {PRONOUN/r_c/poss} worries evaporate from {PRONOUN/r_c/poss} pelt.",
+                "text": "s_c knows how hard it is, feeling the pull of the ancestors watching over {PRONOUN/s_c/object}. With r_c, {PRONOUN/s_c/subject} {VERB/s_c/go/goes} to a quiet area near camp and show {PRONOUN/r_c/object} how to breathe, to feel connected to the world around {PRONOUN/r_c/object}, and let {PRONOUN/r_c/poss} worries evaporate from {PRONOUN/r_c/poss} pelt.",
                 "exp": 10,
                 "weight": 20,
                 "stat_trait": ["faithful", "wise"],
