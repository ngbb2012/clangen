[
    {
        "patrol_id": "gen_train_berrybush1",
        "biome": ["Any"],
        "season": ["greenleaf"],
        "types": ["training"],
        "tags": [],
        "patrol_art": "train_general_intro",
        "min_cats": 3,
        "max_cats": 6,
        "min_max_status": {},
        "weight": 10,
        "intro_text": "While out training, r_c stumbles upon a bush of red berries.",
        "decline_text": "r_c decides not to touch the berries.",
        "chance_of_success": 40,
        "success_outcomes": [
            {
                "text": "Unsure but remembering the kitten-tales of red deathberries, r_c avoids them, and gives the rest of the patrol a head's up about the potentially dangerous bush.",
                "exp": 20,
                "weight": 20,
                "relationships": [
                    {
                        "cats_to": ["patrol"],
                        "cats_from": ["patrol"],
                        "mutual": false,
                        "values": ["comfort", "trust"],
                        "amount": 5
                    }
                ]
            },
            {
                "text": "After careful consideration and consulting with the other cats, r_c recognizes them as raspberries and brings the rare berries back to the medicine cat's den.",
                "exp": 20,
                "weight": 5,
                "herbs": ["raspberry"],
                "relationships": [
                    {
                        "cats_to": ["patrol"],
                        "cats_from": ["patrol"],
                        "mutual": false,
                        "values": ["comfort", "trust"],
                        "amount": 5
                    }
                ]
            },
            {
                "text": "Astutely, s_c recognizes the cranberries, and carefully chews off a branch laden with them to bring back to camp - the herb stocks can use this odd fruit.",
                "exp": 20,
                "weight": 20,
                "stat_skill": ["CLEVER,2"],
                "relationships": [
                    {
                        "cats_to": ["patrol"],
                        "cats_from": ["patrol"],
                        "mutual": false,
                        "values": ["comfort", "trust"],
                        "amount": 5
                    }
                ]
            }
        ],
        "fail_outcomes": [
            {
                "text": "Confidently gathering them and prancing back to camp with the patrol, r_c is then informed that redcurrants aren't a useful medicinal herb.",
                "exp": 0,
                "weight": 20,
                "relationships": [
                    {
                        "cats_to": ["patrol"],
                        "cats_from": ["patrol"],
                        "mutual": false,
                        "values": ["comfort", "trust"],
                        "amount": -5
                    }
                ]
            },
            {
                "text": "While plucking them from the bush, r_c is surprised to find they taste pretty good. Before anyone can stop them, {PRONOUN/r_c/subject} {VERB/r_c/eat/eats} a few, and are rushed back to camp for deathberry poisoning.",
                "exp": 0,
                "weight": 10,
                "injury": [
                    {
                        "cats": ["r_c"],
                        "injuries": ["poisoned"],
                        "scars": []
                    }
                ],
                "history_text": {
                    "reg_death": "m_c mistook deathberries for something edible.",
                    "lead_death": "after eating deathberries"
                },
                "relationships": [
                    {
                        "cats_to": ["patrol"],
                        "cats_from": ["patrol"],
                        "mutual": false,
                        "values": ["comfort", "trust"],
                        "amount": -5
                    }
                ]
            }
        ]
    },
    {
        "patrol_id": "gen_train_berrybush2",
        "biome": ["Any"],
        "season": ["greenleaf"],
        "types": ["training"],
        "tags": [],
        "patrol_art": "train_general_intro",
        "min_cats": 3,
        "max_cats": 6,
        "min_max_status": {
            "apprentice": [1, 6]
        },
        "weight": 20,
        "intro_text": "While helping gathering herbs, app1 stumbles upon a bush of red berries.",
        "decline_text": "r_c decides not to touch the berries.",
        "chance_of_success": 40,
        "success_outcomes": [
            {
                "text": "Unsure but remembering the kitten-tales of red deathberries, app1 avoids them and alerts the patrol, who, extremely worried, confirm that this a deathberry bush.",
                "exp": 20,
                "weight": 20
            },
            {
                "text": "Whatever. Identifying them is a medicine cat problem. app1 plucks the berries and brings them back to camp, where it turns out they're called raspberries.",
                "exp": 20,
                "weight": 5,
                "herbs": ["raspberry"]
            }
        ],
        "fail_outcomes": [
            {
                "text": "Confidently gathering them and prancing back to camp, app1 is then informed that redcurrants aren't a useful medicinal herb.",
                "exp": 0,
                "weight": 20
            },
            {
                "text": "Whatever. Identifying them is a medicine cat problem. app1 plucks the berries, surprised at the pleasant taste, and swallows a few. {PRONOUN/app1/subject/CAP} {VERB/app1/collapse/collapses} on the way back to camp, and there's nothing any cat can do for {PRONOUN/app1/object}, having not identified deathberries before eating them.",
                "exp": 0,
                "weight": 10,
                "dead_cats": ["app1"],
                "history_text": {
                    "reg_death": "m_c mistook deathberries for something edible.",
                    "lead_death": "after eating deathberries"
                }
            },
            {
                "text": "Whatever. Identifying them is a medicine cat problem. app1 plucks the tasty berries, swallowing a few, and takes the rest back to camp where the medicine cat immediately starts work trying to save {PRONOUN/app1/object} from deathberry poisoning.",
                "exp": 0,
                "weight": 10,
                "injury": [
                    {
                        "cats": ["app1"],
                        "injuries": ["poisoned"],
                        "scars": []
                    }
                ],
                "history_text": {
                    "reg_death": "m_c mistook deathberries for something edible.",
                    "lead_death": "after eating deathberries"
                }
            }
        ]
    },
    {
        "patrol_id": "gen_train_berrybush3",
        "biome": ["Any"],
        "season": ["leaf-fall"],
        "types": ["training"],
        "tags": [],
        "patrol_art": "train_general_intro",
        "min_cats": 3,
        "max_cats": 6,
        "min_max_status": {},
        "weight": 10,
        "intro_text": "While helping gathering herbs, r_c stumbles upon a bush of red berries.",
        "decline_text": "r_c decides not to touch the berries.",
        "chance_of_success": 40,
        "success_outcomes": [
            {
                "text": "Unsure but remembering the kitten-tales of red deathberries, r_c avoids them, and gives the rest of the patrol a head's up about the potentially dangerous bush.",
                "exp": 20,
                "weight": 20
            },
            {
                "text": "After careful consideration, r_c recognizes them as raspberries and brings the rare berries back to the medicine cat's den.",
                "exp": 20,
                "weight": 5,
                "herbs": ["raspberry"]
            },
            {
                "text": "Astutely, s_c recognizes the cranberries, and carefully chews off a branch laden with them to bring back to camp - the herb stocks can use this odd fruit.",
                "exp": 20,
                "weight": 20,
                "stat_skill": ["CLEVER,2"]
            }
        ],
        "fail_outcomes": [
            {
                "text": "Confidently gathering them and prancing back to camp with the patrol, r_c is then informed that redcurrants aren't a useful medicinal herb.",
                "exp": 0,
                "weight": 20
            },
            {
                "text": "While plucking them from the bush, r_c finds them tasty, and eats a few, only for p_l to notice what {PRONOUN/r_c/subject}{VERB/r_c/'re/'s} eating. {PRONOUN/r_c/subject/CAP}{VERB/r_c/'re/'s} rushed back to camp, where the medicine cat might have a chance at saving {PRONOUN/r_c/object} from deathberry poisoning.",
                "exp": 0,
                "weight": 10,
                "injury": [
                    {
                        "cats": ["r_c"],
                        "injuries": ["poisoned"],
                        "scars": []
                    }
                ],
                "history_text": {
                    "reg_death": "m_c mistook deathberries for something edible.",
                    "lead_death": "after eating deathberries"
                }
            }
        ]
    },
    {
        "patrol_id": "gen_train_berrybush4",
        "biome": ["Any"],
        "season": ["leaf-fall"],
        "types": ["training"],
        "tags": [],
        "patrol_art": "train_general_intro",
        "min_cats": 3,
        "max_cats": 6,
        "min_max_status": {
            "apprentice": [1, 6]
        },
        "weight": 10,
        "intro_text": "While helping gathering herbs, app1 stumbles upon a bush of red berries.",
        "decline_text": "r_c decides not to touch the berries.",
        "chance_of_success": 20,
        "success_outcomes": [
            {
                "text": "Unsure but remembering the kitten-tales of red deathberries, app1 avoids them and alerts the patrol, who, extremely worried, confirm that this a deathberry bush.",
                "exp": 20,
                "weight": 20
            },
            {
                "text": "Whatever. Identifying them is a medicine cat problem. app1 plucks the berries and brings them back to camp, where it turns out they're called raspberries.",
                "exp": 20,
                "weight": 5,
                "herbs": ["raspberry"]
            }
        ],
        "fail_outcomes": [
            {
                "text": "Confidently gathering them and prancing back to camp, app1 is then informed that redcurrants aren't a useful medicinal herb.",
                "exp": 0,
                "weight": 20
            },
            {
                "text": "Whatever. Identifying them is a medicine cat problem. app1 plucks the berries, surprised at the pleasant taste, and swallow a few. {PRONOUN/app1/subject/CAP} {VERB/app1/collapse/collapses} on the way back to camp, and there's nothing any cat can do for {PRONOUN/r_c/object}, having not identified deathberries before eating them.",
                "exp": 0,
                "weight": 10,
                "dead_cats": ["app1"],
                "history_text": {
                    "reg_death": "m_c mistook deathberries for something edible.",
                    "lead_death": "after eating deathberries"
                }
            },
            {
                "text": "Whatever. Identifying them is a medicine cat problem. app1 plucks the tasty berries, swallowing a few, and takes the rest back to camp where the medicine cat immediately starts work trying to save {PRONOUN/app1/object} from deathberry poisoning.",
                "exp": 0,
                "weight": 10,
                "injury": [
                    {
                        "cats": ["app1"],
                        "injuries": ["poisoned"],
                        "scars": []
                    }
                ],
                "history_text": {
                    "reg_death": "m_c mistook deathberries for something edible.",
                    "lead_death": "after eating deathberries"
                }
            }
        ]
    },
    {
        "patrol_id": "gen_train_soloreflect1",
        "biome": ["Any"],
        "season": ["Any"],
        "types": ["training"],
        "tags": [],
        "patrol_art": "train_general_intro",
        "min_cats": 1,
        "max_cats": 1,
        "min_max_status": {
            "all apprentices": [-1, -1]
        },
        "weight": 10,
        "intro_text": "While alone, {PRONOUN/r_c/subject} {VERB/r_c/think/thinks} about life. Is r_c really headed where {PRONOUN/r_c/subject} {VERB/r_c/want/wants} to go? Is r_c doing a good job of pursuing what's important to {PRONOUN/r_c/object}?",
        "decline_text": "{PRONOUN/r_c/subject} {VERB/r_c/decide/decides} to stay focused on training instead.",
        "chance_of_success": 60,
        "success_outcomes": [
            {
                "text": "{PRONOUN/r_c/subject/CAP} {VERB/r_c/find/finds} peace within {PRONOUN/r_c/self} and {VERB/r_c/enjoy/enjoys} {PRONOUN/r_c/poss} solitude. r_c may not be flawless, but {PRONOUN/r_c/subject}{VERB/r_c/'re/'s} trying hard and {VERB/r_c/believe/believes} in the path {PRONOUN/r_c/subject}{VERB/r_c/'re/'s} taking.",
                "exp": 15,
                "weight": 20
            },
            {
                "text": "{PRONOUN/r_c/poss/CAP} thoughts are plagued with bad memories. r_c decides that means what {PRONOUN/r_c/subject}{VERB/r_c/'re/'s} doing currently is clearly not working. {PRONOUN/r_c/subject/CAP} {VERB/r_c/spend/spends} {PRONOUN/r_c/poss} time coming up with new solutions, and {VERB/r_c/return/returns} to camp a little saddened, but also reinvigorated and ready to do better.",
                "exp": 15,
                "weight": 20
            },
            {
                "text": "Blissfully avoiding any self-reflection, r_c decides {PRONOUN/r_c/subject}{VERB/r_c/'re/'s} doing a fantastic job and it's worthless to ever consider otherwise.",
                "stat_trait": [
                    "oblivious",
                    "confident"
                ],
                "exp": 15,
                "weight": 20
            }
        ],
        "fail_outcomes": [
            {
                "text": "{PRONOUN/r_c/poss/CAP} thoughts are plagued with bad memories, and {PRONOUN/r_c/subject} {VERB/r_c/end/ends} up spiraling, unable to reflect on anything constructively, driving {PRONOUN/r_c/self} to misery and despair.",
                "exp": 0,
                "weight": 20
            },
            {
                "text": "r_c just really isn't good at this 'self refection' thing.",
                "exp": 0,
                "weight": 20
            }
        ]
    },
    {
        "patrol_id": "gen_train_solonerv1",
        "biome": ["Any"],
        "season": ["Any"],
        "types": ["training"],
        "tags": [],
        "patrol_art": "train_general_intro",
        "min_cats": 1,
        "max_cats": 1,
        "min_max_status": {
            "all apprentices": [-1, -1]
        },
        "weight": 10,
        "intro_text": "r_c feels a little overwhelmed trying to train by {PRONOUN/r_c/self}.",
        "decline_text": "Instead {PRONOUN/r_c/subject} {VERB/r_c/join/joins} up with an outgoing hunting patrol.",
        "chance_of_success": 60,
        "success_outcomes": [
            {
                "text": "{PRONOUN/r_c/subject/CAP} {VERB/r_c/take/takes} a moment to collect {PRONOUN/r_c/poss} thoughts, then {VERB/r_c/continue/continues} on successfully.",
                "exp": 15,
                "weight": 20
            },
            {
                "text": "Independance is a skill that needs practise, just like everything else, and this is the work r_c needs to put in to get better, {PRONOUN/r_c/subject} {VERB/r_c/acknowledge/acknowledges}.",
                "exp": 15,
                "weight": 20
            },
            {
                "text": "{PRONOUN/r_c/subject/CAP} {VERB/r_c/don't/doesn't} let {PRONOUN/r_c/poss} nerves get to {PRONOUN/r_c/object}, and successfully go out to train on {PRONOUN/r_c/poss} own.",
                "exp": 15,
                "weight": 20,
                "stat_trait": [
                    "gloomy",
                    "nervous",
                    "insecure"
                ]
            },
            {
                "text": "No - this is exactly what {PRONOUN/s_c/subject} {VERB/s_c/need/needs} to work on. s_c acknowledges the feeling, letting it pass around {PRONOUN/s_c/object} like water flowing over a stone, not letting it pull {PRONOUN/s_c/object} in or consume {PRONOUN/s_c/object}. {PRONOUN/s_c/subject/CAP}{VERB/s_c/'re/'s} determined to be more independent.",
                "stat_trait": [
                    "gloomy",
                    "nervous",
                    "insecure"
                ],
                "exp": 15,
                "weight": 20
            },
            {
                "text": "With a shake of {PRONOUN/s_c/poss} pelt, {PRONOUN/s_c/subject} {VERB/s_c/knock/knocks} the feeling away. s_c isn't going to let a few nerves get in the way of a good solo training session.",
                "stat_trait": [
                    "confident",
                    "strict",
                    "fierce",
                    "righteous",
                    "cold"
                ],
                "exp": 15,
                "weight": 20
            },
            {
                "text": "No - this is exactly what {PRONOUN/s_c/subject} {VERB/s_c/need/needs} to work on. s_c acknowledges the feeling, letting it pass around {PRONOUN/r_c/object} like water flowing over a stone, not letting it pull {PRONOUN/s_c/object} in or consume {PRONOUN/s_c/subject}. {PRONOUN/s_c/subject/CAP}{VERB/s_c/'re/'s} determined to be more independent.",
                "stat_skill": ["CLEVER,1"],
                "exp": 15,
                "weight": 20
            }
        ],
        "fail_outcomes": [
            {
                "text": "{PRONOUN/r_c/subject/CAP} {VERB/r_c/force/forces} {PRONOUN/r_c/self} to go out, but {VERB/r_c/don't/doesn't} manage to accomplish anything.",
                "exp": 0,
                "weight": 20
            },
            {
                "text": "s_c tries to shake it off and force {PRONOUN/s_c/self} to go out anyway, but ignoring {PRONOUN/s_c/poss} unease doesn't help {PRONOUN/s_c/object} focus on training, and {PRONOUN/s_c/subject} {VERB/s_c/don't/doesn't} get anything done.",
                "exp": 0,
                "weight": 20,
                "stat_trait": [
                    "bold",
                    "daring",
                    "arrogant",
                    "troublesome"
                ]
            },
            {
                "text": "s_c tries to calm {PRONOUN/s_c/self} and center {PRONOUN/s_c/poss} emotions, but {PRONOUN/s_c/poss} nerves overwhelm {PRONOUN/s_c/object}, and {PRONOUN/s_c/subject} {VERB/s_c/don't/doesn't} get anything done with {PRONOUN/s_c/poss} solo training session.",
                "exp": 0,
                "weight": 20,
                "stat_trait": [
                    "lonesome",
                    "childish"
                ]
            }
        ]
    },
    {
        "patrol_id": "gen_train_deputydoubt1",
        "biome": ["Any"],
        "season": ["Any"],
        "types": ["training"],
        "tags": [],
        "patrol_art": "train_general_intro",
        "min_cats": 3,
        "max_cats": 6,
        "min_max_status": {
            "deputy": [1, 1]
        },
        "weight": 20,
        "intro_text": "While training, p_l admits that {PRONOUN/p_l/subject} {VERB/p_l/don't/doesn't} think that {PRONOUN/p_l/subject}{VERB/p_l/'re/'s} a good deputy.",
        "decline_text": "The rest of the patrol awkwardly ignores this statement.",
        "chance_of_success": 50,
        "success_outcomes": [
            {
                "text": "The patrol tells p_l that the Clan wouldn't be the same without {PRONOUN/p_l/object}, visibly relieving their deputy.",
                "exp": 20,
                "weight": 20,
                "relationships": [
                    {
                        "cats_to": ["patrol"],
                        "cats_from": ["patrol"],
                        "mutual": false,
                        "values": ["platonic"],
                        "amount": 5
                    },
                    {
                        "cats_to": ["patrol"],
                        "cats_from": ["p_l"],
                        "mutual": false,
                        "values": ["trust", "comfort"],
                        "amount": 5
                    }
                ]
            },
            {
                "text": "r_c reminds p_l of all the advice {PRONOUN/p_l/subject}{VERB/p_l/'ve/'s} given r_c that has made such a difference in {PRONOUN/r_c/poss} life. Every cat has their skills, and p_l is vital to the clan.",
                "exp": 20,
                "weight": 5,
                "relationships": [
                    {
                        "cats_to": ["patrol"],
                        "cats_from": ["patrol"],
                        "mutual": false,
                        "values": ["platonic"],
                        "amount": 5
                    },
                    {
                        "cats_to": ["r_c"],
                        "cats_from": ["p_l"],
                        "mutual": false,
                        "values": ["trust", "comfort"],
                        "amount": 5
                    }
                ]
            },
            {
                "text": "s_c blinks at p_l compassionately - that sounds like a hard burden to bear alone. With an empathetic ear, {PRONOUN/s_c/subject} {VERB/s_c/listen/listens} to p_l's current struggles filling the deputy position, and by the end of their training patrol p_l feels a huge weight off {PRONOUN/p_l/poss} shoulders.",
                "exp": 20,
                "weight": 20,
                "stat_trait": [
                    "compassionate",
                    "empathetic",
                    "faithful",
                    "loving",
                    "patient",
                    "responsible",
                    "thoughtful",
                    "wise",
                    "sincere",
                    "loyal"
                ],
                "relationships": [
                    {
                        "cats_to": ["patrol"],
                        "cats_from": ["patrol"],
                        "mutual": false,
                        "values": ["platonic"],
                        "amount": 5
                    },
                    {
                        "cats_to": ["s_c"],
                        "cats_from": ["p_l"],
                        "mutual": false,
                        "values": ["trust", "comfort"],
                        "amount": 10
                    }
                ]
            }
        ],
        "fail_outcomes": [
            {
                "text": "The patrol secretly agrees with p_l. It's a very awkward training session.",
                "exp": 0,
                "weight": 20,
                "relationships": [
                    {
                        "cats_to": ["p_l"],
                        "cats_from": ["patrol"],
                        "mutual": false,
                        "values": ["trust", "comfort", "respect"],
                        "amount": -15
                    }
                ]
            },
            {
                "text": "Well if that's how p_l feels, s_c suggests {PRONOUN/p_l/subject} give up the deputy position, and let another cat take over.",
                "exp": 0,
                "weight": 20,
                "stat_trait": [
                    "ambitious",
                    "grumpy"
                ],
                "relationships": [
                    {
                        "cats_to": ["p_l"],
                        "cats_from": ["patrol"],
                        "mutual": false,
                        "values": ["trust", "comfort", "respect"],
                        "amount": -15
                    },
                    {
                        "cats_to": ["p_l"],
                        "cats_from": ["s_c"],
                        "mutual": false,
                        "values": ["jealousy"],
                        "amount": 15
                    }
                ]
            },
            {
                "text": "Deputies shouldn't show weakness, s_c meows unsympathetically.",
                "exp": 0,
                "weight": 20,
                "stat_trait": [
                    "cold"
                ],
                "relationships": [
                    {
                        "cats_to": ["p_l"],
                        "cats_from": ["patrol"],
                        "mutual": false,
                        "values": ["trust", "comfort", "respect"],
                        "amount": -15
                    },
                    {
                        "cats_to": ["p_l"],
                        "cats_from": ["s_c"],
                        "mutual": false,
                        "values": ["jealousy"],
                        "amount": 15
                    }
                ]
            },
            {
                "text": "Yes, s_c <i>has</i> always thought that {PRONOUN/s_c/subject}'d do a better job, {PRONOUN/s_c/subject} {VERB/s_c/comment/comments} smugly.",
                "exp": 0,
                "weight": 20,
                "stat_trait": [
                    "arrogant"
                ],
                "relationships": [
                    {
                        "cats_to": ["p_l"],
                        "cats_from": ["patrol"],
                        "mutual": false,
                        "values": ["trust", "comfort", "respect"],
                        "amount": -15
                    },
                    {
                        "cats_to": ["p_l"],
                        "cats_from": ["s_c"],
                        "mutual": false,
                        "values": ["jealousy"],
                        "amount": 15
                    }
                ]
            }
        ]
    },
    {
        "patrol_id": "gen_train_sunny1",
        "biome": ["Any"],
        "season": ["Any"],
        "types": ["training"],
        "tags": [],
        "patrol_art": "gen_train_sunny",
        "min_cats": 3,
        "max_cats": 6,
        "min_max_status": {},
        "weight": 10,
        "intro_text": "The patrol finds a nice spot to sun themselves.",
        "decline_text": "They decide to stay focused instead.",
        "chance_of_success": 50,
        "success_outcomes": [
            {
                "text": "The sunlight feels great and the cats have a successful training session, swapping tips and advice as they stretch out and bask.",
                "exp": 20,
                "weight": 20,
                "relationships": [
                    {
                        "cats_to": ["patrol"],
                        "cats_from": ["patrol"],
                        "mutual": false,
                        "values": ["platonic"],
                        "amount": 5
                    }
                ]
            },
            {
                "text": "The sunlight energizes the cats for a training session, and soon everyone puts that energy to good use!",
                "exp": 20,
                "weight": 5,
                "relationships": [
                    {
                        "cats_to": ["patrol"],
                        "cats_from": ["patrol"],
                        "mutual": false,
                        "values": ["platonic"],
                        "amount": 5
                    }
                ]
            },
            {
                "text": "s_c makes sure everyone gets a good basking spot as the cats pause for a little break before resuming their training.",
                "exp": 20,
                "weight": 20,
                "stat_trait": [
                    "compassionate",
                    "empathetic",
                    "faithful",
                    "loving",
                    "patient",
                    "responsible",
                    "thoughtful",
                    "wise"
                ],
                "relationships": [
                    {
                        "cats_to": ["patrol"],
                        "cats_from": ["patrol"],
                        "mutual": false,
                        "values": ["platonic"],
                        "amount": 5
                    }
                ]
            },
            {
                "text": "s_c can see that no one wants to get up again for training, not with the peace lingering around the patrol. Instead, {PRONOUN/s_c/subject} {VERB/s_c/tuck/tucks} {PRONOUN/s_c/self} into a loaf and begins talking. Everyone can bask <i>and</i> learn from the past.",
                "exp": 20,
                "weight": 40,
                "stat_skill": [
                    "LORE,2"
                ],
                "relationships": [
                    {
                        "cats_to": ["patrol"],
                        "cats_from": ["patrol"],
                        "mutual": false,
                        "values": ["comfort"],
                        "amount": 5
                    },
                    {
                        "cats_to": ["s_c"],
                        "cats_from": ["patrol"],
                        "mutual": false,
                        "values": ["respect"],
                        "amount": 10
                    }
                ]
            },
            {
                "text": "No one means to, but... well... the group drifts off into a nap. Untethered by normal limitations, s_c's spirit wanders from mindscape to mindscape, picking up dream_list like burrs on a pelt.",
                "exp": 30,
                "weight": 40,
                "can_have_stat": ["any"],
                "stat_skill": [
                    "DREAM,1"
                ]
            },
            {
                "text": "With the patrol ranged around {PRONOUN/s_c/subject} in a loose circle, s_c teases that maybe they don't want to tell a story! But no, no, they're happy to entertain and teach their Clanmates - has anyone heard of story_list?",
                "exp": 20,
                "weight": 40,
                "stat_skill": [
                    "STORY,2"
                ],
                "relationships": [
                    {
                        "cats_to": ["patrol"],
                        "cats_from": ["patrol"],
                        "mutual": false,
                        "values": ["platonic"],
                        "amount": 5
                    },
                    {
                        "cats_to": ["s_c"],
                        "cats_from": ["patrol"],
                        "mutual": false,
                        "values": ["respect"],
                        "amount": 10
                    }
                ]
            }
        ],
        "fail_outcomes": [
            {
                "text": "The patrol doesn't get much done, lazing about and snapping at each other irritably.",
                "exp": 0,
                "weight": 20,
                "relationships": [
                    {
                        "cats_to": ["patrol"],
                        "cats_from": ["patrol"],
                        "mutual": false,
                        "values": ["platonic"],
                        "amount": -5
                    }
                ]
            },
            {
                "text": "No one means to, but... well... p_l is the first to wake up from the group nap. It's not exactly productive for training, though it's difficult to regret warm pelts and sleep-slow blinking eyes.",
                "exp": 0,
                "weight": 20,
                "relationships": [
                    {
                        "cats_to": ["patrol"],
                        "cats_from": ["patrol"],
                        "mutual": false,
                        "values": ["comfort"],
                        "amount": 5
                    }
                ]
            }
        ]
    },
    {
        "patrol_id": "gen_train_sunny2",
        "biome": ["Any"],
        "season": ["Any"],
        "types": ["training"],
        "tags": [],
        "patrol_art": "gen_train_sunny",
        "min_cats": 1,
        "max_cats": 1,
        "min_max_status": {
            "all apprentices":[-1, -1]
        },
        "weight": 10,
        "intro_text": "r_c finds a nice spot to sun {PRONOUN/r_c/self}.",
        "decline_text": "{PRONOUN/r_c/subject} {VERB/r_c/decide/decides} to stay focused instead.",
        "chance_of_success": 60,
        "success_outcomes": [
            {
                "text": "The sunlight energizes r_c for a solo training session. {PRONOUN/r_c/subject/CAP} know just what to work on!",
                "exp": 15,
                "weight": 20
            },
            {
                "text": "r_c ignores the dangerously tempting napping opportunity, trotting off to sharpen {PRONOUN/r_c/poss} claws.",
                "exp": 15,
                "weight": 20
            },
            {
                "text": "Just the place to warm up! r_c stretches, claws digging into the ground as {PRONOUN/r_c/subject} {VERB/r_c/soak/soaks} up the warmth into {PRONOUN/r_c/poss} muscles.",
                "exp": 15,
                "weight": 20
            }
        ],
        "fail_outcomes": [
            {
                "text": "r_c doesn't get much done, soaking up the heat. {PRONOUN/r_c/subject/CAP} did mean to do some training, but... it's so nice to stop for a bit.",
                "exp": 0,
                "weight": 20
            },
            {
                "text": "Wait... weren't {PRONOUN/r_c/subject} supposed to be training?",
                "exp": 0,
                "weight": 20
            }
        ]
    },
    {
        "patrol_id": "gen_train_sunny3",
        "biome": ["Any"],
        "season": ["Any"],
        "types": ["training"],
        "tags": ["romantic"],
        "patrol_art": "gen_train_sunny",
        "min_cats": 2,
        "max_cats": 2,
        "min_max_status": {
            "all apprentices": [-1, -1]
        },
        "weight": 20,
        "intro_text": "p_l and r_c find a nice spot to sun themselves.",
        "decline_text": "They decide to stay focused instead.",
        "chance_of_success": 60,
        "success_outcomes": [
            {
                "text": "The sunlight feels so warm on p_l's pelt, and {PRONOUN/p_l/subject} {VERB/p_l/stretch/stretches}, lazily lengthening into one long arc of cat. r_c's whiskers twitch with interest as {PRONOUN/r_c/subject} studiously {VERB/r_c/look/looks} elsewhere.",
                "exp": 20,
                "weight": 20,
                "relationships": [
                    {
                        "cats_to": ["p_l"],
                        "cats_from": ["r_c"],
                        "mutual": true,
                        "values": ["romantic", "platonic"],
                        "amount": 10
                    }
                ]
            },
            {
                "text": "The sunlight energizes the cats for a training session, and soon everyone puts that energy to good use!",
                "exp": 20,
                "weight": 5,
                "relationships": [
                    {
                        "cats_to": ["p_l"],
                        "cats_from": ["r_c"],
                        "mutual": true,
                        "values": ["romantic", "platonic"],
                        "amount": 10
                    }
                ]
            },
            {
                "text": "No one means to, but... well... the pair drifts off into a nap, lured by the sun. Untethered by normal limitations, s_c's spirit wanders from {PRONOUN/s_c/poss} own mindscape, picking up dream_list from {PRONOUN/s_c/poss} sleeping training partner like burrs on a pelt.",
                "exp": 30,
                "weight": 40,
                "can_have_stat": ["any"],
                "stat_skill": [
                    "DREAM,1"
                ]
            },
            {
                "text": "s_c makes sure r_c gets a good basking spot as the cats pause for a little break before resuming their training.",
                "exp": 20,
                "weight": 20,
                "stat_trait": [
                    "compassionate",
                    "empathetic",
                    "faithful",
                    "loving",
                    "patient",
                    "responsible",
                    "thoughtful",
                    "wise"
                ],
                "relationships": [
                    {
                        "cats_to": ["p_l"],
                        "cats_from": ["r_c"],
                        "mutual": true,
                        "values": ["romantic", "platonic"],
                        "amount": 10
                    }
                ]
            }
        ],
        "fail_outcomes": [
            {
                "text": "The patrol doesn't get much done, lazing about and snapping at each other irritably.",
                "exp": 0,
                "weight": 20,
                "relationships": [
                    {
                        "cats_to": ["p_l"],
                        "cats_from": ["r_c"],
                        "mutual": true,
                        "values": ["romantic", "platonic"],
                        "amount": -10
                    }
                ]
            }
        ]
    },
    {
        "patrol_id": "gen_train_sunny4",
        "biome": ["Any"],
        "season": ["Any"],
        "types": ["training"],
        "tags": ["romantic", "rom_two_apps"],
        "patrol_art": "gen_train_sunny",
        "min_cats": 2,
        "max_cats": 2,
        "min_max_status": {
            "apprentice": [1, 6],
            "all apprentices": [2, 2]
        },
        "weight": 20,
        "intro_text": "app1 and app2 find a nice spot to sun themselves.",
        "decline_text": "They decide to stay focused instead.",
        "chance_of_success": 60,
        "success_outcomes": [
            {
                "text": "app1 nearly dozes off, but {PRONOUN/app1/subject} can't quite get to sleep, app2 seems shifting around. {VERB/app2/Are/Is} {PRONOUN/app2/subject} uncomfortable? app1 opens one of {PRONOUN/app1/poss} eyes, to see {PRONOUN/app2/object} staring at them.",
                "exp": 20,
                "weight": 20,
                "relationships": [
                    {
                        "cats_to": ["app1"],
                        "cats_from": ["app2"],
                        "mutual": true,
                        "values": ["romantic", "platonic"],
                        "amount": 10
                    }
                ]
            },
            {
                "text": "app1 and app2 end up napping for far longer than they intended, curled up together with their tails brushing up against each other.",
                "exp": 20,
                "weight": 5,
                "relationships": [
                    {
                        "cats_to": ["app1"],
                        "cats_from": ["app2"],
                        "mutual": true,
                        "values": ["romantic", "platonic"],
                        "amount": 10
                    }
                ]
            },
            {
                "text": "No one means to, but... well... the pair drifts off into a nap, lured by the sun. Untethered by normal limitations, s_c's spirit wanders from {PRONOUN/s_c/poss} own mindscape, picking up dream_list from {PRONOUN/s_c/poss} sleeping training partner like burrs on a pelt.",
                "exp": 30,
                "weight": 40,
                "can_have_stat": ["any"],
                "stat_skill": [
                    "DREAM,1"
                ]
            },
            {
                "text": "s_c courteously offers app2 the better basking spot, making {PRONOUN/app2/object} blush.",
                "exp": 20,
                "weight": 20,
                "stat_trait": [
                    "compassionate",
                    "empathetic",
                    "faithful",
                    "loving",
                    "patient",
                    "responsible",
                    "thoughtful",
                    "wise"
                ],
                "can_have_stat": ["app1"],
                "relationships": [
                    {
                        "cats_to": ["app1"],
                        "cats_from": ["app2"],
                        "mutual": true,
                        "values": ["romantic", "platonic"],
                        "amount": 10
                    }
                ]
            }
        ],
        "fail_outcomes": [
            {
                "text": "The patrol doesn't get much done, lazing about and snapping at each other irritably.",
                "exp": 0,
                "weight": 20,
                "relationships": [
                    {
                        "cats_to": ["app1"],
                        "cats_from": ["app2"],
                        "mutual": true,
                        "values": ["romantic", "platonic"],
                        "amount": -10
                    }
                ]
            }
        ]
    },
    {
        "patrol_id": "gen_train_sunny5",
        "biome": ["Any"],
        "season": ["Any"],
        "types": ["training"],
        "tags": [],
        "patrol_art": "gen_train_sunny",
        "min_cats": 2,
        "max_cats": 2,
        "min_max_status": {
            "apprentice": [1, 6],
            "normal adult": [1, 6]
        },
        "weight": 20,
        "intro_text": "The pair find a nice spot to sun themselves.",
        "decline_text": "They decide to stay focused instead.",
        "chance_of_success": 60,
        "success_outcomes": [
            {
                "text": "p_l smiles, inviting app1 to sit down. The apprentice is a little stiff at first, unsure how to act in front of the warrior, but that's actually what p_l wants to work on here. c_n contains cats of all ages, skills, and talents - it's important to work on being comfortable with everyone, just as important as working on respecting them. They're all c_n, after all.",
                "exp": 20,
                "weight": 20,
                "relationships": [
                    {
                        "cats_to": ["patrol"],
                        "cats_from": ["patrol"],
                        "mutual": false,
                        "values": ["comfort"],
                        "amount": 5
                    }
                ]
            },
            {
                "text": "The pair sit down, app1 a little stiffly, and p_l starts telling them a story of their own apprenticehood, about a time when they made a dumb mistake. They make it sound funny - certainly funnier than it felt like at the time - and slowly, app1 opens up, still respectful, but less wooden in the way they act.",
                "exp": 20,
                "weight": 5,
                "relationships": [
                    {
                        "cats_to": ["patrol"],
                        "cats_from": ["patrol"],
                        "mutual": false,
                        "values": ["comfort"],
                        "amount": 5
                    }
                ]
            },
            {
                "text": "It's important to take time to rest, s_c tells app1, trying to hit a middle ground between advice and command. They've seen how hard app1 has been working, and commend them for it, but it'll do the Clan no good if app1 burns themself out. All things in their time.",
                "exp": 20,
                "weight": 20,
                "stat_trait": [
                    "compassionate",
                    "empathetic",
                    "faithful",
                    "loving",
                    "patient",
                    "responsible",
                    "thoughtful",
                    "wise"
                ],
                "can_have_stat": ["adult"],
                "relationships": [
                    {
                        "cats_to": ["patrol"],
                        "cats_from": ["patrol"],
                        "mutual": false,
                        "values": ["comfort"],
                        "amount": 5
                    }
                ]
            }
        ],
        "fail_outcomes": [
            {
                "text": "While the pair do bask together, app1 is too stiff and polite for it to be considered bonding time. p_l will have to try something else.",
                "exp": 0,
                "weight": 20,
                "relationships": [
                    {
                        "cats_to": ["patrol"],
                        "cats_from": ["patrol"],
                        "mutual": false,
                        "values": ["comfort"],
                        "amount": -5
                    }
                ]
            }
        ]
    },
    {
        "patrol_id": "gen_train_sunny6",
        "biome": ["Any"],
        "season": ["Any"],
        "types": ["training"],
        "tags": [],
        "patrol_art": "gen_train_sunny6",
        "min_cats": 2,
        "max_cats": 2,
        "min_max_status": {
            "apprentice": [1, 6],
            "normal adult": [1, 6]
        },
        "weight": 40,
        "intro_text": "The pair find a nice spot to sun themselves.",
        "decline_text": "They decide to stay focused instead.",
        "chance_of_success": 60,
        "relationship_constraint": ["parent/child"],
        "success_outcomes": [
            {
                "text": "p_l smiles, inviting app1 to sit down. A little embarrassed, app1 looks like they're going to object - but no, they're the only two cats around. They lie down, and p_l curls around them, settling down to wash app1's face like they did during their kithood. Their lovely young warrior is growing up so fast.",
                "exp": 20,
                "weight": 20,
                "relationships": [
                    {
                        "cats_to": ["patrol"],
                        "cats_from": ["patrol"],
                        "mutual": false,
                        "values": ["platonic", "comfort"],
                        "amount": 5
                    },
                    {
                        "cats_to": ["patrol"],
                        "cats_from": ["patrol"],
                        "mutual": false,
                        "values": ["dislike"],
                        "amount": -5
                    }
                ]
            },
            {
                "text": "Settling down, p_l wants to know how app1 is finding their training. It turns into a lovely conversation, a perfect moment spent with one another, time that's been so rare since app1 became a paw. Not that p_l regrets that, of course, app1 is going to be a wonderful warrior.",
                "exp": 20,
                "weight": 5,
                "relationships": [
                    {
                        "cats_to": ["patrol"],
                        "cats_from": ["patrol"],
                        "mutual": false,
                        "values": ["platonic", "comfort"],
                        "amount": 5
                    },
                    {
                        "cats_to": ["patrol"],
                        "cats_from": ["patrol"],
                        "mutual": false,
                        "values": ["dislike"],
                        "amount": -5
                    }
                ]
            },
            {
                "text": "The pair sit down, app1 acting very awkward. But that all melts away as p_l starts talking about how they've come so far with their training, picking out particular moments they've seen recently until app1 is puffed up with embarrassed, thrilled pride.",
                "exp": 20,
                "weight": 20,
                "stat_trait": [
                    "compassionate",
                    "empathetic",
                    "faithful",
                    "loving",
                    "patient",
                    "responsible",
                    "thoughtful",
                    "wise"
                ],
                "can_have_stat": ["adult"],
                "relationships": [
                    {
                        "cats_to": ["patrol"],
                        "cats_from": ["patrol"],
                        "mutual": false,
                        "values": ["platonic", "comfort"],
                        "amount": 5
                    },
                    {
                        "cats_to": ["patrol"],
                        "cats_from": ["patrol"],
                        "mutual": false,
                        "values": ["dislike"],
                        "amount": -5
                    }
                ]
            }
        ],
        "fail_outcomes": [
            {
                "text": "Settling down, p_l wants to know how app1 is finding their training - what do they think of the other young cats in the Clan? Any special friends, perhaps? app1 half melts into the ground with embarrassment.",
                "exp": 0,
                "weight": 20,
                "relationships": [
                    {
                        "cats_to": ["patrol"],
                        "cats_from": ["patrol"],
                        "mutual": false,
                        "values": ["platonic", "comfort"],
                        "amount": -5
                    },
                    {
                        "cats_to": ["patrol"],
                        "cats_from": ["patrol"],
                        "mutual": false,
                        "values": ["dislike"],
                        "amount": 5
                    }
                ]
            },
            {
                "text": "Settling down in the sunlight, p_l launches into an assessment of app1's progress, praising things, critiquing things, pointing out where they need to improve. Strangely, the apprentice doesn't seem thrilled with the topic.",
                "exp": 0,
                "weight": 20,
                "stat_trait": ["cold", "ambitious"],
                "can_have_stat": ["adult"],
                "relationships": [
                    {
                        "cats_to": ["patrol"],
                        "cats_from": ["patrol"],
                        "mutual": false,
                        "values": ["platonic", "comfort"],
                        "amount": -5
                    },
                    {
                        "cats_to": ["patrol"],
                        "cats_from": ["patrol"],
                        "mutual": false,
                        "values": ["dislike"],
                        "amount": 5
                    }
                ]
            }
        ]
    },
    {
        "patrol_id": "gen_train_argue1",
        "biome": ["Any"],
        "season": ["Any"],
        "types": ["training"],
        "tags": [],
        "patrol_art": "gen_train_argue",
        "min_cats": 3,
        "max_cats": 6,
        "min_max_status": {
            "warrior": [1, 6],
            "deputy": [-1, -1],
            "leader": [-1, -1]
        },
        "weight": 10,
        "intro_text": "The patrol has a disagreement and looks to p_l to settle the dispute.",
        "decline_text": "Your patrol decides to head home.",
        "chance_of_success": 50,
        "success_outcomes": [
            {
                "text": "p_l manages to skillfully smooth over any disagreement.",
                "exp": 20,
                "weight": 20,
                "relationships": [
                    {
                        "cats_to": ["p_l"],
                        "cats_from": ["patrol"],
                        "mutual": false,
                        "values": ["respect", "comfort", "trust"],
                        "amount": 5
                    },
                    {
                        "cats_to": ["p_l"],
                        "cats_from": ["patrol"],
                        "mutual": false,
                        "values": ["dislike"],
                        "amount": -5
                    }
                ]
            },
            {
                "text": "p_l listens to both sides, then makes a careful judgement. It keeps no one happy, the mark of an excellent compromise.",
                "exp": 20,
                "weight": 5,
                "relationships": [
                    {
                        "cats_to": ["p_l"],
                        "cats_from": ["patrol"],
                        "mutual": false,
                        "values": ["respect", "comfort", "trust"],
                        "amount": 5
                    },
                    {
                        "cats_to": ["p_l"],
                        "cats_from": ["patrol"],
                        "mutual": false,
                        "values": ["dislike"],
                        "amount": -5
                    }
                ]
            },
            {
                "text": "Talking everyone down, p_l encourages the patrol to focus on their work collecting nesting material.",
                "exp": 20,
                "weight": 20,
                "stat_skill": ["SPEAKER,2"],
                "relationships": [
                    {
                        "cats_to": ["p_l"],
                        "cats_from": ["patrol"],
                        "mutual": false,
                        "values": ["respect", "comfort", "trust"],
                        "amount": 5
                    },
                    {
                        "cats_to": ["p_l"],
                        "cats_from": ["patrol"],
                        "mutual": false,
                        "values": ["dislike"],
                        "amount": -5
                    }
                ]
            },
            {
                "text": "s_c nods sympathetically, hearing out every side to the argument, and with {PRONOUN/s_c/poss} help the patrol feels comfortable, even with their differences.",
                "exp": 20,
                "weight": 20,
                "stat_trait": [
                    "compassionate",
                    "empathetic",
                    "faithful",
                    "loving",
                    "patient",
                    "responsible",
                    "thoughtful",
                    "wise"
                ],
                "can_have_stat": ["p_l"],
                "relationships": [
                    {
                        "cats_to": ["p_l"],
                        "cats_from": ["patrol"],
                        "mutual": false,
                        "values": ["respect", "comfort", "trust"],
                        "amount": 5
                    },
                    {
                        "cats_to": ["p_l"],
                        "cats_from": ["patrol"],
                        "mutual": false,
                        "values": ["dislike"],
                        "amount": -5
                    }
                ]
            }
        ],
        "fail_outcomes": [
            {
                "text": "p_l stutters; {PRONOUN/p_l/subject} {VERB/p_l/don't/doesn't} think {PRONOUN/p_l/subject} {VERB/p_l/are/is} fit to lead the patrol.",
                "exp": 0,
                "weight": 20,
                "relationships": [
                    {
                        "cats_to": ["p_l"],
                        "cats_from": ["patrol"],
                        "mutual": false,
                        "values": ["respect", "comfort", "trust"],
                        "amount": -5
                    },
                    {
                        "cats_to": ["p_l"],
                        "cats_from": ["patrol"],
                        "mutual": false,
                        "values": ["dislike"],
                        "amount": 5
                    }
                ]
            },
            {
                "text": "s_c rudely reminds the patrol cats to focus on their star-damned jobs and stop quarreling like kittens.",
                "exp": 0,
                "weight": 20,
                "stat_trait": [
                    "ambitious",
                    "bloodthirsty",
                    "cold",
                    "fierce",
                    "shameless",
                    "strict",
                    "troublesome",
                    "vengeful"
                ],
                "can_have_stat": ["p_l"],
                "relationships": [
                    {
                        "cats_to": ["p_l"],
                        "cats_from": ["patrol"],
                        "mutual": false,
                        "values": ["respect", "comfort", "trust"],
                        "amount": -5
                    },
                    {
                        "cats_to": ["p_l"],
                        "cats_from": ["patrol"],
                        "mutual": false,
                        "values": ["dislike"],
                        "amount": 5
                    }
                ]
            },
            {
                "text": "s_c spends so much time listening sympathetically to every cat that the patrol gets nothing done, and as they return home, the quarrel continues.",
                "exp": 0,
                "weight": 20,
                "stat_trait": [
                    "compassionate",
                    "empathetic",
                    "faithful",
                    "loving",
                    "patient",
                    "responsible",
                    "thoughtful",
                    "wise"
                ],
                "can_have_stat": ["p_l"],
                "relationships": [
                    {
                        "cats_to": ["p_l"],
                        "cats_from": ["patrol"],
                        "mutual": false,
                        "values": ["respect", "comfort", "trust"],
                        "amount": -5
                    },
                    {
                        "cats_to": ["p_l"],
                        "cats_from": ["patrol"],
                        "mutual": false,
                        "values": ["dislike"],
                        "amount": 5
                    }
                ]
            }
        ]
    },
    {
        "patrol_id": "gen_train_argue2",
        "biome": ["Any"],
        "season": ["Any"],
        "types": ["training"],
        "tags": [],
        "patrol_art": "gen_train_argue",
        "min_cats": 2,
        "max_cats": 2,
        "min_max_status": {
            "apprentice": [1, 6],
            "warrior": [1, 6]
        },
        "weight": 20,
        "intro_text": "While out training together, app1 starts an argument with p_l about the technique they're working on.",
        "decline_text": "Your patrol decides to head home.",
        "chance_of_success": 50,
        "success_outcomes": [
            {
                "text": "With a deep sigh, p_l holds back their temper, and instead sits down to explain their reasoning to the young cat. They can see why app1 thinks differently, but practicing this way will help app1 build muscle better than taking the cheap way out. app1 also sighs, apologising for their outburst.",
                "exp": 20,
                "weight": 20,
                "relationships": [
                    {
                        "cats_to": ["p_l"],
                        "cats_from": ["patrol"],
                        "mutual": false,
                        "values": ["comfort", "dislike"],
                        "amount": 5
                    }
                ]
            },
            {
                "text": "Tired of hearing about how they don't understand, p_l swings around, performing a flawless rendition of the technique. Chastened, app1 lowers their gaze. They'll follow p_l's way of doing things then.",
                "exp": 20,
                "weight": 5,
                "relationships": [
                    {
                        "cats_to": ["p_l"],
                        "cats_from": ["patrol"],
                        "mutual": false,
                        "values": ["comfort", "dislike"],
                        "amount": 5
                    }
                ]
            },
            {
                "text": "p_l is able to defuse the moment with a joke, and sneak in a quiet remark that has app1 rethinking things. Still, it's not the most fun training session.",
                "exp": 20,
                "weight": 20,
                "stat_skill": ["SPEAKER,2"],
                "can_have_stat": ["adult"],
                "relationships": [
                    {
                        "cats_to": ["p_l"],
                        "cats_from": ["patrol"],
                        "mutual": false,
                        "values": ["comfort", "dislike"],
                        "amount": 5
                    }
                ]
            },
            {
                "text": "This is unlike app1. s_c stops in their tracks, sitting their butt down in the middle of the path and refusing to move until app1 tells them what's bothering them. No, what's <i>actually</i> bothering them.",
                "exp": 20,
                "weight": 20,
                "stat_trait": [
                    "compassionate",
                    "empathetic",
                    "faithful",
                    "loving",
                    "patient",
                    "responsible",
                    "thoughtful",
                    "wise"
                ],
                "can_have_stat": ["adult"],
                "relationships": [
                    {
                        "cats_to": ["p_l"],
                        "cats_from": ["patrol"],
                        "mutual": false,
                        "values": ["comfort", "dislike"],
                        "amount": 5
                    }
                ]
            },
            {
                "text": "s_c has taken valuable time out of their day to personally help app1 with their studies, and this is completely juvenile behaviour. s_c isn't shy about telling app1 so, and by the time they're back in camp the apprentice is cowed, but respectful once more. ",
                "exp": 20,
                "weight": 20,
                "stat_trait": [
                    "ambitious",
                    "bloodthirsty",
                    "cold",
                    "fierce",
                    "shameless",
                    "strict",
                    "troublesome",
                    "vengeful"
                ],
                "can_have_stat": ["adult", "p_l"],
                "relationships": [
                    {
                        "cats_to": ["p_l"],
                        "cats_from": ["patrol"],
                        "mutual": false,
                        "values": ["respect", "dislike"],
                        "amount": 5
                    }
                ]
            }
        ],
        "fail_outcomes": [
            {
                "text": "p_l rolls their eyes, as amused by the apprentice's audacity as they are annoyed.",
                "exp": 0,
                "weight": 20,
                "relationships": [
                    {
                        "cats_to": ["p_l"],
                        "cats_from": ["patrol"],
                        "mutual": false,
                        "values": ["comfort", "dislike"],
                        "amount": -5
                    }
                ]
            },
            {
                "text": "Well, p_l won't be teaching app1, not until the less experienced cat comes back with a proper apology. That was some stars-damned disrespect if p_l has ever seen it!",
                "exp": 0,
                "weight": 20,
                "stat_trait": [
                    "ambitious",
                    "bloodthirsty",
                    "cold",
                    "fierce",
                    "shameless",
                    "strict",
                    "troublesome",
                    "vengeful"
                ],
                "can_have_stat": ["adult"],
                "relationships": [
                    {
                        "cats_to": ["p_l"],
                        "cats_from": ["patrol"],
                        "mutual": false,
                        "values": ["comfort", "dislike"],
                        "amount": -5
                    }
                ]
            },
            {
                "text": "p_l lets the disrespectful apprentice completely push them around - no one gets any learning done, and certainly no one has any respect for authority installed in them.",
                "exp": 0,
                "weight": 20,
                "stat_trait": [
                    "compassionate",
                    "empathetic",
                    "faithful",
                    "loving",
                    "patient",
                    "responsible",
                    "thoughtful",
                    "wise"
                ],
                "can_have_stat": ["adult"],
                "relationships": [
                    {
                        "cats_to": ["p_l"],
                        "cats_from": ["patrol"],
                        "mutual": false,
                        "values": ["respect", "dislike"],
                        "amount": -5
                    }
                ]
            }
        ]
    },
    {
        "patrol_id": "gen_train_argue3",
        "biome": ["Any"],
        "season": ["Any"],
        "types": ["training"],
        "tags": [],
        "patrol_art": "gen_train_argue",
        "min_cats": 3,
        "max_cats": 6,
        "min_max_status": {
            "warrior": [1, 6],
            "deputy": [1, 6],
            "leader": [-1, -1]
        },
        "weight": 10,
        "intro_text": "The patrol has a disagreement and looks to p_l to settle the dispute.",
        "decline_text": "Your patrol decides to head home.",
        "chance_of_success": 50,
        "success_outcomes": [
            {
                "text": "p_l manages to skillfully smooth over any disagreement.",
                "exp": 20,
                "weight": 5,
                "relationships": [
                    {
                        "cats_to": ["p_l"],
                        "cats_from": ["patrol"],
                        "mutual": false,
                        "values": ["respect", "comfort", "trust"],
                        "amount": 5
                    },
                    {
                        "cats_to": ["p_l"],
                        "cats_from": ["patrol"],
                        "mutual": false,
                        "values": ["dislike"],
                        "amount": -5
                    }
                ]
            },
            {
                "text": "p_l listens to both sides, then makes a careful judgement. It keeps no one happy, the mark of an excellent compromise.",
                "exp": 20,
                "weight": 5,
                "relationships": [
                    {
                        "cats_to": ["p_l"],
                        "cats_from": ["patrol"],
                        "mutual": false,
                        "values": ["respect", "comfort", "trust"],
                        "amount": 5
                    },
                    {
                        "cats_to": ["p_l"],
                        "cats_from": ["patrol"],
                        "mutual": false,
                        "values": ["dislike"],
                        "amount": -5
                    }
                ]
            },
            {
                "text": "c_n's deputy always knows what to say - even if sometimes, that includes laying down the law. p_l convinces the patrol that arguing over something so small is beneath them.",
                "exp": 20,
                "weight": 20,
                "can_have_stat": ["p_l"],
                "stat_skill": ["SPEAKER,1"],
                "relationships": [
                    {
                        "cats_to": ["p_l"],
                        "cats_from": ["patrol"],
                        "mutual": false,
                        "values": ["respect", "comfort", "trust"],
                        "amount": 5
                    },
                    {
                        "cats_to": ["p_l"],
                        "cats_from": ["patrol"],
                        "mutual": false,
                        "values": ["dislike"],
                        "amount": -5
                    }
                ]
            },
            {
                "text": "There's always room to understand one another. p_l helps both sides of the disagreement see what they do agree on, which in turn helps them solve the issues they don't see eye to eye on.",
                "exp": 20,
                "weight": 20,
                "can_have_stat": ["p_l"],
                "stat_skill": ["MEDIATOR,1"],
                "relationships": [
                    {
                        "cats_to": ["p_l"],
                        "cats_from": ["patrol"],
                        "mutual": false,
                        "values": ["respect", "comfort", "trust"],
                        "amount": 5
                    },
                    {
                        "cats_to": ["p_l"],
                        "cats_from": ["patrol"],
                        "mutual": false,
                        "values": ["dislike"],
                        "amount": -5
                    }
                ]
            },
            {
                "text": "s_c tilts {PRONOUN/s_c/poss} head slightly - has r_c considered an alternative solution instead? And that derails the argument completely, everyone perfectly happy to go with a better, easier idea that no one has to argue over.",
                "exp": 20,
                "weight": 20,
                "can_have_stat": ["p_l"],
                "stat_skill": ["CLEVER,1"],
                "relationships": [
                    {
                        "cats_to": ["p_l"],
                        "cats_from": ["patrol"],
                        "mutual": false,
                        "values": ["respect", "comfort", "trust"],
                        "amount": 5
                    },
                    {
                        "cats_to": ["p_l"],
                        "cats_from": ["patrol"],
                        "mutual": false,
                        "values": ["dislike"],
                        "amount": -5
                    }
                ]
            },
            {
                "text": "Well, if the cats want s_c's advice (and they do, or at the very least they want to feel like they're in the right because the deputy is on their side), s_c would advise... compromise. No, no it isn't the most satisfying way to win an argument. Often the best way to find the optimal path forward, though.",
                "exp": 20,
                "weight": 20,
                "can_have_stat": ["p_l"],
                "stat_skill": ["INSIGHTFUL,1"],
                "relationships": [
                    {
                        "cats_to": ["p_l"],
                        "cats_from": ["patrol"],
                        "mutual": false,
                        "values": ["respect", "comfort", "trust"],
                        "amount": 5
                    },
                    {
                        "cats_to": ["p_l"],
                        "cats_from": ["patrol"],
                        "mutual": false,
                        "values": ["dislike"],
                        "amount": -5
                    }
                ]
            },
            {
                "text": "There's a teachable moment here, s_c announces. What, no, {PRONOUN/s_c/subject} {VERB/s_c/aren't/isn't} talking about the argument - {PRONOUN/s_c/subject}{VERB/s_c/'re/'s} talking about letting an <i>argument</i> disrupt training. Does the patrol really think that's a wise move?",
                "exp": 20,
                "weight": 20,
                "can_have_stat": ["p_l"],
                "stat_skill": ["TEACHER,1"],
                "relationships": [
                    {
                        "cats_to": ["p_l"],
                        "cats_from": ["patrol"],
                        "mutual": false,
                        "values": ["respect", "comfort", "trust"],
                        "amount": 5
                    },
                    {
                        "cats_to": ["p_l"],
                        "cats_from": ["patrol"],
                        "mutual": false,
                        "values": ["dislike"],
                        "amount": -5
                    }
                ]
            },
            {
                "text": "Making a cold, factual judgement, s_c logically lays out which side {PRONOUN/s_c/subject}{VERB/s_c/'re/'s} on, and why, convincing the rest of the patrol.",
                "exp": 20,
                "weight": 20,
                "stat_trait": [
                    "calm",
                    "careful",
                    "cold"
                ],
                "can_have_stat": ["p_l"],
                "relationships": [
                    {
                        "cats_to": ["p_l"],
                        "cats_from": ["patrol"],
                        "mutual": false,
                        "values": ["respect", "comfort", "trust"],
                        "amount": 5
                    },
                    {
                        "cats_to": ["p_l"],
                        "cats_from": ["patrol"],
                        "mutual": false,
                        "values": ["dislike"],
                        "amount": -5
                    }
                ]
            },
            {
                "text": "Hey now, there's no need to ruin a fun afternoon of training with harsh words and sharp tongues. s_c brings tempers back down to cooler temperatures, {PRONOUN/s_c/poss} smile leading the way to a more pleasent path.",
                "exp": 20,
                "weight": 20,
                "stat_trait": [
                    "charismatic"
                ],
                "can_have_stat": ["p_l"],
                "relationships": [
                    {
                        "cats_to": ["p_l"],
                        "cats_from": ["patrol"],
                        "mutual": false,
                        "values": ["respect", "comfort", "trust"],
                        "amount": 5
                    },
                    {
                        "cats_to": ["p_l"],
                        "cats_from": ["patrol"],
                        "mutual": false,
                        "values": ["dislike"],
                        "amount": -5
                    }
                ]
            }
        ],
        "fail_outcomes": [
            {
                "text": "p_l tries, but both sides are set in their ways, and more interesting in <i>being</i> right than <i>what</i> is right.",
                "exp": 0,
                "weight": 20,
                "relationships": [
                    {
                        "cats_to": ["p_l"],
                        "cats_from": ["patrol"],
                        "mutual": false,
                        "values": ["respect", "comfort", "trust"],
                        "amount": -5
                    },
                    {
                        "cats_to": ["p_l"],
                        "cats_from": ["patrol"],
                        "mutual": false,
                        "values": ["dislike"],
                        "amount": 5
                    }
                ]
            },
            {
                "text": "s_c rudely reminds the patrol cats to focus on their star-damned jobs and stop quarreling like kittens.",
                "exp": 0,
                "weight": 20,
                "stat_trait": [
                    "ambitious",
                    "bloodthirsty",
                    "cold",
                    "fierce",
                    "shameless",
                    "strict",
                    "troublesome",
                    "vengeful"
                ],
                "can_have_stat": ["p_l"],
                "relationships": [
                    {
                        "cats_to": ["p_l"],
                        "cats_from": ["patrol"],
                        "mutual": false,
                        "values": ["respect", "comfort", "trust"],
                        "amount": -5
                    },
                    {
                        "cats_to": ["p_l"],
                        "cats_from": ["patrol"],
                        "mutual": false,
                        "values": ["dislike"],
                        "amount": 5
                    }
                ]
            },
            {
                "text": "s_c spends so much time listening sympathetically to every cat that the patrol gets nothing done, and as they return home, the quarrel continues.",
                "exp": 0,
                "weight": 20,
                "stat_trait": [
                    "compassionate",
                    "empathetic",
                    "faithful",
                    "loving",
                    "patient",
                    "responsible",
                    "thoughtful",
                    "wise"
                ],
                "can_have_stat": ["p_l"],
                "relationships": [
                    {
                        "cats_to": ["p_l"],
                        "cats_from": ["patrol"],
                        "mutual": false,
                        "values": ["respect", "comfort", "trust"],
                        "amount": -5
                    },
                    {
                        "cats_to": ["p_l"],
                        "cats_from": ["patrol"],
                        "mutual": false,
                        "values": ["dislike"],
                        "amount": 5
                    }
                ]
            }
        ]
    },
    {
        "patrol_id": "gen_train_vision1",
        "biome": ["Any"],
        "season": ["Any"],
        "types": ["training"],
        "tags": [],
        "patrol_art": "gen_train_vision",
        "min_cats": 3,
        "max_cats": 6,
        "min_max_status": {
            "normal adult": [1, 6]
        },
        "weight": 20,
        "intro_text": "As the patrol gathers together to train under p_l's leadership, r_c admits {PRONOUN/r_c/subject} {VERB/r_c/think/thinks} {PRONOUN/r_c/subject} had a vision from StarClan last night.",
        "decline_text": "The patrol doesn't talk about the vision.",
        "chance_of_success": 70,
        "success_outcomes": [
            {
                "text": "The patrol talks to {PRONOUN/r_c/object} about whether it was a real vision as they train.",
                "exp": 20,
                "weight": 20,
                "relationships": [
                    {
                        "cats_to": ["patrol"],
                        "cats_from": ["patrol"],
                        "mutual": true,
                        "values": ["respect", "trust"],
                        "amount": 10
                    },
                    {
                        "cats_to": ["patrol"],
                        "cats_from": ["patrol"],
                        "mutual": true,
                        "values": ["jealousy"],
                        "amount": -10
                    }
                ]
            },
            {
                "text": "p_l takes r_c aside, giving {PRONOUN/r_c/object} the full benefits of p_l's seniority and experience as they discuss r_c's vision.",
                "exp": 20,
                "weight": 5,
                "relationships": [
                    {
                        "cats_to": ["p_l"],
                        "cats_from": ["patrol"],
                        "mutual": true,
                        "values": ["respect", "trust"],
                        "amount": 10
                    },
                    {
                        "cats_to": ["p_l"],
                        "cats_from": ["patrol"],
                        "mutual": true,
                        "values": ["jealousy"],
                        "amount": -10
                    }
                ]
            },
            {
                "text": "s_c chooses to train with r_c, the spiritual warrior gently guiding the conversation. r_c feels deeply privileged and far more at peace after confiding in {PRONOUN/s_c/object}.",
                "exp": 20,
                "weight": 20,
                "stat_trait": ["faithful"],
                "stat_skill": ["STAR,2"],
                "relationships": [
                    {
                        "cats_to": ["s_c"],
                        "cats_from": ["r_c"],
                        "mutual": true,
                        "values": ["respect", "trust"],
                        "amount": 10
                    },
                    {
                        "cats_to": ["s_c"],
                        "cats_from": ["r_c"],
                        "mutual": true,
                        "values": ["jealousy"],
                        "amount": -10
                    }
                ]
            }
        ],
        "fail_outcomes": [
            {
                "text": "No one can make sense of the vision.",
                "exp": 0,
                "weight": 20,
                "relationships": [
                    {
                        "cats_to": ["patrol"],
                        "cats_from": ["patrol"],
                        "mutual": false,
                        "values": ["respect", "trust"],
                        "amount": -10
                    },
                    {
                        "cats_to": ["patrol"],
                        "cats_from": ["patrol"],
                        "mutual": true,
                        "values": ["jealousy"],
                        "amount": 10
                    }
                ]
            },
            {
                "text": "r_c notices p_l looking at {PRONOUN/r_c/object} enviously, withdraws from the rest of the patrol, and dismisses the dream as unimportant.",
                "exp": 0,
                "weight": 20,
                "relationships": [
                    {
                        "cats_to": ["r_c", "s_c"],
                        "cats_from": ["patrol", "r_c"],
                        "mutual": true,
                        "values": ["respect", "trust"],
                        "amount": -10
                    },
                    {
                        "cats_to": ["r_c", "s_c"],
                        "cats_from": ["patrol", "r_c"],
                        "mutual": true,
                        "values": ["jealousy"],
                        "amount": 10
                    }
                ]
            }
        ]
    },
    {
        "patrol_id": "gen_train_vision2",
        "biome": ["Any"],
        "season": ["Any"],
        "types": ["training"],
        "tags": [],
        "patrol_art": "gen_train_vision",
        "min_cats": 1,
        "max_cats": 1,
        "min_max_status": {},
        "weight": 20,
        "intro_text": "As they head out to work on their skills, r_c thinks about the dream {PRONOUN/r_c/subject} had last night... was it sent by StarClan?",
        "decline_text": "{PRONOUN/r_c/subject/CAP} {VERB/r_c/push/pushes} it from {PRONOUN/r_c/poss} mind.",
        "chance_of_success": 70,
        "success_outcomes": [
            {
                "text": "It definitely distracts {PRONOUN/r_c/object} from {PRONOUN/r_c/poss} training, but r_c uses the time by {PRONOUN/r_c/self} to put {PRONOUN/r_c/poss} thoughts in order. It was a sign from {PRONOUN/r_c/poss} ancestors. Now {PRONOUN/r_c/subject} {VERB/r_c/need/needs} to figure out what to do next.",
                "exp": 20,
                "weight": 20
            },
            {
                "text": "Somehow training brings r_c to almost a meditative state, and not only {VERB/r_c/are/is} {PRONOUN/r_c/subject} fairly confident of {PRONOUN/r_c/poss} next steps having been given this vision, but {PRONOUN/r_c/subject} also {VERB/r_c/take/takes} the opportunity to improve on a skill they think they're weak at.",
                "exp": 20,
                "weight": 5
            },
            {
                "text": "s_c often feels like StarClan walks with them, and this is just another instance on the path. {PRONOUN/s_c/subject/CAP} {VERB/s_c/use/uses} the solo patrol to collect {PRONOUN/s_c/poss} thoughts, and by the time {PRONOUN/s_c/subject} {VERB/s_c/pad/pads} home with a hard day's training done, {PRONOUN/s_c/subject}{VERB/s_c/'re/'s} ready for the next step {PRONOUN/s_c/poss} vision hinted at.",
                "stat_trait": ["faithful"],
                "stat_skill": ["STAR,2"],
                "exp": 20,
                "weight": 20
            }
        ],
        "fail_outcomes": [
            { "text": "r_c can't make sense of the vision.", "exp": 0, "weight": 20 }
        ]
    },
    {
        "patrol_id": "gen_train_vision3",
        "biome": ["Any"],
        "season": ["Any"],
        "types": ["training"],
        "tags": [],
        "patrol_art": "gen_train_vision",
        "min_cats": 2,
        "max_cats": 2,
        "min_max_status": {
            "all apprentices": [2, 2]
        },
        "weight": 20,
        "intro_text": "As app1 and app2 collect moss for the elder's den, app2 admits that the strange dreams {PRONOUN/app2/subject}{VERB/app2/'ve/'s} been having is why {PRONOUN/app2/subject} kicked app1 in the night.",
        "decline_text": "The apprentices don't talk about the dreams.",
        "chance_of_success": 70,
        "success_outcomes": [
            {
                "text": "It's alright, app1 assures app2. It wasn't on purpose - maybe {PRONOUN/app2/subject} could head to the medicine den after this, there are heaps of herbs to help app2 sleep, and this totally explains why {PRONOUN/app2/subject}{VERB/app2/'ve/'s} been yawning so much during training.",
                "exp": 20,
                "weight": 20,
                "relationships": [
                    {
                        "cats_to": ["patrol"],
                        "cats_from": ["patrol"],
                        "mutual": false,
                        "values": ["platonic"],
                        "amount": 10
                    },
                    {
                        "cats_to": ["patrol"],
                        "cats_from": ["patrol"],
                        "mutual": false,
                        "values": ["dislike", "jealousy"],
                        "amount": -10
                    }
                ]
            },
            {
                "text": "That's kinda odd. app1 hastens to add that that doesn't mean it's bad, but maybe {PRONOUN/app2/subject} should tell {PRONOUN/app2/poss} mentors about this. Maybe it's something to do with StarClan?",
                "exp": 20,
                "weight": 5,
                "relationships": [
                    {
                        "cats_to": ["patrol"],
                        "cats_from": ["patrol"],
                        "mutual": false,
                        "values": ["platonic"],
                        "amount": 10
                    },
                    {
                        "cats_to": ["patrol"],
                        "cats_from": ["patrol"],
                        "mutual": false,
                        "values": ["dislike", "jealousy"],
                        "amount": -10
                    }
                ]
            }
        ],
        "fail_outcomes": [
            {
                "text": "That's super weird, app1 tells {PRONOUN/app2/object}. Does app2's mentor know that {PRONOUN/app2/subject}{VERB/app2/'re/'s} so weird?",
                "exp": 0,
                "weight": 20,
                "relationships": [
                    {
                        "cats_to": ["patrol"],
                        "cats_from": ["patrol"],
                        "mutual": false,
                        "values": ["platonic"],
                        "amount": -10
                    },
                    {
                        "cats_to": ["patrol"],
                        "cats_from": ["patrol"],
                        "mutual": false,
                        "values": ["dislike", "jealousy"],
                        "amount": 10
                    }
                ]
            }
        ]
    },
    {
        "patrol_id": "gen_train_vision4",
        "biome": ["Any"],
        "season": ["Any"],
        "types": ["training"],
        "tags": [],
        "patrol_art": "gen_train_vision",
        "min_cats": 2,
        "max_cats": 2,
        "min_max_status": {
            "apprentice": [1, 6],
            "normal adult": [1, 6]
        },
        "weight": 20,
        "intro_text": "While app1 and p_l are out walking, app1 seems preoccupied. When p_l brings their patrol to a halt and asks what's wrong, {PRONOUN/app1/subject} {VERB/app1/reveal/reveals} {PRONOUN/app1/subject}{VERB/app1/'ve/'s} been having a hard time sleeping. {PRONOUN/app1/poss/CAP} dreams are filled with shadows and... images.",
        "decline_text": "This is beyond p_l's sphere of teachable subjects, but {PRONOUN/p_l/subject} {VERB/p_l/promise/promises} that there'll be another cat back at camp who can help, and app1 should probably talk to a medicine cat.",
        "chance_of_success": 70,
        "success_outcomes": [
            {
                "text": "p_l listens sympathetically, gently nodding as app1 pours out {PRONOUN/app1/poss} troubles, until the apprentice eventually runs out of words. {PRONOUN/app1/subject/CAP}{VERB/app1/'ve/'s} been dealing with a lot, apparently, and while p_l isn't too sure what to do, {PRONOUN/p_l/subject} can offer support, and time away from app1's troubles, and just that is already enough to make app1's ears stop drooping.",
                "exp": 20,
                "weight": 20,
                "relationships": [
                    {
                        "cats_to": ["patrol"],
                        "cats_from": ["patrol"],
                        "mutual": false,
                        "values": ["comfort", "trust"],
                        "amount": 10
                    },
                    {
                        "cats_to": ["patrol"],
                        "cats_from": ["patrol"],
                        "mutual": false,
                        "values": ["jealousy"],
                        "amount": -10
                    }
                ]
            },
            {
                "text": "That... honestly sounds like it could be a vision. That's unusual - not to say that it's been particularly fun for app1 to deal with everything, p_l hastens to add, but it's not a bad thing. Those connected to StarClan in such ways are rare, and have been critical for protecting c_n in the past.",
                "exp": 20,
                "weight": 5,
                "relationships": [
                    {
                        "cats_to": ["patrol"],
                        "cats_from": ["patrol"],
                        "mutual": false,
                        "values": ["comfort", "trust"],
                        "amount": 10
                    },
                    {
                        "cats_to": ["patrol"],
                        "cats_from": ["patrol"],
                        "mutual": false,
                        "values": ["jealousy"],
                        "amount": -10
                    }
                ]
            },
            {
                "text": "s_c listens to app1 talk with a deep sense of deja vu, in addition to {PRONOUN/s_c/poss} shock. This sounds like the trouble {PRONOUN/s_c/subject} had when {PRONOUN/s_c/subject} {VERB/s_c/were/was} young, plagued by contact with StarClan regardless of whether {PRONOUN/s_c/subject} wanted it or not, and {PRONOUN/s_c/subject} immediately {VERB/s_c/take/takes} app1 aside to give them {PRONOUN/s_c/poss} full attention and support.",
                "exp": 20,
                "weight": 20,
                "stat_skill": ["DREAM,2", "STAR,1", "CLAIRVOYANT,2", "PROPHET,2"],
                "can_have_stat": ["adult"],
                "relationships": [
                    {
                        "cats_to": ["patrol"],
                        "cats_from": ["patrol"],
                        "mutual": false,
                        "values": ["comfort", "trust"],
                        "amount": 10
                    },
                    {
                        "cats_to": ["patrol"],
                        "cats_from": ["patrol"],
                        "mutual": false,
                        "values": ["jealousy"],
                        "amount": -10
                    }
                ]
            },
            {
                "text": "s_c cannot relate to the frankly nightmarish scenes app1 has been tormented by, but {PRONOUN/s_c/subject} can't believe their Clanmate has been going through so much without anybody noticing. Wrapping {PRONOUN/s_c/poss} tail around app1's shoulders, {PRONOUN/s_c/subject} tell app1 this will all be alright - {PRONOUN/s_c/subject}{VERB/s_c/'re/'s} going to make sure that app1 doesn't have to shoulder this burden alone.",
                "exp": 20,
                "weight": 20,
                "stat_trait": ["calm", "compassionate", "empathetic", "faithful", "strange"],
                "can_have_stat": ["adult"],
                "relationships": [
                    {
                        "cats_to": ["patrol"],
                        "cats_from": ["patrol"],
                        "mutual": false,
                        "values": ["comfort", "trust"],
                        "amount": 10
                    },
                    {
                        "cats_to": ["patrol"],
                        "cats_from": ["patrol"],
                        "mutual": false,
                        "values": ["jealousy"],
                        "amount": -10
                    }
                ]
            }
        ],
        "fail_outcomes": [
            {
                "text": "app1 isn't a kit anymore, and though p_l tries to be gentle about it, {PRONOUN/p_l/subject} {VERB/p_l/make/makes} it clear that it's app1's responsibility to make sure {PRONOUN/app1/subject}{VERB/app1/'re/'s} well rested and attentive for {PRONOUN/app1/poss} training.",
                "exp": 0,
                "weight": 20,
                "relationships": [
                    {
                        "cats_to": ["patrol"],
                        "cats_from": ["patrol"],
                        "mutual": false,
                        "values": ["comfort", "trust"],
                        "amount": -10
                    },
                    {
                        "cats_to": ["patrol"],
                        "cats_from": ["patrol"],
                        "mutual": false,
                        "values": ["jealousy"],
                        "amount": 10
                    }
                ]
            },
            {
                "text": "Visions! From StarClan, perhaps? app1 should be thrilled, not upset, and s_c sweeps past them, telling app1 just how {PRONOUN/app1/subject} should use this unexpected ability.",
                "exp": 0,
                "weight": 20,
                "stat_trait": ["ambitious", "cold", "righteous"],
                "can_have_stat": ["adult"],
                "relationships": [
                    {
                        "cats_to": ["patrol"],
                        "cats_from": ["patrol"],
                        "mutual": false,
                        "values": ["comfort", "trust"],
                        "amount": -10
                    },
                    {
                        "cats_to": ["patrol"],
                        "cats_from": ["patrol"],
                        "mutual": false,
                        "values": ["jealousy"],
                        "amount": 10
                    }
                ]
            }
        ]
    },
    {
        "patrol_id": "gen_train_ghost1",
        "biome": ["Any"],
        "season": ["Any"],
        "types": ["training"],
        "tags": [],
        "patrol_art": "gen_train_ghost",
        "min_cats": 3,
        "max_cats": 6,
        "min_max_status": {
            "all apprentices": [-1, -1]
        },
        "weight": 20,
        "intro_text": "The patrol quickly devolves into ghost stories, leaving everyone on edge.",
        "decline_text": "p_l quickly silences any talk about ghosts.",
        "chance_of_success": 20,
        "success_outcomes": [
            {
                "text": "Despite the tense mood, the patrol is successful, and as the afternoon wears on, the cats relax with each other.",
                "exp": 20,
                "weight": 20,
                "relationships": [
                    {
                        "cats_to": ["patrol"],
                        "cats_from": ["patrol"],
                        "mutual": false,
                        "values": ["platonic"],
                        "amount": 5
                    }
                ]
            },
            {
                "text": "r_c spins a thrilling tale, and the patrol shivers with exciting, thrilled fear.",
                "exp": 20,
                "weight": 5,
                "relationships": [
                    {
                        "cats_to": ["patrol"],
                        "cats_from": ["patrol"],
                        "mutual": false,
                        "values": ["platonic"],
                        "amount": 5
                    }
                ]
            },
            {
                "text": "s_c sees the patrol competing to scare each other, and derails it completely. Instead {PRONOUN/s_c/subject} {VERB/s_c/spin/spins} a tale of truth, bringing the story of one of c_n's warrior ancestors to life. With how clear {PRONOUN/s_c/poss} words are, it's almost like {PRONOUN/s_c/subject} {VERB/s_c/know/knows} the StarClan cat, even though that's impossible.",
                "exp": 20,
                "weight": 20,
                "stat_skill": ["STAR,2"],
                "relationships": [
                    {
                        "cats_to": ["patrol"],
                        "cats_from": ["patrol"],
                        "mutual": false,
                        "values": ["platonic"],
                        "amount": 5
                    }
                ]
            }
        ],
        "fail_outcomes": [
            {
                "text": "A branch snaps, and the whole patrol runs back to camp. Later an argument starts about what caused the noise.",
                "exp": 0,
                "weight": 20,
                "relationships": [
                    {
                        "cats_to": ["patrol"],
                        "cats_from": ["patrol"],
                        "mutual": false,
                        "values": ["platonic"],
                        "amount": -5
                    }
                ]
            }
        ]
    },
    {
        "patrol_id": "gen_train_ghost2",
        "biome": ["Any"],
        "season": ["Any"],
        "types": ["training"],
        "tags": [],
        "patrol_art": "gen_train_ghost",
        "min_cats": 3,
        "max_cats": 6,
        "min_max_status": {
            "apprentice": [1, 6],
            "all apprentices": [2, 2]
        },
        "weight": 20,
        "intro_text": "The patrol quickly devolves into ghost stories, leaving everyone on edge.",
        "decline_text": "p_l quickly silences any talk about ghosts.",
        "chance_of_success": 20,
        "success_outcomes": [
            {
                "text": "app2 and app1 wind each other up, making up story after story in ever increasing tales of horror, until finally one sounds a little too ridiculous and both of them nearly fall over laughing, the tension erased as they giggle.",
                "exp": 20,
                "weight": 20,
                "relationships": [
                    {
                        "cats_to": ["patrol"],
                        "cats_from": ["patrol"],
                        "mutual": false,
                        "values": ["platonic"],
                        "amount": 5
                    },
                    {
                        "cats_to": ["patrol"],
                        "cats_from": ["patrol"],
                        "mutual": false,
                        "values": ["dislike"],
                        "amount": -5
                    }
                ]
            },
            {
                "text": "app1 wonders aloud if one of the ghost stories is true... the other cats gather close and comfort {PRONOUN/app1/object}. Time for the silly game to end, before someone actually gets upset.",
                "exp": 20,
                "weight": 5,
                "relationships": [
                    {
                        "cats_to": ["patrol"],
                        "cats_from": ["patrol"],
                        "mutual": false,
                        "values": ["platonic"],
                        "amount": 5
                    },
                    {
                        "cats_to": ["patrol"],
                        "cats_from": ["patrol"],
                        "mutual": false,
                        "values": ["dislike"],
                        "amount": -5
                    }
                ]
            },
            {
                "text": "s_c looks around, and with a deep breath, shakes off the tense vibe. Instead {PRONOUN/s_c/subject} {VERB/s_c/start/starts} telling tall tales of long ago cats, completely disregarding anything approaching truth, so that the other cats on patrol start laughing and purring again.",
                "exp": 20,
                "weight": 20,
                "stat_trait": [
                    "charismatic",
                    "childish",
                    "confident",
                    "playful",
                    "shameless",
                    "strange"
                ],
                "can_have_stat": ["app1", "app"],
                "relationships": [
                    {
                        "cats_to": ["patrol"],
                        "cats_from": ["patrol"],
                        "mutual": false,
                        "values": ["platonic"],
                        "amount": 5
                    },
                    {
                        "cats_to": ["patrol"],
                        "cats_from": ["patrol"],
                        "mutual": false,
                        "values": ["dislike"],
                        "amount": -5
                    }
                ]
            }
        ],
        "fail_outcomes": [
            {
                "text": "app1 tries to look brave in front of the other cats, but hears a rustle behind {PRONOUN/app1/object} and startles so badly {PRONOUN/app1/subject} {VERB/app1/fall/falls} over.",
                "exp": 0,
                "weight": 20,
                "relationships": [
                    {
                        "cats_to": ["patrol"],
                        "cats_from": ["patrol"],
                        "mutual": false,
                        "values": ["platonic"],
                        "amount": -5
                    },
                    {
                        "cats_to": ["patrol"],
                        "cats_from": ["patrol"],
                        "mutual": false,
                        "values": ["dislike"],
                        "amount": 5
                    }
                ]
            },
            {
                "text": "s_c makes fun of app2 for being so scared.",
                "exp": 0,
                "weight": 20,
                "stat_trait": [
                    "ambitious",
                    "bloodthirsty",
                    "childish",
                    "cold",
                    "confident",
                    "fierce",
                    "insecure",
                    "troublesome"
                ],
                "can_have_stat": ["app1", "app"],
                "relationships": [
                    {
                        "cats_to": ["patrol"],
                        "cats_from": ["patrol"],
                        "mutual": false,
                        "values": ["platonic"],
                        "amount": -5
                    },
                    {
                        "cats_to": ["patrol"],
                        "cats_from": ["patrol"],
                        "mutual": false,
                        "values": ["dislike"],
                        "amount": 5
                    }
                ]
            }
        ]
    },
    {
        "patrol_id": "gen_train_sneakprey1",
        "biome": ["Any"],
        "season": ["Any"],
        "types": ["training"],
        "tags": ["disrespect", "distrust"],
        "patrol_art": "gen_train_sneakprey",
        "min_cats": 1,
        "max_cats": 1,
        "min_max_status": {
            "apprentice": [1, 6]
        },
        "weight": 20,
        "intro_text": "app1 is tempted to eat the prey {PRONOUN/app1/subject} just caught. After all, {PRONOUN/app1/subject}{VERB/app1/'re/'s} only practicing hunting, right? So this is {PRONOUN/app1/inposs}, it doesn't count as a true hunting patrol?",
        "decline_text": "app1 decides against breaking the warrior code, resisting the temptation.",
        "chance_of_success": 60,
        "success_outcomes": [
            {
                "text": "{PRONOUN/app1/subject/CAP} {VERB/app1/eat/eats} the prey without anyone noticing, and {VERB/app1/return/returns} to camp, thrilled with {PRONOUN/app1/poss} little transgression.",
                "exp": 20,
                "weight": 20
            },
            {
                "text": "Whatever, it's not a big deal, and s_c's hungry. {PRONOUN/s_c/subject/CAP} {VERB/s_c/polish/polishes} off the little snack, and {VERB/s_c/keep/keeps} working on {PRONOUN/s_c/poss} pounce.",
                "exp": 20,
                "weight": 20,
                "stat_trait": [
                    "adventurous",
                    "bold",
                    "charismatic",
                    "childish",
                    "confident",
                    "daring",
                    "playful",
                    "righteous",
                    "arrogant",
                    "oblivious"
                ],
                "can_have_stat": ["app"]
            },
            {
                "text": "s_c freezes in indecision. But the moment of peace allows {PRONOUN/s_c/object} to collect {PRONOUN/s_c/poss} thoughts, and decide that the warrior code matters more to {PRONOUN/s_c/object} than a silly afternoon snack.",
                "exp": 20,
                "weight": 20,
                "prey": ["small"],
                "stat_trait": [
                    "calm",
                    "careful",
                    "insecure",
                    "lonesome",
                    "loyal",
                    "nervous",
                    "sneaky",
                    "strange",
                    "sincere"
                ],
                "can_have_stat": ["app"]
            },
            {
                "text": "It definitely doesn't count as a proper hunting patrol. But just to be safe, s_c chooses to eat {PRONOUN/s_c/poss} afternoon snack under cover.",
                "exp": 20,
                "weight": 20,
                "stat_trait": [
                    "ambitious",
                    "bloodthirsty",
                    "cold",
                    "fierce",
                    "shameless",
                    "strict",
                    "troublesome",
                    "vengeful",
                    "cunning",
                    "grumpy"
                ],
                "can_have_stat": ["app"]
            },
            {
                "text": "s_c ignores {PRONOUN/s_c/poss} rumbling belly, and dutifully brings the prey back to camp. {PRONOUN/s_c/poss/CAP} mentor congratulates {PRONOUN/s_c/object} on the catch, and {PRONOUN/s_c/subject} {VERB/s_c/get/gets} to share it with all {PRONOUN/s_c/poss} friends, feeling a warm glow in {PRONOUN/s_c/poss} heart at feeding {PRONOUN/s_c/poss} Clan.",
                "exp": 20,
                "weight": 20,
                "prey": ["small"],
                "stat_trait": [
                    "compassionate",
                    "empathetic",
                    "faithful",
                    "loving",
                    "patient",
                    "responsible",
                    "thoughtful",
                    "wise"
                ],
                "can_have_stat": ["app"]
            }
        ],
        "fail_outcomes": [
            {
                "text": "app1 eats the prey, but later {PRONOUN/app1/subject} {VERB/app1/feel/feels} terrible about it, slinking around guilty and ashamed for the rest of the day.",
                "exp": 0,
                "weight": 20
            },
            {
                "text": "s_c freezes in indecision, and eventually a warrior spots {PRONOUN/s_c/object} sitting under cover with {PRONOUN/s_c/poss} prey and accuses s_c of eating it anyway.",
                "exp": 0,
                "weight": 20,
                "stat_trait": [
                    "calm",
                    "careful",
                    "insecure",
                    "lonesome",
                    "loyal",
                    "nervous",
                    "sneaky",
                    "strange"
                ],
                "can_have_stat": ["app"]
            },
            {
                "text": "Whatever, it's not a big deal, and s_c's hungry. But as {PRONOUN/s_c/subject} {VERB/s_c/eat/eats}, a passing warrior spots them, and begins an outraged lecture on the values of the warrior code.",
                "exp": 0,
                "weight": 20,
                "stat_trait": [
                    "adventurous",
                    "bold",
                    "charismatic",
                    "childish",
                    "confident",
                    "daring",
                    "playful",
                    "righteous"
                ],
                "can_have_stat": ["app"]
            },
            {
                "text": "s_c ignores {PRONOUN/s_c/poss} rumbling belly, and dutifully brings the prey back to camp, only for {PRONOUN/s_c/poss} mentor to tell {PRONOUN/s_c/object} to pick out a bite to eat before {PRONOUN/s_c/poss} stomach wakes every cat in camp. This would've all been much quicker if {PRONOUN/s_c/subject}'d eaten it when {PRONOUN/s_c/subject} first caught it.",
                "exp": 0,
                "weight": 20,
                "stat_trait": [
                    "compassionate",
                    "empathetic",
                    "faithful",
                    "loving",
                    "patient",
                    "responsible",
                    "thoughtful",
                    "wise"
                ],
                "can_have_stat": ["app"]
            },
            {
                "text": "It definitely doesn't count as a proper hunting patrol. But irritatingly the warrior that comes past and spots s_c eating doesn't seem to agree, and a surly s_c is brought back to camp for a lecture.",
                "exp": 0,
                "weight": 20,
                "stat_trait": [
                    "ambitious",
                    "bloodthirsty",
                    "cold",
                    "fierce",
                    "shameless",
                    "strict",
                    "troublesome",
                    "vengeful"
                ],
                "can_have_stat": ["app"]
            }
        ]
    },
    {
        "patrol_id": "gen_train_teamwork1",
        "biome": ["Any"],
        "season": ["Any"],
        "types": ["training"],
        "tags": [],
        "patrol_art": "train_general_intro",
        "min_cats": 3,
        "max_cats": 6,
        "min_max_status": {
            "all apprentices":[-1, -1]
        },
        "weight": 20,
        "intro_text": "p_l suggests this might be a good chance for the cats to practice teamwork.",
        "decline_text": "They decide to focus on working on a different skill instead.",
        "chance_of_success": 25,
        "success_outcomes": [
            {
                "text": "Everyone has a nice practice session and their coordination and trust in their Clanmates grows stronger.",
                "exp": 20,
                "weight": 20,
                "relationships": [
                    {
                        "cats_to": ["patrol"],
                        "cats_from": ["patrol"],
                        "mutual": false,
                        "values": ["platonic", "trust"],
                        "amount": 10
                    },
                    {
                        "cats_to": ["patrol"],
                        "cats_from": ["patrol"],
                        "mutual": false,
                        "values": ["dislike"],
                        "amount": -5
                    }
                ]
            },
            {
                "text": "Maybe the exercises they practise aren't revolutionary or new to any cat, but also, maybe that doesn't matter! Sometimes it's just nice to be reminded of the shared knowledge and competence of your fellow warriors.",
                "exp": 20,
                "weight": 20,
                "relationships": [
                    {
                        "cats_to": ["patrol"],
                        "cats_from": ["patrol"],
                        "mutual": false,
                        "values": ["platonic", "trust"],
                        "amount": 10
                    }
                ]
            },
            {
                "text": "It's always nice to get to stretch their legs and catch up with Clanmates.",
                "exp": 20,
                "weight": 20,
                "relationships": [
                    {
                        "cats_to": ["patrol"],
                        "cats_from": ["patrol"],
                        "mutual": false,
                        "values": ["platonic", "trust"],
                        "amount": 5
                    },
                    {
                        "cats_to": ["patrol"],
                        "cats_from": ["patrol"],
                        "mutual": false,
                        "values": ["dislike"],
                        "amount": -5
                    }
                ]
            },
            {
                "text": "s_c takes charge and coordinates exercises for the training patrol. Soon cats are using each other as springboards, practicing breaking a Clanmate's fall, and working on treading exactly in each other's pawsteps.",
                "exp": 20,
                "weight": 20,
                "stat_skill": ["TEACHER,1"],
                "relationships": [
                    {
                        "cats_to": ["patrol"],
                        "cats_from": ["patrol"],
                        "mutual": false,
                        "values": ["platonic", "trust"],
                        "amount": 10
                    },
                    {
                        "cats_to": ["patrol"],
                        "cats_from": ["patrol"],
                        "mutual": false,
                        "values": ["dislike"],
                        "amount": -5
                    },
                    {
                        "cats_to": ["s_c"],
                        "cats_from": ["patrol"],
                        "mutual": false,
                        "values": ["respect"],
                        "amount": 10
                    }
                ]
            },
            {
                "text": "p_l puts s_c in charge of calling out the instructions for the imaginary camp-defense they're all practising, and somehow s_c manages to not only do a wonderful job, but invent a couple surprises in the training senario that have the cats cursing in surprise at the time and purring in appreciation afterwards.",
                "exp": 20,
                "weight": 20,
                "stat_skill": ["SPEAKER,1"],
                "relationships": [
                    {
                        "cats_to": ["patrol"],
                        "cats_from": ["patrol"],
                        "mutual": false,
                        "values": ["platonic", "trust"],
                        "amount": 10
                    },
                    {
                        "cats_to": ["patrol"],
                        "cats_from": ["patrol"],
                        "mutual": false,
                        "values": ["dislike"],
                        "amount": -5
                    },
                    {
                        "cats_to": ["s_c"],
                        "cats_from": ["patrol"],
                        "mutual": false,
                        "values": ["respect"],
                        "amount": 10
                    }
                ]
            },
            {
                "text": "s_c spots p_l and r_c - both of them in the middle of exchanging meows that might as well be barks to the other, and halfway to an argument - and slips between them, explaining to both what the other intends.",
                "exp": 20,
                "weight": 20,
                "stat_skill": ["MEDIATOR,1"],
                "relationships": [
                    {
                        "cats_to": ["patrol"],
                        "cats_from": ["patrol"],
                        "mutual": false,
                        "values": ["platonic", "trust"],
                        "amount": 10
                    },
                    {
                        "cats_to": ["patrol"],
                        "cats_from": ["patrol"],
                        "mutual": false,
                        "values": ["dislike"],
                        "amount": -5
                    },
                    {
                        "cats_to": ["s_c"],
                        "cats_from": ["patrol"],
                        "mutual": false,
                        "values": ["respect"],
                        "amount": 10
                    }
                ]
            },
            {
                "text": "s_c suggests they form two teams to fight each other - claws shealthed, of course. p_l takes {PRONOUN/s_c/subject} up on the good idea!",
                "exp": 20,
                "weight": 20,
                "stat_skill": ["CLEVER,1"],
                "relationships": [
                    {
                        "cats_to": ["patrol"],
                        "cats_from": ["patrol"],
                        "mutual": false,
                        "values": ["platonic", "trust"],
                        "amount": 10
                    },
                    {
                        "cats_to": ["s_c"],
                        "cats_from": ["patrol"],
                        "mutual": false,
                        "values": ["respect"],
                        "amount": 10
                    }
                ]
            },
            {
                "text": "Quietly, s_c takes p_l aside and suggests how best to group cats who don't normally work together. It's a valuable perspective to consider, and one p_l takes into consideration for the team exercises.",
                "exp": 20,
                "weight": 20,
                "stat_skill": ["INSIGHTFUL,1"],
                "relationships": [
                    {
                        "cats_to": ["patrol"],
                        "cats_from": ["patrol"],
                        "mutual": false,
                        "values": ["platonic", "trust"],
                        "amount": 10
                    },
                    {
                        "cats_to": ["patrol"],
                        "cats_from": ["patrol"],
                        "mutual": false,
                        "values": ["dislike"],
                        "amount": -5
                    },
                    {
                        "cats_to": ["s_c"],
                        "cats_from": ["patrol"],
                        "mutual": false,
                        "values": ["respect"],
                        "amount": 10
                    }
                ]
            },
            {
                "text": "Just as they're starting, p_l puts a paw wrong and goes down, hard. s_c rushes in and checks {PRONOUN/p_l/subject} over, firmly instructing p_l to stay on the sidelines for the rest of training, where p_l sits and avoids further injury, yowling encouragement and intructions to {PRONOUN/p_l/poss} Clanmates.",
                "exp": 20,
                "weight": 20,
                "stat_skill": ["HEALER,1"],
                "injury": [
                    {
                        "cats": ["p_l"],
                        "injuries": ["sprain"],
                        "scars": []
                    }
                ],
                "relationships": [
                    {
                        "cats_to": ["patrol"],
                        "cats_from": ["patrol"],
                        "mutual": false,
                        "values": ["platonic", "trust"],
                        "amount": 10
                    },
                    {
                        "cats_to": ["s_c"],
                        "cats_from": ["patrol"],
                        "mutual": false,
                        "values": ["respect"],
                        "amount": 10
                    }
                ]
            }
        ],
        "fail_outcomes": [
            {
                "text": "Unfortunately, no one steps up to teach. It's a little awkward, but the patrol disbands to attend to other duties.",
                "exp": 0,
                "weight": 20
            },
            {
                "text": "Well, p_l decides. At least {PRONOUN/p_l/subject} now {VERB/p_l/know/knows} how much c_n needs to work on their coorperation? StarClan, that was a terrible performance.",
                "exp": 0,
                "weight": 20
            },
            {
                "text": "Everything seems to be going well - then r_c trips over {PRONOUN/r_c/poss} paws and introduces {PRONOUN/r_c/poss} muzzle to the ground at speed. Maybe they all need to go back to basics.",
                "exp": 0,
                "weight": 20,
                "injury": [
                    {
                        "cats": ["r_c"],
                        "injuries": ["bruises", "scrapes"],
                        "scars": []
                    }
                ]
            },
            {
                "text": "s_c immediately tries to take over, ordering the other cats around. It's not well received, and p_l has to bring a surly looking{PRONOUN/s_c/object} back in line and end the training session early.",
                "exp": 0,
                "weight": 20,
                "stat_trait": [
                    "arrogant",
                    "ambitious"
                ],
                "relationships": [
                    {
                        "cats_to": ["s_c"],
                        "cats_from": ["patrol"],
                        "mutual": false,
                        "values": ["platonic", "respect"],
                        "amount": -5
                    },
                    {
                        "cats_to": ["p_l"],
                        "cats_from": ["s_c"],
                        "mutual": false,
                        "values": ["jealousy"],
                        "amount": 15
                    }
                ]
            }
        ]
    },
    {
        "patrol_id": "gen_train_teamwork2",
        "biome": ["Any"],
        "season": ["Any"],
        "types": ["training"],
        "tags": [],
        "patrol_art": "train_general_intro",
        "min_cats": 2,
        "max_cats": 2,
        "min_max_status": {
            "all apprentices": [-1, -1]
        },
        "weight": 20,
        "intro_text": "p_l suggests this might be a good chance to practice teamwork with r_c.",
        "decline_text": "They decide to focus on working on a different skill instead.",
        "chance_of_success": 60,
        "success_outcomes": [
            {
                "text": "Both cats have a nice practice session, and their trust and coordination with each other grows stronger.",
                "exp": 20,
                "weight": 20,
                "relationships": [
                    {
                        "cats_to": ["patrol"],
                        "cats_from": ["patrol"],
                        "mutual": false,
                        "values": ["platonic", "trust"],
                        "amount": 10
                    },
                    {
                        "cats_to": ["patrol"],
                        "cats_from": ["patrol"],
                        "mutual": false,
                        "values": ["dislike"],
                        "amount": -5
                    }
                ]
            },
            {
                "text": "It's really nice to just get out of camp and train, to have the space to focus and a good training partner to work on things with.",
                "exp": 20,
                "weight": 20,
                "relationships": [
                    {
                        "cats_to": ["patrol"],
                        "cats_from": ["patrol"],
                        "mutual": false,
                        "values": ["comfort", "trust"],
                        "amount": 10
                    },
                    {
                        "cats_to": ["patrol"],
                        "cats_from": ["patrol"],
                        "mutual": false,
                        "values": ["dislike"],
                        "amount": -5
                    }
                ]
            },
            {
                "text": "s_c screws up a move and mutters about mouse-dung, but r_c helps {PRONOUN/s_c/subject} back onto {PRONOUN/s_c/poss} paws with an easy smile.",
                "exp": 20,
                "weight": 40,
                "stat_trait": [
                    "grumpy"
                ],
                "can_have_stat": ["p_l"],
                "relationships": [
                    {
                        "cats_to": ["patrol"],
                        "cats_from": ["patrol"],
                        "mutual": false,
                        "values": ["comfort", "platonic"],
                        "amount": 10
                    },
                    {
                        "cats_to": ["patrol"],
                        "cats_from": ["patrol"],
                        "mutual": false,
                        "values": ["dislike"],
                        "amount": -5
                    }
                ]
            },
            {
                "text": "s_c isn't a confident cat - but that's why training with r_c is so nice, there's no pressure.",
                "exp": 20,
                "weight": 40,
                "stat_trait": [
                    "nervous",
                    "insecure"
                ],
                "can_have_stat": ["p_l"],
                "relationships": [
                    {
                        "cats_to": ["patrol"],
                        "cats_from": ["patrol"],
                        "mutual": false,
                        "values": ["comfort", "platonic"],
                        "amount": 10
                    }
                ]
            },
            {
                "text": "They don't need to be so serious about it! s_c baps r_c, claws sheathed, and runs off cackling to avoid getting tagged back.",
                "exp": 20,
                "weight": 40,
                "stat_trait": [
                    "playful",
                    "childish"
                ],
                "can_have_stat": ["p_l"],
                "relationships": [
                    {
                        "cats_to": ["patrol"],
                        "cats_from": ["patrol"],
                        "mutual": false,
                        "values": ["comfort", "platonic"],
                        "amount": 10
                    },
                    {
                        "cats_to": ["patrol"],
                        "cats_from": ["patrol"],
                        "mutual": false,
                        "values": ["dislike"],
                        "amount": -5
                    }
                ]
            },
            {
                "text": "And by 'teamwork', s_c means 'working together to find the ideal place to nap the afternoon away', who wants to do work when instead they can just cover for each other and find a glorious spot to waste time?",
                "exp": 20,
                "weight": 40,
                "stat_trait": [
                    "shameless",
                    "rebellious",
                    "troublesome"
                ],
                "can_have_stat": ["p_l"],
                "relationships": [
                    {
                        "cats_to": ["patrol"],
                        "cats_from": ["patrol"],
                        "mutual": false,
                        "values": ["comfort", "platonic"],
                        "amount": 10
                    },
                    {
                        "cats_to": ["p_l"],
                        "cats_from": ["r_c"],
                        "mutual": false,
                        "values": ["respect"],
                        "amount": -10
                    }
                ]
            },
            {
                "text": "As they train, s_c compliments r_c on the height of {PRONOUN/r_c/poss} jumps - s_c can really see where r_c has been putting in effort to improve.",
                "exp": 20,
                "weight": 40,
                "stat_trait": [
                    "sincere"
                ],
                "can_have_stat": ["p_l"],
                "relationships": [
                    {
                        "cats_to": ["patrol"],
                        "cats_from": ["patrol"],
                        "mutual": false,
                        "values": ["comfort", "platonic"],
                        "amount": 10
                    },
                    {
                        "cats_to": ["patrol"],
                        "cats_from": ["patrol"],
                        "mutual": false,
                        "values": ["dislike"],
                        "amount": -5
                    }
                ]
            },
            {
                "text": "s_c manages to reign in {PRONOUN/s_c/poss} competitiveness for the teamwork exercises. Afterwards r_c indulges {PRONOUN/s_c/object} with a race. Which s_c wins of course {PRONOUN/s_c/subject} {VERB/s_c/win/wins} yes brilliant amazing yeah!",
                "exp": 20,
                "weight": 40,
                "stat_trait": [
                    "competitive"
                ],
                "can_have_stat": ["p_l"],
                "relationships": [
                    {
                        "cats_to": ["patrol"],
                        "cats_from": ["patrol"],
                        "mutual": false,
                        "values": ["platonic"],
                        "amount": 10
                    },
                    {
                        "cats_to": ["patrol"],
                        "cats_from": ["patrol"],
                        "mutual": false,
                        "values": ["dislike"],
                        "amount": -5
                    }
                ]
            },
            {
                "text": "Sometimes s_c feels alone, even in a crowd of other cats, but not here and now, not with r_c.",
                "exp": 20,
                "weight": 40,
                "stat_trait": [
                    "lonesome"
                ],
                "can_have_stat": ["p_l"],
                "relationships": [
                    {
                        "cats_to": ["patrol"],
                        "cats_from": ["patrol"],
                        "mutual": false,
                        "values": ["comfort", "platonic"],
                        "amount": 10
                    },
                    {
                        "cats_to": ["patrol"],
                        "cats_from": ["patrol"],
                        "mutual": false,
                        "values": ["dislike"],
                        "amount": -5
                    }
                ]
            },
            {
                "text": "s_c takes charge and coordinates exercises for the duo. They practice mirroring each other, until by the end of the afternoon they can almost act as one cat.",
                "exp": 20,
                "weight": 20,
                "stat_skill": ["TEACHER,1"],
                "relationships": [
                    {
                        "cats_to": ["patrol"],
                        "cats_from": ["patrol"],
                        "mutual": false,
                        "values": ["platonic", "trust"],
                        "amount": 10
                    }
                ]
            }
        ],
        "fail_outcomes": [
            {
                "text": "Unfortunately, neither cat steps up to teach. It's a little awkward, but they wander back to camp to attend to other duties.",
                "exp": 0,
                "weight": 20
            },
            {
                "text": "Well, p_l decides. At least {PRONOUN/p_l/subject} now {VERB/p_l/know/knows} how much c_n needs to work on their coorperation? StarClan, that was a terrible performance.",
                "exp": 0,
                "weight": 20
            },
            {
                "text": "Everything seems to be going well - then r_c trips over {PRONOUN/r_c/poss} paws and introduces {PRONOUN/r_c/poss} muzzle to the ground at speed. Maybe they all need to go back to basics.",
                "exp": 0,
                "weight": 20,
                "injury": [
                    {
                        "cats": ["r_c"],
                        "injuries": ["bruises", "scrapes"],
                        "scars": []
                    }
                ]
            }
        ]
    },
    {
        "patrol_id": "gen_train_teamwork3",
        "biome": ["Any"],
        "season": ["Any"],
        "types": ["training"],
        "tags": [],
        "patrol_art": "train_general_intro",
        "min_cats": 3,
        "max_cats": 6,
        "min_max_status": {
            "apprentice": [1, 6],
            "normal adult": [1, 6]
        },
        "weight": 20,
        "intro_text": "p_l suggests this might be a good chance for the cats to practice teamwork, particularly with app1.",
        "decline_text": "They decide to focus on working on a different skill instead.",
        "chance_of_success": 40,
        "success_outcomes": [
            {
                "text": "Everyone has a nice practice session and their coordination with their Clanmates grows stronger. app1 really gets into it, and is praised for {PRONOUN/app1/poss} focus and enthusiasm.",
                "exp": 20,
                "weight": 20,
                "relationships": [
                    {
                        "cats_to": ["patrol"],
                        "cats_from": ["patrol"],
                        "mutual": false,
                        "values": ["platonic", "trust"],
                        "amount": 10
                    }
                ]
            },
            {
                "text": "p_l leads the group in a mock-battle exercise, deliberately giving app1 a starring role that has {PRONOUN/app1/object} vibrating with excitement and pride.",
                "exp": 20,
                "weight": 20,
                "relationships": [
                    {
                        "cats_to": ["patrol"],
                        "cats_from": ["patrol"],
                        "mutual": false,
                        "values": ["platonic", "trust"],
                        "amount": 10
                    },
                    {
                        "cats_to": ["patrol"],
                        "cats_from": ["patrol"],
                        "mutual": false,
                        "values": ["dislike"],
                        "amount": -5
                    }
                ]
            },
            {
                "text": "Sometimes, the best thing of all is to just help an apprentice get the chance to feel equal to the warriors {PRONOUN/app1/subject}{VERB/app1/'re/'s} trying to become. p_l treats app1 exactly like everyone else, and watches {PRONOUN/app1/poss} confidence grow and eyes light up as the cats work together.",
                "exp": 20,
                "weight": 20,
                "relationships": [
                    {
                        "cats_to": ["patrol"],
                        "cats_from": ["patrol"],
                        "mutual": false,
                        "values": ["platonic", "trust"],
                        "amount": 10
                    },
                    {
                        "cats_to": ["patrol"],
                        "cats_from": ["patrol"],
                        "mutual": false,
                        "values": ["dislike"],
                        "amount": -5
                    }
                ]
            },
            {
                "text": "It's good the see the progress app1 is making with {PRONOUN/app1/poss} training, and p_l makes sure to tell {PRONOUN/app1/object} so as the patrol work on their ambushing strategies.",
                "exp": 20,
                "weight": 20,
                "relationships": [
                    {
                        "cats_to": ["patrol"],
                        "cats_from": ["patrol"],
                        "mutual": false,
                        "values": ["platonic", "trust"],
                        "amount": 10
                    }
                ]
            },
            {
                "text": "s_c takes charge and coordinates exercises for the training patrol. Soon cats are using each other as springboards, practicing breaking a Clanmate's fall, and working on treading exactly in each other's pawsteps.",
                "exp": 20,
                "weight": 20,
                "stat_skill": ["TEACHER,2"],
                "can_have_stat": ["adult"],
                "relationships": [
                    {
                        "cats_to": ["patrol"],
                        "cats_from": ["patrol"],
                        "mutual": false,
                        "values": ["platonic", "trust"],
                        "amount": 10
                    },
                    {
                        "cats_to": ["patrol"],
                        "cats_from": ["patrol"],
                        "mutual": false,
                        "values": ["dislike"],
                        "amount": -5
                    }
                ]
            }
        ],
        "fail_outcomes": [
            {
                "text": "Unfortunately, no one steps up to teach. It's a little awkward, but the patrol disbands to attend to other duties.",
                "exp": 0,
                "weight": 20
            },
            {
                "text": "Well, p_l decides. At least {PRONOUN/p_l/subject} now {VERB/p_l/know/knows} how much c_n needs to work on their coorperation? StarClan, that was a terrible performance.",
                "exp": 0,
                "weight": 20
            },
            {
                "text": "app1 does a terrible job, but p_l isn't willing to call {PRONOUN/app1/object} out on it. It's the wrong move for a patrol leader to make, and no cat learns anything from the experience.",
                "exp": 0,
                "weight": 20
            },
            {
                "text": "app1 screws up the teamwork exercise, making a decision that betrays {PRONOUN/app1/poss} lack of experience, and while p_l smoothes everything over between everyone, the exercise is concluded early.",
                "exp": 0,
                "weight": 20
            },
            {
                "text": "app1 doesn't enjoy being singled out for attention, and doesn't engage with the learning opportunity. Nothing goes drastically wrong, but p_l doubts anyone learnt anything from this afternoon.",
                "exp": 0,
                "weight": 20
            },
            {
                "text": "Everything seems to be going well - then r_c trips over {PRONOUN/r_c/poss} paws and introduces {PRONOUN/r_c/poss} muzzle to the ground at speed. Maybe they all need to go back to basics.",
                "exp": 0,
                "weight": 20,
                "injury": [
                    {
                        "cats": ["r_c"],
                        "injuries": ["bruises", "scrapes"],
                        "scars": []
                    }
                ]
            },
            {
                "text": "app1, trying to show off, is too busy checking to see if p_l is watching to check where {PRONOUN/app1/poss} own paws are, and falls over with a comical thump and cloud of dust.",
                "exp": 0,
                "weight": 20,
                "injury": [
                    {
                        "cats": ["app1"],
                        "injuries": ["bruises", "scrapes"],
                        "scars": []
                    }
                ]
            },
            {
                "text": "s_c immediately tries to take over, ordering the other cats around. It's not well received, and p_l has to bring a surly looking{PRONOUN/s_c/object} back in line and end the training session early.",
                "exp": 0,
                "weight": 20,
                "stat_trait": [
                    "arrogant",
                    "ambitious"
                ],
                "relationships": [
                    {
                        "cats_to": ["s_c"],
                        "cats_from": ["patrol"],
                        "mutual": false,
                        "values": ["platonic", "respect"],
                        "amount": -5
                    },
                    {
                        "cats_to": ["p_l"],
                        "cats_from": ["s_c"],
                        "mutual": false,
                        "values": ["jealousy"],
                        "amount": 15
                    }
                ]
            }
        ]
    },
    {
        "patrol_id": "gen_train_teamwork4",
        "biome": ["Any"],
        "season": ["Any"],
        "types": ["training"],
        "tags": [],
        "patrol_art": "train_general_intro",
        "min_cats": 2,
        "max_cats": 2,
        "min_max_status": {
            "apprentice": [1, 6],
            "normal adult": [1, 6]
        },
        "weight": 20,
        "intro_text": "p_l suggests this might be a good chance to practice teamwork with app1.",
        "decline_text": "They decide to focus on working on a different skill instead.",
        "chance_of_success": 60,
        "success_outcomes": [
            {
                "text": "Both cats have a nice practice session and their coordination with each other grows stronger. p_l really helps app1 gain confidence working with other cats.",
                "exp": 20,
                "weight": 20,
                "relationships": [
                    {
                        "cats_to": ["patrol"],
                        "cats_from": ["patrol"],
                        "mutual": false,
                        "values": ["platonic", "trust"],
                        "amount": 10
                    }
                ]
            },
            {
                "text": "Sometimes, the best thing of all is to just help an apprentice get the chance to feel equal to the warrior {PRONOUN/app1/subject}{VERB/app1/'re/'s} trying to become. p_l treats app1 exactly like everyone else, and watches {PRONOUN/app1/poss} confidence grow and eyes light up as the cats work together.",
                "exp": 20,
                "weight": 20,
                "relationships": [
                    {
                        "cats_to": ["patrol"],
                        "cats_from": ["patrol"],
                        "mutual": false,
                        "values": ["platonic", "trust"],
                        "amount": 10
                    },
                    {
                        "cats_to": ["patrol"],
                        "cats_from": ["patrol"],
                        "mutual": false,
                        "values": ["dislike"],
                        "amount": -5
                    }
                ]
            },
            {
                "text": "It's good the see the progress app1 is making with {PRONOUN/app1/poss} training, and p_l makes sure to tell {PRONOUN/app1/object} so as they work on their ambushing strategies.",
                "exp": 20,
                "weight": 20,
                "relationships": [
                    {
                        "cats_to": ["patrol"],
                        "cats_from": ["patrol"],
                        "mutual": false,
                        "values": ["platonic", "trust"],
                        "amount": 10
                    }
                ]
            },
            {
                "text": "s_c actually has a suggestion, one {PRONOUN/s_c/subject} {VERB/s_c/bring/brings} up to p_l respectfully. It's a good idea too, and p_l makes sure to paise {PRONOUN/s_c/object} as they switch to s_c's training idea.",
                "exp": 20,
                "weight": 40,
                "stat_trait": [
                    "thoughtful",
                    "careful",
                    "wise"
                ],
                "can_have_stat": ["app1"],
                "relationships": [
                    {
                        "cats_to": ["patrol"],
                        "cats_from": ["patrol"],
                        "mutual": false,
                        "values": ["trust", "respect"],
                        "amount": 10
                    },
                    {
                        "cats_to": ["patrol"],
                        "cats_from": ["patrol"],
                        "mutual": false,
                        "values": ["dislike"],
                        "amount": -5
                    }
                ]
            },
            {
                "text": "s_c wants to challenge {PRONOUN/s_c/self}, {PRONOUN/s_c/subject} {VERB/s_c/announce/announces} confidently. {PRONOUN/s_c/subject/CAP} {VERB/s_c/play-bow/play-bows} in front of p_l, tail lashing as {PRONOUN/s_c/subject} {VERB/s_c/dare/dares} p_l to make it diificult, and p_l purrs with amused approval, deciding on a tricky set of exercises.",
                "exp": 20,
                "weight": 40,
                "stat_trait": [
                    "competitive",
                    "confident",
                    "daring",
                    "bold",
                    "adventurous"
                ],
                "can_have_stat": ["app1"],
                "relationships": [
                    {
                        "cats_to": ["patrol"],
                        "cats_from": ["patrol"],
                        "mutual": false,
                        "values": ["comfort", "respect"],
                        "amount": 10
                    }
                ]
            },
            {
                "text": "s_c takes charge and coordinates exercises for the duo. They practice mirroring each other, until by the end of the afternoon they can almost act as one cat. The warrior praises how quickly app1 picks it up, and the apprentice comes back to camp fluffed up with pride.",
                "exp": 20,
                "weight": 20,
                "stat_skill": ["TEACHER,2"],
                "can_have_stat": ["adult"],
                "relationships": [
                    {
                        "cats_to": ["patrol"],
                        "cats_from": ["patrol"],
                        "mutual": false,
                        "values": ["platonic", "trust"],
                        "amount": 10
                    },
                    {
                        "cats_to": ["patrol"],
                        "cats_from": ["patrol"],
                        "mutual": false,
                        "values": ["dislike"],
                        "amount": -5
                    }
                ]
            }
        ],
        "fail_outcomes": [
            {
                "text": "Unfortunately, neither cat steps up to teach. app1 looks disappointed - what was p_l expecting, for {PRONOUN/app1/object} to lead the training?",
                "exp": 0,
                "weight": 20,
                "relationships": [
                    {
                        "cats_to": ["patrol"],
                        "cats_from": ["patrol"],
                        "mutual": false,
                        "values": ["platonic", "trust"],
                        "amount": -10
                    }
                ]
            },
            {
                "text": "app1 does a terrible job, but p_l isn't willing to call {PRONOUN/app1/object} out on it. It's the wrong move for a teacher to make, and no cat learns anything from the experience.",
                "exp": 0,
                "weight": 20
            },
            {
                "text": "app1, trying to show off, is too busy checking to see if p_l is watching to check where {PRONOUN/app1/poss} own paws are, and falls over with a comical thump and cloud of dust.",
                "exp": 0,
                "weight": 20,
                "injury": [
                    {
                        "cats": ["app1"],
                        "injuries": ["bruises", "scrapes"],
                        "scars": []
                    }
                ]
            }
        ]
    },
    {
        "patrol_id": "gen_train_teamwork5",
        "biome": ["Any"],
        "season": ["Any"],
        "types": ["training"],
        "tags": ["rom_two_apps", "romantic"],
        "patrol_art": "gen_train_teamwork5",
        "min_cats": 4,
        "max_cats": 6,
        "min_max_status": {
            "apprentice": [1, 6],
            "all apprentices": [2, 2],
            "normal adult": [1, 6]
        },
        "weight": 20,
        "intro_text": "As p_l sets the cats up to practice together, app1 and app2 sit in the back, hiding their lashing tails as they plan their prank.",
        "decline_text": "They decide to focus on working on a different skill instead.",
        "chance_of_success": 20,
        "success_outcomes": [
            {
                "text": "In a brilliant example of teamwork and coordination, app1 manages to push p_l at just the right moment to trip {PRONOUN/p_l/object} over app2, sending the warrior careening down the bank into debris. Both apprentices fall over laughing.",
                "exp": 20,
                "weight": 20,
                "relationships": [
                    {
                        "cats_to": ["app1"],
                        "cats_from": ["app2"],
                        "mutual": true,
                        "values": ["romantic", "platonic"],
                        "amount": 10
                    }
                ]
            },
            {
                "text": "Sadly, app1 and app2 end up too absorbed in the training to enact their mischievous plot. Thought they do end up performing well in the teamwork exercise the patrol is working on!",
                "exp": 30,
                "weight": 10
            },
            {
                "text": "This isn't what teamwork is supposed to be used for, p_l admonishes them, but neither apprentice can take them seriously while {PRONOUN/p_l/subject}{VERB/p_l/'re/'s} upside down.",
                "exp": 20,
                "weight": 20,
                "relationships": [
                    {
                        "cats_to": ["app1"],
                        "cats_from": ["app2"],
                        "mutual": true,
                        "values": ["romantic", "platonic"],
                        "amount": 10
                    }
                ]
            },
            {
                "text": "s_c notices the apprentices', err, enthusiasm, and gently redirects them. They end up having a marvelous afternoon, feeling mature and just as skilled as the warriors around them.",
                "exp": 20,
                "weight": 30,
                "stat_skill": ["TEACHER,2"],
                "can_have_stat": ["adult"],
                "relationships": [
                    {
                        "cats_to": ["app1"],
                        "cats_from": ["app2"],
                        "mutual": true,
                        "values": ["romantic", "platonic"],
                        "amount": 10
                    },
                    {
                        "cats_to": ["patrol"],
                        "cats_from": ["patrol"],
                        "mutual": false,
                        "values": ["dislike"],
                        "amount": -5
                    }
                ]
            }
        ],
        "fail_outcomes": [
            {
                "text": "Unfortunately, p_l sees their whispers and separates the two apprentices, preventing their plot.",
                "exp": 0,
                "weight": 20
            },
            {
                "text": "Not only do the apprentices get too caught up in the training to enact their plans, training goes poorly anyway.",
                "exp": 0,
                "weight": 20
            }
        ]
    },
    {
        "patrol_id": "gen_train_huntingskill1",
        "biome": ["Any"],
        "season": ["Any"],
        "types": ["training"],
        "tags": [],
        "patrol_art": "hunt_general_intro",
        "min_cats": 3,
        "max_cats": 6,
        "min_max_status": {
            "all apprentices": [-1, -1]
        },
        "weight": 10,
        "intro_text": "p_l suggests this might be a good chance for the cats to practice new hunting techniques.",
        "decline_text": "They decide to focus on working on a different skill instead.",
        "chance_of_success": 20,
        "success_outcomes": [
            {
                "text": "Everyone has a nice practice session, picking up a good selection of new tricks to try out on their next hunting patrol.",
                "exp": 20,
                "weight": 20,
                "relationships": [
                    {
                        "cats_to": ["patrol"],
                        "cats_from": ["patrol"],
                        "mutual": false,
                        "values": ["platonic", "trust"],
                        "amount": 5
                    }
                ]
            },
            {
                "text": "The setting sun makes the sky's light go strange, elongated shadows and yellow-tinged as the cats bounce around, each taking their turn as prey and hunter.",
                "exp": 20,
                "weight": 10,
                "relationships": [
                    {
                        "cats_to": ["patrol"],
                        "cats_from": ["patrol"],
                        "mutual": false,
                        "values": ["platonic", "trust"],
                        "amount": 5
                    }
                ]
            },
            {
                "text": "It's so much easier to practise pouncing when there's Clanmates to pounce on. Plus, it never fails to descend into a game, hiding-pounce-hide-AH-AMBUSHED-swat-bap-bap-bap-hide-pounce.",
                "exp": 20,
                "weight": 10,
                "relationships": [
                    {
                        "cats_to": ["patrol"],
                        "cats_from": ["patrol"],
                        "mutual": false,
                        "values": ["platonic", "trust"],
                        "amount": 5
                    }
                ]
            },
            {
                "text": "As they practise, conversation turns to prey, and which animal tastes best. p_l might completely disagree with r_c on {PRONOUN/r_c/poss} (frankly terrible) taste in prey, but both cats learn a lot from each other regardless.",
                "exp": 20,
                "weight": 20,
                "relationships": [
                    {
                        "cats_to": ["patrol"],
                        "cats_from": ["patrol"],
                        "mutual": false,
                        "values": ["platonic", "comfort"],
                        "amount": 5
                    }
                ]
            },
            {
                "text": "s_c takes charge and coordinates exercises for the training patrol. Soon cats are practicing their stalking on each other, sharing tips about different terrain types, and discussing prey selection.",
                "exp": 20,
                "weight": 20,
                "stat_skill": ["TEACHER,1", "HUNTER,1"],
                "relationships": [
                    {
                        "cats_to": ["patrol"],
                        "cats_from": ["patrol"],
                        "mutual": false,
                        "values": ["platonic", "trust"],
                        "amount": 5
                    },
                    {
                        "cats_to": ["s_c"],
                        "cats_from": ["patrol"],
                        "mutual": false,
                        "values": ["respect"],
                        "amount": 5
                    }
                ]
            },
            {
                "text": "As one of the undisputed best hunters in c_n, possibly in generations, s_c is definitely the cat to come to for hunting advice. {PRONOUN/s_c/subject/CAP} don't mind sharing either, talking about some of {PRONOUN/s_c/poss} more useful little tricks that any Clanmate could use to flesh out the fresh-kill pile.",
                "exp": 40,
                "weight": 40,
                "stat_skill": ["HUNTER,3"],
                "relationships": [
                    {
                        "cats_to": ["patrol"],
                        "cats_from": ["patrol"],
                        "mutual": false,
                        "values": ["platonic", "trust"],
                        "amount": 5
                    },
                    {
                        "cats_to": ["s_c"],
                        "cats_from": ["patrol"],
                        "mutual": false,
                        "values": ["respect"],
                        "amount": 15
                    }
                ]
            },
            {
                "text": "s_c interprets the instructions as an invitation to practise that most primal and innate cat instinct, pouncing on {PRONOUN/s_c/poss} Clanmates' twitching tails with murrps of glee that spread contagiously through the patrol as the game catches on.",
                "exp": 20,
                "weight": 30,
                "stat_trait": [
                    "childish",
                    "playful"
                ],
                "can_have_stat": ["r_c"],
                "relationships": [
                    {
                        "cats_to": ["patrol"],
                        "cats_from": ["patrol"],
                        "mutual": false,
                        "values": ["comfort", "platonic"],
                        "amount": 5
                    },
                    {
                        "cats_to": ["r_c"],
                        "cats_from": ["patrol"],
                        "mutual": false,
                        "values": ["dislike"],
                        "amount": -5
                    }
                ]
            }
        ],
        "fail_outcomes": [
            {
                "text": "Unfortunately, no one steps up to teach. It makes everything feel awkward and a waste of time, and the cats give up and return to camp a little irritated.",
                "exp": 0,
                "weight": 20,
                "relationships": [
                    {
                        "cats_to": ["patrol"],
                        "cats_from": ["patrol"],
                        "mutual": false,
                        "values": ["platonic", "trust"],
                        "amount": -5
                    }
                ]
            },
            {
                "text": "Dutifully the cats practise their hunting, but no one has anything new to show anyone.",
                "exp": 0,
                "weight": 20
            }
        ]
    },
    {
        "patrol_id": "gen_train_huntingskill2",
        "biome": ["Any"],
        "season": ["Any"],
        "types": ["training"],
        "tags": [],
        "patrol_art": "hunt_general_intro",
        "min_cats": 2,
        "max_cats": 2,
        "min_max_status": {
            "all apprentices": [-1, -1]
        },
        "weight": 10,
        "intro_text": "p_l suggests this might be a good chance to practice new hunting techniques with r_c.",
        "decline_text": "They decide to focus on working on a different skill instead.",
        "chance_of_success": 60,
        "success_outcomes": [
            {
                "text": "Both cats have a nice practice session, swapping their best tips and tricks with each other.",
                "exp": 20,
                "weight": 10,
                "relationships": [
                    {
                        "cats_to": ["patrol"],
                        "cats_from": ["patrol"],
                        "mutual": false,
                        "values": ["platonic", "trust"],
                        "amount": 5
                    }
                ]
            },
            {
                "text": "p_l shows r_c a slightly different pouncing variant {PRONOUN/p_l/subject}{VERB/p_l/'re/'s} fond of.",
                "exp": 20,
                "weight": 10,
                "relationships": [
                    {
                        "cats_to": ["patrol"],
                        "cats_from": ["patrol"],
                        "mutual": false,
                        "values": ["platonic", "trust"],
                        "amount": 5
                    }
                ]
            },
            {
                "text": "The setting sun makes the sky's light go strange, elongated shadows and yellow-tinged as the cats bounce around, each taking their turn as prey and hunter.",
                "exp": 20,
                "weight": 10,
                "relationships": [
                    {
                        "cats_to": ["patrol"],
                        "cats_from": ["patrol"],
                        "mutual": false,
                        "values": ["platonic", "trust"],
                        "amount": 5
                    }
                ]
            },
            {
                "text": "r_c shows off a technique {PRONOUN/r_c/subject}{VERB/p_l/'ve/'s} been practising, but {PRONOUN/r_c/subject} {VERB/r_c/don't/doesn't} quite pull it off. s_c reassures {PRONOUN/r_c/object} that {PRONOUN/r_c/subject} {VERB/r_c/don't/doesn't} need to worry, practise will make perfect and s_c is sure {PRONOUN/r_c/subject}'ll meet {PRONOUN/r_c/poss} own admirably high standards soon enough.",
                "exp": 20,
                "weight": 20,
                "stat_trait": [
                    "loyal",
                    "faithful",
                    "sincere"
                ],
                "can_have_stat": ["p_l"],
                "relationships": [
                    {
                        "cats_to": ["patrol"],
                        "cats_from": ["patrol"],
                        "mutual": false,
                        "values": ["comfort", "platonic"],
                        "amount": 5
                    },
                    {
                        "cats_to": ["patrol"],
                        "cats_from": ["patrol"],
                        "mutual": false,
                        "values": ["dislike"],
                        "amount": -5
                    }
                ]
            },
            {
                "text": "Check this out! s_c launches into a flashy, impressive backflip, landing smoothly and revelling in r_c approving laughter. Acrobatics might not be practical, but no one specified <i>practical</i> hunting techniques!",
                "exp": 20,
                "weight": 20,
                "stat_trait": [
                    "flamboyant",
                    "shameless",
                    "playful"
                ],
                "can_have_stat": ["p_l"],
                "relationships": [
                    {
                        "cats_to": ["patrol"],
                        "cats_from": ["patrol"],
                        "mutual": false,
                        "values": ["comfort", "platonic"],
                        "amount": 5
                    },
                    {
                        "cats_to": ["patrol"],
                        "cats_from": ["patrol"],
                        "mutual": false,
                        "values": ["dislike"],
                        "amount": -5
                    }
                ]
            },
            {
                "text": "For s_c, {PRONOUN/s_c/subject} {VERB/s_c/explain/explains}, it's less about how {PRONOUN/s_c/subject} {VERB/s_c/kill/kills}  the prey, and more about <i>getting</i> to the prey. {PRONOUN/s_c/subject/CAP}{VERB/s_c/'re/'s} happy to share {PRONOUN/s_c/poss} interest in stalking with r_c, and it turns into a little game.",
                "exp": 20,
                "weight": 20,
                "stat_trait": [
                    "cunning",
                    "sneaky"
                ],
                "can_have_stat": ["p_l"],
                "relationships": [
                    {
                        "cats_to": ["patrol"],
                        "cats_from": ["patrol"],
                        "mutual": false,
                        "values": ["comfort", "platonic"],
                        "amount": 5
                    },
                    {
                        "cats_to": ["patrol"],
                        "cats_from": ["patrol"],
                        "mutual": false,
                        "values": ["dislike"],
                        "amount": -5
                    }
                ]
            },
            {
                "text": "s_c watches r_c demonstrate {PRONOUN/r_c/poss} favorite methods intently - of course {PRONOUN/s_c/subject}{VERB/s_c/'re/'s} always after more techniques to add to {PRONOUN/s_c/poss} own repotoire, but it's also flattering for r_c to be taken so seriously.",
                "exp": 20,
                "weight": 20,
                "stat_trait": [
                    "fierce",
                    "bloodthirsty",
                    "competitive"
                ],
                "can_have_stat": ["p_l"],
                "relationships": [
                    {
                        "cats_to": ["patrol"],
                        "cats_from": ["patrol"],
                        "mutual": false,
                        "values": ["comfort", "platonic"],
                        "amount": 5
                    },
                    {
                        "cats_to": ["patrol"],
                        "cats_from": ["patrol"],
                        "mutual": false,
                        "values": ["dislike"],
                        "amount": -5
                    }
                ]
            },
            {
                "text": "s_c takes charge and coordinates exercises for the duo. They practice how to bring down prey together, their confidence in each other growing.",
                "exp": 20,
                "weight": 20,
                "stat_skill": ["TEACHER,1", "HUNTER,1"],
                "can_have_stat":["any"],
                "relationships": [
                    {
                        "cats_to": ["patrol"],
                        "cats_from": ["patrol"],
                        "mutual": false,
                        "values": ["platonic", "trust"],
                        "amount": 5
                    }
                ]
            },
            {
                "text": "As one of the undisputed best hunters in c_n, possibly in generations, s_c is definitely the cat to come to for hunting advice. {PRONOUN/s_c/subject/CAP} don't mind sharing either, talking about some of {PRONOUN/s_c/poss} more useful little tricks that could be used to flesh out the fresh-kill pile.",
                "exp": 40,
                "weight": 40,
                "stat_skill": ["HUNTER,3"],
                "relationships": [
                    {
                        "cats_to": ["patrol"],
                        "cats_from": ["patrol"],
                        "mutual": false,
                        "values": ["platonic", "trust"],
                        "amount": 5
                    },
                    {
                        "cats_to": ["s_c"],
                        "cats_from": ["patrol"],
                        "mutual": false,
                        "values": ["respect"],
                        "amount": 15
                    }
                ]
            }
        ],
        "fail_outcomes": [
            {
                "text": "Unfortunately, neither cat steps up to teach. It makes everything feel awkward and a waste of time, and the cats give up and return to camp a little irritated.",
                "exp": 0,
                "weight": 20,
                "relationships": [
                    {
                        "cats_to": ["patrol"],
                        "cats_from": ["patrol"],
                        "mutual": false,
                        "values": ["platonic", "trust"],
                        "amount": -5
                    }
                ]
            },
            {
                "text": "p_l makes a stupid comment about r_c's favorite technique, and it sours the rest of the training session.",
                "exp": 0,
                "weight": 20,
                "relationships": [
                    {
                        "cats_to": ["patrol"],
                        "cats_from": ["patrol"],
                        "mutual": false,
                        "values": ["dislike"],
                        "amount": 5
                    }
                ]
            },
            {
                "text": "Dutifully the cats practise their hunting, but no one has anything new to show each other.",
                "exp": 0,
                "weight": 20
            }
        ]
    },
    {
        "patrol_id": "gen_train_huntingskill3",
        "biome": ["Any"],
        "season": ["Any"],
        "types": ["training"],
        "tags": [],
        "patrol_art": "hunt_general_intro",
        "min_cats": 3,
        "max_cats": 6,
        "min_max_status": {
            "apprentice": [1, 5],
            "all apprentices": [1, 5],
            "normal adult": [1, 6]
        },
        "weight": 10,
        "intro_text": "p_l suggests this might be a good chance for the cats to practice new hunting techniques, particularly with app1 present.",
        "decline_text": "They decide to focus on working on a different skill instead.",
        "chance_of_success": 20,
        "success_outcomes": [
            {
                "text": "Everyone has a nice practice session, picking up a nice selection of new tricks to try out on their next hunting patrol. app1 really gets into it, and is praised for {PRONOUN/app1/poss} focus and enthusiasm.",
                "exp": 30,
                "weight": 20,
                "relationships": [
                    {
                        "cats_to": ["patrol"],
                        "cats_from": ["patrol"],
                        "mutual": false,
                        "values": ["platonic", "trust"],
                        "amount": 5
                    },
                    {
                        "cats_to": ["app1"],
                        "cats_from": ["patrol"],
                        "mutual": false,
                        "values": ["respect"],
                        "amount": 5
                    }
                ]
            },
            {
                "text": "The cats have a wonderful training session - everyone agrees that the way app1 managed to hook r_c's feet out from under {PRONOUN/r_c/object} with a side pounce was definitely a highlight, though r_c maintains it'd be a bit different if {PRONOUN/r_c/subject} {VERB/r_c/weren't/wasn't} standing waiting to be pounced on as a static target.",
                "exp": 30,
                "weight": 10,
                "relationships": [
                    {
                        "cats_to": ["patrol"],
                        "cats_from": ["patrol"],
                        "mutual": false,
                        "values": ["platonic", "trust"],
                        "amount": 5
                    },
                    {
                        "cats_to": ["app1"],
                        "cats_from": ["patrol"],
                        "mutual": false,
                        "values": ["respect"],
                        "amount": 5
                    },
                    {
                        "cats_to": ["app1"],
                        "cats_from": ["r_c"],
                        "mutual": false,
                        "values": ["jealousy"],
                        "amount": 5
                    }
                ]
            },
            {
                "text": "The setting sun makes the sky's light go strange, elongated shadows and yellow-tinged as the cats bounce around, each taking their turn as prey and hunter.",
                "exp": 30,
                "weight": 10,
                "relationships": [
                    {
                        "cats_to": ["patrol"],
                        "cats_from": ["patrol"],
                        "mutual": false,
                        "values": ["platonic", "trust"],
                        "amount": 5
                    }
                ]
            },
            {
                "text": "s_c takes charge and coordinates exercises for the training patrol. Soon cats are practicing stalking on each other, sharing tips about different terrain types, and discussing prey selection.",
                "exp": 30,
                "weight": 20,
                "stat_skill": ["TEACHER,1", "HUNTER,1"],
                "can_have_stat": ["adult"],
                "relationships": [
                    {
                        "cats_to": ["patrol"],
                        "cats_from": ["patrol"],
                        "mutual": false,
                        "values": ["platonic", "trust"],
                        "amount": 5
                    }
                ]
            },
            {
                "text": "app1 doesn't appreciate being singled out - but {PRONOUN/app1/poss} scowl quickly clears as p_l tells the patrol to learn from {PRONOUN/app1/poss} example and asks app1 to demonstrate {PRONOUN/app1/poss} stalk.",
                "exp": 20,
                "weight": 30,
                "stat_trait": [
                    "sneaky",
                    "cunning"
                ],
                "can_have_stat": ["app1"],
                "relationships": [
                    {
                        "cats_to": ["patrol"],
                        "cats_from": ["patrol"],
                        "mutual": false,
                        "values": ["respect", "trust"],
                        "amount": 5
                    },
                    {
                        "cats_to": ["p_l"],
                        "cats_from": ["app1"],
                        "mutual": false,
                        "values": ["dislike"],
                        "amount": -5
                    }
                ]
            },
            {
                "text": "app1 revells in the spotlight, taking full advantage of the opportunity to be the center of attention and show off {PRONOUN/app1/poss} talents!",
                "exp": 20,
                "weight": 30,
                "stat_trait": [
                    "arrogant",
                    "ambitious",
                    "charismatic",
                    "competitive",
                    "confident",
                    "flamboyant",
                    "shameless"
                ],
                "can_have_stat": ["app1"],
                "relationships": [
                    {
                        "cats_to": ["patrol"],
                        "cats_from": ["patrol"],
                        "mutual": false,
                        "values": ["respect", "trust"],
                        "amount": 5
                    },
                    {
                        "cats_to": ["p_l"],
                        "cats_from": ["app1"],
                        "mutual": false,
                        "values": ["dislike"],
                        "amount": -5
                    }
                ]
            },
            {
                "text": "app1 has really been trying hard to absorb {PRONOUN/app1/poss} mentor's advice. And today, it's obvious that {PRONOUN/app1/poss} persistence is paying off, {PRONOUN/app1/poss} coordination smooth, {PRONOUN/app1/poss} pounces flowing and powerful - excellent work, p_l praises!",
                "exp": 20,
                "weight": 30,
                "stat_trait": [
                    "loyal",
                    "patient",
                    "responsible",
                    "righteous",
                    "sincere",
                    "strict",
                    "thoughtful",
                    "wise"
                ],
                "can_have_stat": ["app1"],
                "relationships": [
                    {
                        "cats_to": ["patrol"],
                        "cats_from": ["patrol"],
                        "mutual": false,
                        "values": ["respect", "trust"],
                        "amount": 5
                    },
                    {
                        "cats_to": ["p_l"],
                        "cats_from": ["app1"],
                        "mutual": false,
                        "values": ["dislike"],
                        "amount": -5
                    }
                ]
            },
            {
                "text": "As one of the undisputed best hunters in c_n, possibly in generations, s_c is definitely the cat to come to for hunting advice. {PRONOUN/s_c/subject/CAP} don't mind sharing either, talking about some of {PRONOUN/s_c/poss} more useful little tricks that could be used to flesh out the fresh-kill pile.",
                "exp": 40,
                "weight": 40,
                "stat_skill": ["HUNTER,3"],
                "can_have_stat": ["adult"],
                "relationships": [
                    {
                        "cats_to": ["patrol"],
                        "cats_from": ["patrol"],
                        "mutual": false,
                        "values": ["platonic", "trust"],
                        "amount": 5
                    },
                    {
                        "cats_to": ["s_c"],
                        "cats_from": ["patrol"],
                        "mutual": false,
                        "values": ["respect"],
                        "amount": 15
                    }
                ]
            }
        ],
        "fail_outcomes": [
            {
                "text": "Unfortunately, no one steps up to teach. It makes everything feel awkward and a waste of time, and the cats give up and return to camp a little irritated.",
                "exp": 0,
                "weight": 20,
                "relationships": [
                    {
                        "cats_to": ["patrol"],
                        "cats_from": ["patrol"],
                        "mutual": false,
                        "values": ["platonic", "trust"],
                        "amount": -5
                    }
                ]
            },
            {
                "text": "Dutifully the cats practise their hunting, but no one has anything new to show each other.",
                "exp": 0,
                "weight": 20
            }
        ]
    },
    {
        "patrol_id": "gen_train_huntingskill4",
        "biome": ["Any"],
        "season": ["Any"],
        "types": ["training"],
        "tags": [],
        "patrol_art": "hunt_general_intro",
        "min_cats": 2,
        "max_cats": 2,
        "min_max_status": {
            "apprentice": [1, 6],
            "normal adult": [1, 6]
        },
        "weight": 10,
        "intro_text": "p_l suggests this might be a good chance to practice new hunting techniques with app1.",
        "decline_text": "They decide to focus on working on a different skill instead.",
        "chance_of_success": 60,
        "success_outcomes": [
            {
                "text": "Both cats have a nice practice session, with app1 soaking up all p_l's best tips and tricks.",
                "exp": 30,
                "weight": 20,
                "relationships": [
                    {
                        "cats_to": ["patrol"],
                        "cats_from": ["patrol"],
                        "mutual": false,
                        "values": ["platonic", "trust"],
                        "amount": 5
                    }
                ]
            },
            {
                "text": "The setting sun makes the sky's light go strange, elongated shadows and yellow-tinged as the cats bounce around, each taking their turn as prey and hunter.",
                "exp": 30,
                "weight": 10,
                "relationships": [
                    {
                        "cats_to": ["patrol"],
                        "cats_from": ["patrol"],
                        "mutual": false,
                        "values": ["platonic", "trust"],
                        "amount": 5
                    }
                ]
            },
            {
                "text": "s_c takes charge and coordinates exercises for the duo. They practice taking down prey together, their confidence in their team hunting growing. The warrior praises how quickly app1 picks it up, and the apprentice comes back to camp fluffed up with pride.",
                "exp": 30,
                "weight": 20,
                "stat_skill": ["TEACHER,1", "HUNTER,1"],
                "can_have_stat": ["adult"],
                "relationships": [
                    {
                        "cats_to": ["patrol"],
                        "cats_from": ["patrol"],
                        "mutual": false,
                        "values": ["platonic", "trust"],
                        "amount": 5
                    }
                ]
            }
        ],
        "fail_outcomes": [
            {
                "text": "Unfortunately, neither cat steps up to teach. app1 looks disappointed - what was p_l expecting, for {PRONOUN/app1/object} to lead the training?",
                "exp": 0,
                "weight": 20,
                "relationships": [
                    {
                        "cats_to": ["patrol"],
                        "cats_from": ["patrol"],
                        "mutual": false,
                        "values": ["platonic", "trust"],
                        "amount": -5
                    }
                ]
            }
        ]
    },
    {
        "patrol_id": "gen_train_huntingskill5",
        "biome": ["Any"],
        "season": ["Any"],
        "types": ["training"],
        "tags": [],
        "patrol_art": "hunt_general_intro",
        "min_cats": 3,
        "max_cats": 6,
        "min_max_status": {
            "apprentice": [1, 6],
            "all apprentices": [2, 2],
            "normal adult": [1, 6]
        },
        "weight": 10,
        "intro_text": "p_l suggests this might be a good chance for the cats to practice new hunting techniques, particularly with apprentices present.",
        "decline_text": "They decide to focus on working on a different skill instead.",
        "chance_of_success": 20,
        "success_outcomes": [
            {
                "text": "Everyone has a nice practice session, picking up a nice selection of new tricks to try out on their next hunting patrol. app1 really gets into it, and is praised for {PRONOUN/app1/poss} focus and enthusiasm.",
                "exp": 30,
                "weight": 20,
                "relationships": [
                    {
                        "cats_to": ["patrol"],
                        "cats_from": ["patrol"],
                        "mutual": false,
                        "values": ["platonic", "trust"],
                        "amount": 5
                    }
                ]
            },
            {
                "text": "The setting sun makes the sky's light go strange, elongated shadows and yellow-tinged as the cats bounce around, each taking their turn as prey and hunter.",
                "exp": 30,
                "weight": 10,
                "relationships": [
                    {
                        "cats_to": ["patrol"],
                        "cats_from": ["patrol"],
                        "mutual": false,
                        "values": ["platonic", "trust"],
                        "amount": 5
                    }
                ]
            },
            {
                "text": "s_c takes charge and coordinates exercises for the training patrol. Soon cats are practicing stalking on each other, sharing tips about different terrain types, and discussing prey selection.",
                "exp": 30,
                "weight": 20,
                "stat_skill": ["TEACHER,1", "HUNTER,1"],
                "can_have_stat": ["adult"],
                "relationships": [
                    {
                        "cats_to": ["patrol"],
                        "cats_from": ["patrol"],
                        "mutual": false,
                        "values": ["platonic", "trust"],
                        "amount": 5
                    }
                ]
            }
        ],
        "fail_outcomes": [
            {
                "text": "Unfortunately, no one steps up to teach. It makes everything feel awkward and a waste of time, and the cats give up and return to camp a little irritated.",
                "exp": 0,
                "weight": 20,
                "relationships": [
                    {
                        "cats_to": ["patrol"],
                        "cats_from": ["patrol"],
                        "mutual": false,
                        "values": ["platonic", "trust"],
                        "amount": -5
                    }
                ]
            }
        ]
    },
    {
        "patrol_id": "gen_train_huntingskill6",
        "biome": ["Any"],
        "season": ["Any"],
        "types": ["training"],
        "tags": [],
        "patrol_art": "hunt_general_intro",
        "min_cats": 3,
        "max_cats": 6,
        "min_max_status": {
            "apprentice": [1, 6],
            "all apprentices": [3, 3],
            "normal adult": [1, 6]
        },
        "weight": 10,
        "intro_text": "p_l suggests this might be a good chance for the cats to practice new hunting techniques, particularly with apprentices present.",
        "decline_text": "They decide to focus on working on a different skill instead.",
        "chance_of_success": 20,
        "success_outcomes": [
            {
                "text": "Everyone has a nice practice session, picking up a nice selection of new tricks to try out on their next hunting patrol. app1 really gets into it, and is praised for {PRONOUN/app1/poss} focus and enthusiasm.",
                "exp": 30,
                "weight": 20,
                "relationships": [
                    {
                        "cats_to": ["patrol"],
                        "cats_from": ["patrol"],
                        "mutual": false,
                        "values": ["platonic", "trust"],
                        "amount": 5
                    }
                ]
            },
            {
                "text": "s_c takes charge and coordinates exercises for the training patrol. Soon cats are practicing stalking on each other, sharing tips about different terrain types, and discussing prey selection.",
                "exp": 30,
                "weight": 20,
                "stat_skill": ["TEACHER,1", "HUNTER,1"],
                "can_have_stat": ["adult"],
                "relationships": [
                    {
                        "cats_to": ["patrol"],
                        "cats_from": ["patrol"],
                        "mutual": false,
                        "values": ["platonic", "trust"],
                        "amount": 5
                    }
                ]
            }
        ],
        "fail_outcomes": [
            {
                "text": "Unfortunately, no one steps up to teach. It makes everything feel awkward and a waste of time, and the cats give up and return to camp a little irritated.",
                "exp": 0,
                "weight": 20,
                "relationships": [
                    {
                        "cats_to": ["patrol"],
                        "cats_from": ["patrol"],
                        "mutual": false,
                        "values": ["platonic", "trust"],
                        "amount": -5
                    }
                ]
            }
        ]
    },
    {
        "patrol_id": "gen_train_huntingskill7",
        "biome": ["Any"],
        "season": ["Any"],
        "types": ["training"],
        "tags": [],
        "patrol_art": "hunt_general_intro",
        "min_cats": 3,
        "max_cats": 6,
        "min_max_status": {
            "apprentice": [1, 6],
            "all apprentices": [4, 4],
            "normal adult": [1, 6]
        },
        "weight": 10,
        "intro_text": "p_l suggests this might be a good chance for the cats to practice new hunting techniques, particularly with apprentices present.",
        "decline_text": "They decide to focus on working on a different skill instead.",
        "chance_of_success": 20,
        "success_outcomes": [
            {
                "text": "Everyone has a nice practice session, picking up a nice selection of new tricks to try out on their next hunting patrol. app1 really gets into it, and is praised for {PRONOUN/app1/poss} focus and enthusiasm.",
                "exp": 30,
                "weight": 20,
                "relationships": [
                    {
                        "cats_to": ["patrol"],
                        "cats_from": ["patrol"],
                        "mutual": false,
                        "values": ["platonic", "trust"],
                        "amount": 5
                    }
                ]
            },
            {
                "text": "s_c takes charge and coordinates exercises for the training patrol. Soon cats are practicing stalking on each other, sharing tips about different terrain types, and discussing prey selection.",
                "exp": 30,
                "weight": 20,
                "stat_skill": ["TEACHER,1", "HUNTER,1"],
                "can_have_stat": ["adult"],
                "relationships": [
                    {
                        "cats_to": ["patrol"],
                        "cats_from": ["patrol"],
                        "mutual": false,
                        "values": ["platonic", "trust"],
                        "amount": 5
                    }
                ]
            }
        ],
        "fail_outcomes": [
            {
                "text": "Unfortunately, no one steps up to teach. It makes everything feel awkward and a waste of time, and the cats give up and return to camp a little irritated.",
                "exp": 0,
                "weight": 20,
                "relationships": [
                    {
                        "cats_to": ["patrol"],
                        "cats_from": ["patrol"],
                        "mutual": false,
                        "values": ["platonic", "trust"],
                        "amount": -5
                    }
                ]
            }
        ]
    },
    {
        "patrol_id": "gen_train_huntingskill8",
        "biome": ["Any"],
        "season": ["Any"],
        "types": ["training"],
        "tags": [],
        "patrol_art": "hunt_general_intro",
        "min_cats": 3,
        "max_cats": 6,
        "min_max_status": {
            "apprentice": [1, 6],
            "all apprentices": [5, 5],
            "normal adult": [1, 6]
        },
        "weight": 10,
        "intro_text": "p_l suggests this might be a good chance for the cats to practice new hunting techniques, particularly with apprentices present.",
        "decline_text": "They decide to focus on working on a different skill instead.",
        "chance_of_success": 20,
        "success_outcomes": [
            {
                "text": "Everyone has a nice practice session, picking up a nice selection of new tricks to try out on their next hunting patrol. app1 really gets into it, and is praised for {PRONOUN/app1/poss} focus and enthusiasm.",
                "exp": 30,
                "weight": 20,
                "relationships": [
                    {
                        "cats_to": ["patrol"],
                        "cats_from": ["patrol"],
                        "mutual": false,
                        "values": ["platonic", "trust"],
                        "amount": 5
                    }
                ]
            },
            {
                "text": "s_c takes charge and coordinates exercises for the training patrol. Soon cats are practicing stalking on each other, sharing tips about different terrain types, and discussing prey selection.",
                "exp": 30,
                "weight": 20,
                "stat_skill": ["TEACHER,1", "HUNTER,1"],
                "can_have_stat": ["adult"],
                "relationships": [
                    {
                        "cats_to": ["patrol"],
                        "cats_from": ["patrol"],
                        "mutual": false,
                        "values": ["platonic", "trust"],
                        "amount": 5
                    }
                ]
            }
        ],
        "fail_outcomes": [
            {
                "text": "Unfortunately, no one steps up to teach. It makes everything feel awkward and a waste of time, and the cats give up and return to camp a little irritated.",
                "exp": 0,
                "weight": 20,
                "relationships": [
                    {
                        "cats_to": ["patrol"],
                        "cats_from": ["patrol"],
                        "mutual": false,
                        "values": ["platonic", "trust"],
                        "amount": -5
                    }
                ]
            }
        ]
    },
    {
        "patrol_id": "gen_train_fightingskill1",
        "biome": ["Any"],
        "season": ["Any"],
        "types": ["training"],
        "tags": [],
        "patrol_art": "train_general_intro",
        "min_cats": 3,
        "max_cats": 6,
        "min_max_status": {
            "all apprentices": [-1, -1]
        },
        "weight": 20,
        "intro_text": "p_l suggests this might be a good chance for the cats to practice new fighting techniques.",
        "decline_text": "They decide to focus on working on a different skill instead.",
        "chance_of_success": 20,
        "success_outcomes": [
            {
                "text": "Everyone has a nice practice session, picking up a nice selection of new tricks to try out in their next skirmish.",
                "exp": 20,
                "weight": 20,
                "relationships": [
                    {
                        "cats_to": ["patrol"],
                        "cats_from": ["patrol"],
                        "mutual": false,
                        "values": ["platonic", "trust"],
                        "amount": 5
                    }
                ]
            },
            {
                "text": "s_c takes charge and coordinates exercises for the training patrol. Soon cats are practicing trips, tricks, and tumbles.",
                "exp": 20,
                "weight": 20,
                "stat_skill": ["TEACHER,1", "FIGHTER,1"],
                "relationships": [
                    {
                        "cats_to": ["patrol"],
                        "cats_from": ["patrol"],
                        "mutual": false,
                        "values": ["platonic", "trust"],
                        "amount": 5
                    }
                ]
            }
        ],
        "fail_outcomes": [
            {
                "text": "Unfortunately, no one steps up to teach. It makes everything feel awkward and a waste of time, and the cats give up and return to camp a little irritated.",
                "exp": 0,
                "weight": 20,
                "relationships": [
                    {
                        "cats_to": ["patrol"],
                        "cats_from": ["patrol"],
                        "mutual": false,
                        "values": ["platonic", "trust"],
                        "amount": -5
                    }
                ]
            }
        ]
    },
    {
        "patrol_id": "gen_train_fightingskill2",
        "biome": ["Any"],
        "season": ["Any"],
        "types": ["training"],
        "tags": [],
        "patrol_art": "train_general_intro",
        "min_cats": 2,
        "max_cats": 2,
        "min_max_status": {},
        "weight": 20,
        "intro_text": "p_l suggests this might be a good chance to practice new fighting techniques with r_c.",
        "decline_text": "They decide to focus on working on a different skill instead.",
        "chance_of_success": 60,
        "success_outcomes": [
            {
                "text": "Both cats have a nice practice session, swapping their best tips and tricks with each other.",
                "exp": 20,
                "weight": 20,
                "relationships": [
                    {
                        "cats_to": ["patrol"],
                        "cats_from": ["patrol"],
                        "mutual": false,
                        "values": ["platonic", "trust"],
                        "amount": 5
                    }
                ]
            },
            {
                "text": "s_c takes charge and coordinates exercises for the duo. They practice how to weave around an opponent, feeling more and more confident in their teamwork.",
                "exp": 20,
                "weight": 20,
                "stat_skill": ["TEACHER,1", "FIGHTER,1"],
                "relationships": [
                    {
                        "cats_to": ["patrol"],
                        "cats_from": ["patrol"],
                        "mutual": false,
                        "values": ["platonic", "trust"],
                        "amount": 5
                    }
                ]
            }
        ],
        "fail_outcomes": [
            {
                "text": "Unfortunately, neither cat steps up to teach. It makes everything feel awkward and a waste of time, and the cats give up and return to camp a little irritated.",
                "exp": 0,
                "weight": 20,
                "relationships": [
                    {
                        "cats_to": ["patrol"],
                        "cats_from": ["patrol"],
                        "mutual": false,
                        "values": ["platonic", "trust"],
                        "amount": -5
                    }
                ]
            }
        ]
    },
    {
        "patrol_id": "gen_train_fightingskill3",
        "biome": ["Any"],
        "season": ["Any"],
        "types": ["training"],
        "tags": [],
        "patrol_art": "train_general_intro",
        "min_cats": 3,
        "max_cats": 6,
        "min_max_status": {
            "apprentice": [1, 6],
            "all apprentices": [1, 1],
            "normal adult": [1, 6]
        },
        "weight": 20,
        "intro_text": "p_l suggests this might be a good chance for the cats to practice new fighting techniques, particularly with app1 here to learn from them.",
        "decline_text": "They decide to focus on working on a different skill instead.",
        "chance_of_success": 20,
        "success_outcomes": [
            {
                "text": "Everyone has a nice practice session, picking up a nice selection of new tricks to try out in their next skirmish. app1 really gets into it, and is praised for {PRONOUN/app1/poss} focus and enthusiasm.",
                "exp": 30,
                "weight": 20,
                "relationships": [
                    {
                        "cats_to": ["patrol"],
                        "cats_from": ["patrol"],
                        "mutual": false,
                        "values": ["platonic", "trust"],
                        "amount": 5
                    }
                ]
            },
            {
                "text": "s_c takes charge and coordinates exercises for the training patrol. Soon cats are practicing trips, tricks, and tumbles.",
                "exp": 30,
                "weight": 20,
                "stat_skill": ["TEACHER,1", "FIGHTER,1"],
                "can_have_stat": ["adult"],
                "relationships": [
                    {
                        "cats_to": ["patrol"],
                        "cats_from": ["patrol"],
                        "mutual": false,
                        "values": ["platonic", "trust"],
                        "amount": 5
                    }
                ]
            }
        ],
        "fail_outcomes": [
            {
                "text": "Unfortunately, no one steps up to teach. It makes everything feel awkward and a waste of time, and the cats give up and return to camp a little irritated.",
                "exp": 0,
                "weight": 20,
                "relationships": [
                    {
                        "cats_to": ["patrol"],
                        "cats_from": ["patrol"],
                        "mutual": false,
                        "values": ["platonic", "trust"],
                        "amount": -5
                    }
                ]
            }
        ]
    },
    {
        "patrol_id": "gen_train_fightingskill4",
        "biome": ["Any"],
        "season": ["Any"],
        "types": ["training"],
        "tags": [],
        "patrol_art": "train_general_intro",
        "min_cats": 2,
        "max_cats": 2,
        "min_max_status": {
            "apprentice": [1, 6],
            "normal adult": [1, 6]
        },
        "weight": 20,
        "intro_text": "p_l suggests this might be a good chance to practice new fighting techniques with app1.",
        "decline_text": "They decide to focus on working on a different skill instead.",
        "chance_of_success": 60,
        "success_outcomes": [
            {
                "text": "Both cats have a nice practice session, with app1 soaking up all p_l's best tips and tricks.",
                "exp": 30,
                "weight": 20,
                "relationships": [
                    {
                        "cats_to": ["patrol"],
                        "cats_from": ["patrol"],
                        "mutual": false,
                        "values": ["platonic", "trust"],
                        "amount": 5
                    }
                ]
            },
            {
                "text": "s_c takes charge and coordinates exercises for the duo. They practice how to weave around an opponent, feeling more and more confident in their teamwork. The warrior praises how quickly app1 picks it up, and the apprentice comes back to camp fluffed up with pride.",
                "exp": 30,
                "weight": 20,
                "stat_skill": ["TEACHER,1", "FIGHTER,1"],
                "can_have_stat": ["adult"],
                "relationships": [
                    {
                        "cats_to": ["patrol"],
                        "cats_from": ["patrol"],
                        "mutual": false,
                        "values": ["platonic", "trust"],
                        "amount": 5
                    }
                ]
            }
        ],
        "fail_outcomes": [
            {
                "text": "Unfortunately, neither cat steps up to teach. app1 looks disappointed - what was p_l expecting, for them to lead the training?",
                "exp": 0,
                "weight": 20,
                "relationships": [
                    {
                        "cats_to": ["patrol"],
                        "cats_from": ["patrol"],
                        "mutual": false,
                        "values": ["platonic", "trust"],
                        "amount": -5
                    }
                ]
            }
        ]
    },
    {
        "patrol_id": "gen_train_fightingskill5",
        "biome": ["Any"],
        "season": ["Any"],
        "types": ["training"],
        "tags": [],
        "patrol_art": "train_general_intro",
        "min_cats": 3,
        "max_cats": 6,
        "min_max_status": {
            "apprentice": [1, 6],
            "all apprentices": [2, 2],
            "normal adult": [1, 6]
        },
        "weight": 20,
        "intro_text": "p_l suggests this might be a good chance for the cats to practice new fighting techniques, particularly with the apprentices here to learn from them.",
        "decline_text": "They decide to focus on working on a different skill instead.",
        "chance_of_success": 20,
        "success_outcomes": [
            {
                "text": "Everyone has a nice practice session, picking up a nice selection of new tricks to try out in their next skirmish. app1 really gets into it, and is praised for {PRONOUN/app1/poss} focus and enthusiasm.",
                "exp": 30,
                "weight": 20,
                "relationships": [
                    {
                        "cats_to": ["patrol"],
                        "cats_from": ["patrol"],
                        "mutual": false,
                        "values": ["platonic", "trust"],
                        "amount": 5
                    }
                ]
            },
            {
                "text": "s_c takes charge and coordinates exercises for the training patrol. Soon cats are practicing trips, tricks, and tumbles.",
                "exp": 30,
                "weight": 20,
                "stat_skill": ["TEACHER,1", "FIGHTER,1"],
                "can_have_stat": ["adult"],
                "relationships": [
                    {
                        "cats_to": ["patrol"],
                        "cats_from": ["patrol"],
                        "mutual": false,
                        "values": ["platonic", "trust"],
                        "amount": 5
                    }
                ]
            }
        ],
        "fail_outcomes": [
            {
                "text": "Unfortunately, no one steps up to teach. It makes everything feel awkward and a waste of time, and the cats give up and return to camp a little irritated.",
                "exp": 0,
                "weight": 20,
                "relationships": [
                    {
                        "cats_to": ["patrol"],
                        "cats_from": ["patrol"],
                        "mutual": false,
                        "values": ["platonic", "trust"],
                        "amount": -5
                    }
                ]
            }
        ]
    },
    {
        "patrol_id": "gen_train_fightingskill6",
        "biome": ["Any"],
        "season": ["Any"],
        "types": ["training"],
        "tags": [],
        "patrol_art": "train_general_intro",
        "min_cats": 3,
        "max_cats": 6,
        "min_max_status": {
            "apprentice": [1, 6],
            "all apprentices": [3, 3],
            "normal adult": [1, 6]
        },
        "weight": 20,
        "intro_text": "p_l suggests this might be a good chance for the cats to practice new fighting techniques, particularly with the apprentices here to learn from them.",
        "decline_text": "They decide to focus on working on a different skill instead.",
        "chance_of_success": 20,
        "success_outcomes": [
            {
                "text": "Everyone has a nice practice session, picking up a nice selection of new tricks to try out in their next skirmish. app1 really gets into it, and is praised for {PRONOUN/app1/poss} focus and enthusiasm.",
                "exp": 30,
                "weight": 20,
                "relationships": [
                    {
                        "cats_to": ["patrol"],
                        "cats_from": ["patrol"],
                        "mutual": false,
                        "values": ["platonic", "trust"],
                        "amount": 5
                    }
                ]
            },
            {
                "text": "s_c takes charge and coordinates exercises for the training patrol. Soon cats are practicing trips, tricks, and tumbles.",
                "exp": 30,
                "weight": 20,
                "stat_skill": ["TEACHER,1", "FIGHTER,1"],
                "can_have_stat": ["adult"],
                "relationships": [
                    {
                        "cats_to": ["patrol"],
                        "cats_from": ["patrol"],
                        "mutual": false,
                        "values": ["platonic", "trust"],
                        "amount": 5
                    }
                ]
            }
        ],
        "fail_outcomes": [
            {
                "text": "Unfortunately, no one steps up to teach. It makes everything feel awkward and a waste of time, and the cats give up and return to camp a little irritated.",
                "exp": 0,
                "weight": 20,
                "relationships": [
                    {
                        "cats_to": ["patrol"],
                        "cats_from": ["patrol"],
                        "mutual": false,
                        "values": ["platonic", "trust"],
                        "amount": -5
                    }
                ]
            }
        ]
    },
    {
        "patrol_id": "gen_train_fightingskill7",
        "biome": ["Any"],
        "season": ["Any"],
        "types": ["training"],
        "tags": [],
        "patrol_art": "train_general_intro",
        "min_cats": 3,
        "max_cats": 6,
        "min_max_status": {
            "apprentice": [1, 6],
            "all apprentices": [4, 4],
            "normal adult": [1, 6]
        },
        "weight": 20,
        "intro_text": "p_l suggests this might be a good chance for the cats to practice new fighting techniques, particularly with the apprentices here to learn from them.",
        "decline_text": "They decide to focus on working on a different skill instead.",
        "chance_of_success": 20,
        "success_outcomes": [
            {
                "text": "Everyone has a nice practice session, picking up a nice selection of new tricks to try out in their next skirmish. app1 really gets into it, and is praised for {PRONOUN/app1/poss} focus and enthusiasm.",
                "exp": 30,
                "weight": 20,
                "relationships": [
                    {
                        "cats_to": ["patrol"],
                        "cats_from": ["patrol"],
                        "mutual": false,
                        "values": ["platonic", "trust"],
                        "amount": 5
                    }
                ]
            },
            {
                "text": "s_c takes charge and coordinates exercises for the training patrol. Soon cats are practicing trips, tricks, and tumbles.",
                "exp": 30,
                "weight": 20,
                "stat_skill": ["TEACHER,1", "FIGHTER,1"],
                "can_have_stat": ["adult"],
                "relationships": [
                    {
                        "cats_to": ["patrol"],
                        "cats_from": ["patrol"],
                        "mutual": false,
                        "values": ["platonic", "trust"],
                        "amount": 5
                    }
                ]
            }
        ],
        "fail_outcomes": [
            {
                "text": "Unfortunately, no one steps up to teach. It makes everything feel awkward and a waste of time, and the cats give up and return to camp a little irritated.",
                "exp": 0,
                "weight": 20,
                "relationships": [
                    {
                        "cats_to": ["patrol"],
                        "cats_from": ["patrol"],
                        "mutual": false,
                        "values": ["platonic", "trust"],
                        "amount": -5
                    }
                ]
            }
        ]
    },
    {
        "patrol_id": "gen_train_fightingskill8",
        "biome": ["Any"],
        "season": ["Any"],
        "types": ["training"],
        "tags": [],
        "patrol_art": "train_general_intro",
        "min_cats": 3,
        "max_cats": 6,
        "min_max_status": {
            "apprentice": [1, 6],
            "all apprentices": [5, 5],
            "normal adult": [1, 6]
        },
        "weight": 20,
        "intro_text": "p_l suggests this might be a good chance for the cats to practice new fighting techniques, particularly with the apprentices here to learn from them.",
        "decline_text": "They decide to focus on working on a different skill instead.",
        "chance_of_success": 20,
        "success_outcomes": [
            {
                "text": "Everyone has a nice practice session, picking up a nice selection of new tricks to try out in their next skirmish. app1 really gets into it, and is praised for {PRONOUN/app1/poss} focus and enthusiasm.",
                "exp": 30,
                "weight": 20,
                "relationships": [
                    {
                        "cats_to": ["patrol"],
                        "cats_from": ["patrol"],
                        "mutual": false,
                        "values": ["platonic", "trust"],
                        "amount": 5
                    }
                ]
            },
            {
                "text": "s_c takes charge and coordinates exercises for the training patrol. Soon cats are practicing trips, tricks, and tumbles.",
                "exp": 30,
                "weight": 20,
                "stat_skill": ["TEACHER,1", "FIGHTER,1"],
                "can_have_stat": ["adult"],
                "relationships": [
                    {
                        "cats_to": ["patrol"],
                        "cats_from": ["patrol"],
                        "mutual": false,
                        "values": ["platonic", "trust"],
                        "amount": 5
                    }
                ]
            }
        ],
        "fail_outcomes": [
            {
                "text": "Unfortunately, no one steps up to teach. It makes everything feel awkward and a waste of time, and the cats give up and return to camp a little irritated.",
                "exp": 0,
                "weight": 20,
                "relationships": [
                    {
                        "cats_to": ["patrol"],
                        "cats_from": ["patrol"],
                        "mutual": false,
                        "values": ["platonic", "trust"],
                        "amount": -5
                    }
                ]
            }
        ]
    },
    {
        "patrol_id": "gen_train_huntingromance1",
        "biome": ["Any"],
        "season": ["Any"],
        "types": ["training"],
        "tags": ["romantic"],
        "patrol_art": "gen_train_huntingromance1",
        "min_cats": 2,
        "max_cats": 2,
        "min_max_status": {
            "all apprentices": [-1, -1]
        },
        "weight": 20,
        "intro_text": "p_l suggests this might be a good chance to practice new hunting techniques with r_c.",
        "decline_text": "They decide to focus on working on a different skill instead.",
        "chance_of_success": 70,
        "success_outcomes": [
            {
                "text": "As p_l and r_c run around c_n's territory, theoretically training, r_c feels wild and free and like {PRONOUN/r_c/subject}{VERB/r_c/'re/'s} going to burst with unexpected happiness! {PRONOUN/r_c/subject/CAP} {VERB/r_c/turn/turns} and {VERB/r_c/pounce/pounces} on p_l, starting a little play fight with their mock-prey.",
                "exp": 10,
                "weight": 20,
                "relationships": [
                    {
                        "cats_to": ["patrol"],
                        "cats_from": ["patrol"],
                        "mutual": false,
                        "values": ["romantic", "platonic"],
                        "amount": 10
                    }
                ]
            },
            {
                "text": "As r_c creeps forward, practicing {PRONOUN/r_c/poss} stalk, p_l notices {PRONOUN/r_c/poss} butt wiggling in excitement. {PRONOUN/p_l/subject/CAP} {VERB/p_l/laugh/laughs} to {PRONOUN/p_l/self} softly, and {VERB/p_l/pad/pads} over to give r_c a head's up about the bad habit.",
                "exp": 10,
                "weight": 5,
                "relationships": [
                    {
                        "cats_to": ["patrol"],
                        "cats_from": ["patrol"],
                        "mutual": false,
                        "values": ["romantic", "platonic"],
                        "amount": 10
                    }
                ]
            },
            {
                "text": "s_c takes charge and coordinates exercises for the duo. They practice how to bring down prey together, their confidence and admiration for each other growing.",
                "exp": 10,
                "weight": 20,
                "stat_skill": ["HUNTER,1"],
                "relationships": [
                    {
                        "cats_to": ["patrol"],
                        "cats_from": ["patrol"],
                        "mutual": false,
                        "values": ["romantic", "platonic"],
                        "amount": 10
                    }
                ]
            }
        ],
        "fail_outcomes": [
            {
                "text": "Unfortunately, neither cat steps up to teach. It makes everything feel awkward and a waste of time, and the cats give up and return to camp a little irritated.",
                "exp": 0,
                "weight": 20
            }
        ]
    },
    {
        "patrol_id": "gen_train_fightingromance1",
        "biome": ["Any"],
        "season": ["Any"],
        "types": ["training"],
        "tags": ["romantic"],
        "patrol_art": "train_general_intro",
        "min_cats": 2,
        "max_cats": 2,
        "min_max_status": {
            "all apprentices": [-1, -1]
        },
        "weight": 20,
        "intro_text": "p_l suggests this might be a good chance to practice new fighting techniques with r_c.",
        "decline_text": "They decide to focus on working on a different skill instead.",
        "chance_of_success": 70,
        "success_outcomes": [
            {
                "text": "The two cats set up in the sparring area. p_l can't lay a paw on r_c, {PRONOUN/p_l/poss} focus completely disrupted as r_c whips {PRONOUN/r_c/poss} tail along p_l's throat teasingly.",
                "exp": 10,
                "weight": 20,
                "relationships": [
                    {
                        "cats_to": ["p_l"],
                        "cats_from": ["r_c"],
                        "mutual": false,
                        "values": ["romantic", "platonic", "trust"],
                        "amount": 10
                    }
                ]
            },
            {
                "text": "r_c takes p_l down with a fantastic pounce, and p_l hits the ground with an audible gasp, shocked and impressed.",
                "exp": 10,
                "weight": 5,
                "relationships": [
                    {
                        "cats_to": ["p_l"],
                        "cats_from": ["r_c"],
                        "mutual": false,
                        "values": ["romantic", "platonic", "trust"],
                        "amount": 10
                    }
                ]
            },
            {
                "text": "s_c takes charge and coordinates exercises for the duo. They practice how to weave around an opponent, feeling more and more confident in their teamwork.",
                "exp": 10,
                "weight": 20,
                "stat_skill": ["FIGHTER,1"],
                "relationships": [
                    {
                        "cats_to": ["p_l"],
                        "cats_from": ["r_c"],
                        "mutual": false,
                        "values": ["romantic", "platonic", "trust"],
                        "amount": 10
                    }
                ]
            }
        ],
        "fail_outcomes": [
            {
                "text": "Unfortunately, neither cat steps up to teach. It makes everything feel awkward and a waste of time, and the cats give up and return to camp a little irritated.",
                "exp": 0,
                "weight": 20
            }
        ]
    },
    {
        "patrol_id": "gen_train_smartromance1",
        "biome": ["Any"],
        "season": ["Any"],
        "types": ["training"],
        "tags": ["romantic"],
        "patrol_art": "train_general_intro",
        "min_cats": 2,
        "max_cats": 2,
        "min_max_status": {
            "all apprentices": [-1, -1]
        },
        "weight": 20,
        "intro_text": "As they wander aimlessly towards the sparring area for a training session, r_c stops p_l and asks for {PRONOUN/p_l/poss} advice with something.",
        "decline_text": "It's not the right time for this conversation... maybe once they're back at camp.",
        "chance_of_success": 70,
        "success_outcomes": [
            {
                "text": "As p_l nods along sympathetically, r_c describes a recent stupid decision {PRONOUN/r_c/subject} made. {PRONOUN/r_c/subject/CAP}{VERB/r_c/'re/'s} not looking to be absolved, but {PRONOUN/r_c/subject} {VERB/r_c/ask/asks} p_l what {PRONOUN/p_l/subject}'d do in r_c's place in order to fix it - and p_l feels a lot of pride to be the cat r_c chooses to confide in.",
                "exp": 10,
                "weight": 20,
                "relationships": [
                    {
                        "cats_to": ["p_l"],
                        "cats_from": ["r_c"],
                        "mutual": true,
                        "values": ["romantic", "platonic"],
                        "amount": 10
                    }
                ]
            },
            {
                "text": "Maybe it's a stupid idea, this vague plan r_c has been thinking about for getting more fresh-kill. But p_l reassures {PRONOUN/r_c/object}, making {PRONOUN/r_c/object} feel listened to and valued, and the cats work on the idea, evolving it together.",
                "exp": 10,
                "weight": 5,
                "relationships": [
                    {
                        "cats_to": ["p_l"],
                        "cats_from": ["r_c"],
                        "mutual": true,
                        "values": ["romantic", "platonic"],
                        "amount": 10
                    }
                ]
            },
            {
                "text": "s_c knows just what to do, and the smile on r_c's face when {PRONOUN/s_c/subject} {VERB/s_c/present/presents} {PRONOUN/s_c/poss} solution makes all the effort of solving things worth it.",
                "exp": 10,
                "weight": 20,
                "stat_skill": ["CLEVER,1"],
                "relationships": [
                    {
                        "cats_to": ["p_l"],
                        "cats_from": ["r_c"],
                        "mutual": true,
                        "values": ["romantic", "platonic"],
                        "amount": 10
                    }
                ]
            }
        ],
        "fail_outcomes": [
            {
                "text": "p_l refuses, saying they have no time to talk. r_c accepts that answer, crestfallen, with tail drooping.",
                "exp": 0,
                "weight": 20
            }
        ]
    },
    {
        "patrol_id": "gen_train_speakingromance1",
        "biome": ["Any"],
        "season": ["Any"],
        "types": ["training"],
        "tags": ["romantic"],
        "patrol_art": "train_general_intro",
        "min_cats": 2,
        "max_cats": 2,
        "min_max_status": {
            "all apprentices": [-1, -1]
        },
        "weight": 20,
        "intro_text": "Quietly, r_c brings p_l aside as they work on their chores, asking for help with wording something difficult.",
        "decline_text": "Both of them are interrupted by a request from a Clanmate - this conversation will have to wait.",
        "chance_of_success": 70,
        "success_outcomes": [
            {
                "text": "p_l gives them all {PRONOUN/p_l/poss} attention, as r_c talks about how, hypothetically, if {PRONOUN/r_c/subject} {VERB/r_c/were/was} interested in another warrior, how one might possibly maybe go about talking to them about it? Hypothetically. For a friend.",
                "exp": 10,
                "weight": 20,
                "relationships": [
                    {
                        "cats_to": ["p_l"],
                        "cats_from": ["r_c"],
                        "mutual": true,
                        "values": ["romantic", "platonic"],
                        "amount": 10
                    }
                ]
            },
            {
                "text": "r_c talks about how, sometimes, often even, {PRONOUN/r_c/subject} {VERB/r_c/feel/feels} like {PRONOUN/r_c/subject}{VERB/r_c/'re/'s} tripping over {PRONOUN/r_c/poss} own tongue, never able to say anything helpful or pretty. But p_l meows that no way, r_c says such meaningful and beautiful things! {PRONOUN/p_l/subject/CAP} {VERB/p_l/don't/doesn't} want r_c to change.",
                "exp": 10,
                "weight": 5,
                "relationships": [
                    {
                        "cats_to": ["p_l"],
                        "cats_from": ["r_c"],
                        "mutual": true,
                        "values": ["romantic", "platonic"],
                        "amount": 10
                    }
                ]
            },
            {
                "text": "s_c talks about how choosing the right words, the right effects, can sometimes feel impossible. But that it's always better to try, than to never talk at all, and talking things out can create wonderful connections.",
                "exp": 10,
                "weight": 20,
                "stat_skill": ["SPEAKER,1"],
                "can_have_stat": ["p_l"],
                "relationships": [
                    {
                        "cats_to": ["p_l"],
                        "cats_from": ["r_c"],
                        "mutual": true,
                        "values": ["romantic", "platonic"],
                        "amount": 10
                    }
                ]
            }
        ],
        "fail_outcomes": [
            {
                "text": "It's a terrible place to try carrying on a conversation, carrying away old bedding, and their private talk dies off awkwardly.",
                "exp": 0,
                "weight": 20
            }
        ]
    },
    {
        "patrol_id": "gen_train_teachingromance1",
        "biome": ["Any"],
        "season": ["Any"],
        "types": ["training"],
        "tags": ["romantic"],
        "patrol_art": "gen_train_teachingromance",
        "min_cats": 2,
        "max_cats": 2,
        "min_max_status": {
            "all apprentices": [-1, -1]
        },
        "weight": 20,
        "intro_text": "During an odd moment of downtime, r_c asks p_l if {PRONOUN/p_l/subject} {VERB/p_l/think/thinks} {PRONOUN/r_c/subject}{VERB/r_c/'re/'s} a good teacher.",
        "decline_text": "They are interrupted by some Clanmates who need help, and go off to attend to their duties.",
        "chance_of_success": 70,
        "success_outcomes": [
            {
                "text": "Helping {PRONOUN/r_c/poss} Clanmates is so important, and r_c feels like {PRONOUN/r_c/subject} never {VERB/r_c/do/does} a good enough job. p_l interrupts {PRONOUN/r_c/object}, shocked - {PRONOUN/p_l/subject}{VERB/p_l/'ve/'s} always thought r_c has done great! r_c looks away with a purr and hides {PRONOUN/r_c/poss} nose in {PRONOUN/r_c/poss} paws.",
                "exp": 10,
                "weight": 20,
                "relationships": [
                    {
                        "cats_to": ["p_l"],
                        "cats_from": ["r_c"],
                        "mutual": true,
                        "values": ["romantic", "platonic"],
                        "amount": 10
                    }
                ]
            },
            {
                "text": "r_c talks about how {PRONOUN/r_c/subject} {VERB/r_c/want/wants} to get better at mentoring and helping c_n's apprentices. p_l really admires {PRONOUN/r_c/object} for {PRONOUN/r_c/poss} determination to always improve upon {PRONOUN/r_c/self}.",
                "exp": 10,
                "weight": 5,
                "relationships": [
                    {
                        "cats_to": ["p_l"],
                        "cats_from": ["r_c"],
                        "mutual": true,
                        "values": ["romantic", "platonic"],
                        "amount": 10
                    }
                ]
            },
            {
                "text": "s_c describes {PRONOUN/s_c/poss} personal approach to teaching other cats, and r_c admires {PRONOUN/s_c/object} for how much thought {PRONOUN/s_c/subject} {VERB/s_c/put/puts} into it - it's a whole lot of work!",
                "exp": 10,
                "weight": 20,
                "stat_skill": ["TEACHER,1"],
                "relationships": [
                    {
                        "cats_to": ["p_l"],
                        "cats_from": ["r_c"],
                        "mutual": true,
                        "values": ["romantic", "platonic"],
                        "amount": 10
                    }
                ]
            }
        ],
        "fail_outcomes": [
            {
                "text": "The conversation dies off awkwardly as p_l refuses to give r_c an answer.",
                "exp": 0,
                "weight": 20,
                "relationships": [
                    {
                        "cats_to": ["p_l"],
                        "cats_from": ["r_c"],
                        "mutual": true,
                        "values": ["romantic", "platonic"],
                        "amount": -10
                    }
                ]
            }
        ]
    },
    {
        "patrol_id": "gen_train_starclanromance1",
        "biome": ["Any"],
        "season": ["Any"],
        "types": ["training"],
        "tags": ["romantic"],
        "patrol_art": "gen_train_starclanromance1",
        "min_cats": 2,
        "max_cats": 2,
        "min_max_status": {
            "all apprentices": [-1, -1]
        },
        "weight": 20,
        "intro_text": "p_l gets taken aside by r_c as {PRONOUN/r_c/subject} {VERB/r_c/ask/asks} why {PRONOUN/r_c/subject} {VERB/r_c/feel/feels} like StarClan ignores {PRONOUN/r_c/object}.",
        "decline_text": "Neither of them have the time for such a conversation today - it'll have to wait.",
        "chance_of_success": 70,
        "success_outcomes": [
            {
                "text": "It is easy to wonder why StarClan places their paws on some cats and not others. r_c is comforted to know p_l feels that too sometimes, and they end up spending the afternoon discussing it together, both cats feeling validated and reassured.",
                "exp": 10,
                "weight": 20,
                "relationships": [
                    {
                        "cats_to": ["p_l"],
                        "cats_from": ["r_c"],
                        "mutual": true,
                        "values": ["romantic", "platonic"],
                        "amount": 10
                    }
                ]
            },
            {
                "text": "p_l tells r_c that one day StarClan will call on {PRONOUN/r_c/object}, for all {PRONOUN/r_c/poss} many talents and {PRONOUN/r_c/poss} drive and determination to help c_n. r_c ducks {PRONOUN/r_c/poss} head, embarrassed and pleased.",
                "exp": 10,
                "weight": 5,
                "relationships": [
                    {
                        "cats_to": ["p_l"],
                        "cats_from": ["r_c"],
                        "mutual": true,
                        "values": ["romantic", "platonic"],
                        "amount": 10
                    }
                ]
            },
            {
                "text": "s_c knows how hard it is, feeling the pull of the ancestors watching over {PRONOUN/s_c/object}. With r_c, {PRONOUN/s_c/subject} {VERB/s_c/go/goes} to a quiet area near camp and show {PRONOUN/r_c/object} how to breath, to feel connected to the world around {PRONOUN/r_c/object}, and let {PRONOUN/r_c/poss} worries evaporate from {PRONOUN/r_c/poss} pelt.",
                "exp": 10,
                "weight": 20,
                "stat_trait": ["faithful", "wise"],
                "stat_skill": ["STAR,2"],
                "can_have_stat": ["p_l"],
                "relationships": [
                    {
                        "cats_to": ["p_l"],
                        "cats_from": ["r_c"],
                        "mutual": true,
                        "values": ["romantic", "platonic"],
                        "amount": 10
                    }
                ]
            }
        ],
        "fail_outcomes": [
            {
                "text": "p_l tells r_c {PRONOUN/r_c/subject} should be glad to escape StarClan's attention, and r_c pads away, disappointed.",
                "exp": 0,
                "weight": 20,
                "relationships": [
                    {
                        "cats_to": ["patrol"],
                        "cats_from": ["patrol"],
                        "mutual": false,
                        "values": ["romantic", "platonic"],
                        "amount": -10
                    }
                ]
            }
        ]
    },
    {
        "patrol_id": "gen_training_twoapps_forbiddentunnels1",
        "biome": ["Any"],
        "season": ["Any"],
        "types": ["training"],
        "tags": ["app_only"],
        "patrol_art": "train_general_intro",
        "min_cats": 2,
        "max_cats": 2,
        "min_max_status": {
            "all apprentices": [2, 2]
        },
        "weight": 20,
        "intro_text": "app1 and app2, while exploring the territory, come across the forbidden tunnels.",
        "decline_text": "They don't want to get into trouble, and they have a lot more territory to explore anyway.",
        "chance_of_success": 50,
        "success_outcomes": [
            {
                "text": "app1 and app2 have a wonderful time exploring the forbidden tunnels. They return to camp sharing a mysterious smile, swearing not to speak of this to anyone.",
                "exp": 10,
                "weight": 20,
                "relationships": [
                    {
                        "cats_to": ["app1"],
                        "cats_from": ["app2"],
                        "mutual": false,
                        "values": ["trust"],
                        "amount": 10
                    }
                ]
            },
            {
                "text": "app1 expected a little hesitation. but app2 defies that expectation and darts right into the tunnels. playfully batting at {PRONOUN/app1/object} as they do so. They play for what seems like forever and they make up a lie to tell their mentors on their way back to camp.",
                "exp": 10,
                "weight": 5,
                "relationships": [
                    {
                        "cats_to": ["app1"],
                        "cats_from": ["app2"],
                        "mutual": false,
                        "values": ["trust"],
                        "amount": 10
                    }
                ]
            }
        ],
        "fail_outcomes": [
            {
                "text": "As app1 and app2 begin to make their way into the tunnels, they are suddenly grabbed by their scruffs. They hesitantly look upwards and find their mentors looking at them with disappointment. They are escorted back to camp to receive a punishment, though they feel like they should fear their mentors' anger more...",
                "exp": 0,
                "weight": 20,
                "relationships": [
                    {
                        "cats_to": ["app1"],
                        "cats_from": ["app2"],
                        "mutual": false,
                        "values": ["trust"],
                        "amount": -10
                    }
                ]
            },
            {
                "text": "s_c boasts that {PRONOUN/s_c/subject} {VERB/s_c/go/goes} into the tunnels <i>all</i> the time. app2 is unconvinced, so s_c crawls in with a smug look back... just as the tunnel rumbles and collapses. With a terrified screech, app2 runs back to camp, praying {PRONOUN/app2/subject} can find help fast. As they hurry back, {PRONOUN/app2/subject} can only hear s_c wail that {PRONOUN/s_c/subject} can't feel {PRONOUN/s_c/poss} legs.",
                "exp": 0,
                "weight": 10,
                "stat_trait": [
                    "adventurous",
                    "bold",
                    "confident",
                    "daring",
                    "troublesome",
                    "playful",
                    "childish"
                ],
                "injury": [
                    {
                        "cats": ["s_c"],
                        "injuries": ["broken back"],
                        "scars": ["TAILBASE"]
                    }
                ],
                "history_text": {
                    "scar": "This cat's back was broken after attempting to enter the forbidden tunnels."
                },
                "relationships": [
                    {
                        "cats_to": ["app1"],
                        "cats_from": ["app2"],
                        "mutual": false,
                        "values": ["trust"],
                        "amount": -10
                    }
                ]
            }
        ]
    },
    {
        "patrol_id": "gen_train_confidinginwarrior1",
        "biome": ["Any"],
        "season": ["Any"],
        "types": ["training"],
        "tags": [],
        "patrol_art": "train_general_intro",
        "min_cats": 2,
        "max_cats": 2,
        "min_max_status": {
            "all apprentices": [1, 1],
            "normal adult": [1, 6]
        },
        "weight": 20,
        "intro_text": "app1 isn't acting like {PRONOUN/app1/poss} usual self.",
        "decline_text": "p_l has no time today to get to the bottom of it.",
        "chance_of_success": 60,
        "success_outcomes": [
            {
                "text": "p_l guides app1 to sit, gently asking what's wrong. app1, cuddled close to p_l's side, whispers that {PRONOUN/app1/subject} {VERB/app1/feel/feels} like a failure, and that {PRONOUN/app1/subject}{VERB/app1/'re/'s} not doing good enough. p_l gently tugs {PRONOUN/app1/object} close, murmuring that app1's more than {PRONOUN/app1/poss} failures. Failure hurts, yes, but with it comes a chance to learn. All {PRONOUN/app1/subject} can do is try not to make the same mistake twice.",
                "exp": 5,
                "weight": 20,
                "relationships": [
                    {
                        "cats_to": ["p_l"],
                        "cats_from": ["r_c"],
                        "mutual": true,
                        "values": ["platonic", "respect", "comfort", "trust"],
                        "amount": 5
                    }
                ]
            },
            {
                "text": "p_l gently asks what's wrong and app1 breaks down, wailing that {PRONOUN/app1/subject}{VERB/app1/'re/'s} not doing good enough even though {PRONOUN/app1/subject}{VERB/app1/'re/'s} <i>really</i> trying. p_l curls around {PRONOUN/app1/object}, purring softly, and tells a story of {PRONOUN/p_l/poss} own apprentice days, and {PRONOUN/p_l/poss} own mistakes. p_l chuckles at the look on {PRONOUN/app1/poss} face, promising that nobody but {PRONOUN/app1/self} will remember {PRONOUN/app1/poss} mistakes.",
                "exp": 5,
                "weight": 5,
                "relationships": [
                    {
                        "cats_to": ["p_l"],
                        "cats_from": ["r_c"],
                        "mutual": true,
                        "values": ["platonic", "respect", "comfort", "trust"],
                        "amount": 5
                    }
                ]
            }
        ],
        "fail_outcomes": [
            {
                "text": "p_l tries to ask app1 if there's something {PRONOUN/p_l/subject} can help with, or if {PRONOUN/app1/subject} {VERB/app1/want/wants} to talk about it. Unfortunately, app1 immediately shuts down, muttering a request to please just keep the patrol focused on training.",
                "exp": 0,
                "weight": 20,
                "relationships": [
                    {
                        "cats_to": ["p_l"],
                        "cats_from": ["r_c"],
                        "mutual": true,
                        "values": ["platonic", "respect", "comfort", "trust"],
                        "amount": -5
                    }
                ]
            }
        ]
    },
    {
        "patrol_id": "gen_train_mosstraining1",
        "biome": ["Any"],
        "season": ["Any"],
        "types": ["training"],
        "tags": ["disrespect"],
        "patrol_art": "train_general_intro",
        "min_cats": 2,
        "max_cats": 2,
        "min_max_status": {
            "leader": [-1, -1],
            "apprentice": [1, 6],
            "normal adult": [1, 6]
        },
        "weight": 20,
        "intro_text": "p_l takes app1 out of camp to gather moss.",
        "decline_text": "Before they even leave the camp, r_c's expertise is required in another matter.",
        "chance_of_success": 40,
        "success_outcomes": [
            {
                "text": "p_l patiently shows app1 the best places to gather moss, and how to gather it, explaining to app1 that by doing this {PRONOUN/app1/subject} will gain the muscles and strength necessary to be a great warrior.",
                "exp": 5,
                "weight": 20,
                "herbs": ["moss"],
                "relationships": [
                    {
                        "cats_to": ["patrol"],
                        "cats_from": ["patrol"],
                        "mutual": false,
                        "values": ["respect", "trust"],
                        "amount": 5
                    }
                ]
            },
            {
                "text": "p_l notices app1's eyes flitting about distractedly. Taking a more paws-on approach, {PRONOUN/p_l/subject} {VERB/p_l/show/shows} app1 the strength {PRONOUN/p_l/subject} gained from gathering the moss, and the control {PRONOUN/p_l/subject} learned from not shredding it. app1 seems awed and impressed.",
                "exp": 5,
                "weight": 5,
                "herbs": ["moss"],
                "relationships": [
                    {
                        "cats_to": ["patrol"],
                        "cats_from": ["patrol"],
                        "mutual": false,
                        "values": ["respect", "trust"],
                        "amount": 5
                    }
                ]
            }
        ],
        "fail_outcomes": [
            {
                "text": "No matter how patiently p_l tries to teach app1 how to firmly, but gently, gather and shred the moss, {PRONOUN/app1/subject} {VERB/app1/don't/doesn't} seem to be paying any attention. Frustrated with {PRONOUN/app1/object}, p_l decides to have a talk with the leader upon their return to camp.",
                "exp": 0,
                "weight": 20,
                "relationships": [
                    {
                        "cats_to": ["patrol"],
                        "cats_from": ["patrol"],
                        "mutual": false,
                        "values": ["respect", "trust"],
                        "amount": -5
                    }
                ]
            }
        ]
    },
    {
        "patrol_id": "gen_train_enemiestolovers_10locked1",
        "biome": ["Any"],
        "season": ["Any"],
        "types": ["training"],
        "tags": ["romantic"],
        "patrol_art": "train_general_intro",
        "min_cats": 2,
        "max_cats": 2,
        "min_max_status": {
            "all apprentices": [-1, -1]
        },
        "weight": 60,
        "intro_text": "r_c finds p_l out training in r_c's favourite spot - and not only does r_c have to share the spot, the pounce p_l is practising looks all wrong.",
        "decline_text": "Nope, nopidity nope, r_c isn't hanging around that idiot!",
        "chance_of_success": 60,
        "relationship_constraint": ["dislike_10", "romantic_10"],
        "success_outcomes": [
            {
                "text": "p_l calls that a pounce? <i>This</i> is a pounce! r_c flies right over p_l's dumb pretty face, shooting a smirk over {PRONOUN/r_c/poss} shoulder.",
                "exp": 15,
                "weight": 20,
                "relationships": [
                    {
                        "cats_to": ["p_l"],
                        "cats_from": ["r_c"],
                        "mutual": true,
                        "values": ["romantic", "dislike"],
                        "amount": 10
                    }
                ]
            },
            {
                "text": "r_c bursts in and straight up laughs at p_l, telling {PRONOUN/p_l/object} exactly where {PRONOUN/p_l/subject}{VERB/p_l/'re/'s} going wrong. p_l challenges r_c to do any better, and with a hrumph of irritation, the competition begins, both cats out to one-up each other.",
                "exp": 15,
                "weight": 5,
                "relationships": [
                    {
                        "cats_to": ["p_l"],
                        "cats_from": ["r_c"],
                        "mutual": true,
                        "values": ["romantic", "dislike"],
                        "amount": 10
                    }
                ]
            }
        ],
        "fail_outcomes": [
            {
                "text": "Whatever, it's not r_c's problem. {PRONOUN/r_c/subject/CAP} wait at the side of the training grounds for p_l to be done. But not only does p_l train stupidly, r_c falls asleep waiting for {PRONOUN/p_l/object}. Neither of them get anything done.",
                "exp": 0,
                "weight": 20
            }
        ]
    },
    {
        "patrol_id": "gen_train_enemiestolovers_10locked2",
        "biome": ["Any"],
        "season": ["Any"],
        "types": ["training"],
        "tags": ["romantic"],
        "patrol_art": "train_general_intro",
        "min_cats": 2,
        "max_cats": 2,
        "min_max_status": {
            "all apprentices": [-1, -1]
        },
        "weight": 60,
        "intro_text": "p_l is working on {PRONOUN/p_l/poss} battle moves when r_c sticks {PRONOUN/r_c/poss} head around the corner. Perfect - not only will p_l get a training partner, but battering r_c (sheathed claws, <i>sheathed</i>, {PRONOUN/p_l/subject} {VERB/p_l/promise/promises}!) will be just a little more sasifying than putting a paw in any other Clanmate's face.",
        "decline_text": "A sudden rain shower puts a damper on any thoughts of battle training.",
        "chance_of_success": 60,
        "relationship_constraint": ["dislike_10", "romantic_10"],
        "success_outcomes": [
            {
                "text": "Oh by the stars, it is <i>so much fun</i> to smush in r_c's dumb smile and mess up {PRONOUN/r_c/poss} stupid pretty coat! r_c yells at {PRONOUN/p_l/object} for it, because {PRONOUN/r_c/subject}{VERB/r_c/'re/'s} a wuss.",
                "exp": 15,
                "weight": 20,
                "relationships": [
                    {
                        "cats_to": ["p_l"],
                        "cats_from": ["r_c"],
                        "mutual": true,
                        "values": ["romantic", "dislike"],
                        "amount": 10
                    }
                ]
            },
            {
                "text": "When r_c sweeps {PRONOUN/p_l/poss} legs out from under {PRONOUN/p_l/object} and p_l falls on {PRONOUN/p_l/poss} ass, p_l falls mute, caught between laughter and snarling - how dare r_c be so infuriatingly good!",
                "exp": 15,
                "weight": 5,
                "relationships": [
                    {
                        "cats_to": ["p_l"],
                        "cats_from": ["r_c"],
                        "mutual": true,
                        "values": ["romantic", "dislike"],
                        "amount": 10
                    }
                ]
            }
        ],
        "fail_outcomes": [
            {
                "text": "Everyone keeps their claws in (no matter the temptations), but r_c slips at a crucial moment while {PRONOUN/r_c/subject} and p_l spar, and gets up with an awkward wince. Time to stop.",
                "exp": 0,
                "weight": 10,
                "injury": [
                    {
                        "cats": ["r_c"],
                        "injuries": ["minor_injury"],
                        "scars": []
                    }
                ]
            }
        ]
    },
    {
        "patrol_id": "gen_train_enemiestolovers_10locked3",
        "biome": ["Any"],
        "season": ["Any"],
        "types": ["training"],
        "tags": ["romantic"],
        "patrol_art": "train_general_intro",
        "min_cats": 2,
        "max_cats": 2,
        "min_max_status": {
            "all apprentices": [-1, -1]
        },
        "weight": 60,
        "intro_text": "p_l and r_c find themselves hanging out together. Without any other Clanmates. This is, uh, sure to go well. p_l tries to start up a conversation about prey types, that seems safe.",
        "decline_text": "You know what's safer? Not talking.",
        "chance_of_success": 60,
        "relationship_constraint": ["dislike_10", "romantic_10"],
        "success_outcomes": [
            {
                "text": "r_c is dumb and likes dumb food. But then {PRONOUN/r_c/subject} offer to swap said horrible foulness for p_l's favourite the next time both are on the fresh-kill pile, and that's... really sweet actually. But then the argument starts again, and nope, r_c is the worst.",
                "exp": 15,
                "weight": 20,
                "relationships": [
                    {
                        "cats_to": ["p_l"],
                        "cats_from": ["r_c"],
                        "mutual": true,
                        "values": ["romantic", "dislike"],
                        "amount": 10
                    }
                ]
            }
        ],
        "fail_outcomes": [
            {
                "text": "Whatever, it doesn't matter. Some cats just have weird tastes, p_l thinks, shrugging.",
                "exp": 0,
                "weight": 20
            }
        ]
    },
    {
        "patrol_id": "gen_train_enemiestolovers_20locked1",
        "biome": ["Any"],
        "season": ["Any"],
        "types": ["training"],
        "tags": ["romantic"],
        "patrol_art": "train_general_intro",
        "min_cats": 2,
        "max_cats": 2,
        "min_max_status": {
            "all apprentices": [-1, -1]
        },
        "weight": 60,
        "intro_text": "p_l is an annoying furbag of a Clanmate, but there's no one else currently available to train with. Someone makes a <i>comment</i> about romantic sunset walks as the two cats head out of camp, and r_c leads the way, burning under {PRONOUN/r_c/poss} fur. Certainly not!",
        "decline_text": "Actually, nope, r_c is headed straight back to camp to find whoever said that and claw their ears off!",
        "chance_of_success": 60,
        "relationship_constraint": ["dislike_20", "romantic_20"],
        "success_outcomes": [
            {
                "text": "It is sunset. This does <b>not</b> matter. Stupid fox-dung teasing Clanmates! r_c is snippy and snappish with p_l, and {PRONOUN/p_l/subject} {VERB/p_l/snap/snaps} back just as irritably, backlit all golden and beautiful by the sun.",
                "exp": 15,
                "weight": 20,
                "relationships": [
                    {
                        "cats_to": ["p_l"],
                        "cats_from": ["r_c"],
                        "mutual": true,
                        "values": ["romantic", "dislike"],
                        "amount": 10
                    }
                ]
            },
            {
                "text": "I mean, hah, r_c? And <i>p_l</i>?? Like <i>that</i> could ever happen, r_c laughs, just a little forced. Yeah, like p_l could ever put up with r_c for that long, p_l agrees heartily. This immediately starts an argument. They don't even get to see the pretty sunset r_c was planning on.",
                "exp": 15,
                "weight": 5,
                "relationships": [
                    {
                        "cats_to": ["p_l"],
                        "cats_from": ["r_c"],
                        "mutual": true,
                        "values": ["romantic", "dislike"],
                        "amount": 10
                    }
                ]
            }
        ],
        "fail_outcomes": [
            {
                "text": "r_c stutters so much that it's honestly a miracle p_l doesn't justifiably make fun of {PRONOUN/r_c/object} for it - {PRONOUN/r_c/subject} don't think {PRONOUN/r_c/subject} could take that right now. But p_l seems simiilarly preoccupied and distracted. Neither of them manages any productive training.",
                "exp": 0,
                "weight": 20
            }
        ]
    },
    {
        "patrol_id": "gen_train_enemiestolovers_20locked2",
        "biome": ["Any"],
        "season": ["Any"],
        "types": ["training"],
        "tags": ["romantic"],
        "patrol_art": "train_general_intro",
        "min_cats": 2,
        "max_cats": 2,
        "min_max_status": {
            "all apprentices": [-1, -1]
        },
        "weight": 60,
        "intro_text": "p_l spots r_c padding out of camp and makes a beeline to follow {PRONOUN/r_c/object}. Because, you see, {PRONOUN/p_l/subject}{VERB/p_l/'re/'s} simply that dedicated to taking every opportunity to train, even with a tick like r_c.",
        "decline_text": "p_l gets waylaid by a Clanmate with an actual need for help, disrupting {PRONOUN/p_l/poss} cunning plans.",
        "chance_of_success": 60,
        "relationship_constraint": ["dislike_20", "romantic_20"],
        "success_outcomes": [
            {
                "text": "They argue all the way to the training grounds, all the way through training, and all the way back again, and yet p_l curls up to sleep feeling strangely satisfied that {PRONOUN/p_l/subject} got to spend time with r_c.",
                "exp": 15,
                "weight": 20,
                "relationships": [
                    {
                        "cats_to": ["p_l"],
                        "cats_from": ["r_c"],
                        "mutual": true,
                        "values": ["romantic", "dislike"],
                        "amount": 10
                    }
                ]
            },
            {
                "text": "r_c is absolutely insufferable, and p_l suffers {PRONOUN/r_c/object} the whole afternoon, making sure to point out every single mistake r_c makes, feeling a little thrill every time {PRONOUN/p_l/subject} {VERB/p_l/drive/drives} r_c to distraction.",
                "exp": 15,
                "weight": 5,
                "relationships": [
                    {
                        "cats_to": ["p_l"],
                        "cats_from": ["r_c"],
                        "mutual": true,
                        "values": ["romantic", "dislike"],
                        "amount": 10
                    }
                ]
            }
        ],
        "fail_outcomes": [
            {
                "text": "They've barely started yet, only a tiny dip of the sun into an argument, when r_c takes a tumble that cuts training short.",
                "exp": 0,
                "weight": 10,
                "injury": [
                    {
                        "cats": ["r_c"],
                        "injuries": ["minor_injury"],
                        "scars": []
                    }
                ]
            }
        ]
    },
    {
        "patrol_id": "gen_train_enemiestolovers_30locked1",
        "biome": ["Any"],
        "season": ["Any"],
        "types": ["training"],
        "tags": ["romantic"],
        "patrol_art": "train_general_intro",
        "min_cats": 2,
        "max_cats": 2,
        "min_max_status": {
            "all apprentices": [-1, -1]
        },
        "weight": 60,
        "intro_text": "Maybe it's a little immature to be so invested in an <s>argument</s> refined conversation about battle strategies.",
        "decline_text": "Yeah, time to take a breather from this conversation, p_l and r_c decide.",
        "chance_of_success": 60,
        "relationship_constraint": ["dislike_30", "romantic_30"],
        "success_outcomes": [
            {
                "text": "Yes, it definitely is dumb, p_l decides, eye twitching. {PRONOUN/p_l/subject}'ll prove {PRONOUN/p_l/poss} point in combat instead! p_l tackles r_c, both cats going flying in a ball of fur and insults and slightly too much body contact.",
                "exp": 15,
                "weight": 20,
                "relationships": [
                    {
                        "cats_to": ["p_l"],
                        "cats_from": ["r_c"],
                        "mutual": true,
                        "values": ["romantic", "dislike"],
                        "amount": 10
                    }
                ]
            },
            {
                "text": "r_c's tail twitches with irritation as {PRONOUN/r_c/subject} {VERB/r_c/refute/refutes} p_l's point, drawing p_l's eye. And then it happens again, and again, until p_l snaps and pounces and whoops suddenly r_c is right under {PRONOUN/p_l/object}, muzzle to muzzle and very close. Erm. Sorry?",
                "exp": 15,
                "weight": 5,
                "relationships": [
                    {
                        "cats_to": ["p_l"],
                        "cats_from": ["r_c"],
                        "mutual": true,
                        "values": ["romantic", "dislike"],
                        "amount": 10
                    }
                ]
            }
        ],
        "fail_outcomes": [
            {
                "text": "p_l wins that argument with a point r_c just can't refute. Somehow this pleases neither of them.",
                "exp": 0,
                "weight": 20,
                "relationships": [
                    {
                        "cats_to": ["p_l"],
                        "cats_from": ["r_c"],
                        "mutual": true,
                        "values": ["romantic", "dislike"],
                        "amount": -10
                    }
                ]
            }
        ]
    },
    {
        "patrol_id": "gen_train_enemiestolovers_30locked2",
        "biome": ["Any"],
        "season": ["Any"],
        "types": ["training"],
        "tags": ["romantic"],
        "patrol_art": "train_general_intro",
        "min_cats": 2,
        "max_cats": 2,
        "min_max_status": {
            "leader": [-1, -1],
            "all apprentices": [-1, -1]
        },
        "weight": 60,
        "intro_text": "p_l can't believe that r_c is <i>so Stars-damned annoying</i> that the leader of c_n sent them both out together to work out their problems. Like, what?",
        "decline_text": "Maybe this rivalry has gotten a little... excessive.",
        "chance_of_success": 60,
        "relationship_constraint": ["dislike_30", "romantic_30"],
        "success_outcomes": [
            {
                "text": "If there is a single thing that r_c and p_l can both agree on it's this; how dare anyone order them to be friends! They complain to each other about the leader's commands for a good long while, before both being swept up into their normal arguments. Which they'll be continuing as long as they feel like, thank you.",
                "exp": 15,
                "weight": 20,
                "relationships": [
                    {
                        "cats_to": ["p_l"],
                        "cats_from": ["r_c"],
                        "mutual": true,
                        "values": ["romantic", "dislike"],
                        "amount": 10
                    }
                ]
            }
        ],
        "fail_outcomes": [
            {
                "text": "It's the most boring afternoon imaginable, both cats padding in conversational tip-toe rather than their usual exuberant dynamic, but yes, fine, under threat of looking like fox-dung in front of c_n, maybe they can work out a way of getting along.",
                "exp": 0,
                "weight": 20,
                "relationships": [
                    {
                        "cats_to": ["p_l"],
                        "cats_from": ["r_c"],
                        "mutual": true,
                        "values": ["romantic", "dislike"],
                        "amount": -10
                    }
                ]
            }
        ]
    },
    {
        "patrol_id": "gen_train_enemiestolovers_30locked3",
        "biome": ["Any"],
        "season": ["Any"],
        "types": ["training"],
        "tags": ["romantic"],
        "patrol_art": "train_general_intro",
        "min_cats": 2,
        "max_cats": 2,
        "min_max_status": {
            "leader": [1, 6],
            "all apprentices": [-1, -1]
        },
        "weight": 60,
        "intro_text": "Out for training with r_c, p_l is reaching the limit of {PRONOUN/p_l/poss} patience.",
        "decline_text": "Time for training to end. Now.",
        "chance_of_success": 60,
        "relationship_constraint": ["dislike_30", "romantic_30"],
        "success_outcomes": [
            {
                "text": "p_l snaps. Oh by StarClan, can r_c not shut up for ONE SECOND?! Falling onto {PRONOUN/p_l/poss} rump, horrified at {PRONOUN/p_l/self}, p_l has a fantastic view of r_c, ears up with shock, twisting round to gape at {PRONOUN/p_l/object}. Which lasts for a split second before r_c is calling p_l mouse-brained and about as helpful as Twolegs in leafbare, {PRONOUN/r_c/poss} tirade barely interrupted by p_l's outburst. Maybe there are some cats in the Clan p_l is still just another cat to. The thought is strangely comforting.",
                "exp": 15,
                "weight": 20,
                "relationships": [
                    {
                        "cats_to": ["p_l"],
                        "cats_from": ["r_c"],
                        "mutual": true,
                        "values": ["romantic", "dislike"],
                        "amount": 10
                    }
                ]
            }
        ],
        "fail_outcomes": [
            {
                "text": "{PRONOUN/p_l/subject} {VERB/p_l/breath/breathes}, reminding {PRONOUN/p_l/self} of {PRONOUN/p_l/poss} responsibilities as leader of the clan. How would it look if {PRONOUN/p_l/subject} just exploded at r_c, no matter how justified?",
                "exp": 0,
                "weight": 20,
                "relationships": [
                    {
                        "cats_to": ["p_l"],
                        "cats_from": ["r_c"],
                        "mutual": true,
                        "values": ["romantic", "dislike"],
                        "amount": -10
                    }
                ]
            }
        ]
    },
    {
        "patrol_id": "gen_train_enemiestolovers_40locked1",
        "biome": ["Any"],
        "season": ["Any"],
        "types": ["training"],
        "tags": ["romantic"],
        "patrol_art": "train_general_intro",
        "min_cats": 2,
        "max_cats": 2,
        "min_max_status": {
            "all apprentices": [-1, -1]
        },
        "weight": 60,
        "intro_text": "Everyone agrees that p_l and r_c get along like a forest fire, but surely they can hold it together for one afternoon's worth of training.",
        "decline_text": "...let's not try it.",
        "chance_of_success": 60,
        "relationship_constraint": ["dislike_40", "romantic_40"],
        "success_outcomes": [
            {
                "text": "They cannot.",
                "exp": 15,
                "weight": 20,
                "relationships": [
                    {
                        "cats_to": ["p_l"],
                        "cats_from": ["r_c"],
                        "mutual": true,
                        "values": ["romantic", "dislike"],
                        "amount": 10
                    }
                ]
            },
            {
                "text": "r_c knows <i>exactly</i> what {PRONOUN/r_c/subject}{VERB/r_c/'re/'s} doing, darting infront of p_l as they run together, but p_l sees {PRONOUN/r_c/object} coming and flips the script, hooking r_c's back paw to trip <i>{PRONOUN/r_c/object}</i> instead. Hah!",
                "exp": 15,
                "weight": 5,
                "relationships": [
                    {
                        "cats_to": ["p_l"],
                        "cats_from": ["r_c"],
                        "mutual": true,
                        "values": ["romantic", "dislike"],
                        "amount": 10
                    }
                ]
            }
        ],
        "fail_outcomes": [
            {
                "text": "Carefully and very politely, p_l and r_c manage to bore each other to death. Or, as other member of the clan describes it; have a productive afternoon.",
                "exp": 0,
                "weight": 20,
                "relationships": [
                    {
                        "cats_to": ["p_l"],
                        "cats_from": ["r_c"],
                        "mutual": true,
                        "values": ["romantic", "dislike"],
                        "amount": -10
                    }
                ]
            }
        ]
    },
    {
        "patrol_id": "gen_train_enemiestolovers_40locked2",
        "biome": ["Any"],
        "season": ["Any"],
        "types": ["training"],
        "tags": ["romantic"],
        "patrol_art": "train_general_intro",
        "min_cats": 2,
        "max_cats": 2,
        "min_max_status": {
            "all apprentices": [-1, -1]
        },
        "weight": 60,
        "intro_text": "Everyone agrees that p_l and r_c get along like a forest fire, but surely they can hold it together for one afternoon's worth of training.",
        "decline_text": "...let's not try it.",
        "chance_of_success": 60,
        "relationship_constraint": ["dislike_40", "romantic_40"],
        "success_outcomes": [
            {
                "text": "It <i>almost</i> devolves into the normal arguments, but... not quite. While insulting p_l, r_c accidentally lets slip that {PRONOUN/r_c/subject} think p_l has an astonishing skill. Neither cat knows what to do with this information, shifting their paws and blushing awkwardly under their fur.",
                "exp": 15,
                "weight": 20,
                "relationships": [
                    {
                        "cats_to": ["p_l"],
                        "cats_from": ["r_c"],
                        "mutual": true,
                        "values": ["romantic"],
                        "amount": 10
                    },
                    {
                        "cats_to": ["p_l"],
                        "cats_from": ["r_c"],
                        "mutual": true,
                        "values": ["dislike"],
                        "amount": -10
                    }
                ]
            },
            {
                "text": "The best way to avoid arguing is to not have any breath left! p_l and r_c race through the territory, rivalry channeled into speed, sprinting heedlessly faster and faster until the world is a blur and p_l doesn't spot a root sticking up out of the ground. r_c skids to a halt, rushing back to {PRONOUN/p_l/object}, and as they walk carefully back to camp, r_c insists on making p_l lean against {PRONOUN/r_c/poss} flank.",
                "exp": 15,
                "weight": 5,
                "relationships": [
                    {
                        "cats_to": ["p_l"],
                        "cats_from": ["r_c"],
                        "mutual": true,
                        "values": ["romantic"],
                        "amount": 10
                    },
                    {
                        "cats_to": ["p_l"],
                        "cats_from": ["r_c"],
                        "mutual": true,
                        "values": ["dislike"],
                        "amount": -10
                    }
                ]
            }
        ],
        "fail_outcomes": [
            { "text": "They cannot.", "exp": 0, "weight": 20 }
        ]
    },
    {
        "patrol_id": "gen_train_enemiestolovers_40locked3",
        "biome": ["Any"],
        "season": ["Any"],
        "types": ["training"],
        "tags": ["romantic"],
        "patrol_art": "train_general_intro",
        "min_cats": 2,
        "max_cats": 2,
        "min_max_status": {
            "all apprentices": [-1, -1]
        },
        "weight": 60,
        "intro_text": "r_c, sick of hearing other cats gossip about how much p_l hates {PRONOUN/r_c/object}, pulls p_l aside to confront {PRONOUN/p_l/object}.",
        "decline_text": "r_c's nerves make {PRONOUN/r_c/object} think better of the idea.",
        "chance_of_success": 60,
        "relationship_constraint": ["dislike_40", "romantic_40"],
        "success_outcomes": [
            {
                "text": "p_l gapes at {PRONOUN/r_c/object}, mouth hanging open like a dumb fish, and r_c glares at {PRONOUN/p_l/object} for making such a dumb expression looks so stupidly pretty. Fine. r_c hates {PRONOUN/p_l/object} too then, just like p_l wants.",
                "exp": 15,
                "weight": 20,
                "relationships": [
                    {
                        "cats_to": ["p_l"],
                        "cats_from": ["r_c"],
                        "mutual": true,
                        "values": ["romantic", "dislike"],
                        "amount": 10
                    }
                ]
            },
            {
                "text": "The best way to avoid arguing is to not have any breath left! p_l and r_c race through the territory, rivalry channeled into speed, sprinting heedlessly faster and faster until the world is a blur and p_l doesn't spot a root sticking up out of the ground. r_c skids to a halt, rushing back to {PRONOUN/p_l/object}, and as they walk carefully back to camp, r_c insists on making p_l lean against {PRONOUN/r_c/poss} flank.",
                "exp": 15,
                "weight": 5,
                "relationships": [
                    {
                        "cats_to": ["p_l"],
                        "cats_from": ["r_c"],
                        "mutual": true,
                        "values": ["romantic", "dislike"],
                        "amount": 10
                    }
                ]
            }
        ],
        "fail_outcomes": [
            {
                "text": "r_c fails to get p_l alone - {PRONOUN/r_c/poss} Clanmates seen determined to never give the two of them any privacy.",
                "exp": 0,
                "weight": 20
            }
        ]
    },
    {
        "patrol_id": "gen_train_provingyourself_10locked1",
        "biome": ["Any"],
        "season": ["Any"],
        "types": ["training"],
        "tags": ["romantic"],
        "patrol_art": "train_general_intro",
        "min_cats": 2,
        "max_cats": 2,
        "min_max_status": {
            "all apprentices": [-1, -1]
        },
        "weight": 40,
        "intro_text": "r_c wants to push {PRONOUN/r_c/poss} limits in training today, to really improve on {PRONOUN/r_c/poss} stealth skills, p_l {PRONOUN/r_c/poss} (semi) willing victim. {PRONOUN/r_c/subject/CAP} {VERB/r_c/swear/swears} that it's going to be the difference between prey on the fresh-kill pile and the Clan eating crowfood.",
        "decline_text": "r_c's nerves make {PRONOUN/r_c/object} think better of the idea.",
        "chance_of_success": 60,
        "relationship_constraint": ["dislike_10"],
        "success_outcomes": [
            {
                "text": "Again, again, again, adjusting the weight on {PRONOUN/r_c/poss} paws, pelt prickling with awareness as r_c keeps it from brushing anything. {PRONOUN/r_c/subject/CAP}{VERB/r_c/'re/'s} so focused that p_l's surprised swear startles {PRONOUN/r_c/object} too, r_c giggling helplessly. Both cats pause for a moment, caught between laughter and embarassment.",
                "exp": 15,
                "weight": 20,
                "relationships": [
                    {
                        "cats_to": ["p_l"],
                        "cats_from": ["r_c"],
                        "mutual": true,
                        "values": ["romantic"],
                        "amount": 10
                    }
                ]
            },
            {
                "text": "p_l has some harsh advice for r_c, blunt and kind of insulting. But r_c checks {PRONOUN/r_c/poss} temper and listens instead, and the shocked, wide-eyed admiration of p_l when r_c bursts unseen from cover to knock {PRONOUN/p_l/object} to the ground is worth all the effort.",
                "exp": 15,
                "weight": 5,
                "relationships": [
                    {
                        "cats_to": ["p_l"],
                        "cats_from": ["r_c"],
                        "mutual": true,
                        "values": ["romantic"],
                        "amount": 10
                    }
                ]
            }
        ],
        "fail_outcomes": [
            {
                "text": "r_c isn't getting the hang of this, and {PRONOUN/r_c/poss} frustration builds until p_l calls the training session off, saying {PRONOUN/p_l/subject}{VERB/p_l/'ve/'s} got better things to do.",
                "exp": 0,
                "weight": 20,
                "relationships": [
                    {
                        "cats_to": ["p_l"],
                        "cats_from": ["r_c"],
                        "mutual": true,
                        "values": ["romantic"],
                        "amount": -10
                    }
                ]
            }
        ]
    },
    {
        "patrol_id": "gen_train_pullingpigtails1",
        "biome": ["Any"],
        "season": ["Any"],
        "types": ["training"],
        "tags": ["rom_two_apps", "romantic"],
        "patrol_art": "train_general_intro",
        "min_cats": 3,
        "max_cats": 6,
        "min_max_status": {
            "leader": [-1, -1],
            "apprentice": [1, 6],
            "all apprentices": [2, 2],
            "normal adult": [1, 6]
        },
        "weight": 30,
        "intro_text": "p_l leads the patrol towards the borders, wanting to test the apprentices on identifying o_c_n scent. But for some reason the walk seems to be taking longer than usual, and p_l keeps hearing odd yelps and grunts from behind {PRONOUN/p_l/object}.",
        "decline_text": "p_l comments offhandedly that, seeing they seem to have so much energy, both apprentices can help around the camp when they get back instead of resting. The rest of the patrol is spent in sullen silence.",
        "chance_of_success": 60,
        "success_outcomes": [
            {
                "text": "Each time p_l looks the other way app1 makes sure to quickly tug on app2's fur. Next time app1 decides to do it again, app2 makes sure to turn ever so slightly, making {PRONOUN/app1/object} trip and fall into a puddle.",
                "exp": 25,
                "weight": 20,
                "relationships": [
                    {
                        "cats_to": ["app1"],
                        "cats_from": ["app2"],
                        "mutual": true,
                        "values": ["romantic", "dislike"],
                        "amount": 10
                    }
                ]
            },
            {
                "text": "p_l, p_l! app1 keeps tugging on {PRONOUN/app2/poss} fur, app2 whines! Exhausted by their childish actions, p_l tells the apprentices to sort it out between themselves. They've back on the path for a grand total of two seconds before there's a much louder yelp, a startling crash, and app2 trots past p_l, merrily reporting that {PRONOUN/app2/subject}{VERB/app2/'ve/'s} dealt with the problem.",
                "exp": 25,
                "weight": 5,
                "relationships": [
                    {
                        "cats_to": ["app1"],
                        "cats_from": ["app2"],
                        "mutual": true,
                        "values": ["romantic", "dislike"],
                        "amount": 10
                    }
                ]
            }
        ],
        "fail_outcomes": [
            {
                "text": "p_l tries to ignore what's clearly apprentice nonsense, up until there's a rather more pained yelp. app1 has encountered something sharp in the puddle app2 shoved {PRONOUN/app1/object} into. <i>Apprentices</i>. The leader is going to hear <i>exactly</i> which cats caused this patrol to fail.",
                "exp": 0,
                "weight": 10,
                "injury": [
                    {
                        "cats": ["app1"],
                        "injuries": ["minor_injury"],
                        "scars": []
                    }
                ]
            }
        ]
    },
    {
        "patrol_id": "gen_train_BFFs_platonic502locked1",
        "biome": ["Any"],
        "season": ["Any"],
        "types": ["training"],
        "tags": [],
        "patrol_art": "train_general_intro",
        "min_cats": 2,
        "max_cats": 2,
        "min_max_status": {},
        "weight": 20,
        "intro_text": "p_l and r_c twine around each other in camp, chirping excitedly with the anticipation of getting to go out training together - it's been forever since they've been able to hang out!",
        "decline_text": "Unfortunately, the cats just don't have time to go out training today. They headbutt softly, promising to catch up another time.",
        "chance_of_success": 60,
        "relationship_constraint": ["platonic_50"],
        "success_outcomes": [
            {
                "text": "Like birds into flight the two cats leap into training, bounding in joyful synchronization, the strength of their friendship lending itself to fantastic risks and complete trust, their play-battle as much game as exercise, round and round in wild abandon until they both lie, utterly exhausted, perfectly content. Their purrs mingle quietly as they share tongues, exchanging secrets and dreams.",
                "exp": 20,
                "weight": 20,
                "relationships": [
                    {
                        "cats_to": ["patrol"],
                        "cats_from": ["patrol"],
                        "mutual": false,
                        "values": ["platonic", "comfort"],
                        "amount": 5
                    },
                    {
                        "cats_to": ["patrol"],
                        "cats_from": ["patrol"],
                        "mutual": false,
                        "values": ["dislike", "jealousy"],
                        "amount": -5
                    }
                ]
            },
            {
                "text": "They push themselves hard, rushing through their training to get to steal more time to catch up together. And yet, with r_c, even stretching {PRONOUN/p_l/poss} speed to its limit feels like a game to p_l. Still, when both of them collpase in a sunbeam, heaving for breath and stretching out muscles that want to cramp, it's p_l's favourite bit of the day. {PRONOUN/p_l/subject/CAP} {VERB/p_l/knead/kneads} helpfully at r_c's legs, easing the sore muscles as they both relax in the sun together.",
                "exp": 20,
                "weight": 5,
                "relationships": [
                    {
                        "cats_to": ["patrol"],
                        "cats_from": ["patrol"],
                        "mutual": false,
                        "values": ["platonic", "comfort"],
                        "amount": 5
                    },
                    {
                        "cats_to": ["patrol"],
                        "cats_from": ["patrol"],
                        "mutual": false,
                        "values": ["dislike", "jealousy"],
                        "amount": -5
                    }
                ]
            },
            {
                "text": "They've barely left camp before s_c is off, leading them both on an enchanting, feral, glorious romp through the territory, heedless of any barrier in {PRONOUN/s_c/poss} way, wild and free and rich in pure excitement. To crash along with {PRONOUN/s_c/poss} best friend, laughing and skidding and bouncing like kits, it's like fresh prey-blood on the tonuge, like the first suns of newleaf, it's just - essential. They need to do this more often!",
                "exp": 20,
                "weight": 20,
                "stat_trait": [
                    "childish",
                    "playful",
                    "daring",
                    "adventurous",
                    "shameless",
                    "competitive",
                    "oblivious",
                    "flamboyant"
                ],
                "relationships": [
                    {
                        "cats_to": ["patrol"],
                        "cats_from": ["patrol"],
                        "mutual": false,
                        "values": ["platonic", "comfort"],
                        "amount": 5
                    },
                    {
                        "cats_to": ["patrol"],
                        "cats_from": ["patrol"],
                        "mutual": false,
                        "values": ["dislike", "jealousy"],
                        "amount": -5
                    }
                ]
            }
        ],
        "fail_outcomes": [
            {
                "text": "It's just not the day for it - first r_c trips on a root, but is fine to continue, then p_l makes a comment {PRONOUN/p_l/subject} {VERB/p_l/know/knows} is dumb - it just doesn't go how they'd hoped for.",
                "exp": 0,
                "weight": 20,
                "relationships": [
                    {
                        "cats_to": ["patrol"],
                        "cats_from": ["patrol"],
                        "mutual": false,
                        "values": ["platonic", "comfort"],
                        "amount": -5
                    },
                    {
                        "cats_to": ["patrol"],
                        "cats_from": ["patrol"],
                        "mutual": false,
                        "values": ["dislike", "jealousy"],
                        "amount": 5
                    }
                ]
            },
            {
                "text": "They head out of camp, and r_c is nearly giddy with the chance to spend time together, but s_c just isn't able to lighten up for long enough to enjoy it. There's something weighing {PRONOUN/s_c/object} down, like rot in crowfood, and {PRONOUN/s_c/subject} {VERB/s_c/apologise/apologises} to r_c, cutting the patrol short.",
                "exp": 0,
                "weight": 20,
                "stat_trait": [
                    "cold",
                    "insecure",
                    "strict",
                    "arrogant",
                    "grumpy",
                    "gloomy"
                ],
                "relationships": [
                    {
                        "cats_to": ["patrol"],
                        "cats_from": ["patrol"],
                        "mutual": false,
                        "values": ["platonic", "comfort"],
                        "amount": -5
                    },
                    {
                        "cats_to": ["patrol"],
                        "cats_from": ["patrol"],
                        "mutual": false,
                        "values": ["dislike", "jealousy"],
                        "amount": 5
                    }
                ]
            }
        ]
    },
    {
        "patrol_id": "gen_train_leaderparentchildlocked1",
        "biome": ["Any"],
        "season": ["Any"],
        "types": ["training"],
        "tags": [],
        "patrol_art": "train_general_intro",
        "min_cats": 2,
        "max_cats": 2,
        "min_max_status": {
            "leader": [1, 6],
            "apprentice": [1, 6],
            "all apprentices": [1, 1]
        },
        "weight": 40,
        "intro_text": "p_l heads out for training with app1, and notes with concern that the apprentice is stiff and nervous following {PRONOUN/p_l/object}. Surely {PRONOUN/app1/poss} kittenhood can't be so far from app1's memory - how in the stars name could {PRONOUN/app1/subject} ever feel stressed on a simple training patrol with {PRONOUN/app1/poss} own parent?",
        "decline_text": "p_l calls off the patrol, instead going out in a bigger group of cats, hoping app1 will be more comfortable that way.",
        "chance_of_success": 60,
        "relationship_constraint": ["parent/child"],
        "success_outcomes": [
            {
                "text": "Trying not to let on how much care is going into choosing each mew, p_l starts up a series of quiet complaints, shared with app1 like it's no big thing, talking about how hard it is to feel so distant from the rest of c_n, how {PRONOUN/p_l/subject}{VERB/p_l/'re/'s} so glad {PRONOUN/p_l/subject}{VERB/p_l/'ve/'s} got app1, how {PRONOUN/p_l/subject} only {VERB/p_l/want/wants} to be seen as another cat trying {PRONOUN/p_l/poss} hardest, just like everyone else. app1 doesn't reply - but {PRONOUN/app1/subject} {VERB/app1/do/does} brush against p_l, the touch of {PRONOUN/app1/poss} pelt a massive comfort.",
                "exp": 20,
                "weight": 20,
                "relationships": [
                    {
                        "cats_to": ["p_l"],
                        "cats_from": ["patrol"],
                        "mutual": false,
                        "values": ["platonic", "respect", "comfort", "trust"],
                        "amount": 10
                    },
                    {
                        "cats_to": ["p_l"],
                        "cats_from": ["patrol"],
                        "mutual": false,
                        "values": ["dislike", "jealousy"],
                        "amount": -10
                    }
                ]
            },
            {
                "text": "p_l sits down with app1 in the training grounds. What's wrong? As the leader, p_l could - app1 cuts {PRONOUN/p_l/object} off. Yes, app1 knows {PRONOUN/p_l/subject}{VERB/p_l/'re/'s} the leader, <i>everyone</i> stars-damned knows p_l is the leader! That's the problem! Everyone expects so much, just because app1 happened to be born into p_l's nest, like that's helped app1 at all! p_l curls around them sympathetically, listening, heart sinking to hear the burden placed on {PRONOUN/p_l/poss} child by the clan.",
                "exp": 20,
                "weight": 5,
                "relationships": [
                    {
                        "cats_to": ["p_l"],
                        "cats_from": ["patrol"],
                        "mutual": false,
                        "values": ["platonic", "respect", "comfort", "trust"],
                        "amount": 10
                    },
                    {
                        "cats_to": ["p_l"],
                        "cats_from": ["patrol"],
                        "mutual": false,
                        "values": ["dislike", "jealousy"],
                        "amount": -10
                    }
                ]
            },
            {
                "text": "Could... could they just spend time together, p_l asks, hopeful and fragile. {VERB/p_l/Have/Has} {PRONOUN/p_l/subject} done something wrong? But no, no, app1 rushes to reassure {PRONOUN/p_l/object}, all the stiffness drained from the apprentice by {PRONOUN/app1/poss} urgency to comfort. No, app1 just wants to be the best for p_l, {PRONOUN/app1/subject} {VERB/app1/see/sees} p_l leading the Clan with such strength and {PRONOUN/app1/subject} just {VERB/app1/want/wants} p_l to be proud of {PRONOUN/app1/object}!",
                "exp": 20,
                "weight": 20,
                "stat_trait": [
                    "compassionate",
                    "thoughtful",
                    "calm",
                    "careful",
                    "faithful",
                    "loving",
                    "loyal",
                    "wise",
                    "sincere"
                ],
                "can_have_stat": ["app"],
                "relationships": [
                    {
                        "cats_to": ["p_l"],
                        "cats_from": ["patrol"],
                        "mutual": false,
                        "values": ["platonic", "respect", "comfort", "trust"],
                        "amount": 10
                    },
                    {
                        "cats_to": ["p_l"],
                        "cats_from": ["patrol"],
                        "mutual": false,
                        "values": ["dislike", "jealousy"],
                        "amount": -10
                    }
                ]
            }
        ],
        "fail_outcomes": [
            {
                "text": "p_l tries to talk to app1 during a break, but it doesn't work. Maybe this relationship is just another thing p_l has sacrificed to lead c_n. The thought bites at {PRONOUN/p_l/object}.",
                "exp": 0,
                "weight": 20,
                "relationships": [
                    {
                        "cats_to": ["p_l"],
                        "cats_from": ["patrol"],
                        "mutual": false,
                        "values": ["platonic", "respect", "comfort", "trust"],
                        "amount": -10
                    },
                    {
                        "cats_to": ["p_l"],
                        "cats_from": ["patrol"],
                        "mutual": false,
                        "values": ["dislike", "jealousy"],
                        "amount": 10
                    }
                ]
            },
            {
                "text": "p_l tries to get app1 to slow down long enough to talk to {PRONOUN/p_l/object}, to find out what's gotten into {PRONOUN/p_l/poss} kit, but app1 races away, shouting back something about {PRONOUN/app1/poss} skills. By the time p_l catches up, app1 has already faceplanted into the ground, hard enough to need to return to camp in awkward silence.",
                "exp": 0,
                "weight": 10,
                "injury": [
                    {
                        "cats": ["app1"],
                        "injuries": ["minor_injury"],
                        "scars": []
                    }
                ],
                "relationships": [
                    {
                        "cats_to": ["p_l"],
                        "cats_from": ["patrol"],
                        "mutual": false,
                        "values": ["platonic", "respect", "comfort", "trust"],
                        "amount": -10
                    },
                    {
                        "cats_to": ["p_l"],
                        "cats_from": ["patrol"],
                        "mutual": false,
                        "values": ["dislike", "jealousy"],
                        "amount": 10
                    }
                ]
            },
            {
                "text": "p_l's attempts to open up a honest conversation with app1 are met with strong teenage derision, and p_l resolves to try again later. app1 doesn't give {PRONOUN/p_l/object} the chance, instead getting injured while waltzing around ignoring p_l's instructions.",
                "exp": 0,
                "weight": 10,
                "stat_trait": [
                    "troublesome",
                    "ambitious",
                    "childish",
                    "cold",
                    "arrogant",
                    "competitive",
                    "rebellious"
                ],
                "can_have_stat": ["app"],
                "injury": [
                    {
                        "cats": ["s_c"],
                        "injuries": ["minor_injury"],
                        "scars": []
                    }
                ],
                "relationships": [
                    {
                        "cats_to": ["p_l"],
                        "cats_from": ["patrol"],
                        "mutual": false,
                        "values": ["platonic", "respect", "comfort", "trust"],
                        "amount": -10
                    },
                    {
                        "cats_to": ["p_l"],
                        "cats_from": ["patrol"],
                        "mutual": false,
                        "values": ["dislike", "jealousy"],
                        "amount": 10
                    }
                ]
            }
        ]
    },
    {
        "patrol_id": "gen_train_deputyparentchildlocked1",
        "biome": ["Any"],
        "season": ["Any"],
        "types": ["training"],
        "tags": [],
        "patrol_art": "train_general_intro",
        "min_cats": 2,
        "max_cats": 2,
        "min_max_status": {
            "deputy": [1, 6],
            "apprentice": [1, 6],
            "all apprentices": [1, 1]
        },
        "weight": 40,
        "intro_text": "p_l heads out for training with app1, and notes with concern that the apprentice is stiff and nervous following {PRONOUN/p_l/object}. Surely {PRONOUN/app1/poss} kittenhood can't be so far from app1's memory - how in the stars name could {PRONOUN/app1/subject} ever feel stressed on a simple training patrol with {PRONOUN/app1/poss} own parent?",
        "decline_text": "p_l calls off the patrol, instead going out in a bigger group of cats, hoping app1 will be more comfortable that way.",
        "chance_of_success": 60,
        "relationship_constraint": ["parent/child"],
        "success_outcomes": [
            {
                "text": "Trying not to let on how much care is going into choosing each mew, p_l starts up a series of quiet complaints, shared with app1 like it's no big thing, talking about how hard it is to feel so distant from the rest of c_n, how {PRONOUN/p_l/subject}{VERB/p_l/'re/'s} so glad {PRONOUN/p_l/subject}{VERB/p_l/'ve/'s} got app1, how {PRONOUN/p_l/subject} only {VERB/p_l/want/wants} to be seen as another cat trying {PRONOUN/p_l/poss} hardest, just like everyone else. app1 doesn't reply - but {PRONOUN/app1/subject} {VERB/app1/do/does} brush against p_l, the touch of {PRONOUN/app1/poss} pelt a massive comfort.",
                "exp": 20,
                "weight": 20,
                "relationships": [
                    {
                        "cats_to": ["p_l"],
                        "cats_from": ["patrol"],
                        "mutual": false,
                        "values": ["platonic", "respect", "comfort", "trust"],
                        "amount": 10
                    },
                    {
                        "cats_to": ["p_l"],
                        "cats_from": ["patrol"],
                        "mutual": false,
                        "values": ["dislike", "jealousy"],
                        "amount": -10
                    }
                ]
            },
            {
                "text": "p_l sits down with app1 in the training grounds. What's wrong? As the deputy, p_l could - app1 cuts {PRONOUN/p_l/object} off. Yes, app1 knows {PRONOUN/p_l/subject}{VERB/p_l/'re/'s} the deputy, <i>everyone</i> stars-damned knows p_l is the deputy! That's the problem! Everyone expects so much, just because app1 happened to be born into p_l's nest, like that's helped app1 at all! p_l curls around them sympathetically, listening, heart sinking to hear the burden placed on {PRONOUN/p_l/poss} child by the clan.",
                "exp": 20,
                "weight": 5,
                "relationships": [
                    {
                        "cats_to": ["p_l"],
                        "cats_from": ["patrol"],
                        "mutual": false,
                        "values": ["platonic", "respect", "comfort", "trust"],
                        "amount": 10
                    },
                    {
                        "cats_to": ["p_l"],
                        "cats_from": ["patrol"],
                        "mutual": false,
                        "values": ["dislike", "jealousy"],
                        "amount": -10
                    }
                ]
            },
            {
                "text": "Could... could they just spend time together, p_l asks, hopeful and fragile. {VERB/p_l/Have/Has} {PRONOUN/p_l/subject} done something wrong? But no, no, app1 rushes to reassure {PRONOUN/p_l/object}, all the stiffness drained from the apprentice by {PRONOUN/app1/poss} urgency to comfort. No, app1 just wants to be the best for p_l, {PRONOUN/app1/subject} {VERB/app1/see/sees} p_l leading the Clan with such strength and {PRONOUN/app1/subject} just {VERB/app1/want/wants} p_l to be proud of {PRONOUN/app1/object}!",
                "exp": 20,
                "weight": 20,
                "stat_trait": [
                    "compassionate",
                    "thoughtful",
                    "calm",
                    "careful",
                    "faithful",
                    "loving",
                    "loyal",
                    "wise",
                    "sincere"
                ],
                "can_have_stat": ["app"],
                "relationships": [
                    {
                        "cats_to": ["p_l"],
                        "cats_from": ["patrol"],
                        "mutual": false,
                        "values": ["platonic", "respect", "comfort", "trust"],
                        "amount": 10
                    },
                    {
                        "cats_to": ["p_l"],
                        "cats_from": ["patrol"],
                        "mutual": false,
                        "values": ["dislike", "jealousy"],
                        "amount": -10
                    }
                ]
            }
        ],
        "fail_outcomes": [
            {
                "text": "p_l tries to talk to app1 during a break, but it doesn't work. Maybe this relationship is just another thing p_l has sacrificed to lead c_n. The thought bites at {PRONOUN/p_l/object}.",
                "exp": 0,
                "weight": 20,
                "relationships": [
                    {
                        "cats_to": ["p_l"],
                        "cats_from": ["patrol"],
                        "mutual": false,
                        "values": ["platonic", "respect", "comfort", "trust"],
                        "amount": -10
                    },
                    {
                        "cats_to": ["p_l"],
                        "cats_from": ["patrol"],
                        "mutual": false,
                        "values": ["dislike", "jealousy"],
                        "amount": 10
                    }
                ]
            },
            {
                "text": "p_l tries to get app1 to slow down long enough to talk to {PRONOUN/p_l/object}, to find out what's gotten into {PRONOUN/p_l/poss} kit, but app1 races away, shouting back something about {PRONOUN/app1/poss} skills. By the time p_l catches up, app1 has already faceplanted into the ground, hard enough to need to return to camp in awkward silence.",
                "exp": 0,
                "weight": 10,
                "injury": [
                    {
                        "cats": ["app1"],
                        "injuries": ["minor_injury"],
                        "scars": []
                    }
                ],
                "relationships": [
                    {
                        "cats_to": ["p_l"],
                        "cats_from": ["patrol"],
                        "mutual": false,
                        "values": ["platonic", "respect", "comfort", "trust"],
                        "amount": -10
                    },
                    {
                        "cats_to": ["p_l"],
                        "cats_from": ["patrol"],
                        "mutual": false,
                        "values": ["dislike", "jealousy"],
                        "amount": 10
                    }
                ]
            },
            {
                "text": "p_l's attempts to open up a honest conversation with app1 are met with strong teenage derision, and p_l resolves to try again later. app1 doesn't give {PRONOUN/p_l/object} the chance, instead getting injured while waltzing around ignoring p_l's instructions.",
                "exp": 0,
                "weight": 10,
                "stat_trait": [
                    "troublesome",
                    "ambitious",
                    "childish",
                    "cold",
                    "arrogant",
                    "competitive",
                    "rebellious"
                ],
                "can_have_stat": ["app"],
                "injury": [
                    {
                        "cats": ["s_c"],
                        "injuries": ["minor_injury"],
                        "scars": []
                    }
                ],
                "relationships": [
                    {
                        "cats_to": ["p_l"],
                        "cats_from": ["patrol"],
                        "mutual": false,
                        "values": ["platonic", "respect", "comfort", "trust"],
                        "amount": -10
                    },
                    {
                        "cats_to": ["p_l"],
                        "cats_from": ["patrol"],
                        "mutual": false,
                        "values": ["dislike", "jealousy"],
                        "amount": 10
                    }
                ]
            }
        ]
    },
    {
        "patrol_id": "gen_train_kitcamplocked1",
        "biome": ["Any"],
        "season": ["Any"],
        "types": ["training"],
        "tags": ["disrespect"],
        "patrol_art": "train_general_intro",
        "min_cats": 3,
        "max_cats": 6,
        "min_max_status": {
            "apprentice": [1, 6],
            "normal adult": [1, 6]
        },
        "weight": 30,
        "intro_text": "p_l looks down at the group they have to try and teach, face doubtful. Camp maintainence isn't a glamourous topic, especially in the eyes of younger cats.",
        "decline_text": "p_l calls off the lesson.",
        "chance_of_success": 60,
        "pl_skill_constraint": ["TEACHER,1", "INSIGHTFUL,1", "KIT,1", "CAMP,1"],
        "success_outcomes": [
            {
                "text": "When the topic is clawing the rump of an enemy warrior, anyone can get a young hothead's attention, but catching and holding it when the lesson is about gathering materials to reinforce camp? That takes real skill, though p_l doesn't get acknowledged for it often.",
                "exp": 30,
                "weight": 20,
                "relationships": [
                    {
                        "cats_to": ["p_l"],
                        "cats_from": ["patrol"],
                        "mutual": false,
                        "values": ["respect", "comfort"],
                        "amount": 10
                    }
                ]
            },
            {
                "text": "app1 tries to derail p_l and switch to fighting training instead - but p_l asks, quick as an unsheathed claw, what's more important, the nursery, or the warrior protecting it? The nursury, obviously - so app1 nods, sits {PRONOUN/app1/poss} rump down, and listens to p_l explain how one helps weatherproof a kitten's den.",
                "exp": 30,
                "weight": 5,
                "relationships": [
                    {
                        "cats_to": ["p_l"],
                        "cats_from": ["patrol"],
                        "mutual": false,
                        "values": ["respect", "comfort"],
                        "amount": 10
                    }
                ]
            }
        ],
        "fail_outcomes": [
            {
                "text": "p_l loses app1's attention - disrespectfully, app1 wanders off to practise {PRONOUN/app1/poss} battle moves.",
                "exp": 0,
                "weight": 20,
                "relationships": [
                    {
                        "cats_to": ["p_l"],
                        "cats_from": ["patrol"],
                        "mutual": false,
                        "values": ["respect", "comfort"],
                        "amount": -10
                    }
                ]
            }
        ]
    },
    {
        "patrol_id": "gen_train_teacherinsightfullocked1",
        "biome": ["Any"],
        "season": ["Any"],
        "types": ["training"],
        "tags": ["disrespect"],
        "patrol_art": "train_general_intro",
        "min_cats": 3,
        "max_cats": 6,
        "min_max_status": {
            "apprentice": [1, 6],
            "normal adult": [1, 6]
        },
        "weight": 30,
        "intro_text": "p_l is the leader of the training group today - always a good choice for the role, skilled at explaining things, especially beneficial for apprentices. If {PRONOUN/p_l/subject} can get them to listen, that is.",
        "decline_text": "But today isn't the day for this lesson.",
        "chance_of_success": 60,
        "pl_skill_constraint": ["TEACHER,1", "INSIGHTFUL,1"],
        "success_outcomes": [
            {
                "text": "Commanding attention, p_l takes the patrol through the familiar steps of the warrior code as they walk the territory - no, but have they considered what that rule truely <i>means</i>? Would they follow it to their own death? To their friend's? To a kit's? Have they truly reflected on their dedication to the code?",
                "exp": 30,
                "weight": 20,
                "relationships": [
                    {
                        "cats_to": ["p_l"],
                        "cats_from": ["patrol"],
                        "mutual": false,
                        "values": ["respect", "comfort"],
                        "amount": 10
                    }
                ]
            },
            {
                "text": "Padding meow by meow through the warrior code, p_l impacts their ultimate lesson - that there is always, <i>always</i> a point where the code must be disregarded. To follow something blindly is not to truly follow it at all, and the code exists to guide their lives, not dictate them.",
                "exp": 30,
                "weight": 5,
                "relationships": [
                    {
                        "cats_to": ["p_l"],
                        "cats_from": ["patrol"],
                        "mutual": false,
                        "values": ["respect", "comfort"],
                        "amount": 10
                    }
                ]
            }
        ],
        "fail_outcomes": [
            {
                "text": "app1 starts making trouble at the back of the patrol as soon as it's clear that p_l is here to impact a philosophical lesson instead of teaching them <i>something actually useful stars damn it!</i>",
                "exp": 0,
                "weight": 20,
                "relationships": [
                    {
                        "cats_to": ["p_l"],
                        "cats_from": ["patrol"],
                        "mutual": false,
                        "values": ["respect", "comfort"],
                        "amount": -10
                    }
                ]
            }
        ]
    },
    {
        "patrol_id": "gen_train_storylocked1",
        "biome": ["Any"],
        "season": ["Any"],
        "types": ["training"],
        "tags": [],
        "patrol_art": "train_general_intro",
        "min_cats": 3,
        "max_cats": 6,
        "min_max_status": {
            "apprentice": [1, 6],
            "normal adult": [1, 6]
        },
        "weight": 30,
        "intro_text": "Leading the group of cats around them to a good vantage point, p_l settles down. Has anyone heard the tale of the Cat Who Time Forgot?",
        "decline_text": "The patrol has heard this tale before - better to go for a short hunt instead, and the cats disperse.",
        "chance_of_success": 60,
        "pl_skill_constraint": ["STORY,1"],
        "success_outcomes": [
            {
                "text": "p_l's reputation as a storyteller proceeds {PRONOUN/p_l/object}. Into the attentive silence, p_l spins the picture of a cat who slipped through time's claws to immortality, always young, forever strong. But {PRONOUN/p_l/subject} {VERB/p_l/whisper/whispers} of the costs; never learning, never growing, left behind by friends and family who lived and died. In the end, the cat became a hollow shell, untethered by the world - for it's time's scarcity that gives life its value.",
                "exp": 30,
                "weight": 20,
                "relationships": [
                    {
                        "cats_to": ["p_l", "patrol"],
                        "cats_from": ["patrol", "patrol"],
                        "mutual": false,
                        "values": ["platonic", "respect"],
                        "amount": 5
                    }
                ]
            },
            {
                "text": "Once upon a time, there was a kittypet so stealthy - yes, a kittypet - that time itself didn't know they existed. When after many long years the cat should have been taken in their sleep, time forgot to. Instead, the cat just aged and aged and aged, their fur becoming thin and falling out until none was left, bald and hairless and wrinkled. It's said they're still out there, living with their Twolegs, and every so often you'll find a warrior who swears they've met them.",
                "exp": 30,
                "weight": 10,
                "relationships": [
                    {
                        "cats_to": ["p_l", "patrol"],
                        "cats_from": ["patrol", "patrol"],
                        "mutual": false,
                        "values": ["platonic", "respect"],
                        "amount": 5
                    }
                ]
            }
        ],
        "fail_outcomes": [
            {
                "text": "The patrol refuses to quieten down and pay attention, and it's not worth p_l's effort to entertain such an ungrateful audience.",
                "exp": 0,
                "weight": 20,
                "relationships": [
                    {
                        "cats_to": ["p_l", "patrol"],
                        "cats_from": ["patrol", "patrol"],
                        "mutual": false,
                        "values": ["platonic", "respect"],
                        "amount": -5
                    }
                ]
            }
        ]
    },
    {
<<<<<<< HEAD
        "patrol_id": "gen_train_lorelocked1",
        "biome": ["Any"],
        "season": ["Any"],
        "types": ["training"],
        "tags": [],
        "patrol_art": "train_general_intro",
        "min_cats": 3,
        "max_cats": 6,
        "min_max_status": {
            "apprentice": [1, 6],
            "normal adult": [1, 6]
        },
        "weight": 30,
        "intro_text": "Leading the group of cats around {PRONOUN/p_l/object} to a good vantage point, p_l settles down. As the patrol chats amoung themselves, something sparks p_l's attention. It reminds {PRONOUN/p_l/object} of charming Casanova, and it occurs to {PRONOUN/p_l/object} that maybe not every cat here knows that history.",
        "decline_text": "It's a lovely day - too lovely to be ruined by mentions of that ancient furball.",
        "chance_of_success": 60,
        "pl_skill_constraint": ["LORE,1"],
        "success_outcomes": [
            {
                "text": "Casanova was a kittypet, coat long and beautiful and always combed just-so by his Twolegs, charming and sly and full of love and attention for any she-cat who'd stand still long enough to accept it. Generations ago, he fathered litters across half a dozen dens, full of promises of help and support before he moved on to the next molly without a backward glance. It's not a nice tale. But it's one important to remember.",
                "exp": 30,
                "weight": 20,
                "relationships": [
                    {
                        "cats_to": ["p_l"],
                        "cats_from": ["patrol"],
                        "mutual": false,
                        "values": ["respect", "trust"],
                        "amount": 10
                    }
                ]
            },
            {
                "text": "Ah, Casanova, famous for his charm trying to get the attention of a she-cat he liked, infamous for his vanishing acts afterwards. What p_l tries to emphasise about the history lesson isn't the infamous cad, it's that the Clans took care of the litters he fathered anyway, something where the strength of the Clan saved tiny lives that would've been lost to single motherhood.",
                "exp": 30,
                "weight": 5,
                "relationships": [
                    {
                        "cats_to": ["p_l"],
                        "cats_from": ["patrol"],
                        "mutual": false,
                        "values": ["respect", "trust"],
                        "amount": 10
                    }
                ]
            }
=======
        "patrol_id": "gen_train_huntassess1",
        "biome": "Any",
        "season": "Any",
        "tags": [
            "training", 
            "apprentice", 
            "two_apprentices",
            "death", 
            "battle_injury", 
            "injure_all", 
            "injury", 
            "scar", 
            "CATBITE", 
            "rel_patrol", 
            "platonic", 
            "dislike", 
            "respect", 
            "disrespect"
>>>>>>> 27884d58
        ],
        "fail_outcomes": [
            {
                "text": "The patrol refuses to quieten down and pay attention, and it's not worth p_l's effort to edcucate such an ungrateful audience.",
                "exp": 0,
                "weight": 20,
                "relationships": [
                    {
                        "cats_to": ["p_l"],
                        "cats_from": ["patrol"],
                        "mutual": false,
                        "values": ["respect", "trust"],
                        "amount": -10
                    }
                ]
            }
        ]
    },
    {
        "patrol_id": "gen_train_fightingcleverlocked1",
        "biome": ["Any"],
        "season": ["Any"],
        "types": ["training"],
        "tags": ["disrespect"],
        "patrol_art": "train_general_intro",
        "min_cats": 4,
        "max_cats": 6,
        "min_max_status": {
            "normal adult": [1, 6]
        },
        "weight": 30,
        "intro_text": "p_l has plans for a clever little battle move - but {PRONOUN/p_l/subject} {VERB/p_l/need/needs} a couple cats to practise it with.",
        "decline_text": "Today isn't the day for this lesson.",
        "chance_of_success": 60,
        "pl_skill_constraint": ["FIGHTER,1", "CLEVER,1"],
        "success_outcomes": [
            {
                "text": "Pulling the patrol together into a huddle, p_l explains the plan. Together, they're going to practise a coordinated kind of tackle, intended to shove an enemy warrior off a Clanmate, knock them silly, and give enough time to rescue their injured Clanmate. Looking around the determined faces, p_l nods. They can do this!",
                "exp": 30,
                "weight": 20,
                "relationships": [
                    {
                        "cats_to": ["p_l"],
                        "cats_from": ["patrol"],
                        "mutual": false,
                        "values": ["respect", "comfort"],
                        "amount": 10
                    }
                ]
            },
            {
                "text": "It's hard to describe, but eventually p_l manages to communicate {PRONOUN/p_l/poss} idea, a type of kicking-off maneuver where a warrior stimultanously gets distance from an opponent and can also wind them if they kick right in the diaphram. The patrol practises until they've got it, everyone takes a turn getting winded by sheathed claws.",
                "exp": 30,
                "weight": 5,
                "relationships": [
                    {
                        "cats_to": ["p_l"],
                        "cats_from": ["patrol"],
                        "mutual": false,
                        "values": ["respect", "comfort"],
                        "amount": 10
                    }
                ]
            }
        ],
        "fail_outcomes": [
            {
                "text": "r_c isn't comfortable doing such intense fighting training, but also doesn't bring it up, instead going for the worst of both worlds where {PRONOUN/r_c/subject} still {VERB/r_c/do/does} training and {VERB/r_c/ruin/ruins} it for the other cats, flinching back from being a good training partner.",
                "exp": 0,
                "weight": 20,
                "relationships": [
                    {
                        "cats_to": ["p_l"],
                        "cats_from": ["patrol"],
                        "mutual": false,
                        "values": ["respect", "comfort"],
                        "amount": -10
                    }
                ]
            }
        ]
    },
    {
        "patrol_id": "gen_train_huntersenselocked1",
        "biome": ["Any"],
        "season": ["Any"],
        "types": ["training"],
        "tags": ["distrust", "disrespect"],
        "patrol_art": "hunt_general_intro",
        "min_cats": 3,
        "max_cats": 6,
        "min_max_status": {
            "apprentice": [1, 6],
            "normal adult": [1, 6]
        },
        "weight": 30,
        "intro_text": "As the patrol heads out, p_l spots a set of tracks and calls the other cats over to give them a demonstration.",
        "decline_text": "Today isn't the day for this lesson.",
        "chance_of_success": 60,
        "pl_skill_constraint": ["HUNTER,1", "SENSE,1"],
        "success_outcomes": [
            {
                "text": "{PRONOUN/p_l/subject/CAP} {VERB/p_l/show/shows} app1 how crisp the edges of the pawprints are, how there hasn't been enough time for anything to disturb the perfection of the record of passage. app1 asks if those aren't <i>cat</i> pawprints though? p_l murrps. Yes, and good spotting. But the lesson isn't what made these, it's about how to judge how long it's been since they've been made - valuable information if this had been prey and not a Clanmate.",
                "exp": 30,
                "weight": 20,
                "relationships": [
                    {
                        "cats_to": ["p_l"],
                        "cats_from": ["patrol"],
                        "mutual": false,
                        "values": ["respect", "trust"],
                        "amount": 5
                    }
                ]
            },
            {
                "text": "The time of day, the direction of any wind, the season, the amount of damp nearby - it all effects tracking, and in predictable ways that allow a discerning warrior to time how long it's been since the animal who left them wandered through. It's a topic p_l genuinely enjoys, and can get impressively in depth on.",
                "exp": 30,
                "weight": 5,
                "relationships": [
                    {
                        "cats_to": ["p_l"],
                        "cats_from": ["patrol"],
                        "mutual": false,
                        "values": ["respect", "trust"],
                        "amount": 5
                    }
                ]
            }
        ],
        "fail_outcomes": [
            {
                "text": "While p_l has the skills to use tracks to their fullest effect in {PRONOUN/p_l/poss} own hunts, {PRONOUN/p_l/subject} completely {VERB/p_l/fail/fails} to communicate how anyone else might be able to do that. {PRONOUN/p_l/subject/CAP} might be impressive, but p_l needs to work on {PRONOUN/p_l/poss} communication skills.",
                "exp": 0,
                "weight": 20,
                "relationships": [
                    {
                        "cats_to": ["p_l"],
                        "cats_from": ["patrol"],
                        "mutual": false,
                        "values": ["respect", "trust"],
                        "amount": -5
                    }
                ]
            }
        ]
    },
    {
        "patrol_id": "gen_train_runnerclimberswimmerlocked1",
        "biome": ["Any"],
        "season": ["Any"],
        "types": ["training"],
        "tags": ["distrust", "disrespect"],
        "patrol_art": "train_general_intro",
        "min_cats": 3,
        "max_cats": 6,
        "min_max_status": {
            "apprentice": [1, 6],
            "normal adult": [1, 6]
        },
        "weight": 30,
        "intro_text": "Gathering together to train, p_l notices that some of the other cats in the training ring are starting without warming up properly. Whoa, whoa, whoa, - everyone stop, let's go back to basics.",
        "decline_text": "Today isn't the day for this lesson.",
        "chance_of_success": 60,
        "pl_skill_constraint": ["RUNNER,1", "SWIMMER,1", "CLIMBER,1"],
        "success_outcomes": [
            {
                "text": "p_l, athletic and not an idiot about it, redirects the training session to both a theoretical and practical demonstration of stretching - how to target one muscle group over another, what's a good pain that indicates you're increasing your flexibilty and what's a bad pain that signals STOP NOW.",
                "exp": 30,
                "weight": 20,
                "relationships": [
                    {
                        "cats_to": ["p_l"],
                        "cats_from": ["patrol"],
                        "mutual": false,
                        "values": ["respect", "trust"],
                        "amount": 5
                    }
                ]
            },
            {
                "text": "app1 argues back at {PRONOUN/p_l/object} - is p_l really going to turn this into a lesson on stretching??? But yes, absolutely {PRONOUN/p_l/subject} {VERB/p_l/are/is}, training without limbering up beforehand can result in dumb injuries and stupid mistakes, p_l isn't letting that happen on {PRONOUN/p_l/poss} watch.",
                "exp": 30,
                "weight": 5,
                "relationships": [
                    {
                        "cats_to": ["p_l"],
                        "cats_from": ["patrol"],
                        "mutual": false,
                        "values": ["respect", "trust"],
                        "amount": 5
                    }
                ]
            }
        ],
        "fail_outcomes": [
            {
                "text": "The patrol doesn't listen to p_l, and continues on. p_l huffs, stalking off. Don't come crying to {PRONOUN/p_l/object} when someone gets hurt in a simple training exercise then!",
                "exp": 0,
                "weight": 20,
                "relationships": [
                    {
                        "cats_to": ["p_l"],
                        "cats_from": ["patrol"],
                        "mutual": false,
                        "values": ["respect", "trust"],
                        "amount": -5
                    }
                ]
            }
        ]
    },
    {
        "patrol_id": "gen_train_speakermediatorlocked1",
        "biome": ["Any"],
        "season": ["Any"],
        "types": ["training"],
        "tags": ["distrust", "disrespect"],
        "patrol_art": "med_general_intro",
        "min_cats": 3,
        "max_cats": 6,
        "min_max_status": {
            "apprentice": [1, 6],
            "normal adult": [1, 6]
        },
        "weight": 30,
        "intro_text": "As the training patrol gossips about the last gathering while they bask, app1 turns and asks p_l how to talk to cats from other Clans without giving away any of c_n's secrets.",
        "decline_text": "Simple - just don't talk to them.",
        "chance_of_success": 60,
        "pl_skill_constraint": ["SPEAKER,1", "MEDIATOR,1"],
        "success_outcomes": [
            {
                "text": "There's a difference between being careful and being rude, p_l instructs. Some things are always safe to talk about, app1's favourite prey, the health of the elders, the birth of new kits, but always remember, if the cat {PRONOUN/app1/subject}{VERB/app1/'re/'s} talking to is worth anything, they'll accept that app1 can't talk about something with grace and understanding, not snippishness and mean comments.",
                "exp": 30,
                "weight": 20,
                "relationships": [
                    {
                        "cats_to": ["p_l"],
                        "cats_from": ["patrol"],
                        "mutual": false,
                        "values": ["respect", "trust"],
                        "amount": 5
                    }
                ]
            },
            {
                "text": "Think about the universal experiences you have in comment, p_l suggests. Every apprentice {PRONOUN/app1/subject} {VERB/app1/talk/talks} to is also going through life in the apprentice den, they should have plenty in common that isn't Clan secrets.",
                "exp": 30,
                "weight": 5,
                "relationships": [
                    {
                        "cats_to": ["p_l"],
                        "cats_from": ["patrol"],
                        "mutual": false,
                        "values": ["respect", "trust"],
                        "amount": 5
                    }
                ]
            }
        ],
        "fail_outcomes": [
            {
                "text": "p_l starts suggesting something - but app1 talks over {PRONOUN/p_l/object}, having just wanted an excuse to complain about the other Clans.",
                "exp": 0,
                "weight": 20,
                "relationships": [
                    {
                        "cats_to": ["p_l"],
                        "cats_from": ["patrol"],
                        "mutual": false,
                        "values": ["respect", "trust"],
                        "amount": -5
                    }
                ]
            }
        ]
    },
    {
        "patrol_id": "gen_train_stardarkghostlocked1",
        "biome": ["Any"],
        "season": ["Any"],
        "types": ["training"],
        "tags": ["distrust", "disrespect"],
        "patrol_art": "train_general_intro",
        "min_cats": 3,
        "max_cats": 6,
        "min_max_status": {
            "apprentice": [1, 6],
            "normal adult": [1, 6]
        },
        "weight": 30,
        "intro_text": "As app1 falls over again, still not getting how to shift {PRONOUN/app1/poss} weight with that move, p_l watches {PRONOUN/app1/object} from the side of the training ring, sitting apart from the rest of the patrol - but not alone.",
        "decline_text": "They remain silent, content to watch. app1 will make their own mistakes.",
        "chance_of_success": 70,
        "pl_skill_constraint": ["STAR,1", "GHOST,1", "DARK,1"],
        "success_outcomes": [
            {
                "text": "The spirit beside {PRONOUN/p_l/object} calls to app1, a murmur that dirfts in and out of p_l's hearing, making {PRONOUN/p_l/poss} ears twitch. It isn't bad advice though. After another fall p_l pads forward to pass on the message - while it can be difficult to interpret the words of those who've gone beyond, seeing as they've been sitting there yelling the same advice over and over again p_l will manage.",
                "exp": 30,
                "weight": 20,
                "relationships": [
                    {
                        "cats_to": ["p_l"],
                        "cats_from": ["patrol"],
                        "mutual": false,
                        "values": ["respect", "trust"],
                        "amount": 5
                    }
                ]
            },
            {
                "text": "p_l is confused. Why manifest here, now, during this training? But when the ghostly presence's temper snaps and they charge in, incorporally trying to show app1 how it's done (to app1's complete and ongoing ignorance of the spiritual situation), p_l understands. This cat was an apprentice too, though they never grew older.",
                "exp": 30,
                "weight": 5,
                "relationships": [
                    {
                        "cats_to": ["p_l"],
                        "cats_from": ["patrol"],
                        "mutual": false,
                        "values": ["respect", "trust"],
                        "amount": 5
                    }
                ]
            }
        ],
        "fail_outcomes": [
            {
                "text": "The rest of the patrol is really disappointed in p_l, who seems to have {PRONOUN/p_l/poss} head in the clouds today.",
                "exp": 0,
                "weight": 20,
                "relationships": [
                    {
                        "cats_to": ["p_l"],
                        "cats_from": ["patrol"],
                        "mutual": false,
                        "values": ["respect", "trust"],
                        "amount": -5
                    }
                ]
            }
        ]
    },
    {
        "patrol_id": "gen_train_healerlocked1",
        "biome": ["Any"],
        "season": ["Any"],
        "types": ["training"],
        "tags": ["distrust", "disrespect"],
        "patrol_art": "train_general_intro",
        "min_cats": 3,
        "max_cats": 6,
        "min_max_status": {
            "apprentice": [1, 6],
            "normal adult": [1, 6]
        },
        "weight": 30,
        "intro_text": "While practising their pounce, app1 goes down hard, falling in exactly the wrong way. {PRONOUN/app1/subject/CAP} scramble up with a yelp, one paw held off the ground.",
        "decline_text": "It's only a couple minutes before {PRONOUN/app1/subject}{VERB/app1/'re/'s} bouncing around again - apprentices are made of jelly.",
        "chance_of_success": 60,
        "pl_skill_constraint": ["HEALER,1"],
        "success_outcomes": [
            {
                "text": "Carefully, p_l has app1 sit back down, where p_l grooms the injured paw all over. By the time {PRONOUN/p_l/subject}{VERB/p_l/'ve/'s} finished their assessment, app1 is already feeling a lot better - it was just a jolt of pain, nothing more, and training can continue unimpeded.",
                "exp": 30,
                "weight": 20,
                "relationships": [
                    {
                        "cats_to": ["p_l"],
                        "cats_from": ["patrol"],
                        "mutual": false,
                        "values": ["respect", "trust"],
                        "amount": 5
                    }
                ]
            },
            {
                "text": "The leader of the patrol, p_l, is a cat experienced at battlefield medicine duties. {PRONOUN/p_l/subject/CAP} have app1 cautiously stretch out the injured paw, first one way, then another, asking questions of app1 the entire time, until p_l is satisfied that this was an almost torn claw. Almost is the key word here though, and app1 will be perfectly fine.",
                "exp": 30,
                "weight": 5,
                "relationships": [
                    {
                        "cats_to": ["p_l"],
                        "cats_from": ["patrol"],
                        "mutual": false,
                        "values": ["respect", "trust"],
                        "amount": 5
                    }
                ]
            }
        ],
        "fail_outcomes": [
            {
                "text": "p_l falls for app1's trick and lets {PRONOUN/app1/object} sit out the rest of the training session, but app1's limp mysteriously disappears on the way back to camp.",
                "exp": 0,
                "weight": 20,
                "relationships": [
                    {
                        "cats_to": ["p_l"],
                        "cats_from": ["patrol"],
                        "mutual": false,
                        "values": ["respect", "trust"],
                        "amount": -5
                    }
                ]
            }
        ]
    },
    {
        "patrol_id": "gen_train_omenlocked1",
        "biome": ["Any"],
        "season": ["Any"],
        "types": ["training"],
        "tags": [],
        "patrol_art": "train_general_intro",
        "min_cats": 3,
        "max_cats": 6,
        "min_max_status": {
            "normal adult": [1, 6]
        },
        "weight": 50,
        "intro_text": "p_l shifts uneasily as {PRONOUN/p_l/subject} {VERB/p_l/bask/basks}. r_c stretches {PRONOUN/r_c/poss} tail across {PRONOUN/p_l/poss} back - what's wrong?",
        "decline_text": "Just a stone digging into p_l's armpit, nothing serious.",
        "chance_of_success": 60,
        "pl_skill_constraint": ["OMEN,1"],
        "relationship_constraint": ["platonic_40"],
        "success_outcomes": [
            {
                "text": "{PRONOUN/p_l/subject/CAP}{VERB/p_l/'re/'s} all close here, literally, and it's only that fact that gives p_l the confidence to open up, pelt prickling with vulerability as {PRONOUN/p_l/subject} {VERB/p_l/murmur/murmurs} of the omen_list {PRONOUN/p_l/subject}{VERB/p_l/'ve/'s} seen recently, how {PRONOUN/p_l/subject}{VERB/p_l/'ve/'s} been struggling to piece together what it could all mean. {PRONOUN/p_l/subject/CAP} {VERB/p_l/need/needs} help, {PRONOUN/p_l/subject} {VERB/p_l/need/needs} advice.",
                "exp": 30,
                "weight": 20,
                "relationships": [
                    {
                        "cats_to": ["patrol"],
                        "cats_from": ["patrol"],
                        "mutual": false,
                        "values": ["comfort"],
                        "amount": 10
                    }
                ]
            },
            {
                "text": "It's not something they <i>want</i> to talk about, but p_l gives in, knowing {PRONOUN/p_l/subject} should share {PRONOUN/p_l/poss} burden and gift. Recently, {PRONOUN/p_l/subject}{VERB/p_l/'ve/'s} seen omen_list, though {PRONOUN/p_l/subject} can't yet tell what it means for c_n, or {PRONOUN/p_l/poss} friends.",
                "exp": 30,
                "weight": 5,
                "relationships": [
                    {
                        "cats_to": ["patrol"],
                        "cats_from": ["patrol"],
                        "mutual": false,
                        "values": ["comfort"],
                        "amount": 10
                    }
                ]
            }
        ],
        "fail_outcomes": [
            {
                "text": "It's - it's nothing. p_l doesn't want to talk about it.",
                "exp": 0,
                "weight": 20,
                "relationships": [
                    {
                        "cats_to": ["patrol"],
                        "cats_from": ["patrol"],
                        "mutual": false,
                        "values": ["comfort"],
                        "amount": -10
                    }
                ]
            }
        ]
    },
    {
        "patrol_id": "gen_train_dreamlocked1",
        "biome": ["Any"],
        "season": ["Any"],
        "types": ["training"],
        "tags": [],
        "patrol_art": "train_general_intro",
        "min_cats": 3,
        "max_cats": 6,
        "min_max_status": {
            "normal adult": [1, 6]
        },
        "weight": 30,
        "intro_text": "Despite theoretically leading this training patrol, p_l hangs back, watching the other cats.",
        "decline_text": "{PRONOUN/p_l/subject/CAP}{VERB/p_l/'re/'s} just overtired - p_l hasn't been sleeping great recently.",
        "chance_of_success": 60,
        "pl_skill_constraint": ["DREAM,1"],
        "success_outcomes": [
            {
                "text": "{PRONOUN/p_l/poss/CAP} dreams haunt {PRONOUN/p_l/object}. p_l has been seeing dream_list_emotional, but doesn't know from whom. Has one of the cats here had such intense thoughts?",
                "exp": 30,
                "weight": 20,
                "relationships": [
                    {
                        "cats_to": ["p_l"],
                        "cats_from": ["r_c"],
                        "mutual": true,
                        "values": ["dislike"],
                        "amount": 10
                    }
                ]
            },
            {
                "text": "The gift of dreamwalking is no gift, not when all it causes is this vague confusion. p_l recalls the dream_list_emotional {PRONOUN/p_l/subject} felt in sleep, and tries to match the feelings {PRONOUN/p_l/subject}{VERB/p_l/'ve/'s} picked up on with any of {PRONOUN/p_l/poss} training companions.",
                "exp": 30,
                "weight": 5,
                "relationships": [
                    {
                        "cats_to": ["p_l"],
                        "cats_from": ["r_c"],
                        "mutual": true,
                        "values": ["dislike"],
                        "amount": 10
                    }
                ]
            }
        ],
        "fail_outcomes": [
            {
                "text": "It's - it's nothing. p_l doesn't want to talk about it.",
                "exp": 0,
                "weight": 20
            }
        ]
    },
    {
        "patrol_id": "gen_train_clairvoyantlocked1",
        "biome": ["Any"],
        "season": ["Any"],
        "types": ["training"],
        "tags": [],
        "patrol_art": "train_general_intro",
        "min_cats": 3,
        "max_cats": 6,
        "min_max_status": {
            "normal adult": [1, 6]
        },
        "weight": 30,
        "intro_text": "Ask p_l heads out with a group of clanmates, {PRONOUN/p_l/subject} {VERB/p_l/put/puts} a paw wrong, slipping on to {PRONOUN/p_l/poss} side, {PRONOUN/p_l/poss} breath whooshing from {PRONOUN/p_l/poss} lungs as {PRONOUN/p_l/subject}{VERB/p_l/'re/'s} suddenly hit with flashes of clair_list.",
        "decline_text": "It's nothing, not a vision, it means NOTHING, p_l tells {PRONOUN/p_l/self}, and gets up.",
        "chance_of_success": 60,
        "pl_skill_constraint": ["CLAIRVOYANT,1"],
        "success_outcomes": [
            {
                "text": "p_l struggles to get to {PRONOUN/p_l/poss} feet, unsteady and disorientated - only to find r_c there, slipping beside {PRONOUN/p_l/object} to support {PRONOUN/p_l/poss} weight. No one in c_n is alone, and the patrol stops in their tracks to make sure p_l is okay. Clairvoyance is a powerful, unstable gift.",
                "exp": 30,
                "weight": 20
            },
            {
                "text": "{PRONOUN/p_l/subject/CAP} don't know what it means, {PRONOUN/p_l/subject} <i>never</i> {VERB/p_l/know/knows} what it means, and p_l curses the stars as {PRONOUN/p_l/subject} {VERB/p_l/rise/rises} to {PRONOUN/p_l/poss} feet, apologising profusely for disrupting the patrol.",
                "exp": 30,
                "weight": 5
            }
        ],
        "fail_outcomes": [
            {
                "text": "It's - it's nothing. p_l doesn't want to talk about it.",
                "exp": 0,
                "weight": 20
            }
        ]
    },
    {
        "patrol_id": "gen_train_prophetlocked1",
        "biome": ["Any"],
        "season": ["Any"],
        "types": ["training"],
        "tags": [],
        "patrol_art": "train_general_intro",
        "min_cats": 3,
        "max_cats": 6,
        "min_max_status": {
            "normal adult": [1, 6]
        },
        "weight": 50,
        "intro_text": "Among {PRONOUN/p_l/poss} friends and with a little sunshine to brighten {PRONOUN/p_l/poss} dark mood, p_l opens up about what's been shared with {PRONOUN/p_l/object} through the powers of the stars, prophecy_list.",
        "decline_text": "No one wants to talk about it. p_l doesn't blame them, and lets the conversation move on.",
        "chance_of_success": 60,
        "pl_skill_constraint": ["PROPHET,1"],
        "relationship_constraint": ["platonic_40"],
        "success_outcomes": [
            {
                "text": "The sun has nearly set before what was meant to be a quick little training patrol heads back to camp. But the cats pad forward with confidence, p_l leading the way, {PRONOUN/p_l/poss} tail held high as {PRONOUN/p_l/subject} seek out med_name to pass on what {PRONOUN/p_l/object} and {PRONOUN/p_l/poss} friends have figured out.",
                "exp": 30,
                "weight": 20,
                "relationships": [
                    {
                        "cats_to": ["patrol"],
                        "cats_from": ["patrol"],
                        "mutual": false,
                        "values": ["comfort"],
                        "amount": 10
                    }
                ]
            },
            {
                "text": "The stars might've been the ones to share this wisdom, but without {PRONOUN/p_l/poss} friends, it'd still be literally meaningless, and p_l bunts each member of the patrol in turn, thanking them for their help figuring out the prophecy and what it could mean.",
                "exp": 30,
                "weight": 5,
                "relationships": [
                    {
                        "cats_to": ["patrol"],
                        "cats_from": ["patrol"],
                        "mutual": false,
                        "values": ["comfort"],
                        "amount": 10
                    }
                ]
            }
        ],
        "fail_outcomes": [
            {
                "text": "The friends can't work out what any of it means, and p_l seems to shrink down into {PRONOUN/p_l/self}. It's not that they don't all want to help p_l - but no one knows how.",
                "exp": 0,
                "weight": 20,
                "relationships": [
                    {
                        "cats_to": ["patrol"],
                        "cats_from": ["patrol"],
                        "mutual": false,
                        "values": ["comfort"],
                        "amount": -10
                    }
                ]
            }
        ]
    },
    {
        "patrol_id": "gen_train_kittypetlocked1",
        "biome": ["Any"],
        "season": ["Any"],
        "types": ["training"],
        "tags": ["distrust", "disrespect"],
        "patrol_art": "train_general_intro",
        "min_cats": 3,
        "max_cats": 6,
        "min_max_status": {
            "normal adult": [1, 6]
        },
        "weight": 30,
        "intro_text": "While the cats are out training, the subject of Twolegs comes up. r_c tells everyone to just not get caught by them. o_c1 suggests clawing their faces off, or their ankles, if any cat has trouble reaching up that high. p_l laughes, and the patrol turns to {PRONOUN/p_l/object}.",
        "decline_text": "Oh, nothing, don't worry about it.",
        "chance_of_success": 60,
        "pl_skill_constraint": ["KITTYPET,0"],
        "success_outcomes": [
            {
                "text": "Look, the Clanborn cats are welcome to claw as many Twolegs as they like - but if what they actually want is for a Twolegs to leave them alone, it's simple. Take it from a former kittypet - if you hiss at a Twolegs, they'll hiss right back, you take a swipe, they'll want to swipe at you. Just chill out and duck away.",
                "exp": 30,
                "weight": 20,
                "relationships": [
                    {
                        "cats_to": ["p_l"],
                        "cats_from": ["patrol"],
                        "mutual": false,
                        "values": ["respect", "trust"],
                        "amount": 5
                    }
                ]
            },
            {
                "text": "The Clan cats really think they'd win a strength match against a Twolegs? Nah, try the kittypet way instead, p_l suggests from {PRONOUN/p_l/poss} own past. Just trot off down some little path that the big clumsy oafs can't follow.",
                "exp": 30,
                "weight": 5,
                "relationships": [
                    {
                        "cats_to": ["p_l"],
                        "cats_from": ["patrol"],
                        "mutual": false,
                        "values": ["respect", "trust"],
                        "amount": 5
                    }
                ]
            }
        ],
        "fail_outcomes": [
            {
                "text": "p_l starts to give advice based on {PRONOUN/p_l/poss} own experiences as a kittypet - but none of the rest of the patrol is interested in hearing it.",
                "exp": 0,
                "weight": 20,
                "relationships": [
                    {
                        "cats_to": ["p_l"],
                        "cats_from": ["patrol"],
                        "mutual": false,
                        "values": ["respect", "trust"],
                        "amount": -5
                    }
                ]
            }
        ]
    },
    {
        "patrol_id": "gen_train_roguelonerlocked1",
        "biome": ["Any"],
        "season": ["Any"],
        "types": ["training"],
        "tags": ["distrust", "disrespect"],
        "patrol_art": "train_general_intro",
        "min_cats": 3,
        "max_cats": 6,
        "min_max_status": {
            "normal adult": [1, 6]
        },
        "weight": 30,
        "intro_text": "While the cats are out training, the discussion turns to rogues. p_l perks {PRONOUN/p_l/poss} ears up - {PRONOUN/p_l/object} know all about it.",
        "decline_text": "But {PRONOUN/p_l/object} {VERB/p_l/decide/dicides} to listen instead of joining in the conversation.",
        "chance_of_success": 60,
        "pl_skill_constraint": ["ROGUE,0", "LONER,0"],
        "success_outcomes": [
            {
                "text": "It's not always fun, dredging up bits and pieces from {PRONOUN/p_l/poss} past, but watching the rest of the patrol's wide eyes makes it seem worth it. Not only will p_l feel better about {PRONOUN/p_l/poss} Clanmates preparation for how desperate a rogue can be, but this kind of quiet respect is... well, it's a strange warmth.",
                "exp": 30,
                "weight": 20,
                "relationships": [
                    {
                        "cats_to": ["p_l"],
                        "cats_from": ["patrol"],
                        "mutual": false,
                        "values": ["respect", "trust"],
                        "amount": 5
                    }
                ]
            },
            {
                "text": "p_l tells the group of how it's not that all rogues are aggressive - but all rogues are so so much more alone than the Clan cats, so much more vulerable, so much more scared of showing that soft underbelly. It's worth remembering, the next time one turns up on the border.",
                "exp": 30,
                "weight": 5,
                "relationships": [
                    {
                        "cats_to": ["p_l"],
                        "cats_from": ["patrol"],
                        "mutual": false,
                        "values": ["respect", "trust"],
                        "amount": 5
                    }
                ]
            }
        ],
        "fail_outcomes": [
            {
                "text": "p_l starts to give advice based on {PRONOUN/p_l/poss} own experiences before {PRONOUN/p_l/subject} joined c_n - but the rest of the patrol is uninterested.",
                "exp": 0,
                "weight": 20,
                "relationships": [
                    {
                        "cats_to": ["p_l"],
                        "cats_from": ["patrol"],
                        "mutual": false,
                        "values": ["respect", "trust"],
                        "amount": -5
                    }
                ]
            }
        ]
    },
    {
        "patrol_id": "gen_train_assess1",
        "biome": ["Any"],
        "season": ["Any"],
        "types": ["training"],
        "tags": ["disrespect"],
        "patrol_art": "train_general_intro",
        "min_cats": 2,
        "max_cats": 2,
        "min_max_status": {
            "apprentice": [1, 6],
            "all apprentices": [2, 2]
        },
        "weight": 20,
        "intro_text": "It is time to see the progress of app1's training. {PRONOUN/app1/poss/CAP} mentor sends {PRONOUN/app1/object} out with other apprentices from the clan to test {PRONOUN/app1/poss} hunting skills. {PRONOUN/app1/poss} group is arguing about who should really lead this patrol. app2 wants to be in charge, but {PRONOUN/app2/subject} are not the easiest cat to work with. app1 thinks {PRONOUN/app1/subject} should speak up.",
        "decline_text": "app1 confesses to {PRONOUN/app1/poss} mentor that {PRONOUN/app1/subject} do not feel ready for {PRONOUN/app1/poss} assessment. {PRONOUN/app1/poss} mentor looks disappointed but seems to understand and offers to postpone the test until next moon. Part of app1 cannot help but wonder if the other apprentices will think poorly of {PRONOUN/app1/object}.",
        "chance_of_success": 60,
<<<<<<< HEAD
        "success_outcomes": [
            {
                "text": "Before app1 can say anything, app2 gives up on {PRONOUN/app2/poss} bid for leader and decides that they {PRONOUN/app2/subject} would rather hunt on {PRONOUN/app2/poss} own than stick with a group. app2 picks a location aloud and runs off without giving app1 a chance to calm {PRONOUN/app2/object} down. app1 chooses not to dwell on it, and is relieved to hunt alone.",
                "exp": 15,
                "weight": 20,
                "relationships": [
                    {
                        "cats_to": ["patrol"],
                        "cats_from": ["patrol"],
                        "mutual": false,
                        "values": ["platonic", "respect"],
                        "amount": 5
                    },
                    {
                        "cats_to": ["patrol"],
                        "cats_from": ["patrol"],
                        "mutual": false,
                        "values": ["dislike"],
                        "amount": -5
                    }
                ]
            },
            {
                "text": "app2 isn't surprised when app1 speaks up and looks annoyed. app1 suggests that it would be a clever idea to split up, so that they don't startle each other's prey and ensure the group's success. Everyone thinks this is a good compromise and splits up with the promise to meet back at camp.",
                "exp": 15,
                "weight": 5,
                "relationships": [
                    {
                        "cats_to": ["patrol"],
                        "cats_from": ["patrol"],
                        "mutual": false,
                        "values": ["platonic", "respect"],
                        "amount": 5
                    },
                    {
                        "cats_to": ["patrol"],
                        "cats_from": ["patrol"],
                        "mutual": false,
                        "values": ["dislike"],
                        "amount": -5
                    }
                ]
            },
            {
                "text": "app1 knows that app2 isn't well-liked in the den for {PRONOUN/app2/poss} attitude. However, they {PRONOUN/app1/subject} {VERB/app1/do/does}n't think app2 is a bad cat. {PRONOUN/app2/subject/CAP} just {VERB/app2/need/needs} someone to believe in {PRONOUN/app2/object}. Well, let app1 be that someone. {PRONOUN/app1/subject/CAP} agrees with app2. app2 is skeptically surprised by app1's vote of confidence but is happy to lead the patrol. When the patrol arrives at the spot app2 suggested, prey scent is everywhere. app1 comes home with enough prey for the queens and elders and is rewarded with a nod from {PRONOUN/app1/poss} mentor.",
                "exp": 15,
                "weight": 20,
                "stat_skill": ["SENSE,0", "MEDIATOR,0"],
                "relationships": [
                    {
                        "cats_to": ["patrol"],
                        "cats_from": ["patrol"],
                        "mutual": false,
                        "values": ["platonic", "respect"],
                        "amount": 5
                    },
                    {
                        "cats_to": ["patrol"],
                        "cats_from": ["patrol"],
                        "mutual": false,
                        "values": ["dislike"],
                        "amount": -5
                    }
                ]
            },
            {
                "text": "app1 can't let app2 have all the glory. {PRONOUN/app1/subject/CAP} {VERB/app1/suggest/suggests} a good place to hunt that can show off the patrol's teamwork. Even app2 says that teamwork in a clan is important. Everyone follows app1 and is shocked when they are instantly greeted with a running hare. Catching it is easy, and the apprentices share amused purrs.",
                "exp": 15,
                "weight": 20,
                "stat_trait": ["ambitious", "competitive"],
                "relationships": [
                    {
                        "cats_to": ["patrol"],
                        "cats_from": ["patrol"],
                        "mutual": false,
                        "values": ["platonic", "respect"],
                        "amount": 5
                    },
                    {
                        "cats_to": ["patrol"],
                        "cats_from": ["patrol"],
                        "mutual": false,
                        "values": ["dislike"],
                        "amount": -5
                    }
                ]
            }
        ],
        "fail_outcomes": [
            {
                "text": "Before {PRONOUN/app1/subject} can say anything, app2 gets upset and runs away, leaving app1 without listening to the patrols' calls to return. As acting leader of the patrol, app1 decides to try and locate app2. As the sun is setting, app1 leads the patrol back to camp without prey. app1 is shocked to see app2 talking to {PRONOUN/app1/poss} mentor by the prey pile. Both cats turn to look at app1 when {PRONOUN/app1/subject} {VERB/app1/approach/approaches}, and app1 has an uneasy feeling in {PRONOUN/app1/poss} stomach.",
                "exp": 0,
                "weight": 20,
                "relationships": [
                    {
                        "cats_to": ["patrol"],
                        "cats_from": ["patrol"],
                        "mutual": false,
                        "values": ["platonic", "respect"],
                        "amount": -5
                    },
                    {
                        "cats_to": ["patrol"],
                        "cats_from": ["patrol"],
                        "mutual": false,
                        "values": ["dislike"],
                        "amount": 5
                    }
                ]
            },
            {
                "text": "At this rate, the patrol is going to impede app1's chances to get {PRONOUN/app1/poss} warrior's name. app1 leaves the patrol to their bickering and goes off on {PRONOUN/app1/poss} own to hunt. {PRONOUN/app1/poss/CAP} thoughts swim with curses toward the others in the patrol. It should have been obvious, this was {PRONOUN/app1/poss} assessment, after all. In frustration, {PRONOUN/app1/subject} go further than intended. The only warning of danger to break {PRONOUN/app1/object} from {PRONOUN/app1/poss} thoughts is the screech of a raging monster before nothingness.",
                "exp": 0,
                "weight": 10,
                "dead_cats": ["r_c"],
                "history_text": {
                    "scar": "r_c carries a scar from when they fought with a Clanmate as an apprentice.",
                    "death": "r_c died when they distractedly ran onto the thunderpath as an apprentice."
                },
                "relationships": [
                    {
                        "cats_to": ["patrol"],
                        "cats_from": ["patrol"],
                        "mutual": false,
                        "values": ["platonic", "respect"],
                        "amount": -5
                    },
                    {
                        "cats_to": ["patrol"],
                        "cats_from": ["patrol"],
                        "mutual": false,
                        "values": ["dislike"],
                        "amount": 5
                    }
                ]
            },
            {
                "text": "app1 tries hard to resist the urge to scratch app2's confidence away. How dare {PRONOUN/app2/subject} try to show off during {PRONOUN/app1/poss} assessment? Unfortunately, it's a losing battle. app1 just can't hold {PRONOUN/app1/self} back anymore as {PRONOUN/app1/subject} listen to app2 brag about why {PRONOUN/app2/subject} should be leader of the patrol. Before app2 can say anything else, app1 leaps onto {PRONOUN/app2/object} and they tussle over the ground. The mentors rush out of hiding to break up the fight and chide the apprentices for their foolishness.",
                "exp": 0,
                "weight": 10,
                "stat_trait": ["bloodthirsty"],
                "injury": [
                    {
                        "cats": ["patrol"],
                        "injuries": ["battle_injury"],
                        "scars": ["CATBITE"]
                    }
                ],
                "history_text": {
                    "scar": "r_c carries a scar from when they fought with a Clanmate as an apprentice.",
                    "death": "r_c died when they distractedly ran onto the thunderpath as an apprentice."
                },
                "relationships": [
                    {
                        "cats_to": ["patrol"],
                        "cats_from": ["patrol"],
                        "mutual": false,
                        "values": ["platonic", "respect"],
                        "amount": -5
                    },
                    {
                        "cats_to": ["patrol"],
                        "cats_from": ["patrol"],
                        "mutual": false,
                        "values": ["dislike"],
                        "amount": 5
                    }
                ]
            }
        ]
    },
    {
        "patrol_id": "gen_train_pumpkineyes",
        "biome": ["Any"],
        "season": ["leaf-fall"],
        "types": ["training"],
        "tags": ["halloween"],
        "patrol_art": "pumpkineyes_INTRO",
        "min_cats": 2,
        "max_cats": 6,
        "min_max_status": {},
        "weight": 20,
        "intro_text": "The patrol heads out for some training practice when p_l says {PRONOUN/p_l/subject} {VERB/p_l/see/sees} strange glowing eyes in the distance.",
        "decline_text": "r_c sighs and tells p_l that {PRONOUN/p_l/subject}{VERB/p_l/'re/'s} just seeing things, there's nothing out there... right?",
        "chance_of_success": 50,
        "success_outcomes": [
            {
                "text": "The patrol cautiously heads in the direction of the strange, unmoving eyes. The cats see a strange face with glowing eyes in the distance, baring its fangs and smelling of smoke. p_l creeps up to the face to find that it belongs to a pumpkin! Startled and somewhat scared, r_c suggests heading back to camp to report this bizarre finding to the Clan. p_l agrees, not wanting to be near this... thing... any longer.",
                "exp": 10,
                "weight": 20
            },
            {
                "text": "The patrol cautiously heads in the direction of the strange, unmoving eyes. When p_l gets closer {PRONOUN/p_l/subject} {VERB/p_l/are/is} overwhelmed with the scent of Twolegs and smoke. Upon closer inspection it seems that these foolish Twoleg kits are trying to set fire to a pumpkin with an unsettling hollow face! p_l and r_c charge the Twoleg kits, hissing, spitting, and doing their best to scare them off. Thankfully the kits scatter before they set the pumpkin ablaze.",
                "exp": 10,
                "weight": 5
            },
            {
                "text": "As the patrol heads in the direction of the sinister glare of strange, unmoving eyes, the scent of smoke creeps up on the patrol. s_c darts forward, finding the smoke scent coming from an odd pumpkin with some sort of... face? Thinking quickly {PRONOUN/s_c/subject} {VERB/s_c/scratch/scratches} dirt into the holes on the pumpkin, extinguishing the small flames, but leaving the patrol wondering what in the name of StarClan they're looking at.",
                "exp": 15,
                "weight": 10,
                "stat_trait": [
                    "thoughtful",
                    "careful",
                    "cunning",
                    "responsible",
                    "wise"
                ],
                "stat_skill": [
                    "CLEVER,1",
                    "INSIGHTFUL,1",
                    "SENSE,1"
                ]
            },
            {
                "text": "The patrol nervously heads towards the unblinking eyes, unsure of what lies ahead. As the strange object comes into view, s_c lets out a mrrow of laughter! {PRONOUN/s_c/subject/CAP} {VERB/s_c/explain/explains} that this is a Twoleg ritual performed around the start of leaf-bare. p_l is glad to have a cat with s_c's understanding of Twolegs on this patrol. With this knowledge, unneeded panic was surely avoided!",
                "exp": 15,
                "weight": 10,
                "stat_skill": [
                    "KITTYPET,0",
                    "LONER,0"
                ]
            },
            {
                "text": "The patrol nervously heads towards the unblinking eyes, unsure of what lies ahead. As the strange object comes into view, s_c begins to bristle with unease. {PRONOUN/s_c/subject/CAP} can see strange, mist-like Twolegs floating around the glowing, unblinking face of a... pumpkin? The figures approach s_c and run their cold, fur-less paws through {PRONOUN/s_c/subject} fur. s_c can hardly hear r_c asking {PRONOUN/s_c/object} why {PRONOUN/s_c/subject}{VERB/s_c/'re/'s} frozen in place.",
                "exp": 20,
                "weight": 10,
                "stat_skill": ["GHOST,1"]
            }
        ],
        "fail_outcomes": [
            {
                "text": "The patrol cautiously heads in the direction of the strange, unmoving eyes. As they get closer to what seems to be some sort of pumpkin, a group of Twoleg kits springs out of nowhere and chases the frightened cats off! The patrol runs until the Twolegs stop following. Panting and defeated, they return to camp with not much information about the strange face.",
                "exp": 0,
                "weight": 20
            },
            {
                "text": "As r_c slowly creeps towards the disturbing face, s_c huffs with frustration. Tail lashing, s_c calls r_c a mouse-heart and stomps in the direction of the unblinking eyes without a shred of fear. s_c rolls {PRONOUN/s_c/poss} eyes and knocks over the harmless pumpkin, ignoring the strange face and the smell of smoke wafting around it.",
                "exp": 5,
                "weight": 20,
                "stat_trait": [
                    "bloodthirsty",
                    "cold",
                    "strict",
                    "grumpy",
                    "fierce"
                ]
            },
            {
                "text": "As r_c slowly creeps towards the disturbing face, s_c recklessly darts forward to get a closer look! {PRONOUN/s_c/subject/CAP} {VERB/s_c/crash/crashes} into some strange pumpkin, knocking it over and obscuring the strange face. The patrol heads home without much left to investigate thanks to s_c's antics.",
                "exp": 5,
                "weight": 20,
                "stat_trait": [
                    "troublesome",
                    "childish",
                    "playful",
                    "shameless"
                ]
            }
        ]
    },
    {
    	"patrol_id": "gen_train_deathsheadmoth1",
    	"biome": ["Any"],
    	"season": ["Any"],
    	"types": ["training"],
    	"tags": ["halloween"],
    	"patrol_art": "deathsheadmoth_INTRO",
    	"min_cats": 4,
    	"max_cats": 6,
    	"min_max_status": {
        	"normal adult": [1, 6]
    	},
    	"weight": 40,
    	"intro_text": "p_l is out alone in c_n's territory when a shiver runs down {PRONOUN/p_l/poss} spine. {PRONOUN/p_l/subject/CAP} {VERB/p_l/stop/stops}. {PRONOUN/p_l/subject/CAP} slowly {VERB/p_l/turn/turns} {PRONOUN/p_l/poss} head. On the rosemary bush next to {PRONOUN/p_l/object}, the moth lazily stretches its wings, the Twoleg skull on its back grinning.",
    	"decline_text": "It's just a moth, p_l tells {PRONOUN/p_l/self}, and continues on {PRONOUN/p_l/poss} way.",
    	"chance_of_success": 70,
    	"pl_skill_constraint": ["OMEN,3"],
    	"success_outcomes": [
        	{
            	"text": "That- that's a Death's Head Moth, and suddenly p_l is running, charging, pelting forward towards the training grounds where r_c and the others said they'd be training today. {PRONOUN/p_l/subject/CAP} {VERB/p_l/skid/skids} forward, bursting into the area, barging into the training group and knocking cats aside - stop the exercise, stop training, STOP EVERYTHING!",
            	"exp": 50,
            	"weight": 20,
            	"relationships": [
                	{
                    	"cats_to": ["p_l"],
                    	"cats_from": ["patrol"],
                    	"mutual": false,
                    	"values": ["comfort", "trust", "respect"],
                    	"amount": 15
                	}
            	]
        	}
    	],
    	"fail_outcomes": [
        	{
            	"text": "Surely, surely it's nothing - but p_l can't deny {PRONOUN/p_l/poss} instincts. This Death's Head Moth is an omen, and {PRONOUN/p_l/subject} {VERB/p_l/take/takes} off running, sprinting towards the training arena where {PRONOUN/p_l/poss} Clanmates said they'd be. But it's too late. By the time p_l arrives, r_c is choking on {PRONOUN/r_c/poss} last breaths, victim of a terrible accident.",
            	"exp": 0,
            	"weight": 20,
                "dead_cats": ["r_c"],
                "history_text": {
                    "reg_death": "m_c died in a terrible training accident, foretold by a Death's Head Moth.",
                    "lead_death": "died in a terrible training accident, foretold by a Death's Head Moth"
   		        }

        	}
    	]
	}


=======
        "exp": 15,
        "success_text": {
            "unscathed_common": "Before app1 can say anything, app2 gives up on {PRONOUN/app2/poss} bid for leader and decides that {PRONOUN/app2/subject} would rather hunt on {PRONOUN/app2/poss} own than stick with a group. app2 picks a location aloud and runs off without giving app1 a chance to calm {PRONOUN/app2/object} down. app1 chooses not to dwell on it, and is relieved to hunt alone.",
	        "unscathed_rare": "app2 isn't surprised when app1 speaks up and looks annoyed. app1 suggests that it would be a clever idea to split up, so that they don't startle each other's prey and ensure the group's success. Everyone thinks this is a good compromise and splits up with the promise to meet back at camp.",
	        "stat_skill": "app1 knows that app2 isn't well-liked in the den for {PRONOUN/app2/poss} attitude. However, {PRONOUN/app1/subject} {VERB/app1/do/does}n't think app2 is a bad cat. {PRONOUN/app2/subject/CAP} just {VERB/app2/need/needs} someone to believe in {PRONOUN/app2/object}. Well, let app1 be that someone. {PRONOUN/app1/subject/CAP} agrees with app2. app2 is skeptically surprised by app1's vote of confidence but is happy to lead the patrol. When the patrol arrives at the spot app2 suggested, prey scent is everywhere. app1 comes home with enough prey for the queens and elders and is rewarded with a nod from {PRONOUN/app1/poss} mentor.",
	        "stat_trait": "app1 can't let app2 have all the glory. {PRONOUN/app1/subject/CAP} {VERB/app1/suggest/suggests} a good place to hunt that can show off the patrol's teamwork. Even app2 says that teamwork in a clan is important. Everyone follows app1 and is shocked when they are instantly greeted with a running hare. Catching it is easy, and the apprentices share amused purrs."
        },
        "fail_text": {
	        "unscathed_common": "Before {PRONOUN/app1/subject} can say anything, app2 gets upset and runs away, leaving app1 without listening to the patrols' calls to return. As acting leader of the patrol, app1 decides to try and locate app2. As the sun is setting, app1 leads the patrol back to camp without prey. app1 is shocked to see app2 talking to {PRONOUN/app1/poss} mentor by the prey pile. Both cats turn to look at app1 when {PRONOUN/app1/subject} {VERB/app1/approach/approaches}, and app1 has an uneasy feeling in {PRONOUN/app1/poss} stomach.",
	        "death": "At this rate, the patrol is going to impede app1's chances to get {PRONOUN/app1/poss} warrior's name. app1 leaves the patrol to their bickering and goes off on {PRONOUN/app1/poss} own to hunt. {PRONOUN/app1/poss/CAP} thoughts swim with curses toward the others in the patrol. It should have been obvious, this was {PRONOUN/app1/poss} assessment, after all. In frustration, {PRONOUN/app1/subject} go further than intended. The only warning of danger to break {PRONOUN/app1/object} from {PRONOUN/app1/poss} thoughts is the screech of a raging monster before nothingness.",
	        "stat_injury": "app1 tries hard to resist the urge to scratch app2's confidence away. How dare {PRONOUN/app2/subject} try to show off during {PRONOUN/app1/poss} assessment? Unfortunately, it's a losing battle. app1 just can't hold {PRONOUN/app1/self} back anymore as {PRONOUN/app1/subject} listen to app2 brag about why {PRONOUN/app2/subject} should be leader of the patrol. Before app2 can say anything else, app1 leaps onto {PRONOUN/app2/object} and they tussle over the ground. The mentors rush out of hiding to break up the fight and chide the apprentices for their foolishness."
        },
        "win_skills": [
            "SENSE,0", 
            "MEDIATOR,0"
        ],
        "win_trait": [
            "ambitious", 
            "competitive"
        ],
        "fail_trait": ["bloodthirsty"],
        "min_cats": 2,
        "max_cats": 2,
        "antagonize_text": null,
        "antagonize_fail_text": null,
        "history_text": {
                "scar": "r_c carries a scar from when they fought with a Clanmate as an apprentice.",
                "death": "r_c died when they distractedly ran onto the thunderpath as an apprentice."
        }
},
{
        "patrol_id": "gen_train_trackassess1",
        "biome": "Any",
        "season": "Any",
        "tags": [
            "training", 
            "apprentice", 
            "one_apprentice", 
            "app_stat", 
            "warrior", 
            "rel_patrol", 
            "no_change_fail", 
            "platonic", 
            "dislike", 
            "respect", 
            "death"
        ],
        "intro_text": "It is almost dawn when the deputy rouses app1 for {PRONOUN/app1/poss} assessment. {PRONOUN/app1/subject/CAP} are meant to find r_c posing as an enemy warrior somewhere on the territory and handle the situation. r_c could be anywhere!",
        "decline_text": "app1 sheepishly looks up at the deputy, a guilty gleam in {PRONOUN/app1/poss} eyes, and says that {PRONOUN/app1/subject} have a stomachache. They {PRONOUN/app1/subject/CAP} hurriedly {VERB/app1/run/runs} to the medicine den, wondering how {PRONOUN/app1/subject} are going to get away with this fake illness at sunhigh when the Clan shares tongues.",
        "chance_of_success": 60,
        "exp": 10,
        "success_text": {
            "unscathed_common": "Sluggishly, app1 heads out into the territory to find r_c. By the time the sun starts to set, {PRONOUN/app1/subject} are about to lose hope. However, {PRONOUN/app1/subject} {VERB/app1/spot/spots} r_c nibbling on a pigeon's wing. Imagining an enemy warrior, app1 attacks r_c and catches {PRONOUN/r_c/object} off-guard! After a brief tussle, r_c admits defeat, and guides app1 home.",
            "unscathed_rare": "app1 is nervous upon heading out. However, {PRONOUN/app1/subject} {VERB/app1/manage/manages} to pick up r_c's scent within a few hours, and follow the trail. When {PRONOUN/app1/subject} find r_c, the warrior is drinking from a stream. Yowling, app1 leaps at r_c and sweeps {PRONOUN/r_c/object} off {PRONOUN/r_c/poss} feet into the shallow water. r_c is winded, and after {PRONOUN/r_c/subject} stand up, {PRONOUN/r_c/subject} congratulate app1.",
            "stat_skill": "app1 was already awake, and raring to go. {PRONOUN/app1/subject/CAP} run off before the deputy can say anything. It is just a game of hide and seek, after all. When {PRONOUN/app1/subject} {VERB/app1/find/finds} r_c {PRONOUN/app1/subject} have to stifle {PRONOUN/app1/poss} chitters of excited pleasure. r_c must have heard {PRONOUN/app1/object}, because app1 sees {PRONOUN/r_c/poss} whiskers twitch in amusement. Oh, well, {PRONOUN/app1/subject} gleefully charge forward.",
            "stat_trait": "app1 has waited for this for moons. {PRONOUN/app1/subject/CAP} disguise {PRONOUN/app1/poss} scent and carefully work {PRONOUN/app1/poss} way through the territory, checking strategic hiding places. Before long, {PRONOUN/app1/subject} pinpoint r_c's hiding spot, and sneak behind the warrior. Without hesitation, app1 pounces on r_c and pins {PRONOUN/r_c/object} to the ground, a paw on {PRONOUN/r_c/poss} throat."
        },
        "fail_text": {
            "unscathed_common": "Admittedly, {PRONOUN/app1/subject} knew {PRONOUN/app1/subject} weren't ready. app1 could not find r_c, and by the time sundown approached, {PRONOUN/app1/poss} mentor appeared to take {PRONOUN/app1/object} home. app1 cannot help but feel like a failure after this. Back at camp, {PRONOUN/app1/subject} can see r_c's whiskers twitching in amusement at {PRONOUN/app1/poss} predicament.",
            "unscathed_stat": "Why did it have to be this assessment? app1 struggles to make a decision. What if {PRONOUN/app1/subject} cannot find r_c before the time limit? Who decided there should be a time limit? Maybe app1 would be better off as a medicine cat? {PRONOUN/app1/poss/CAP} mentor's arrival startles {PRONOUN/app1/object}, and app1 realizes {PRONOUN/app1/subject} wasted too much time second guessing.",
            "death": "app1 is jumping at shadows. Everything around {PRONOUN/app1/object} seems like a predator waiting to pounce. Where could r_c be hiding? {PRONOUN/app1/subject/CAP} wish that r_c would hurry up and come out. Wait, is that . . .? app1 charges toward the bulky shape of another cat in the dark. However, this is not r_c. The smell of a foreign cat washes over app1."
        },
        "win_skills": [
            "RUNNER,0", 
            "CLEVER,0"
        ],
        "win_trait": ["sneaky"],
        "fail_trait": [
            "insecure", 
            "nervous"
        ],
        "min_cats": 2,
        "max_cats": 2,
        "history_text": {
	    "leader death": "killed by another cat while doing their assessment."
        }
}
>>>>>>> 27884d58
]<|MERGE_RESOLUTION|>--- conflicted
+++ resolved
@@ -7402,7 +7402,6 @@
         ]
     },
     {
-<<<<<<< HEAD
         "patrol_id": "gen_train_lorelocked1",
         "biome": ["Any"],
         "season": ["Any"],
@@ -7449,26 +7448,6 @@
                     }
                 ]
             }
-=======
-        "patrol_id": "gen_train_huntassess1",
-        "biome": "Any",
-        "season": "Any",
-        "tags": [
-            "training", 
-            "apprentice", 
-            "two_apprentices",
-            "death", 
-            "battle_injury", 
-            "injure_all", 
-            "injury", 
-            "scar", 
-            "CATBITE", 
-            "rel_patrol", 
-            "platonic", 
-            "dislike", 
-            "respect", 
-            "disrespect"
->>>>>>> 27884d58
         ],
         "fail_outcomes": [
             {
@@ -8221,195 +8200,6 @@
                         "mutual": false,
                         "values": ["respect", "trust"],
                         "amount": -5
-                    }
-                ]
-            }
-        ]
-    },
-    {
-        "patrol_id": "gen_train_assess1",
-        "biome": ["Any"],
-        "season": ["Any"],
-        "types": ["training"],
-        "tags": ["disrespect"],
-        "patrol_art": "train_general_intro",
-        "min_cats": 2,
-        "max_cats": 2,
-        "min_max_status": {
-            "apprentice": [1, 6],
-            "all apprentices": [2, 2]
-        },
-        "weight": 20,
-        "intro_text": "It is time to see the progress of app1's training. {PRONOUN/app1/poss/CAP} mentor sends {PRONOUN/app1/object} out with other apprentices from the clan to test {PRONOUN/app1/poss} hunting skills. {PRONOUN/app1/poss} group is arguing about who should really lead this patrol. app2 wants to be in charge, but {PRONOUN/app2/subject} are not the easiest cat to work with. app1 thinks {PRONOUN/app1/subject} should speak up.",
-        "decline_text": "app1 confesses to {PRONOUN/app1/poss} mentor that {PRONOUN/app1/subject} do not feel ready for {PRONOUN/app1/poss} assessment. {PRONOUN/app1/poss} mentor looks disappointed but seems to understand and offers to postpone the test until next moon. Part of app1 cannot help but wonder if the other apprentices will think poorly of {PRONOUN/app1/object}.",
-        "chance_of_success": 60,
-<<<<<<< HEAD
-        "success_outcomes": [
-            {
-                "text": "Before app1 can say anything, app2 gives up on {PRONOUN/app2/poss} bid for leader and decides that they {PRONOUN/app2/subject} would rather hunt on {PRONOUN/app2/poss} own than stick with a group. app2 picks a location aloud and runs off without giving app1 a chance to calm {PRONOUN/app2/object} down. app1 chooses not to dwell on it, and is relieved to hunt alone.",
-                "exp": 15,
-                "weight": 20,
-                "relationships": [
-                    {
-                        "cats_to": ["patrol"],
-                        "cats_from": ["patrol"],
-                        "mutual": false,
-                        "values": ["platonic", "respect"],
-                        "amount": 5
-                    },
-                    {
-                        "cats_to": ["patrol"],
-                        "cats_from": ["patrol"],
-                        "mutual": false,
-                        "values": ["dislike"],
-                        "amount": -5
-                    }
-                ]
-            },
-            {
-                "text": "app2 isn't surprised when app1 speaks up and looks annoyed. app1 suggests that it would be a clever idea to split up, so that they don't startle each other's prey and ensure the group's success. Everyone thinks this is a good compromise and splits up with the promise to meet back at camp.",
-                "exp": 15,
-                "weight": 5,
-                "relationships": [
-                    {
-                        "cats_to": ["patrol"],
-                        "cats_from": ["patrol"],
-                        "mutual": false,
-                        "values": ["platonic", "respect"],
-                        "amount": 5
-                    },
-                    {
-                        "cats_to": ["patrol"],
-                        "cats_from": ["patrol"],
-                        "mutual": false,
-                        "values": ["dislike"],
-                        "amount": -5
-                    }
-                ]
-            },
-            {
-                "text": "app1 knows that app2 isn't well-liked in the den for {PRONOUN/app2/poss} attitude. However, they {PRONOUN/app1/subject} {VERB/app1/do/does}n't think app2 is a bad cat. {PRONOUN/app2/subject/CAP} just {VERB/app2/need/needs} someone to believe in {PRONOUN/app2/object}. Well, let app1 be that someone. {PRONOUN/app1/subject/CAP} agrees with app2. app2 is skeptically surprised by app1's vote of confidence but is happy to lead the patrol. When the patrol arrives at the spot app2 suggested, prey scent is everywhere. app1 comes home with enough prey for the queens and elders and is rewarded with a nod from {PRONOUN/app1/poss} mentor.",
-                "exp": 15,
-                "weight": 20,
-                "stat_skill": ["SENSE,0", "MEDIATOR,0"],
-                "relationships": [
-                    {
-                        "cats_to": ["patrol"],
-                        "cats_from": ["patrol"],
-                        "mutual": false,
-                        "values": ["platonic", "respect"],
-                        "amount": 5
-                    },
-                    {
-                        "cats_to": ["patrol"],
-                        "cats_from": ["patrol"],
-                        "mutual": false,
-                        "values": ["dislike"],
-                        "amount": -5
-                    }
-                ]
-            },
-            {
-                "text": "app1 can't let app2 have all the glory. {PRONOUN/app1/subject/CAP} {VERB/app1/suggest/suggests} a good place to hunt that can show off the patrol's teamwork. Even app2 says that teamwork in a clan is important. Everyone follows app1 and is shocked when they are instantly greeted with a running hare. Catching it is easy, and the apprentices share amused purrs.",
-                "exp": 15,
-                "weight": 20,
-                "stat_trait": ["ambitious", "competitive"],
-                "relationships": [
-                    {
-                        "cats_to": ["patrol"],
-                        "cats_from": ["patrol"],
-                        "mutual": false,
-                        "values": ["platonic", "respect"],
-                        "amount": 5
-                    },
-                    {
-                        "cats_to": ["patrol"],
-                        "cats_from": ["patrol"],
-                        "mutual": false,
-                        "values": ["dislike"],
-                        "amount": -5
-                    }
-                ]
-            }
-        ],
-        "fail_outcomes": [
-            {
-                "text": "Before {PRONOUN/app1/subject} can say anything, app2 gets upset and runs away, leaving app1 without listening to the patrols' calls to return. As acting leader of the patrol, app1 decides to try and locate app2. As the sun is setting, app1 leads the patrol back to camp without prey. app1 is shocked to see app2 talking to {PRONOUN/app1/poss} mentor by the prey pile. Both cats turn to look at app1 when {PRONOUN/app1/subject} {VERB/app1/approach/approaches}, and app1 has an uneasy feeling in {PRONOUN/app1/poss} stomach.",
-                "exp": 0,
-                "weight": 20,
-                "relationships": [
-                    {
-                        "cats_to": ["patrol"],
-                        "cats_from": ["patrol"],
-                        "mutual": false,
-                        "values": ["platonic", "respect"],
-                        "amount": -5
-                    },
-                    {
-                        "cats_to": ["patrol"],
-                        "cats_from": ["patrol"],
-                        "mutual": false,
-                        "values": ["dislike"],
-                        "amount": 5
-                    }
-                ]
-            },
-            {
-                "text": "At this rate, the patrol is going to impede app1's chances to get {PRONOUN/app1/poss} warrior's name. app1 leaves the patrol to their bickering and goes off on {PRONOUN/app1/poss} own to hunt. {PRONOUN/app1/poss/CAP} thoughts swim with curses toward the others in the patrol. It should have been obvious, this was {PRONOUN/app1/poss} assessment, after all. In frustration, {PRONOUN/app1/subject} go further than intended. The only warning of danger to break {PRONOUN/app1/object} from {PRONOUN/app1/poss} thoughts is the screech of a raging monster before nothingness.",
-                "exp": 0,
-                "weight": 10,
-                "dead_cats": ["r_c"],
-                "history_text": {
-                    "scar": "r_c carries a scar from when they fought with a Clanmate as an apprentice.",
-                    "death": "r_c died when they distractedly ran onto the thunderpath as an apprentice."
-                },
-                "relationships": [
-                    {
-                        "cats_to": ["patrol"],
-                        "cats_from": ["patrol"],
-                        "mutual": false,
-                        "values": ["platonic", "respect"],
-                        "amount": -5
-                    },
-                    {
-                        "cats_to": ["patrol"],
-                        "cats_from": ["patrol"],
-                        "mutual": false,
-                        "values": ["dislike"],
-                        "amount": 5
-                    }
-                ]
-            },
-            {
-                "text": "app1 tries hard to resist the urge to scratch app2's confidence away. How dare {PRONOUN/app2/subject} try to show off during {PRONOUN/app1/poss} assessment? Unfortunately, it's a losing battle. app1 just can't hold {PRONOUN/app1/self} back anymore as {PRONOUN/app1/subject} listen to app2 brag about why {PRONOUN/app2/subject} should be leader of the patrol. Before app2 can say anything else, app1 leaps onto {PRONOUN/app2/object} and they tussle over the ground. The mentors rush out of hiding to break up the fight and chide the apprentices for their foolishness.",
-                "exp": 0,
-                "weight": 10,
-                "stat_trait": ["bloodthirsty"],
-                "injury": [
-                    {
-                        "cats": ["patrol"],
-                        "injuries": ["battle_injury"],
-                        "scars": ["CATBITE"]
-                    }
-                ],
-                "history_text": {
-                    "scar": "r_c carries a scar from when they fought with a Clanmate as an apprentice.",
-                    "death": "r_c died when they distractedly ran onto the thunderpath as an apprentice."
-                },
-                "relationships": [
-                    {
-                        "cats_to": ["patrol"],
-                        "cats_from": ["patrol"],
-                        "mutual": false,
-                        "values": ["platonic", "respect"],
-                        "amount": -5
-                    },
-                    {
-                        "cats_to": ["patrol"],
-                        "cats_from": ["patrol"],
-                        "mutual": false,
-                        "values": ["dislike"],
-                        "amount": 5
                     }
                 ]
             }
@@ -8550,86 +8340,369 @@
 
         	}
     	]
-	}
-
-
-=======
-        "exp": 15,
-        "success_text": {
-            "unscathed_common": "Before app1 can say anything, app2 gives up on {PRONOUN/app2/poss} bid for leader and decides that {PRONOUN/app2/subject} would rather hunt on {PRONOUN/app2/poss} own than stick with a group. app2 picks a location aloud and runs off without giving app1 a chance to calm {PRONOUN/app2/object} down. app1 chooses not to dwell on it, and is relieved to hunt alone.",
-	        "unscathed_rare": "app2 isn't surprised when app1 speaks up and looks annoyed. app1 suggests that it would be a clever idea to split up, so that they don't startle each other's prey and ensure the group's success. Everyone thinks this is a good compromise and splits up with the promise to meet back at camp.",
-	        "stat_skill": "app1 knows that app2 isn't well-liked in the den for {PRONOUN/app2/poss} attitude. However, {PRONOUN/app1/subject} {VERB/app1/do/does}n't think app2 is a bad cat. {PRONOUN/app2/subject/CAP} just {VERB/app2/need/needs} someone to believe in {PRONOUN/app2/object}. Well, let app1 be that someone. {PRONOUN/app1/subject/CAP} agrees with app2. app2 is skeptically surprised by app1's vote of confidence but is happy to lead the patrol. When the patrol arrives at the spot app2 suggested, prey scent is everywhere. app1 comes home with enough prey for the queens and elders and is rewarded with a nod from {PRONOUN/app1/poss} mentor.",
-	        "stat_trait": "app1 can't let app2 have all the glory. {PRONOUN/app1/subject/CAP} {VERB/app1/suggest/suggests} a good place to hunt that can show off the patrol's teamwork. Even app2 says that teamwork in a clan is important. Everyone follows app1 and is shocked when they are instantly greeted with a running hare. Catching it is easy, and the apprentices share amused purrs."
+	},
+    {
+        "patrol_id": "gen_train_huntassess1",
+        "biome": ["Any"],
+        "season": ["Any"],
+        "types": ["training"],
+        "tags": [],
+        "patrol_art": "train_general_intro",
+        "min_cats": 2,
+        "max_cats": 4,
+        "min_max_status": {
+            "apprentice": [1, 6],
+            "normal adult": [-1, -1]
         },
-        "fail_text": {
-	        "unscathed_common": "Before {PRONOUN/app1/subject} can say anything, app2 gets upset and runs away, leaving app1 without listening to the patrols' calls to return. As acting leader of the patrol, app1 decides to try and locate app2. As the sun is setting, app1 leads the patrol back to camp without prey. app1 is shocked to see app2 talking to {PRONOUN/app1/poss} mentor by the prey pile. Both cats turn to look at app1 when {PRONOUN/app1/subject} {VERB/app1/approach/approaches}, and app1 has an uneasy feeling in {PRONOUN/app1/poss} stomach.",
-	        "death": "At this rate, the patrol is going to impede app1's chances to get {PRONOUN/app1/poss} warrior's name. app1 leaves the patrol to their bickering and goes off on {PRONOUN/app1/poss} own to hunt. {PRONOUN/app1/poss/CAP} thoughts swim with curses toward the others in the patrol. It should have been obvious, this was {PRONOUN/app1/poss} assessment, after all. In frustration, {PRONOUN/app1/subject} go further than intended. The only warning of danger to break {PRONOUN/app1/object} from {PRONOUN/app1/poss} thoughts is the screech of a raging monster before nothingness.",
-	        "stat_injury": "app1 tries hard to resist the urge to scratch app2's confidence away. How dare {PRONOUN/app2/subject} try to show off during {PRONOUN/app1/poss} assessment? Unfortunately, it's a losing battle. app1 just can't hold {PRONOUN/app1/self} back anymore as {PRONOUN/app1/subject} listen to app2 brag about why {PRONOUN/app2/subject} should be leader of the patrol. Before app2 can say anything else, app1 leaps onto {PRONOUN/app2/object} and they tussle over the ground. The mentors rush out of hiding to break up the fight and chide the apprentices for their foolishness."
-        },
-        "win_skills": [
-            "SENSE,0", 
-            "MEDIATOR,0"
+        "weight": 20,
+        "intro_text": "{PRONOUN/app1/poss/CAP} mentor sends {PRONOUN/app1/object} out with other apprentices from the clan to assess {PRONOUN/app1/poss} hunting skills. {PRONOUN/app1/poss} group argues about who should really lead this patrol. app2 wants to be in charge, but {PRONOUN/app2/subject} aren't the easiest cat to work with. app1 thinks {PRONOUN/app1/subject} should speak up.",
+        "decline_text": "app1 confesses to {PRONOUN/app1/poss} mentor that {PRONOUN/app1/subject} do not feel ready for {PRONOUN/app1/poss} assessment. {PRONOUN/app1/poss} mentor looks disappointed but seems to understand and offers to postpone the test until next moon. Part of app1 cannot help but wonder if the other apprentices will think poorly of {PRONOUN/app1/object}.",
+        "chance_of_success": 60,
+        "success_outcomes": [
+            {
+                "text": "Before app1 can say anything, app2 gives up on {PRONOUN/app2/poss} bid for leader and decides that {PRONOUN/app2/subject} would rather hunt on {PRONOUN/app2/poss} own than stick with a group. app2 picks a location aloud and runs off without giving app1 a chance to calm {PRONOUN/app2/object} down. app1 chooses not to dwell on it, and is relieved to hunt alone.",
+                "exp": 15,
+                "weight": 20,
+                "relationships": [
+                    {
+                        "cats_to": ["patrol"],
+                        "cats_from": ["patrol"],
+                        "mutual": false,
+                        "values": ["platonic", "respect"],
+                        "amount": 5
+                    },
+                    {
+                        "cats_to": ["patrol"],
+                        "cats_from": ["patrol"],
+                        "mutual": false,
+                        "values": ["dislike"],
+                        "amount": -5
+                    }
+                ]
+            },
+            {
+                "text": "app2 isn't surprised when app1 speaks up and looks annoyed. app1 suggests that it would be a clever idea to split up, so that they don't startle each other's prey and ensure the group's success. Everyone thinks this is a good compromise and splits up with the promise to meet back at camp.",
+                "exp": 15,
+                "weight": 5,
+                "relationships": [
+                    {
+                        "cats_to": ["patrol"],
+                        "cats_from": ["patrol"],
+                        "mutual": false,
+                        "values": ["platonic", "respect"],
+                        "amount": 5
+                    },
+                    {
+                        "cats_to": ["patrol"],
+                        "cats_from": ["patrol"],
+                        "mutual": false,
+                        "values": ["dislike"],
+                        "amount": -5
+                    }
+                ]
+            },
+            {
+                "text": "app1 knows that app2 isn't well-liked in the den for {PRONOUN/app2/poss} attitude. However, {PRONOUN/app1/subject} {VERB/app1/do/does}n't think app2 is a bad cat. {PRONOUN/app2/subject/CAP} just {VERB/app2/need/needs} someone to believe in {PRONOUN/app2/object}. Well, let app1 be that someone. {PRONOUN/app1/subject/CAP} agrees with app2. app2 is skeptically surprised by app1's vote of confidence but is happy to lead the patrol. app1 comes home with enough prey for the queens and elders and is rewarded with a nod from {PRONOUN/app1/poss} mentor.",
+                "exp": 15,
+                "weight": 20,
+                "stat_skill": ["SENSE,0", "MEDIATOR,0"],
+                "relationships": [
+                    {
+                        "cats_to": ["patrol"],
+                        "cats_from": ["patrol"],
+                        "mutual": false,
+                        "values": ["platonic", "respect"],
+                        "amount": 5
+                    },
+                    {
+                        "cats_to": ["patrol"],
+                        "cats_from": ["patrol"],
+                        "mutual": false,
+                        "values": ["dislike"],
+                        "amount": -5
+                    }
+                ]
+            },
+            {
+                "text": "app1 can't let app2 have all the glory. {PRONOUN/app1/subject/CAP} {VERB/app1/suggest/suggests} a good place to hunt that can show off the patrol's teamwork. Even app2 says that teamwork in a Clan is important. Everyone follows app1 and is shocked when they are instantly greeted with a running hare. Catching it is easy, and the apprentices share amused purrs.",
+                "exp": 15,
+                "weight": 20,
+                "stat_trait": ["ambitious", "competitive"],
+                "relationships": [
+                    {
+                        "cats_to": ["patrol"],
+                        "cats_from": ["patrol"],
+                        "mutual": false,
+                        "values": ["platonic", "respect"],
+                        "amount": 5
+                    },
+                    {
+                        "cats_to": ["patrol"],
+                        "cats_from": ["patrol"],
+                        "mutual": false,
+                        "values": ["dislike"],
+                        "amount": -5
+                    }
+                ]
+            }
         ],
-        "win_trait": [
-            "ambitious", 
-            "competitive"
-        ],
-        "fail_trait": ["bloodthirsty"],
+        "fail_outcomes": [
+            {
+                "text": "Before {PRONOUN/app1/subject} can say anything, app2 gets upset and runs away, leaving app1 without listening to the patrols' calls to return. As acting leader of the patrol, app1 decides to try and locate app2. As the sun is setting, app1 leads the patrol back to camp without prey, and is shocked to see app2 talking to {PRONOUN/app1/poss} mentor by the prey pile. That flea-bag!",
+                "exp": 0,
+                "weight": 20,
+                "relationships": [
+                    {
+                        "cats_to": ["patrol"],
+                        "cats_from": ["patrol"],
+                        "mutual": false,
+                        "values": ["platonic", "respect"],
+                        "amount": -5
+                    },
+                    {
+                        "cats_to": ["patrol"],
+                        "cats_from": ["patrol"],
+                        "mutual": false,
+                        "values": ["dislike"],
+                        "amount": 5
+                    }
+                ]
+            },
+            {
+                "text": "At this rate, the patrol is going to impede app1's chances to get {PRONOUN/app1/poss} warrior's name. app1 leaves the patrol to their bickering and goes off on {PRONOUN/app1/poss} own to hunt. {PRONOUN/app1/poss/CAP} thoughts swim with curses toward the others in the patrol. It should have been obvious, this was {PRONOUN/app1/poss} assessment, after all. The only warning of danger to break {PRONOUN/app1/object} from {PRONOUN/app1/poss} thoughts is the screech of a raging monster before nothingness.",
+                "exp": 0,
+                "weight": 10,
+                "dead_cats": ["app1"],
+                "history_text": {
+                    "scar": "r_c carries a scar from when they fought with a Clanmate as an apprentice.",
+                    "death": "r_c died when they distractedly ran onto the thunderpath as an apprentice."
+                },
+                "relationships": [
+                    {
+                        "cats_to": ["patrol"],
+                        "cats_from": ["patrol"],
+                        "mutual": false,
+                        "values": ["platonic", "respect"],
+                        "amount": -5
+                    },
+                    {
+                        "cats_to": ["patrol"],
+                        "cats_from": ["patrol"],
+                        "mutual": false,
+                        "values": ["dislike"],
+                        "amount": 5
+                    }
+                ]
+            },
+            {
+                "text": "app1 tries hard to resist the urge to scratch app2's confidence away. How dare {PRONOUN/app2/subject} try to show off during {PRONOUN/app1/poss} assessment? Unfortunately, it's a losing battle. app1 just can't hold {PRONOUN/app1/self} back anymore as {PRONOUN/app1/subject} listen to app2 brag about why {PRONOUN/app2/subject} should be leader. app1 leaps onto {PRONOUN/app2/object} and they tussle over the ground. The mentors rush out of hiding to break up the fight and chide the apprentices for their foolishness.",
+                "exp": 0,
+                "weight": 20,
+                "stat_trait": ["bloodthirsty"],
+                "injury": [
+                    {
+                        "cats": ["patrol"],
+                        "injuries": ["battle_injury"],
+                        "scars": ["CATBITE"]
+                    }
+                ],
+                "history_text": {
+                    "scar": "r_c carries a scar from when they fought with a Clanmate as an apprentice.",
+                    "death": "r_c died from fighting with a Clanmate as an apprentice."
+                },
+                "relationships": [
+                    {
+                        "cats_to": ["patrol"],
+                        "cats_from": ["patrol"],
+                        "mutual": false,
+                        "values": ["platonic", "respect"],
+                        "amount": -5
+                    },
+                    {
+                        "cats_to": ["patrol"],
+                        "cats_from": ["patrol"],
+                        "mutual": false,
+                        "values": ["dislike"],
+                        "amount": 5
+                    }
+                ]
+            }
+        ]
+    },
+    {
+        "patrol_id": "gen_train_trackassess1",
+        "biome": ["Any"],
+        "season": ["Any"],
+        "types": ["training"],
+        "tags": [],
+        "patrol_art": "train_general_intro",
         "min_cats": 2,
         "max_cats": 2,
-        "antagonize_text": null,
-        "antagonize_fail_text": null,
-        "history_text": {
-                "scar": "r_c carries a scar from when they fought with a Clanmate as an apprentice.",
-                "death": "r_c died when they distractedly ran onto the thunderpath as an apprentice."
-        }
-},
-{
-        "patrol_id": "gen_train_trackassess1",
-        "biome": "Any",
-        "season": "Any",
-        "tags": [
-            "training", 
-            "apprentice", 
-            "one_apprentice", 
-            "app_stat", 
-            "warrior", 
-            "rel_patrol", 
-            "no_change_fail", 
-            "platonic", 
-            "dislike", 
-            "respect", 
-            "death"
-        ],
+        "min_max_status": {
+            "apprentice": [1, 1],
+            "warrior": [1, 1]
+        },
+        "weight": 20,
         "intro_text": "It is almost dawn when the deputy rouses app1 for {PRONOUN/app1/poss} assessment. {PRONOUN/app1/subject/CAP} are meant to find r_c posing as an enemy warrior somewhere on the territory and handle the situation. r_c could be anywhere!",
         "decline_text": "app1 sheepishly looks up at the deputy, a guilty gleam in {PRONOUN/app1/poss} eyes, and says that {PRONOUN/app1/subject} have a stomachache. They {PRONOUN/app1/subject/CAP} hurriedly {VERB/app1/run/runs} to the medicine den, wondering how {PRONOUN/app1/subject} are going to get away with this fake illness at sunhigh when the Clan shares tongues.",
         "chance_of_success": 60,
-        "exp": 10,
-        "success_text": {
-            "unscathed_common": "Sluggishly, app1 heads out into the territory to find r_c. By the time the sun starts to set, {PRONOUN/app1/subject} are about to lose hope. However, {PRONOUN/app1/subject} {VERB/app1/spot/spots} r_c nibbling on a pigeon's wing. Imagining an enemy warrior, app1 attacks r_c and catches {PRONOUN/r_c/object} off-guard! After a brief tussle, r_c admits defeat, and guides app1 home.",
-            "unscathed_rare": "app1 is nervous upon heading out. However, {PRONOUN/app1/subject} {VERB/app1/manage/manages} to pick up r_c's scent within a few hours, and follow the trail. When {PRONOUN/app1/subject} find r_c, the warrior is drinking from a stream. Yowling, app1 leaps at r_c and sweeps {PRONOUN/r_c/object} off {PRONOUN/r_c/poss} feet into the shallow water. r_c is winded, and after {PRONOUN/r_c/subject} stand up, {PRONOUN/r_c/subject} congratulate app1.",
-            "stat_skill": "app1 was already awake, and raring to go. {PRONOUN/app1/subject/CAP} run off before the deputy can say anything. It is just a game of hide and seek, after all. When {PRONOUN/app1/subject} {VERB/app1/find/finds} r_c {PRONOUN/app1/subject} have to stifle {PRONOUN/app1/poss} chitters of excited pleasure. r_c must have heard {PRONOUN/app1/object}, because app1 sees {PRONOUN/r_c/poss} whiskers twitch in amusement. Oh, well, {PRONOUN/app1/subject} gleefully charge forward.",
-            "stat_trait": "app1 has waited for this for moons. {PRONOUN/app1/subject/CAP} disguise {PRONOUN/app1/poss} scent and carefully work {PRONOUN/app1/poss} way through the territory, checking strategic hiding places. Before long, {PRONOUN/app1/subject} pinpoint r_c's hiding spot, and sneak behind the warrior. Without hesitation, app1 pounces on r_c and pins {PRONOUN/r_c/object} to the ground, a paw on {PRONOUN/r_c/poss} throat."
-        },
-        "fail_text": {
-            "unscathed_common": "Admittedly, {PRONOUN/app1/subject} knew {PRONOUN/app1/subject} weren't ready. app1 could not find r_c, and by the time sundown approached, {PRONOUN/app1/poss} mentor appeared to take {PRONOUN/app1/object} home. app1 cannot help but feel like a failure after this. Back at camp, {PRONOUN/app1/subject} can see r_c's whiskers twitching in amusement at {PRONOUN/app1/poss} predicament.",
-            "unscathed_stat": "Why did it have to be this assessment? app1 struggles to make a decision. What if {PRONOUN/app1/subject} cannot find r_c before the time limit? Who decided there should be a time limit? Maybe app1 would be better off as a medicine cat? {PRONOUN/app1/poss/CAP} mentor's arrival startles {PRONOUN/app1/object}, and app1 realizes {PRONOUN/app1/subject} wasted too much time second guessing.",
-            "death": "app1 is jumping at shadows. Everything around {PRONOUN/app1/object} seems like a predator waiting to pounce. Where could r_c be hiding? {PRONOUN/app1/subject/CAP} wish that r_c would hurry up and come out. Wait, is that . . .? app1 charges toward the bulky shape of another cat in the dark. However, this is not r_c. The smell of a foreign cat washes over app1."
-        },
-        "win_skills": [
-            "RUNNER,0", 
-            "CLEVER,0"
+        "success_outcomes": [
+            {
+                "text": "Sluggishly, app1 heads out into the territory to find r_c. By the time the sun starts to set, {PRONOUN/app1/subject} are about to lose hope. However, {PRONOUN/app1/subject} {VERB/app1/spot/spots} r_c nibbling on a pigeon's wing. Imagining an enemy warrior, app1 attacks r_c and catches {PRONOUN/r_c/object} off-guard! After a brief tussle, r_c admits defeat, and guides app1 home.",
+                "exp": 15,
+                "weight": 20,
+                "relationships": [
+                    {
+                        "cats_to": ["patrol"],
+                        "cats_from": ["patrol"],
+                        "mutual": false,
+                        "values": ["platonic", "respect"],
+                        "amount": 5
+                    },
+                    {
+                        "cats_to": ["patrol"],
+                        "cats_from": ["patrol"],
+                        "mutual": false,
+                        "values": ["dislike"],
+                        "amount": -5
+                    }
+                ]
+            },
+            {
+                "text": "app1 is nervous upon heading out. However, {PRONOUN/app1/subject} {VERB/app1/manage/manages} to pick up r_c's scent within a few hours, and follow the trail. When {PRONOUN/app1/subject} find r_c, the warrior is drinking from a stream. Yowling, app1 leaps at r_c and sweeps {PRONOUN/r_c/object} off {PRONOUN/r_c/poss} feet into the shallow water. r_c is winded, and after {PRONOUN/r_c/subject} stand up, {PRONOUN/r_c/subject} congratulate app1.",
+                "exp": 15,
+                "weight": 5,
+                "relationships": [
+                    {
+                        "cats_to": ["patrol"],
+                        "cats_from": ["patrol"],
+                        "mutual": false,
+                        "values": ["platonic", "respect"],
+                        "amount": 5
+                    },
+                    {
+                        "cats_to": ["patrol"],
+                        "cats_from": ["patrol"],
+                        "mutual": false,
+                        "values": ["dislike"],
+                        "amount": -5
+                    }
+                ]
+            },
+            {
+                "text": "app1 was already awake, and raring to go. {PRONOUN/app1/subject/CAP} run off before the deputy can say anything. It is just a game of hide and seek, after all. When {PRONOUN/app1/subject} {VERB/app1/find/finds} r_c {PRONOUN/app1/subject} have to stifle {PRONOUN/app1/poss} chitters of excited pleasure. r_c must have heard {PRONOUN/app1/object}, because app1 sees {PRONOUN/r_c/poss} whiskers twitch in amusement. Oh, well, {PRONOUN/app1/subject} gleefully charge forward.",
+                "exp": 15,
+                "weight": 20,
+                "stat_skill": ["RUNNER,0", "CLEVER,0"],
+                "relationships": [
+                    {
+                        "cats_to": ["patrol"],
+                        "cats_from": ["patrol"],
+                        "mutual": false,
+                        "values": ["platonic", "respect"],
+                        "amount": 5
+                    },
+                    {
+                        "cats_to": ["patrol"],
+                        "cats_from": ["patrol"],
+                        "mutual": false,
+                        "values": ["dislike"],
+                        "amount": -5
+                    }
+                ]
+            },
+            {
+                "text": "app1 has waited for this for moons. {PRONOUN/app1/subject/CAP} disguise {PRONOUN/app1/poss} scent and carefully work {PRONOUN/app1/poss} way through the territory, checking strategic hiding places. Before long, {PRONOUN/app1/subject} pinpoint r_c's hiding spot, and sneak behind the warrior. Without hesitation, app1 pounces on r_c and pins {PRONOUN/r_c/object} to the ground, a paw on {PRONOUN/r_c/poss} throat.",
+                "exp": 15,
+                "weight": 20,
+                "stat_trait": ["sneaky", "cunning", "cold"],
+                "relationships": [
+                    {
+                        "cats_to": ["patrol"],
+                        "cats_from": ["patrol"],
+                        "mutual": false,
+                        "values": ["platonic", "respect"],
+                        "amount": 5
+                    },
+                    {
+                        "cats_to": ["patrol"],
+                        "cats_from": ["patrol"],
+                        "mutual": false,
+                        "values": ["dislike"],
+                        "amount": -5
+                    }
+                ]
+            }
         ],
-        "win_trait": ["sneaky"],
-        "fail_trait": [
-            "insecure", 
-            "nervous"
-        ],
-        "min_cats": 2,
-        "max_cats": 2,
-        "history_text": {
-	    "leader death": "killed by another cat while doing their assessment."
-        }
-}
->>>>>>> 27884d58
+        "fail_outcomes": [
+            {
+                "text": "Admittedly, {PRONOUN/app1/subject} knew {PRONOUN/app1/subject} weren't ready. app1 can't find r_c, and by the time sundown approaches, {PRONOUN/app1/poss} mentor appears to take {PRONOUN/app1/object} home. app1 cannot help but feel like a failure after this. Back at camp, {PRONOUN/app1/subject} can see r_c's whiskers twitching in amusement at {PRONOUN/app1/poss} predicament.",
+                "exp": 0,
+                "weight": 20,
+                "relationships": [
+                    {
+                        "cats_to": ["patrol"],
+                        "cats_from": ["patrol"],
+                        "mutual": false,
+                        "values": ["platonic", "respect"],
+                        "amount": -5
+                    },
+                    {
+                        "cats_to": ["patrol"],
+                        "cats_from": ["patrol"],
+                        "mutual": false,
+                        "values": ["dislike"],
+                        "amount": 5
+                    }
+                ]
+            },
+            {
+                "text": "app1 is jumping at shadows. Everything around {PRONOUN/app1/object} seems like a predator waiting to pounce. Where could r_c be hiding? {PRONOUN/app1/subject/CAP} wish that r_c would hurry up and come out. Wait, is that . . .? app1 charges toward the bulky shape of another cat in the dark. However, this is not r_c. The smell of a foreign cat washes over app1.",
+                "exp": 0,
+                "weight": 10,
+                "dead_cats": ["app1"],
+                "history_text": {
+                    "death": "r_c was killed by another cat while doing {PRONOUN/r_c/poss} assessment as an apprentice."
+                },
+                "relationships": [
+                    {
+                        "cats_to": ["patrol"],
+                        "cats_from": ["patrol"],
+                        "mutual": false,
+                        "values": ["platonic", "respect"],
+                        "amount": -5
+                    },
+                    {
+                        "cats_to": ["patrol"],
+                        "cats_from": ["patrol"],
+                        "mutual": false,
+                        "values": ["dislike"],
+                        "amount": 5
+                    }
+                ]
+            },
+            {
+                "text": "Why did it have to be this assessment? app1 struggles to make a decision. What if {PRONOUN/app1/subject} cannot find r_c before the time limit? Who decided there should be a time limit? Maybe app1 would be better off as a medicine cat? {PRONOUN/app1/poss/CAP} mentor's arrival startles {PRONOUN/app1/object}, and app1 realizes {PRONOUN/app1/subject} wasted too much time second guessing.",
+                "exp": 0,
+                "weight": 20,
+                "stat_trait": ["nervous", "insecure", "oblivious"],
+                "relationships": [
+                    {
+                        "cats_to": ["patrol"],
+                        "cats_from": ["patrol"],
+                        "mutual": false,
+                        "values": ["platonic", "respect"],
+                        "amount": -5
+                    },
+                    {
+                        "cats_to": ["patrol"],
+                        "cats_from": ["patrol"],
+                        "mutual": false,
+                        "values": ["dislike"],
+                        "amount": 5
+                    }
+                ]
+            }
+        ]
+    }
 ]