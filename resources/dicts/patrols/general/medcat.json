[
    {
        "patrol_id": "gen_med_sunny1",
        "biome": ["Any"],
        "season": ["Any"],
        "types": ["herb_gathering"],
        "tags": [],
        "patrol_art": "gen_med_sunny",
        "min_cats": 2,
        "max_cats": 6,
        "min_max_status": {
            "apprentice": [-1, -1],
            "medicine cat": [1, 6],
            "healer cats": [1, 6],
            "normal adult": [-1, -1]
        },
        "weight": 20,
        "intro_text": "The patrol finds a nice spot to sun themselves.",
        "decline_text": "They decide to stay focused instead.",
        "chance_of_success": 60,
        "success_outcomes": [
            {
                "text": "The sunlight feels great and the cats have a successful discussion, talking about what came up at the last half-moon meetings and whether it'll affect c_n.",
                "exp": 20,
                "weight": 20,
                "herbs": ["random_herbs"],
                "relationships": [
                    {
                        "cats_to": ["patrol"],
                        "cats_from": ["patrol"],
                        "mutual": false,
                        "values": ["platonic", "respect", "comfort", "trust"],
                        "amount": 5
                    }
                ]
            },
            {
                "text": "The sunlight energizes the cats for their herb-gathering.",
                "exp": 20,
                "weight": 5,
                "herbs": ["random_herbs"],
                "relationships": [
                    {
                        "cats_to": ["patrol"],
                        "cats_from": ["patrol"],
                        "mutual": false,
                        "values": ["platonic", "respect", "comfort", "trust"],
                        "amount": 5
                    }
                ]
            },
            {
                "text": "s_c makes sure everyone gets a good basking spot as the cats pause for a little break before resuming their herb-gathering.",
                "exp": 20,
                "weight": 20,
                "stat_trait": [
                    "altruistic",
                    "compassionate",
                    "empathetic",
                    "faithful",
                    "loving",
                    "patient",
                    "responsible",
                    "thoughtful",
                    "wise"
                ],
                "herbs": ["random_herbs"],
                "relationships": [
                    {
                        "cats_to": ["patrol"],
                        "cats_from": ["patrol"],
                        "mutual": false,
                        "values": ["platonic", "respect", "comfort", "trust"],
                        "amount": 5
                    }
                ]
            }
        ],
        "fail_outcomes": [
            {
                "text": "The patrol doesn't get much done because of that.",
                "exp": 0,
                "weight": 20,
                "relationships": [
                    {
                        "cats_to": ["patrol"],
                        "cats_from": ["patrol"],
                        "mutual": false,
                        "values": ["platonic", "respect", "comfort", "trust"],
                        "amount": -5
                    }
                ]
            }
        ]
    },
    {
        "patrol_id": "gen_med_sunny2",
        "biome": ["Any"],
        "season": ["Any"],
        "types": ["herb_gathering"],
        "tags": [],
        "patrol_art": "gen_med_sunny",
        "min_cats": 1,
        "max_cats": 1,
        "min_max_status": {
            "healer cats": [1, 6]
        },
        "weight": 20,
        "intro_text": "r_c finds a nice spot to sun {PRONOUN/r_c/self}.",
        "decline_text": "{PRONOUN/r_c/subject/CAP} {VERB/r_c/decide/decides} to stay focused instead.",
        "chance_of_success": 60,
        "success_outcomes": [
            {
                "text": "The sunlight feels great and r_c has a successful patrol.",
                "exp": 20,
                "weight": 20,
                "herbs": ["random_herbs"]
            },
            {
                "text": "The sunlight energizes r_c for the rest of {PRONOUN/r_c/poss} herb-gathering.",
                "exp": 20,
                "weight": 5,
                "herbs": ["random_herbs"]
            }
        ],
        "fail_outcomes": [
            {
                "text": "{PRONOUN/r_c/subject/CAP} {VERB/r_c/don't/doesn't} get much done because of that.",
                "exp": 0,
                "weight": 20
            }
        ]
    },
    {
        "patrol_id": "gen_med_vision1",
        "biome": ["Any"],
        "season": ["Any"],
        "types": ["herb_gathering"],
        "tags": ["jealousy"],
        "patrol_art": "gen_med_vision",
        "min_cats": 2,
        "max_cats": 6,
        "min_max_status": {
            "medicine cat": [1, 6],
            "healer cats": [1, 6]
        },
        "weight": 20,
        "intro_text": "As the medicine cats' patrol pads out into c_n territory, r_c tells p_l about the dream {PRONOUN/r_c/subject} had last night, and what the StarClan vision could mean for c_n.",
        "decline_text": "The cats don't talk about the vision, mouths too full of herbs.",
        "chance_of_success": 40,
        "success_outcomes": [
            {
                "text": "They have an in-depth conversation about r_c's vision as they walk. By the time they head back to camp, they have a good idea of what they should do with the information.",
                "exp": 20,
                "weight": 20,
                "herbs": ["random_herbs"],
                "relationships": [
                    {
                        "cats_to": ["p_l"],
                        "cats_from": ["patrol"],
                        "mutual": true,
                        "values": ["respect", "trust"],
                        "amount": 5
                    }
                ]
            },
            {
                "text": "p_l takes r_c aside, giving {PRONOUN/r_c/object} the full benefits of p_l's experience as they discuss r_c's vision. As a medicine cat, {PRONOUN/p_l/subject} {VERB/p_l/don't/doesn't} take the responsibility lightly, and both of them work together to divine the vision's meaning.",
                "exp": 20,
                "weight": 5,
                "herbs": ["random_herbs"],
                "relationships": [
                    {
                        "cats_to": ["p_l"],
                        "cats_from": ["patrol"],
                        "mutual": true,
                        "values": ["respect", "trust"],
                        "amount": 5
                    }
                ]
            },
            {
                "text": "s_c chooses to pad pelt-to-pelt with r_c, the spiritual medicine cat gently guiding the conversation. r_c feels deeply privileged, and far more at peace, after confiding in {PRONOUN/s_c/object}, and {PRONOUN/r_c/subject} {VERB/r_c/know/knows} that c_n is in safe paws.",
                "exp": 20,
                "weight": 20,
                "herbs": ["random_herbs"],
                "stat_trait": ["loving", "wise"],
                "can_have_stat": ["p_l"],
                "relationships": [
                    {
                        "cats_to": ["p_l"],
                        "cats_from": ["patrol"],
                        "mutual": true,
                        "values": ["respect", "trust"],
                        "amount": 5
                    }
                ]
            }
        ],
        "fail_outcomes": [
            {
                "text": "p_l shakes {PRONOUN/p_l/poss} head sadly. {PRONOUN/p_l/subject/CAP} can't make sense of the vision.",
                "exp": 0,
                "weight": 20,
                "relationships": [
                    {
                        "cats_to": ["p_l"],
                        "cats_from": ["patrol"],
                        "mutual": true,
                        "values": ["respect", "trust"],
                        "amount": -5
                    }
                ]
            },
            {
                "text": "s_c watches r_c with undisguised envy, desperately wishing {PRONOUN/s_c/subject} {VERB/s_c/were/was} the one to receive the vision. Looking back nervously, r_c withdraws from the group, dismissing the dream as unimportant.",
                "exp": 0,
                "weight": 20,
                "stat_trait": ["ambitious", "insecure"],
                "relationships": [
                    {
                        "cats_to": ["p_l"],
                        "cats_from": ["patrol"],
                        "mutual": true,
                        "values": ["respect", "trust"],
                        "amount": -5
                    }
                ]
            }
        ]
    },
    {
        "patrol_id": "gen_med_vision2",
        "biome": ["Any"],
        "season": ["Any"],
        "types": ["herb_gathering"],
        "tags": ["jealousy"],
        "patrol_art": "gen_med_vision",
        "min_cats": 2,
        "max_cats": 6,
        "min_max_status": {
            "medicine cat": [1, 6],
            "healer cats": [1, 6]
        },
        "weight": 20,
        "intro_text": "As the medicine cats' patrol pads out into c_n territory, r_c tells p_l about the dream {PRONOUN/r_c/subject} had last night, and what the StarClan vision could mean for c_n.",
        "decline_text": "The cats don't talk about the vision, mouths too full of herbs.",
        "chance_of_success": 40,
        "success_outcomes": [
            {
                "text": "They have an in depth conversation about r_c's vision as they walk. By the time they head back to camp, they have a good idea of what they should do with the information.",
                "exp": 20,
                "weight": 20,
                "herbs": ["random_herbs"],
                "relationships": [
                    {
                        "cats_to": ["p_l", "p_l"],
                        "cats_from": ["patrol", "r_c"],
                        "mutual": true,
                        "values": ["respect", "trust"],
                        "amount": 5
                    }
                ]
            },
            {
                "text": "p_l takes r_c aside, giving {PRONOUN/r_c/object} the full benefits of p_l's seniority and experience as they discuss r_c's vision. As a medicine cat, {PRONOUN/p_l/subject} {VERB/p_l/don't/doesn't} take the responsibility lightly, and both of them work together to divine the vision's meaning.",
                "exp": 20,
                "weight": 5,
                "herbs": ["random_herbs"],
                "relationships": [
                    {
                        "cats_to": ["p_l", "p_l"],
                        "cats_from": ["patrol", "r_c"],
                        "mutual": true,
                        "values": ["respect", "trust"],
                        "amount": 5
                    }
                ]
            },
            {
                "text": "s_c listens intently and tells r_c not to be weirded out, but {PRONOUN/s_c/subject} had seen the dream, too. r_c is alarmed, but s_c soothes {PRONOUN/r_c/object}, explaining that StarClan sometimes shows {PRONOUN/s_c/object} others' dreams. This one, luckily, was nothing but a mild warning.",
                "exp": 20,
                "weight": 20,
                "stat_skill": ["DREAM,1", "STAR,2"],
                "herbs": ["random_herbs"],
                "relationships": [
                    {
                        "cats_to": ["p_l", "p_l"],
                        "cats_from": ["patrol", "r_c"],
                        "mutual": true,
                        "values": ["respect", "trust"],
                        "amount": 5
                    }
                ]
            }
        ],
        "fail_outcomes": [
            {
                "text": "p_l shakes {PRONOUN/p_l/poss} head sadly. {PRONOUN/p_l/subject/CAP} can't make sense of the vision.",
                "exp": 0,
                "weight": 20,
                "relationships": [
                    {
                        "cats_to": ["p_l", "p_l"],
                        "cats_from": ["patrol", "r_c"],
                        "mutual": true,
                        "values": ["respect", "trust"],
                        "amount": -5
                    }
                ]
            },
            {
                "text": "s_c watches r_c with undisguised envy, desperately wishing {PRONOUN/s_c/subject} {VERB/s_c/were/was} the one to receive the vision. Looking back nervously, r_c withdraws from the group, dismissing the dream as unimportant.",
                "exp": 0,
                "weight": 20,
                "stat_trait": ["ambitious", "insecure"],
                "relationships": [
                    {
                        "cats_to": ["p_l", "p_l"],
                        "cats_from": ["patrol", "r_c"],
                        "mutual": true,
                        "values": ["respect", "trust"],
                        "amount": -5
                    }
                ]
            }
        ]
    },
    {
        "patrol_id": "gen_med_vision3",
        "biome": ["Any"],
        "season": ["Any"],
        "types": ["herb_gathering"],
        "tags": [],
        "patrol_art": "gen_med_vision",
        "min_cats": 1,
        "max_cats": 1,
        "min_max_status": {
            "medicine cat": [1, 6],
            "healer cats": [1, 6]
        },
        "weight": 20,
        "intro_text": "As {PRONOUN/p_l/subject} head out to gather cobwebs, p_l thinks about the dream {PRONOUN/p_l/subject} had last night. . . was it sent by StarClan?",
        "decline_text": "{PRONOUN/p_l/subject/CAP} {VERB/p_l/push/pushes} it from {PRONOUN/p_l/poss} mind.",
        "chance_of_success": 40,
        "success_outcomes": [
            {
                "text": "It definitely distracts {PRONOUN/p_l/object} from the hunt for cobwebs, but p_l uses the time by {PRONOUN/p_l/self} to put {PRONOUN/p_l/poss} thoughts in order. The sign from {PRONOUN/p_l/poss} ancestors will need acting upon, and {PRONOUN/p_l/subject} return to camp to assemble the leader and deputy.",
                "exp": 20,
                "weight": 20
            },
            {
                "text": "Somehow cobweb-gathering brings p_l to an almost-meditative state. Not only {VERB/p_l/are/is} {PRONOUN/p_l/subject} fairly confident of {PRONOUN/p_l/poss} next steps, having been given this vision, but {PRONOUN/p_l/subject} also {VERB/p_l/bring/brings} back a good haul to the medicine den stocks.",
                "exp": 20,
                "weight": 5,
                "herbs": ["cobwebs"]
            },
            {
                "text": "s_c often feels like StarClan walks with {PRONOUN/s_c/object}, and this is just another instance on the path. {PRONOUN/s_c/subject/CAP} {VERB/s_c/use/uses} the solo patrol to collect {PRONOUN/s_c/poss} thoughts, and by the time {PRONOUN/s_c/subject} {VERB/s_c/pad/pads} home with a good bundle of cobwebs, {PRONOUN/s_c/subject}{VERB/s_c/'re/'s} ready for the next step {PRONOUN/s_c/poss} vision hinted at.",
                "exp": 20,
                "weight": 20,
                "stat_skill": ["STAR,1"],
                "stat_trait": ["faithful"],
                "herbs": ["cobwebs"]
            }
        ],
        "fail_outcomes": [
            { "text": "r_c can't make sense of the vision.", "exp": 0, "weight": 20 }
        ]
    },
    {
        "patrol_id": "gen_med_vision4",
        "biome": ["Any"],
        "season": ["Any"],
        "types": ["herb_gathering"],
        "tags": ["jealousy"],
        "patrol_art": "gen_med_vision",
        "min_cats": 2,
        "max_cats": 6,
        "min_max_status": {
            "medicine cat apprentice": [1, 6],
            "healer cats": [1, 6]
        },
        "weight": 20,
        "intro_text": "As the patrol pads out into c_n territory, r_c tells p_l about the dream {PRONOUN/r_c/subject} had last night, and what the StarClan vision could mean for c_n.",
        "decline_text": "The cats don't talk about the vision, mouths too full of herbs.",
        "chance_of_success": 40,
        "success_outcomes": [
            {
                "text": "They have an in depth conversation about r_c's vision as they walk. By the time they head back to camp, they have a good idea of what they should do with the information.",
                "exp": 20,
                "weight": 20,
                "herbs": ["random_herbs"],
                "relationships": [
                    {
                        "cats_to": ["p_l", "p_l"],
                        "cats_from": ["patrol", "r_c"],
                        "mutual": true,
                        "values": ["respect", "trust"],
                        "amount": 5
                    }
                ]
            },
            {
                "text": "p_l takes r_c aside to discuss r_c's vision. {PRONOUN/p_l/subject/CAP} {VERB/p_l/don't/doesn't} take the responsibility lightly, and both of them work together to divine the vision's meaning.",
                "exp": 20,
                "weight": 5,
                "herbs": ["random_herbs"],
                "relationships": [
                    {
                        "cats_to": ["p_l", "p_l"],
                        "cats_from": ["patrol", "r_c"],
                        "mutual": true,
                        "values": ["respect", "trust"],
                        "amount": 5
                    }
                ]
            },
            {
                "text": "s_c listens intently and tells r_c not to be weirded out, but {PRONOUN/s_c/subject} had seen the dream, too. r_c is alarmed, but s_c soothes {PRONOUN/r_c/object}, explaining that StarClan sometimes shows {PRONOUN/s_c/object} others' dreams. This one, luckily, was nothing but a mild warning.",
                "exp": 20,
                "weight": 20,
                "herbs": ["random_herbs"],
                "stat_skill": ["DREAM,1", "STAR,2"],
                "relationships": [
                    {
                        "cats_to": ["p_l", "p_l"],
                        "cats_from": ["patrol", "r_c"],
                        "mutual": true,
                        "values": ["respect", "trust"],
                        "amount": 5
                    }
                ]
            }
        ],
        "fail_outcomes": [
            {
                "text": "p_l shakes {PRONOUN/p_l/poss} head sadly. {PRONOUN/p_l/subject/CAP} can't make sense of the vision.",
                "exp": 0,
                "weight": 20,
                "relationships": [
                    {
                        "cats_to": ["p_l", "p_l"],
                        "cats_from": ["patrol", "r_c"],
                        "mutual": true,
                        "values": ["respect", "trust"],
                        "amount": -5
                    }
                ]
            },
            {
                "text": "s_c watches r_c with undisguised envy, desperately wishing {PRONOUN/s_c/subject} {VERB/s_c/were/was} the one to receive the vision. Looking back nervously, r_c withdraws from the group, dismissing the dream as unimportant.",
                "exp": 0,
                "weight": 20,
                "stat_trait": ["ambitious", "insecure"],
                "relationships": [
                    {
                        "cats_to": ["p_l", "p_l"],
                        "cats_from": ["patrol", "r_c"],
                        "mutual": true,
                        "values": ["respect", "trust"],
                        "amount": -5
                    }
                ]
            }
        ]
    },
    {
        "patrol_id": "gen_med_ghost_star1",
        "biome": ["Any"],
        "season": ["Any"],
        "types": ["herb_gathering"],
        "tags": [],
        "patrol_art": "gen_med_ghost_star",
        "min_cats": 1,
        "max_cats": 1,
        "min_max_status": {
            "medicine cat": [1, 6],
            "healer cats": [1, 6],
            "all apprentices": [-1, -1]
        },
        "weight": 20,
        "intro_text": "As p_l pads through c_n territory, {PRONOUN/p_l/subject} {VERB/p_l/feel/feels} a presence join {PRONOUN/p_l/object}.",
        "decline_text": "{PRONOUN/p_l/poss/CAP} companion stays with {PRONOUN/p_l/object} as silent support while {PRONOUN/p_l/subject} {VERB/p_l/work/works}.",
        "chance_of_success": 30,
        "success_outcomes": [
            {
                "text": "With a respectful nod, p_l pauses, tucks {PRONOUN/p_l/poss} paws together neatly, and sits to converse with the StarClan cat.",
                "exp": 30,
                "weight": 20,
                "herbs": ["random_herbs"]
            },
            {
                "text": "The scent of a familiar pelt reaches p_l's nose - {PRONOUN/p_l/subject} {VERB/p_l/know/knows} this cat! With a friendly purr, {PRONOUN/p_l/subject} {VERB/p_l/turn/turns} to greet {PRONOUN/p_l/poss} friend from beyond the grave.",
                "exp": 30,
                "weight": 5,
                "herbs": ["random_herbs"]
            },
            {
                "text": "With the familiarity brought by {PRONOUN/s_c/poss} connection to StarClan, s_c turns to the ghost haunting {PRONOUN/p_l/poss} path, meeting {PRONOUN/s_c/poss} star-walking ancestor with a purr and quiet confidence.",
                "exp": 30,
                "weight": 20,
                "stat_skill": ["CLAIRVOYANT,2"],
                "herbs": ["random_herbs"]
            }
        ],
        "fail_outcomes": [
            {
                "text": "The connection wavers, and as quickly as the feeling of company appears, it vanishes.",
                "exp": 0,
                "weight": 20
            },
            {
                "text": "s_c turns to the ghost with a smile, but the StarClan cat meets {PRONOUN/s_c/poss} eyes with fire in their gaze. StarClan is unhappy with {PRONOUN/s_c/object}, and things must change.",
                "exp": 0,
                "weight": 20,
                "stat_trait": ["bloodthirsty", "vengeful", "sneaky"]
            }
        ],
        "antag_fail_outcomes": [
            {
                "text": "r_c feels hounded, never given a moment's peace, and {PRONOUN/r_c/subject} {VERB/r_c/hiss/hisses} at the StarClan cat. But when {PRONOUN/r_c/subject} {VERB/r_c/turn/turns} around, there's only a rather upset looking Clanmate, there to fetch {PRONOUN/r_c/object} to camp to help with an emergency.",
                "exp": 0,
                "weight": 20
            }
        ],
        "antag_success_outcomes": [
            {
                "text": "r_c feels hounded, never given a moment's peace, and {PRONOUN/r_c/subject} {VERB/r_c/hiss/hisses} at the StarClan cat. The ghost vanishes like a puff of fog in the morning sun, hopefully not to return.",
                "exp": 30,
                "weight": 20
            }
        ]
    },
    {
        "patrol_id": "gen_med_ghost_star2",
        "biome": ["Any"],
        "season": ["Any"],
        "types": ["herb_gathering"],
        "tags": [],
        "patrol_art": "gen_med_ghost_star",
        "min_cats": 2,
        "max_cats": 6,
        "min_max_status": {
            "healer cats": [1, 6],
            "normal adult": [1, 6]
        },
        "weight": 20,
        "intro_text": "As p_l pads through c_n territory with their entourage, {PRONOUN/p_l/subject} {VERB/p_l/feel/feels} a presence join {PRONOUN/p_l/object}.",
        "decline_text": "{PRONOUN/p_l/poss/CAP} companion stays with {PRONOUN/p_l/object} as silent support while {PRONOUN/p_l/subject} {VERB/p_l/continue/continues} on.",
        "chance_of_success": 30,
        "success_outcomes": [
            {
                "text": "p_l softly alerts the rest of the patrol of their visitor. With respectful nods, the patrol pauses, tucks their paws together neatly, and sit to converse with the StarClan cat.",
                "exp": 30,
                "weight": 20,
                "herbs": ["random_herbs"],
                "relationships": [
                    {
                        "cats_to": ["p_l"],
                        "cats_from": ["patrol"],
                        "mutual": false,
                        "values": ["respect", "comfort"],
                        "amount": 5
                    }
                ]
            },
            {
                "text": "The scent of a familiar pelt reaches r_c's nose - {PRONOUN/r_c/subject} {VERB/r_c/know/knows} this cat! With a friendly purr, {PRONOUN/r_c/subject} {VERB/r_c/turn/turns} to greet {PRONOUN/r_c/poss} friend from beyond the grave. The rest of the patrol gives them some space.",
                "exp": 30,
                "weight": 5,
                "herbs": ["random_herbs"],
                "relationships": [
                    {
                        "cats_to": ["p_l"],
                        "cats_from": ["patrol"],
                        "mutual": false,
                        "values": ["respect", "comfort"],
                        "amount": 5
                    }
                ]
            },
            {
                "text": "With the familiarity brought by {PRONOUN/s_c/poss} connection to StarClan, s_c turns to the ghost haunting {PRONOUN/p_l/poss} path, meeting {PRONOUN/s_c/poss} star-walking ancestor with a purr and quiet confidence.",
                "exp": 30,
                "weight": 20,
                "stat_skill": ["CLAIRVOYANT,2"],
                "herbs": ["random_herbs"],
                "relationships": [
                    {
                        "cats_to": ["p_l"],
                        "cats_from": ["patrol"],
                        "mutual": false,
                        "values": ["respect", "comfort"],
                        "amount": 5
                    }
                ]
            }
        ],
        "fail_outcomes": [
            {
                "text": "The connection wavers, and as quickly as the feeling of company appears, it vanishes.",
                "exp": 0,
                "weight": 20,
                "relationships": [
                    {
                        "cats_to": ["p_l"],
                        "cats_from": ["patrol"],
                        "mutual": false,
                        "values": ["respect", "comfort"],
                        "amount": -5
                    }
                ]
            },
            {
                "text": "p_l turns to the ghost with a smile, but the StarClan cat meets {PRONOUN/p_l/poss} eyes with fire in their gaze. StarClan is unhappy with {PRONOUN/p_l/object}, and things must change.",
                "exp": 0,
                "weight": 20,
                "stat_trait": ["bloodthirsty", "vengeful", "sneaky"],
                "relationships": [
                    {
                        "cats_to": ["p_l"],
                        "cats_from": ["patrol"],
                        "mutual": false,
                        "values": ["respect", "comfort"],
                        "amount": -5
                    }
                ]
            }
        ],
        "antag_fail_outcomes": [
            {
                "text": "p_l feels hounded, never given a moment's peace, and {PRONOUN/p_l/subject} {VERB/p_l/hiss/hisses} at the StarClan cat. But when {PRONOUN/p_l/subject} {VERB/p_l/turn/turns} around, there's only a rather upset looking Clanmate, there to fetch {PRONOUN/p_l/object} to camp to help with an emergency.",
                "exp": 0,
                "weight": 20
            }
        ],
        "antag_success_outcomes": [
            {
                "text": "p_l feels hounded, never given a moment's peace, and {PRONOUN/p_l/subject} {VERB/p_l/hiss/hisses} at the StarClan cat. The ghost vanishes like a puff of fog in the morning sun, hopefully not to return.",
                "exp": 30,
                "weight": 20
            }
        ]
    },
    {
        "patrol_id": "gen_med_ghost_star3",
        "biome": ["Any"],
        "season": ["Any"],
        "types": ["herb_gathering"],
        "tags": [],
        "patrol_art": "gen_med_ghost_star",
        "min_cats": 1,
        "max_cats": 1,
        "min_max_status": {
            "medicine cat": [1, 6],
            "medicine cat apprentice": [1, 6],
            "healer cats": [1, 6]
        },
        "weight": 20,
        "intro_text": "As app1 pads through c_n territory, {PRONOUN/app1/subject} {VERB/app1/feel/feels} a presence join {PRONOUN/app1/object}.",
        "decline_text": "{PRONOUN/app1/poss/CAP} companion stays with {PRONOUN/app1/object} as silent support while {PRONOUN/p_l/subject} {VERB/p_l/work/works}. It's a little unnerving, but app1 thinks they mean well?",
        "chance_of_success": 30,
        "success_outcomes": [
            {
                "text": "This is utterly unnerving, but with a respectful and shaky nod, app1 pauses, tucks {PRONOUN/app1/poss} paws together neatly, and sits to converse with the StarClan cat.",
                "exp": 30,
                "weight": 20,
                "herbs": ["random_herbs"]
            },
            {
                "text": "The scent of a familiar pelt reaches app1's nose - {PRONOUN/app1/subject} {VERB/app1/know/knows} this cat! {PRONOUN/app1/subject/CAP} {VERB/app1/wheel/wheels} around and {VERB/app1/bury/buries} {PRONOUN/app1/poss} face in sparkling fur, purring frantically.",
                "exp": 30,
                "weight": 5,
                "herbs": ["random_herbs"]
            }
        ],
        "fail_outcomes": [
            {
                "text": "The connection wavers, and as quickly as the feeling of company appears, it vanishes. app1 pads uncertainly back to camp, wondering if it was even real in the first place.",
                "exp": 0,
                "weight": 20
            },
            {
                "text": "app1 turns to the ghost with a smile, but the StarClan cat meets {PRONOUN/app1/poss} eyes with fire in their gaze. StarClan is unhappy with {PRONOUN/app1/object}, and things must change. app1 cowers in front of them, wishing {PRONOUN/app1/subject} {VERB/app1/were/was} anywhere else.",
                "exp": 0,
                "weight": 20,
                "stat_trait": ["bloodthirsty", "vengeful", "sneaky"]
            }
        ],
        "antag_fail_outcomes": [
            {
                "text": "app1 feels hounded, never given a moment's peace, and {PRONOUN/app1/subject} {VERB/app1/hiss/hisses} at the StarClan cat. But when {PRONOUN/app1/subject} {VERB/app1/turn/turns} around, there's only a rather upset looking Clanmate, there to fetch {PRONOUN/app1/object} to camp to help with an emergency.",
                "exp": 0,
                "weight": 20
            }
        ],
        "antag_success_outcomes": [
            {
                "text": "app1 feels hounded, never given a moment's peace, and {PRONOUN/app1/subject} {VERB/app1/hiss/hisses} at the StarClan cat. The ghost vanishes like a puff of fog in the morning sun, hopefully not to return.",
                "exp": 30,
                "weight": 20
            }
        ]
    },
    {
        "patrol_id": "gen_med_ghost_star4",
        "biome": ["Any"],
        "season": ["Any"],
        "types": ["herb_gathering"],
        "tags": [],
        "patrol_art": "gen_med_ghost_star",
        "min_cats": 2,
        "max_cats": 6,
        "min_max_status": {
            "apprentice": [-1, -1],
            "medicine cat": [1, 6],
            "medicine cat apprentice": [1, 6],
            "healer cats": [1, 6],
            "normal adult": [-1, -1]
        },
        "weight": 20,
        "intro_text": "As app1 pads through c_n territory, {PRONOUN/app1/subject} {VERB/app1/feel/feels} a presence join {PRONOUN/app1/object}.",
        "decline_text": "{PRONOUN/app1/poss/CAP} companion stays with {PRONOUN/app1/object} as silent support while {PRONOUN/p_l/subject} work.",
        "chance_of_success": 30,
        "success_outcomes": [
            {
                "text": "With respectful nods, the patrol pauses. app1 takes {PRONOUN/app1/poss} lead from p_l and tucks {PRONOUN/app1/poss} paws together neatly, sitting to converse with the StarClan cat.",
                "exp": 30,
                "weight": 20,
                "herbs": ["random_herbs"],
                "relationships": [
                    {
                        "cats_to": ["p_l"],
                        "cats_from": ["patrol"],
                        "mutual": false,
                        "values": ["respect", "comfort"],
                        "amount": 5
                    }
                ]
            },
            {
                "text": "The scent of a familiar pelt reaches app1's nose - {PRONOUN/app1/subject} {VERB/app1/know/knows} this cat! {PRONOUN/app1/subject/CAP} {VERB/app1/wheel/wheels} around and {VERB/app1/bury/buries} {PRONOUN/app1/poss} face in sparkling fur, purring frantically.",
                "exp": 30,
                "weight": 5,
                "herbs": ["random_herbs"],
                "relationships": [
                    {
                        "cats_to": ["p_l"],
                        "cats_from": ["patrol"],
                        "mutual": false,
                        "values": ["respect", "comfort"],
                        "amount": 5
                    }
                ]
            },
            {
                "text": "With the familiarity brought by their connection to StarClan, s_c turns to the ghost haunting {PRONOUN/s_c/poss} path, meeting {PRONOUN/s_c/poss} star-walking ancestor with a purr and quiet confidence. app1 watches with eyes as round and dark as the new moon.",
                "exp": 30,
                "weight": 20,
                "stat_skill": ["CLAIRVOYANT,2"],
                "can_have_stat": ["adult"],
                "herbs": ["random_herbs"],
                "relationships": [
                    {
                        "cats_to": ["p_l"],
                        "cats_from": ["patrol"],
                        "mutual": false,
                        "values": ["respect", "comfort"],
                        "amount": 5
                    }
                ]
            }
        ],
        "fail_outcomes": [
            {
                "text": "The connection wavers, and as quickly as the feeling of company appears, it vanishes.",
                "exp": 0,
                "weight": 20,
                "relationships": [
                    {
                        "cats_to": ["p_l"],
                        "cats_from": ["patrol"],
                        "mutual": false,
                        "values": ["respect", "comfort"],
                        "amount": -5
                    }
                ]
            },
            {
                "text": "s_c turns to the ghost with a smile, but the StarClan cat meets {PRONOUN/s_c/poss} eyes with fire in their gaze. StarClan is unhappy with {PRONOUN/s_c/object}, and things must change.",
                "exp": 0,
                "weight": 20,
                "stat_trait": ["bloodthirsty", "vengeful", "sneaky"],
                "can_have_stat": ["adult"],
                "relationships": [
                    {
                        "cats_to": ["p_l"],
                        "cats_from": ["patrol"],
                        "mutual": false,
                        "values": ["respect", "comfort"],
                        "amount": -5
                    }
                ]
            }
        ],
        "antag_fail_outcomes": [
            {
                "text": "app1 feels hounded, never given a moment's peace, and {PRONOUN/app1/subject} {VERB/app1/hiss/hisses} at the StarClan cat. But when {PRONOUN/app1/subject} {VERB/app1/turn/turns} around, there's only a rather upset looking Clanmate, there to fetch {PRONOUN/app1/object} to camp to help with an emergency.",
                "exp": 0,
                "weight": 20
            }
        ],
        "antag_success_outcomes": [
            {
                "text": "app1 feels hounded, never given a moment's peace, and {PRONOUN/app1/subject} {VERB/app1/hiss/hisses} at the StarClan cat. The ghost vanishes like a puff of fog in the morning sun, hopefully not to return.",
                "exp": 30,
                "weight": 20
            }
        ]
    },
    {
        "patrol_id": "gen_med_medwar_natureofstarclan",
        "biome": ["Any"],
        "season": ["Any"],
        "types": ["herb_gathering"],
        "tags": [],
        "patrol_art": "med_general_intro",
        "min_cats": 2,
        "max_cats": 2,
        "min_max_status": {
            "medicine cat": [1, 6],
            "healer cats": [1, 6],
            "all apprentices": [-1, -1],
            "normal adult": [1, 6]
        },
        "weight": 20,
        "intro_text": "During a patrol looking for herbs, p_l notices that r_c seems more quiet than usual. When prompted, r_c slowly asks if p_l could teach {PRONOUN/r_c/object} more about the nature of StarClan.",
        "decline_text": "p_l opens {PRONOUN/p_l/poss} mouth to answer, but the cry of another patrol looking for {PRONOUN/p_l/object} shuts down the conversation. p_l races away towards the scene, leaving r_c behind.",
        "chance_of_success": 60,
        "success_outcomes": [
            {
                "text": "p_l eventually relents, and begins teaching r_c more about StarClan and the nature of prophecies. Expecting boredom, p_l is shocked when {PRONOUN/p_l/subject} {VERB/p_l/see/sees} wonder in r_c's face. The two spend the rest of the patrol pondering the nature of their ancestors together.",
                "exp": 10,
                "weight": 20,
                "herbs": ["random_herbs"],
                "relationships": [
                    {
                        "cats_to": ["p_l", "s_c"],
                        "cats_from": ["r_c", "r_c"],
                        "mutual": true,
                        "values": ["respect", "comfort", "trust"],
                        "amount": 5
                    }
                ]
            },
            {
                "text": "p_l eventually relents, and begins teaching r_c more about StarClan and the nature of prophecies. r_c takes to it quickly, marveling at their ancestors. {PRONOUN/r_c/subject/CAP} {VERB/r_c/attempt/attempts} to bug p_l about any recent prophecies, but p_l only laughs and gets the patrol back on track for herbs.",
                "exp": 10,
                "weight": 5,
                "herbs": ["random_herbs"],
                "relationships": [
                    {
                        "cats_to": ["p_l", "s_c"],
                        "cats_from": ["r_c", "r_c"],
                        "mutual": true,
                        "values": ["respect", "comfort", "trust"],
                        "amount": 5
                    }
                ]
            },
            {
                "text": "s_c had seen before how connected p_l was to StarClan, and began telling {PRONOUN/p_l/object} more than they would have told any other Clan cat about their ancestors. p_l and s_c spend much of their patrol gathering herbs and discussing the hard-hitting questions on prophecies and StarClan's gifts.",
                "exp": 10,
                "weight": 20,
                "stat_skill": ["LORE,1", "STAR,1"],
                "herbs": ["random_herbs"],
                "relationships": [
                    {
                        "cats_to": ["p_l", "s_c"],
                        "cats_from": ["r_c", "r_c"],
                        "mutual": true,
                        "values": ["respect", "comfort", "trust"],
                        "amount": 5
                    }
                ]
            }
        ],
        "fail_outcomes": [
            {
                "text": "p_l tries to simplify the mystical power of their ancestors, but it only leaves r_c more confused about StarClan and their prophecies.",
                "exp": 0,
                "weight": 20,
                "relationships": [
                    {
                        "cats_to": ["p_l", "s_c"],
                        "cats_from": ["r_c", "r_c"],
                        "mutual": true,
                        "values": ["respect", "comfort", "trust"],
                        "amount": -5
                    }
                ]
            }
        ]
    },
    {
        "patrol_id": "gen_med_medwar_natureofdeath",
        "biome": ["Any"],
        "season": ["Any"],
        "types": ["herb_gathering"],
        "tags": [],
        "patrol_art": "med_general_intro",
        "min_cats": 2,
        "max_cats": 2,
        "min_max_status": {
            "medicine cat": [1, 6],
            "healer cats": [1, 6],
            "all apprentices": [-1, -1],
            "normal adult": [1, 6]
        },
        "weight": 20,
        "intro_text": "To p_l's concern, their warrior escort is unusually quiet. When prompted on {PRONOUN/r_c/poss} troubles, r_c comments that {PRONOUN/r_c/subject} could not help but think of what legacy {PRONOUN/r_c/subject} would leave behind if StarClan called upon {PRONOUN/r_c/object}.",
        "decline_text": "p_l isn't sure how to exactly address such a statement, and quickly attempts to distract r_c with some herb collecting.",
        "chance_of_success": 60,
        "success_outcomes": [
            {
                "text": "p_l and r_c spend their time on the patrol discussing how, to StarClan, the end of their life did not mean it was the true end. Even in StarClan, cats had their role to play. r_c's legacy would shine brighter than any star. Comforted by these words, r_c thanks p_l and helps bring back the herbs.",
                "exp": 10,
                "weight": 20,
                "herbs": ["random_herbs"],
                "relationships": [
                    {
                        "cats_to": ["p_l", "s_c"],
                        "cats_from": ["r_c", "r_c"],
                        "mutual": true,
                        "values": ["respect", "comfort", "trust"],
                        "amount": 5
                    }
                ]
            },
            {
                "text": "p_l knows why this bothers s_c so much. A powerful connection to StarClan allows them to understand how their legacy would be told again and again to kits in the future. But p_l does {PRONOUN/p_l/poss} best to ease s_c's worries. To c_n, s_c would be a legend worth remembering one day. s_c brightens up at that remark, and the two go back to their herb hunt.",
                "exp": 10,
                "weight": 20,
                "stat_trait": [
                    "ambitious",
                    "bloodthirsty",
                    "insecure"
                ],
                "herbs": ["random_herbs"],
                "can_have_stat": ["r_c"],
                "relationships": [
                    {
                        "cats_to": ["p_l", "s_c"],
                        "cats_from": ["r_c", "r_c"],
                        "mutual": true,
                        "values": ["respect", "comfort", "trust"],
                        "amount": 5
                    }
                ]
            }
        ],
        "fail_outcomes": [
            {
                "text": "p_l attempts to soothe r_c's worries, but nothing seems to stick. r_c turns back towards the camp, leaving p_l alone to fruitlessly hunt for herbs.",
                "exp": 0,
                "weight": 20,
                "relationships": [
                    {
                        "cats_to": ["p_l", "s_c"],
                        "cats_from": ["r_c", "r_c"],
                        "mutual": true,
                        "values": ["respect", "comfort", "trust"],
                        "amount": -5
                    }
                ]
            }
        ]
    },
    {
        "patrol_id": "gen_med_medwar_puddles",
        "biome": ["Any"],
        "season": ["Any"],
        "types": ["herb_gathering"],
        "tags": [],
        "patrol_art": "med_general_intro",
        "min_cats": 2,
        "max_cats": 2,
        "min_max_status": {
            "medicine cat": [1, 6],
            "healer cats": [1, 6],
            "all apprentices": [-1, -1],
            "normal adult": [1, 6]
        },
        "weight": 20,
        "intro_text": "It was one of the worst storms of the season, and left p_l in an unavoidably grumpy mood. Herbs strewn about, prey in hiding, it would take forever to find anything. r_c attempts to find a way to cheer up the healer.",
        "decline_text": "Before r_c can come up with a plan, a cry from the camp forces p_l to return in a hurry.",
        "chance_of_success": 60,
        "success_outcomes": [
            {
                "text": "r_c splashes water from a puddle onto p_l's fur. p_l fluffs up like a bottlebrush, turning around to quickly send a wave of water back towards r_c! The two engage in a small water fight, and when they resume the herb patrol, r_c is glad to see p_l looks much happier.",
                "exp": 10,
                "weight": 20,
                "herbs": ["random_herbs"],
                "relationships": [
                    {
                        "cats_to": ["p_l", "s_c"],
                        "cats_from": ["r_c", "r_c"],
                        "mutual": true,
                        "values": ["respect", "comfort", "trust"],
                        "amount": 5
                    }
                ]
            }
        ],
        "fail_outcomes": [
            {
                "text": "r_c splashes water from a puddle at p_l. p_l turns around and hisses at r_c that {PRONOUN/p_l/subject} {VERB/p_l/don't/doesn't} have time for kit games! The two continue their patrol, but p_l's sour mood distracts them from any usable herbs they could find.",
                "exp": 0,
                "weight": 20,
                "relationships": [
                    {
                        "cats_to": ["p_l", "s_c"],
                        "cats_from": ["r_c", "r_c"],
                        "mutual": true,
                        "values": ["respect", "comfort", "trust"],
                        "amount": -5
                    }
                ]
            }
        ]
    },
    {
        "patrol_id": "gen_med_group_randomherb1",
        "biome": ["Any"],
        "season": ["Any"],
        "types": ["herb_gathering"],
        "tags": [],
        "patrol_art": "med_general_intro",
        "min_cats": 3,
        "max_cats": 6,
        "min_max_status": {
            "apprentice": [-1, -1],
            "medicine cat": [1, 6],
            "healer cats": [1, 6],
            "normal adult": [-1, -1]
        },
        "weight": 20,
        "intro_text": "The gaggle of medicine cats strolls through c_n's territory, chatting amicably amongst themselves. It's a rare opportunity, for all of them to be out like this together, and each cat plans to make the most of it.",
        "decline_text": "Before they get very far, one of their Clanmates catches up to inform them of a small emergency back at camp that needs their attention. Oh well, maybe they'll get the chance again another day.",
        "chance_of_success": 20,
        "success_outcomes": [
            {
                "text": "The cats take turns veering off for herbs, allowing the others time to chat with each other. By the time they loop back to camp, each cat has a small bundle of herbs in their jaws, and a small bundle of contentment in their hearts.",
                "exp": 30,
                "weight": 20,
                "herbs": ["random_herbs"],
                "relationships": [
                    {
                        "cats_to": ["patrol"],
                        "cats_from": ["patrol"],
                        "mutual": false,
                        "values": ["platonic", "comfort", "trust"],
                        "amount": 5
                    }
                ]
            },
            {
                "text": "The patrol decides to collect herbs first, so they have time to idle and chat before heading back to camp. They spend some time in a warm sunbeam, sharing tongues and sunning themselves, and by the time they're ready to go home, every cat is feeling closer to one another.",
                "exp": 30,
                "weight": 5,
                "herbs": ["random_herbs"],
                "relationships": [
                    {
                        "cats_to": ["patrol"],
                        "cats_from": ["patrol"],
                        "mutual": false,
                        "values": ["platonic", "comfort", "trust"],
                        "amount": 5
                    }
                ]
            },
            {
                "text": "As the cats walk and chat, s_c begins to lag behind. r_c looks back to ask {PRONOUN/s_c/object} what's up, and spots {PRONOUN/s_c/object} veering down a side path. r_c motions for the others as {PRONOUN/r_c/subject} {VERB/r_c/follow/follows} s_c, and {VERB/r_c/find/finds} {PRONOUN/s_c/object} purring loudly at the sight of a huge herb patch! There's far more than the patrol can carry, and {PRONOUN/r_c/subject} {VERB/r_c/know/knows} this will keep the Clan healthy for ages.",
                "exp": 30,
                "weight": 20,
                "stat_skill": ["SENSE,2", "CLEVER,2"],
                "herbs": ["many_herbs"],
                "relationships": [
                    {
                        "cats_to": ["patrol"],
                        "cats_from": ["patrol"],
                        "mutual": false,
                        "values": ["platonic", "comfort", "trust"],
                        "amount": 5
                    }
                ]
            }
        ],
        "fail_outcomes": [
            {
                "text": "The medicine cats are too caught up in chatting with one another - they don't collect a single leaf.",
                "exp": 0,
                "weight": 20
            }
        ]
    },
    {
        "patrol_id": "gen_med_group_randomherb2",
        "biome": ["Any"],
        "season": ["Any"],
        "types": ["herb_gathering"],
        "tags": [],
        "patrol_art": "med_general_intro",
        "min_cats": 3,
        "max_cats": 6,
        "min_max_status": {
            "apprentice": [-1, -1],
            "medicine cat": [1, 6],
            "healer cats": [1, 6],
            "normal adult": [-1, -1]
        },
        "weight": 20,
        "intro_text": "The gaggle of medicine cats strolls through c_n's territory, chatting amicably amongst themselves. It's a rare opportunity, for all of them to be out like this together, and though the weather is poor and not really ideal for herb-gathering, each cat plans to make the most of it.",
        "decline_text": "Before they get very far, it starts pouring rain, and none of the cats feel like getting soaked today. At least they can spend time together organizing the herb stores instead!",
        "chance_of_success": 30,
        "success_outcomes": [
            {
                "text": "The cats take turns veering off for herbs, allowing the others time to chat with each other. They manage to avoid any rain, and by the time they loop back to camp, each cat has a small bundle of herbs in their jaws, and a small bundle of contentment in their hearts.",
                "exp": 30,
                "weight": 20,
                "herbs": ["random_herbs"],
                "relationships": [
                    {
                        "cats_to": ["patrol"],
                        "cats_from": ["patrol"],
                        "mutual": false,
                        "values": ["platonic", "comfort", "trust"],
                        "amount": 5
                    }
                ]
            },
            {
                "text": "The patrol decides to collect herbs first, so they have time to idle and chat before heading back to camp. They sit themselves in the cover of a tree to share tongues and chat out of the rain, and by the time they're ready to go home, every cat is feeling closer to one another.",
                "exp": 30,
                "weight": 5,
                "herbs": ["random_herbs"],
                "relationships": [
                    {
                        "cats_to": ["patrol"],
                        "cats_from": ["patrol"],
                        "mutual": false,
                        "values": ["platonic", "comfort", "trust"],
                        "amount": 5
                    }
                ]
            },
            {
                "text": "As the cats walk and chat, s_c begins to lag behind. r_c looks back to ask {PRONOUN/s_c/object} what's up, and spots {PRONOUN/s_c/object} veering down a side path. r_c motions for the others as {PRONOUN/r_c/subject} {VERB/r_c/follow/follows} s_c, and {VERB/r_c/find/finds} {PRONOUN/s_c/object} purring loudly at the sight of a huge herb patch! There's far more than the patrol can carry, and {PRONOUN/r_c/subject} {VERB/r_c/know/knows} this will keep the Clan healthy for ages.",
                "exp": 30,
                "weight": 20,
                "stat_skill": ["SENSE,2", "CLEVER,2"],
                "herbs": ["many_herbs"],
                "relationships": [
                    {
                        "cats_to": ["patrol"],
                        "cats_from": ["patrol"],
                        "mutual": false,
                        "values": ["platonic", "comfort", "trust"],
                        "amount": 5
                    }
                ]
            }
        ],
        "fail_outcomes": [
            {
                "text": "It starts pouring rain while they're out, and even p_l has to admit defeat and lead them home.",
                "exp": 0,
                "weight": 20
            }
        ]
    },
    {
        "patrol_id": "gen_med_appgroup_randomherb1",
        "biome": ["Any"],
        "season": ["Any"],
        "types": ["herb_gathering"],
        "tags": [],
        "patrol_art": "med_general_intro",
        "min_cats": 3,
        "max_cats": 3,
        "min_max_status": {
            "apprentice": [-1, -1],
            "medicine cat apprentice": [1, 6],
            "healer cats": [1, 6],
            "all apprentices": [3, 3],
            "normal adult": [-1, -1]
        },
        "weight": 20,
        "intro_text": "The trio of apprentices strolls through c_n's territory, chatting amicably amongst themselves. The senior medicine cats are all busy back at camp, so the young cats get the chance to be out on their own today, which has everyone excited!",
        "decline_text": "Before they get very far, one of their Clanmates catches up to inform them that they're wanted back at camp. Oh well, maybe they'll get the chance again another day.",
        "chance_of_success": 30,
        "success_outcomes": [
            {
                "text": "app1 dramatically flops over into a sunbeam, proclaiming that {PRONOUN/app1/subject} {VERB/app1/need/needs} to get some sunshine before hunting for herbs. app2 purrs and flops beside {PRONOUN/app1/object}, while app3 rolls {PRONOUN/app3/poss} eyes and loafs nearby. Once they've all warmed up, they renew their search with vigor, and return home content and with herbs.",
                "exp": 20,
                "weight": 20,
                "herbs": ["random_herbs"],
                "relationships": [
                    {
                        "cats_to": ["patrol"],
                        "cats_from": ["patrol"],
                        "mutual": false,
                        "values": ["platonic", "comfort", "trust"],
                        "amount": 5
                    }
                ]
            },
            {
                "text": "app1 is the first to find some herbs, and smugly waves them in the faces of app2 and app3 - after that it's a bit of a competition, with each cat trying to out-compete the others. It's great for the Clan - in the end, they come back to camp with a sizeable haul!",
                "exp": 20,
                "weight": 5,
                "herbs": ["many_herbs"],
                "relationships": [
                    {
                        "cats_to": ["patrol"],
                        "cats_from": ["patrol"],
                        "mutual": false,
                        "values": ["platonic", "comfort", "trust"],
                        "amount": 5
                    }
                ]
            }
        ],
        "fail_outcomes": [
            {
                "text": "The apprentices are too caught up in chatting with - and riling up - one another, and don't collect a single leaf.",
                "exp": 0,
                "weight": 20
            }
        ]
    },
    {
        "patrol_id": "gen_med_appgroup_randomherb2",
        "biome": ["Any"],
        "season": ["Any"],
        "types": ["herb_gathering"],
        "tags": [],
        "patrol_art": "med_general_intro",
        "min_cats": 4,
        "max_cats": 4,
        "min_max_status": {
            "apprentice": [-1, -1],
            "medicine cat apprentice": [1, 6],
            "healer cats": [1, 6],
            "all apprentices": [4, 4],
            "normal adult": [-1, -1]
        },
        "weight": 20,
        "intro_text": "The quartet of apprentices strolls through c_n's territory, chatting amicably amongst themselves. The senior medicine cats are all busy back at camp, so the young cats get the chance to be out on their own today, which has everyone excited!",
        "decline_text": "Before they get very far, one of their Clanmates catches up to inform them that they're wanted back at camp. Oh well, maybe they'll get the chance again another day.",
        "chance_of_success": 50,
        "success_outcomes": [
            {
                "text": "app1 dramatically flops over into a sunbeam, proclaiming that {PRONOUN/app1/subject} {VERB/app1/need/needs} to get some sunshine before hunting for herbs. app2 purrs and flops beside {PRONOUN/app1/object}, while app3 rolls {PRONOUN/app3/poss} eyes and loafs beside app4. Once they've all warmed up, they renew their search with vigor, and return home content and with herbs.",
                "exp": 20,
                "weight": 20,
                "herbs": ["random_herbs"],
                "relationships": [
                    {
                        "cats_to": ["patrol"],
                        "cats_from": ["patrol"],
                        "mutual": false,
                        "values": ["platonic", "comfort", "trust"],
                        "amount": 5
                    }
                ]
            },
            {
                "text": "app1 is the first to find some herbs, and smugly waves them in the faces of the other three - after that it's a bit of a competition, with each cat trying to out-compete the others. It's great for the Clan - in the end, they come back to camp with a sizeable haul!",
                "exp": 20,
                "weight": 5,
                "herbs": ["many_herbs"],
                "relationships": [
                    {
                        "cats_to": ["patrol"],
                        "cats_from": ["patrol"],
                        "mutual": false,
                        "values": ["platonic", "comfort", "trust"],
                        "amount": 5
                    }
                ]
            }
        ],
        "fail_outcomes": [
            {
                "text": "The apprentices are too caught up in chatting with - and riling up - one another, and don't collect a single leaf.",
                "exp": 0,
                "weight": 20
            }
        ]
    },
    {
        "patrol_id": "gen_med_appgroup_randomherb3",
        "biome": ["Any"],
        "season": ["Any"],
        "types": ["herb_gathering"],
        "tags": [],
        "patrol_art": "med_general_intro",
        "min_cats": 5,
        "max_cats": 5,
        "min_max_status": {
            "apprentice": [-1, -1],
            "medicine cat apprentice": [1, 6],
            "healer cats": [1, 6],
            "all apprentices": [5, 5],
            "normal adult": [-1, -1]
        },
        "weight": 20,
        "intro_text": "The quintet of apprentices strolls through c_n's territory, chatting amicably amongst themselves. The senior medicine cats are all busy back at camp, so the young cats get the chance to be out on their own today, which has everyone excited!",
        "decline_text": "Before they get very far, one of their Clanmates catches up to inform them that they're wanted back at camp. Oh well, maybe they'll get the chance again another day.",
        "chance_of_success": 50,
        "success_outcomes": [
            {
                "text": "app1 dramatically flops over into a sunbeam, proclaiming that {PRONOUN/app1/subject} {VERB/app1/need/needs} to get some sunshine before hunting for herbs. app2 purrs and flops beside {PRONOUN/app1/object}, while app3 rolls {PRONOUN/app3/poss} eyes and loafs beside the others. Once they've all warmed up, they renew their search with vigor, and return home content and with herbs.",
                "exp": 20,
                "weight": 20,
                "herbs": ["random_herbs"],
                "relationships": [
                    {
                        "cats_to": ["patrol"],
                        "cats_from": ["patrol"],
                        "mutual": false,
                        "values": ["platonic", "comfort", "trust"],
                        "amount": 5
                    }
                ]
            },
            {
                "text": "app1 is the first to find some herbs, and smugly waves them in the faces of the other four - after that it's a bit of a competition, with each cat trying to out-compete the others. It's great for the Clan - in the end, they come back to camp with a sizeable haul!",
                "exp": 20,
                "weight": 5,
                "herbs": ["many_herbs"],
                "relationships": [
                    {
                        "cats_to": ["patrol"],
                        "cats_from": ["patrol"],
                        "mutual": false,
                        "values": ["platonic", "comfort", "trust"],
                        "amount": 5
                    }
                ]
            }
        ],
        "fail_outcomes": [
            {
                "text": "The apprentices are too caught up in chatting with - and riling up - one another, and don't collect a single leaf.",
                "exp": 0,
                "weight": 20
            }
        ]
    },
    {
        "patrol_id": "gen_med_appgroup_randomherb4",
        "biome": ["Any"],
        "season": ["Any"],
        "types": ["herb_gathering"],
        "tags": ["six_apprentices"],
        "patrol_art": "med_general_intro",
        "min_cats": 6,
        "max_cats": 6,
        "min_max_status": {
            "apprentice": [-1, -1],
            "medicine cat apprentice": [1, 6],
            "healer cats": [1, 6],
            "normal adult": [-1, -1]
        },
        "weight": 20,
        "intro_text": "The gaggle of apprentices strolls through c_n's territory, chatting amicably amongst themselves. The senior medicine cats are all busy back at camp, so the young cats get the chance to be out on their own today, which has everyone excited!",
        "decline_text": "Before they get very far, one of their Clanmates catches up to inform them that they're wanted back at camp. Oh well, maybe they'll get the chance again another day.",
        "chance_of_success": 50,
        "success_outcomes": [
            {
                "text": "app1 dramatically flops over into a sunbeam, proclaiming that {PRONOUN/app1/subject} {VERB/app1/need/needs} to get some sunshine before hunting for herbs. app2 purrs and flops beside {PRONOUN/app1/object}, while app3 rolls {PRONOUN/app3/poss} eyes and loafs beside the others. Once they've all warmed up, they renew their search with vigor, and return home content and with herbs.",
                "exp": 20,
                "weight": 20,
                "herbs": ["random_herbs"],
                "relationships": [
                    {
                        "cats_to": ["patrol"],
                        "cats_from": ["patrol"],
                        "mutual": false,
                        "values": ["platonic", "comfort", "trust"],
                        "amount": 5
                    }
                ]
            },
            {
                "text": "app1 is the first to find some herbs, and smugly waves them in the faces of the other five - after that it's a bit of a competition, with each cat trying to out-compete the others. It's great for the Clan - in the end, they come back to camp with a sizeable haul!",
                "exp": 20,
                "weight": 5,
                "herbs": ["many_herbs"],
                "relationships": [
                    {
                        "cats_to": ["patrol"],
                        "cats_from": ["patrol"],
                        "mutual": false,
                        "values": ["platonic", "comfort", "trust"],
                        "amount": 5
                    }
                ]
            }
        ],
        "fail_outcomes": [
            {
                "text": "The apprentices are too caught up in chatting with - and riling up - one another, and don't collect a single leaf.",
                "exp": 0,
                "weight": 20
            }
        ]
    },
    {
        "patrol_id": "gen_med_appwarrior_bossypants1",
        "biome": ["Any"],
        "season": ["Any"],
        "types": ["herb_gathering"],
        "tags": [],
        "patrol_art": "gen_med_appwarrior_bossypants",
        "min_cats": 2,
        "max_cats": 2,
        "min_max_status": {
            "medicine cat apprentice": [1, 6],
            "healer cats": [1, 6],
            "normal adult": [1, 6]
        },
        "weight": 20,
        "intro_text": "p_l eyes the warrior chosen to escort {PRONOUN/p_l/object} to fetch herbs, feeling a little bit giddy. Apprentices getting to boss around warriors is something that almost never happens, and p_l is going to make sure {PRONOUN/p_l/subject} {VERB/p_l/make/makes} the most of it.",
        "decline_text": "Just as they're about to leave, r_c is called off to help on a hunting patrol instead. p_l lashes {PRONOUN/p_l/poss} tail in frustration, but doesn't protest, and heads back to the medicine cat's den alone.",
        "chance_of_success": 50,
        "success_outcomes": [
            {
                "text": "p_l has a grand time, directing r_c around with {PRONOUN/p_l/poss} tail to various herb patches. If the warrior is annoyed, {PRONOUN/r_c/subject} {VERB/r_c/don't/doesn't} say it, quietly complying and doing as p_l says.",
                "exp": 20,
                "weight": 20,
                "herbs": ["random_herbs"],
                "relationships": [
                    {
                        "cats_to": ["patrol"],
                        "cats_from": ["patrol"],
                        "mutual": false,
                        "values": ["platonic", "respect", "trust"],
                        "amount": 5
                    }
                ]
            },
            {
                "text": "r_c doesn't let on that p_l is being a little obnoxious, smiling instead and going about {PRONOUN/r_c/poss} work. {PRONOUN/r_c/subject/CAP} {VERB/r_c/remember/remembers} what it was like to be an apprentice, excited for every opportunity to prove {PRONOUN/r_c/self}. Even if p_l is a bit much right now, being mean to {PRONOUN/p_l/object} won't help things. There's no harm in letting {PRONOUN/p_l/object} feel important today.",
                "exp": 20,
                "weight": 5,
                "herbs": ["random_herbs"],
                "relationships": [
                    {
                        "cats_to": ["patrol"],
                        "cats_from": ["patrol"],
                        "mutual": false,
                        "values": ["platonic", "respect", "trust"],
                        "amount": 5
                    }
                ]
            }
        ],
        "fail_outcomes": [
            {
                "text": "p_l and r_c just can't see eye-to-eye, and they end up getting nothing done, much to each cat's frustration.",
                "exp": 0,
                "weight": 20,
                "relationships": [
                    {
                        "cats_to": ["patrol"],
                        "cats_from": ["patrol"],
                        "mutual": false,
                        "values": ["platonic", "respect", "trust"],
                        "amount": -5
                    }
                ]
            }
        ]
    },
    {
        "patrol_id": "gen_med_appwarrior_bossypants2",
        "biome": ["Any"],
        "season": ["Any"],
        "types": ["herb_gathering"],
        "tags": ["disrespect", "distrust"],
        "patrol_art": "gen_med_appwarrior_bossypants",
        "min_cats": 2,
        "max_cats": 2,
        "min_max_status": {
            "medicine cat apprentice": [1, 6],
            "healer cats": [1, 6],
            "normal adult": [1, 6]
        },
        "weight": 20,
        "intro_text": "r_c eyes p_l as the younger cat approaches, ears slightly drawn back. The prospect of being bossed around by an apprentice is downright humiliating, and the warrior is <i>not</i> looking forward to this experience.",
        "decline_text": "Just as they're about to leave, r_c is called off to help on a hunting patrol instead, and eagerly rushes off, not sparing a second glance back at the young medicine cat.",
        "chance_of_success": 30,
        "success_outcomes": [
            {
                "text": "p_l has a grand time, directing r_c around with {PRONOUN/p_l/poss} tail to various herb patches. r_c grumbles beneath {PRONOUN/r_c/poss} breath, making sure the apprentice knows how frustrated {PRONOUN/r_c/subject} {VERB/r_c/are/is}, but does as {PRONOUN/r_c/subject}{VERB/r_c/'re/'s} told, not wanting to risk getting in trouble back at camp.",
                "exp": 20,
                "weight": 20,
                "herbs": ["random_herbs"]
            },
            {
                "text": "r_c huffs and puffs the whole time, but does as {PRONOUN/r_c/subject}{VERB/r_c/'re/'s} told anyways. {PRONOUN/r_c/subject/CAP} {VERB/r_c/know/knows} that p_l technically knows more than {PRONOUN/r_c/object}, at least in this instance, but that doesn't mean {PRONOUN/r_c/subject} {VERB/r_c/have/has} to like it.",
                "exp": 20,
                "weight": 5,
                "herbs": ["random_herbs"]
            }
        ],
        "fail_outcomes": [
            {
                "text": "r_c scowls at p_l as {PRONOUN/p_l/subject} {VERB/p_l/try/tries} to direct the older cat around, standing stock-still and staring the apprentice down. r_c is <i>not</i> in the mood for an apprentice to lord {PRONOUN/p_l/poss} authority over them, and {PRONOUN/r_c/subject} {VERB/r_c/spend/spends} the entire patrol refusing to do anything useful.",
                "exp": 0,
                "weight": 20
            }
        ]
    },
    {
        "patrol_id": "gen_med_medappwarriorapp_siblings1",
        "biome": ["Any"],
        "season": ["Any"],
        "types": ["herb_gathering"],
        "tags": [],
        "patrol_art": "med_general_intro",
        "min_cats": 2,
        "max_cats": 2,
        "min_max_status": {
            "apprentice": [1, 6],
            "medicine cat apprentice": [1, 6],
            "healer cats": [1, 6],
            "all apprentices": [2, 2]
        },
        "weight": 20,
        "intro_text": "app2 trots over to p_l, the two apprentices grinning at each other with raised tails. p_l needs an escort to gather herbs, and as luck would have it, the only cat free at the moment is {PRONOUN/p_l/poss} sibling, app2!",
        "decline_text": "... Or so they thought. app2 is called away by {PRONOUN/app2/poss} mentor for training, and {PRONOUN/app2/subject} {VERB/app2/scamper/scampers} off with an apologetic glance back, leaving p_l by {PRONOUN/p_l/self} with {PRONOUN/p_l/poss} tail sagging to the ground.",
        "chance_of_success": 40,
        "relationship_constraint": ["siblings", "platonic_20"],
        "success_outcomes": [
            {
                "text": "p_l and app2 walk with their tails entwined and pelts brushing together, thrilled to be able to patrol together. p_l doesn't regret becoming a medicine cat, but {PRONOUN/p_l/subject} {VERB/p_l/do/does} feel secluded at times, watching app2 train and patrol with everyone. The siblings make the most of their time together, returning home side-by-side with their jaws full of herbs.",
                "exp": 20,
                "weight": 20,
                "herbs": ["random_herbs"],
                "relationships": [
                    {
                        "cats_to": ["patrol"],
                        "cats_from": ["patrol"],
                        "mutual": false,
                        "values": ["platonic", "respect", "comfort", "trust"],
                        "amount": 5
                    }
                ]
            },
            {
                "text": "p_l and app2 race through the territory together, hearts light with joy at being able to patrol together despite their different roles. So what if they take a little longer coming home than they should? They still return to camp with plenty of herbs! They deserve to have some sibling time for a change.",
                "exp": 20,
                "weight": 5,
                "herbs": ["random_herbs"],
                "relationships": [
                    {
                        "cats_to": ["patrol"],
                        "cats_from": ["patrol"],
                        "mutual": false,
                        "values": ["platonic", "respect", "comfort", "trust"],
                        "amount": 5
                    }
                ]
            },
            {
                "text": "s_c seems a little distracted, deep in thought about something. When app2 asks what's up, s_c blinks slowly at {PRONOUN/app2/object} before confessing how much {PRONOUN/s_c/subject} {VERB/s_c/miss/misses} spending time together. They burrow their noses into each others pelts and purr, soaking in the moment and their love for each other before continuing on, and promise to spend more time together. ",
                "exp": 20,
                "weight": 20,
                "stat_trait": ["loving"],
                "herbs": ["random_herbs"],
                "relationships": [
                    {
                        "cats_to": ["patrol"],
                        "cats_from": ["patrol"],
                        "mutual": false,
                        "values": ["platonic", "respect", "comfort", "trust"],
                        "amount": 5
                    }
                ]
            }
        ],
        "fail_outcomes": [
            {
                "text": "p_l and app2 are far too distracted playing and catching up with one another, and get nothing useful done.",
                "exp": 0,
                "weight": 20,
                "relationships": [
                    {
                        "cats_to": ["patrol"],
                        "cats_from": ["patrol"],
                        "mutual": false,
                        "values": ["platonic", "respect", "comfort", "trust"],
                        "amount": -5
                    }
                ]
            },
            {
                "text": "s_c seems a little distracted, deep in thought about something. When app2 asks what's up, s_c blinks slowly at {PRONOUN/app2/object} before confessing how much {PRONOUN/s_c/subject} {VERB/s_c/miss/misses} spending time together. app2 tries to comfort {PRONOUN/s_c/object}, but s_c shakes {PRONOUN/s_c/poss} head, knowing that no matter what {PRONOUN/app2/subject} {VERB/app2/say/says}, their roles are just too different. Both cats are too upset to gather herbs.",
                "exp": 0,
                "weight": 20,
                "stat_trait": ["lonesome", "insecure"],
                "relationships": [
                    {
                        "cats_to": ["patrol"],
                        "cats_from": ["patrol"],
                        "mutual": false,
                        "values": ["platonic", "respect", "comfort", "trust"],
                        "amount": -5
                    }
                ]
            }
        ]
    },
    {
        "patrol_id": "gen_med_medwarrior_siblings1",
        "biome": ["Any"],
        "season": ["Any"],
        "types": ["herb_gathering"],
        "tags": [],
        "patrol_art": "gen_med_medwarrior_siblings",
        "min_cats": 2,
        "max_cats": 2,
        "min_max_status": {
            "medicine cat": [1, 6],
            "healer cats": [1, 6],
            "normal adult": [1, 6]
        },
        "weight": 20,
        "intro_text": "r_c trots over to p_l, the two cats grinning at each other with raised tails. p_l wants an escort to gather herbs, and as luck would have it, the only cat free at the moment is {PRONOUN/p_l/poss} sibling, r_c!",
        "decline_text": "... Or so they thought. r_c is called away by the deputy, and {PRONOUN/r_c/subject} {VERB/r_c/rush/rushes} off with an apologetic glance back, leaving p_l by {PRONOUN/p_l/self} with {PRONOUN/p_l/poss} tail sagging to the ground.",
        "chance_of_success": 50,
        "relationship_constraint": ["siblings", "platonic_20"],
        "success_outcomes": [
            {
                "text": "p_l and r_c walk with their tails entwined and pelts brushing together, thrilled to be able to patrol together. p_l doesn't regret becoming a medicine cat, but {PRONOUN/p_l/subject} {VERB/p_l/do/does} feel secluded at times, watching r_c train and patrol with everyone. The siblings make the most of their time together, returning home side-by-side with their jaws full of herbs.",
                "exp": 20,
                "weight": 20,
                "herbs": ["random_herbs"],
                "relationships": [
                    {
                        "cats_to": ["patrol"],
                        "cats_from": ["patrol"],
                        "mutual": false,
                        "values": ["platonic", "respect", "comfort", "trust"],
                        "amount": 5
                    }
                ]
            },
            {
                "text": "p_l and r_c race through the territory together, hearts light with joy at being able to patrol together despite their different roles. So what if they take a little longer coming home than they should? They still return to camp with plenty of herbs! They deserve to have some sibling time for a change.",
                "exp": 20,
                "weight": 5,
                "herbs": ["random_herbs"],
                "relationships": [
                    {
                        "cats_to": ["patrol"],
                        "cats_from": ["patrol"],
                        "mutual": false,
                        "values": ["platonic", "respect", "comfort", "trust"],
                        "amount": 5
                    }
                ]
            },
            {
                "text": "As s_c and r_c walk together, s_c finds {PRONOUN/s_c/poss} eyes drawn to an almost-unnoticeable gap between stones. Something about it feels important, so {PRONOUN/s_c/subject} {VERB/s_c/decide/decides} to investigate - a little patch of herbs hides within! r_c gushes with praise, telling s_c how amazing {PRONOUN/s_c/subject} {VERB/s_c/are/is} for noticing something so small, which sends a flush of pride through s_c's pelt.",
                "exp": 20,
                "weight": 20,
                "stat_skill": ["SENSE,2"],
                "herbs": ["random_herbs"],
                "relationships": [
                    {
                        "cats_to": ["patrol"],
                        "cats_from": ["patrol"],
                        "mutual": false,
                        "values": ["platonic", "respect", "comfort", "trust"],
                        "amount": 5
                    }
                ]
            },
            {
                "text": "s_c seems a little distracted, deep in thought about something. When r_c asks what's up, s_c blinks slowly at {PRONOUN/r_c/object} before confessing how much {PRONOUN/s_c/subject} {VERB/s_c/miss/misses} spending time together. They burrow their noses into each others pelts and purr, soaking in the moment and their love for each other before continuing on, and promise to spend more time together. ",
                "exp": 20,
                "weight": 20,
                "stat_trait": ["loving"],
                "herbs": ["random_herbs"],
                "relationships": [
                    {
                        "cats_to": ["patrol"],
                        "cats_from": ["patrol"],
                        "mutual": false,
                        "values": ["platonic", "respect", "comfort", "trust"],
                        "amount": 5
                    }
                ]
            }
        ],
        "fail_outcomes": [
            {
                "text": "p_l and r_c are far too distracted catching up with one another, and get nothing useful done.",
                "exp": 0,
                "weight": 20,
                "relationships": [
                    {
                        "cats_to": ["patrol"],
                        "cats_from": ["patrol"],
                        "mutual": false,
                        "values": ["platonic", "respect", "comfort", "trust"],
                        "amount": -5
                    }
                ]
            },
            {
                "text": "s_c seems a little distracted, deep in thought about something. When r_c asks what's up, s_c blinks slowly at {PRONOUN/r_c/object} before confessing how much {PRONOUN/s_c/subject} {VERB/s_c/miss/misses} spending time together. r_c tries to comfort {PRONOUN/s_c/object}, but s_c shakes {PRONOUN/s_c/poss} head, knowing that no matter what {PRONOUN/r_c/subject} {VERB/r_c/say/says}, their roles are just too different. Both cats are too upset to gather herbs.",
                "exp": 0,
                "weight": 20,
                "stat_trait": ["lonesome", "insecure"],
                "relationships": [
                    {
                        "cats_to": ["patrol"],
                        "cats_from": ["patrol"],
                        "mutual": false,
                        "values": ["platonic", "respect", "comfort", "trust"],
                        "amount": -5
                    }
                ]
            }
        ]
    },
    {
        "patrol_id": "gen_med_medwarriorapp_curiosity1",
        "biome": ["Any"],
        "season": ["Any"],
        "types": ["herb_gathering"],
        "tags": [],
        "patrol_art": "gen_med_medwarriorapp_curiosity",
        "min_cats": 2,
        "max_cats": 2,
        "min_max_status": {
            "apprentice": [1, 6],
            "medicine cat": [1, 6],
            "medicine cat apprentice": [1, 6],
            "healer cats": [1, 6],
            "all apprentices": [1, 1]
        },
        "weight": 20,
        "intro_text": "p_l leads app1 through c_n's territory, enjoying the nice day. {PRONOUN/p_l/subject/CAP} {VERB/p_l/glance/glances} back, and {VERB/p_l/realize/realizes} app1 looks like {PRONOUN/app1/subject} {VERB/app1/want/wants} to ask {PRONOUN/p_l/object} a question.",
        "decline_text": "Just as app1 opens {PRONOUN/app1/poss} mouth to speak, p_l spots a Clanmate trying to remove a thorn from their paw over app1's shoulder, and {PRONOUN/p_l/subject} {VERB/p_l/hurry/hurries} away to help.",
        "chance_of_success": 50,
        "success_outcomes": [
            {
                "text": "p_l sits down and motions for app1 to join {PRONOUN/p_l/object}, looking at {PRONOUN/app1/object} inquisitively. app1 tentatively explains that {PRONOUN/app1/subject}{VERB/app1/'re/'s} curious about herbs, but {VERB/app1/are/is} worried that desire to learn is detrimental. p_l isn't too sure how to comfort {PRONOUN/app1/object}, but {PRONOUN/p_l/subject} {VERB/p_l/do/does} {PRONOUN/p_l/poss} best. app1 doesn't look fully convinced, but at least {PRONOUN/app1/poss} mood seems a bit lighter.",
                "exp": 20,
                "weight": 20,
                "herbs": ["random_herbs"],
                "relationships": [
                    {
                        "cats_to": ["patrol"],
                        "cats_from": ["patrol"],
                        "mutual": false,
                        "values": ["platonic", "respect", "comfort", "trust"],
                        "amount": 5
                    }
                ]
            },
            {
                "text": "p_l sits down and motions for app1 to join {PRONOUN/p_l/object}, looking at {PRONOUN/app1/object} inquisitively. app1 studiously looks at {PRONOUN/app1/poss} paws, tail curled around {PRONOUN/app1/poss} leg in shame, and mutters that {PRONOUN/app1/subject} {VERB/app1/don't/doesn't} want to talk about it. p_l gently reassures {PRONOUN/app1/object} that it's okay to ask questions, and though app1 doesn't ask, {PRONOUN/app1/subject} {VERB/app1/seem/seems} more chipper, and {PRONOUN/app1/subject}{VERB/app1/'re/'s} a big help anyways.",
                "exp": 20,
                "weight": 5,
                "herbs": ["random_herbs"],
                "relationships": [
                    {
                        "cats_to": ["patrol"],
                        "cats_from": ["patrol"],
                        "mutual": false,
                        "values": ["platonic", "respect", "comfort", "trust"],
                        "amount": 5
                    }
                ]
            },
            {
                "text": "s_c sits down and motions for app1 to join {PRONOUN/s_c/object}, looking at {PRONOUN/app1/object} inquisitively. app1 tentatively explains that {PRONOUN/app1/subject}{VERB/app1/'re/'s} curious about herbs, but {VERB/app1/are/is} worried that desire to learn is detrimental. s_c reassures {PRONOUN/app1/object} that nobody would think less of {PRONOUN/app1/object} for that, and it's good to know the basics. s_c promises to teach {PRONOUN/app1/object} when they get back to camp.",
                "exp": 20,
                "weight": 20,
                "stat_trait": ["compassionate", "empathetic", "patient", "wise"],
                "herbs": ["random_herbs"],
                "relationships": [
                    {
                        "cats_to": ["patrol"],
                        "cats_from": ["patrol"],
                        "mutual": false,
                        "values": ["platonic", "respect", "comfort", "trust"],
                        "amount": 5
                    }
                ]
            }
        ],
        "fail_outcomes": [
            {
                "text": "p_l sits down and motions for app1 to join {PRONOUN/p_l/object}, looking at {PRONOUN/app1/object} inquisitively. app1 studiously looks at {PRONOUN/app1/poss} paws, tail curled around {PRONOUN/app1/poss} leg in shame, and mutters that {PRONOUN/app1/subject} {VERB/app1/don't/doesn't} want to talk about it. The apprentice unfortunately isn't much help from then on, and the patrol returns home empty-pawed.",
                "exp": 0,
                "weight": 20,
                "relationships": [
                    {
                        "cats_to": ["patrol"],
                        "cats_from": ["patrol"],
                        "mutual": false,
                        "values": ["platonic", "respect", "comfort", "trust"],
                        "amount": -5
                    }
                ]
            },
            {
                "text": "app1 tries a few times to strike up conversation, but s_c barely acknowledges {PRONOUN/app1/object} at all. When {PRONOUN/s_c/subject} finally {VERB/s_c/do/does} answer back, it's to snap at the younger cat to stay focused and stop distracting {PRONOUN/s_c/object}. app1 draws {PRONOUN/app1/poss} ears back and looks away, and the two cats studiously refuse to interact the rest of the patrol, returning to camp with no herbs.",
                "exp": 0,
                "weight": 20,
                "stat_trait": ["cold", "strict"],
                "relationships": [
                    {
                        "cats_to": ["patrol"],
                        "cats_from": ["patrol"],
                        "mutual": false,
                        "values": ["platonic", "respect", "comfort", "trust"],
                        "amount": -5
                    }
                ]
            }
        ]
    },
    {
        "patrol_id": "gen_med_medwarriorapp_curiosity2",
        "biome": ["Any"],
        "season": ["Any"],
        "types": ["herb_gathering"],
        "tags": [],
        "patrol_art": "gen_med_medwarriorapp_curiosity",
        "min_cats": 2,
        "max_cats": 2,
        "min_max_status": {
            "apprentice": [1, 6],
            "medicine cat": [1, 6],
            "medicine cat apprentice": [1, 6],
            "healer cats": [1, 6],
            "all apprentices": [1, 1]
        },
        "weight": 20,
        "intro_text": "p_l leads app1 through c_n's territory, enjoying the nice day. {PRONOUN/p_l/subject/CAP} {VERB/p_l/glance/glances} back, and {VERB/p_l/realize/realizes} app1 looks like they want to ask them a question.",
        "decline_text": "Just as app1 opens {PRONOUN/app1/poss} mouth to speak, p_l spots a Clanmate trying to remove a thorn from their paw over app1's shoulder, and {PRONOUN/p_l/subject} {VERB/p_l/hurry/hurries} away to help.",
        "chance_of_success": 50,
        "success_outcomes": [
            {
                "text": "p_l sits down and motions for app1 to join {PRONOUN/p_l/object}, looking at {PRONOUN/app1/object} inquisitively. app1 tentatively explains that {PRONOUN/app1/subject}{VERB/app1/'re/'s} curious about how visits from StarClan work. p_l feels slightly conflicted, but explains that their ancestors only visit when they need to tell a cat something important. Not the answer {PRONOUN/app1/subject} wanted, but app1 is grateful anyways.",
                "exp": 20,
                "weight": 20,
                "herbs": ["random_herbs"],
                "relationships": [
                    {
                        "cats_to": ["patrol"],
                        "cats_from": ["patrol"],
                        "mutual": false,
                        "values": ["platonic", "respect", "comfort", "trust"],
                        "amount": 5
                    }
                ]
            },
            {
                "text": "p_l sits down and motions for app1 to join {PRONOUN/p_l/object}, looking at {PRONOUN/app1/object} inquisitively. app1 studiously looks at {PRONOUN/app1/poss} paws, tail curled around {PRONOUN/app1/poss} leg in shame, and mutters that {PRONOUN/app1/subject} {VERB/app1/don't/doesn't} want to talk about it. p_l gently reassures {PRONOUN/app1/object} that it's okay to ask questions, and though app1 doesn't ask, {PRONOUN/app1/subject} {VERB/app1/seem/seems} more chipper, and {PRONOUN/app1/subject}{VERB/app1/'re/'s} a big help anyways.",
                "exp": 20,
                "weight": 5,
                "herbs": ["random_herbs"],
                "relationships": [
                    {
                        "cats_to": ["patrol"],
                        "cats_from": ["patrol"],
                        "mutual": false,
                        "values": ["platonic", "respect", "comfort", "trust"],
                        "amount": 5
                    }
                ]
            },
            {
                "text": "s_c sits down and motions for app1 to join {PRONOUN/p_l/object}, looking at {PRONOUN/app1/object} inquisitively. app1 tentatively explains that {PRONOUN/app1/subject}{VERB/app1/'re/'s} curious about how visits from StarClan work. s_c is probably the best cat {PRONOUN/app1/subject} could have asked that question to. The older cat takes pride in the way app1 listens to {PRONOUN/s_c/object} talk, wonder shining in {PRONOUN/app1/poss} eyes.",
                "exp": 20,
                "weight": 20,
                "stat_skill": ["STAR,2"],
                "herbs": ["random_herbs"],
                "relationships": [
                    {
                        "cats_to": ["patrol"],
                        "cats_from": ["patrol"],
                        "mutual": false,
                        "values": ["platonic", "respect", "comfort", "trust"],
                        "amount": 5
                    }
                ]
            }
        ],
        "fail_outcomes": [
            {
                "text": "p_l sits down and motions for app1 to join {PRONOUN/p_l/object}, looking at {PRONOUN/app1/object} inquisitively. app1 studiously looks at {PRONOUN/app1/poss} paws, tail curled around {PRONOUN/app1/poss} leg in shame, and mutters that {PRONOUN/app1/subject} {VERB/app1/don't/doesn't} want to talk about it. The apprentice unfortunately isn't much help from then on, and the patrol returns home empty-pawed.",
                "exp": 0,
                "weight": 20,
                "relationships": [
                    {
                        "cats_to": ["patrol"],
                        "cats_from": ["patrol"],
                        "mutual": false,
                        "values": ["platonic", "respect", "comfort", "trust"],
                        "amount": -5
                    }
                ]
            },
            {
                "text": "app1 tries a few times to strike up conversation, but s_c barely acknowledges {PRONOUN/app1/object} at all. When {PRONOUN/s_c/subject} finally {VERB/s_c/do/does} answer back, it's to snap at the younger cat to stay focused and stop distracting {PRONOUN/s_c/object}. app1 draws {PRONOUN/app1/poss} ears back and looks away, and the two cats studiously refuse to interact the rest of the patrol, returning to camp with no herbs.",
                "exp": 0,
                "weight": 20,
                "stat_trait": ["cold", "strict"],
                "relationships": [
                    {
                        "cats_to": ["patrol"],
                        "cats_from": ["patrol"],
                        "mutual": false,
                        "values": ["platonic", "respect", "comfort", "trust"],
                        "amount": -5
                    }
                ]
            }
        ]
    },
    {
        "patrol_id": "gen_med_medwarriorapp_curiosity3",
        "biome": ["Any"],
        "season": ["Any"],
        "types": ["herb_gathering"],
        "tags": [],
        "patrol_art": "gen_med_medwarriorapp_curiosity",
        "min_cats": 2,
        "max_cats": 2,
        "min_max_status": {
            "apprentice": [1, 6],
            "medicine cat": [1, 6],
            "medicine cat apprentice": [1, 6],
            "healer cats": [1, 6],
            "all apprentices": [1, 1]
        },
        "weight": 20,
        "intro_text": "p_l leads app1 through c_n's territory, enjoying the nice day. {PRONOUN/p_l/subject/CAP} {VERB/p_l/glance/glances} back, and {VERB/p_l/realize/realizes} app1 looks like they want to ask them a question.",
        "decline_text": "Just as app1 opens {PRONOUN/app1/poss} mouth to speak, p_l spots a Clanmate trying to remove a thorn from their paw over app1's shoulder, and {PRONOUN/p_l/subject} {VERB/p_l/hurry/hurries} away to help.",
        "chance_of_success": 50,
        "success_outcomes": [
            {
                "text": "p_l sits down and motions for app1 to join {PRONOUN/p_l/object}, looking at {PRONOUN/app1/object} inquisitively. app1 tentatively explains that {PRONOUN/app1/subject}{VERB/app1/'re/'s} curious about what it's like to get a vision from StarClan. p_l ponders how to explain it, and settles for a vague description and iterating that it's different for every cat who has one. app1 seems a bit confused, but grateful.",
                "exp": 20,
                "weight": 20,
                "herbs": ["random_herbs"],
                "relationships": [
                    {
                        "cats_to": ["patrol"],
                        "cats_from": ["patrol"],
                        "mutual": false,
                        "values": ["platonic", "respect", "comfort", "trust"],
                        "amount": 5
                    }
                ]
            },
            {
                "text": "p_l sits down and motions for app1 to join {PRONOUN/p_l/object}, looking at {PRONOUN/app1/object} inquisitively. app1 studiously looks at {PRONOUN/app1/poss} paws, tail curled around {PRONOUN/app1/poss} leg in shame, and mutters that {PRONOUN/app1/subject} {VERB/app1/don't/doesn't} want to talk about it. p_l gently reassures {PRONOUN/app1/object} that it's okay to ask questions, and though app1 doesn't ask, {PRONOUN/app1/subject} {VERB/app1/seem/seems} more chipper, and {PRONOUN/app1/subject}{VERB/app1/'re/'s} a big help anyways.",
                "exp": 20,
                "weight": 5,
                "herbs": ["random_herbs"],
                "relationships": [
                    {
                        "cats_to": ["patrol"],
                        "cats_from": ["patrol"],
                        "mutual": false,
                        "values": ["platonic", "respect", "comfort", "trust"],
                        "amount": 5
                    }
                ]
            },
            {
                "text": "s_c sits down and motions for app1 to join {PRONOUN/p_l/object}, looking at {PRONOUN/app1/object} inquisitively. app1 tentatively explains that {PRONOUN/app1/subject}{VERB/app1/'re/'s} curious about how visits from StarClan work. s_c is probably the best cat {PRONOUN/app1/subject} could have asked that question to. The older cat takes pride in the way app1 listens to {PRONOUN/s_c/object} talk, wonder shining in {PRONOUN/app1/poss} eyes.",
                "exp": 20,
                "weight": 20,
                "stat_skill": ["STAR,2"],
                "herbs": ["random_herbs"],
                "relationships": [
                    {
                        "cats_to": ["patrol"],
                        "cats_from": ["patrol"],
                        "mutual": false,
                        "values": ["platonic", "respect", "comfort", "trust"],
                        "amount": 5
                    }
                ]
            }
        ],
        "fail_outcomes": [
            {
                "text": "p_l sits down and motions for app1 to join {PRONOUN/p_l/object}, looking at {PRONOUN/app1/object} inquisitively. app1 studiously looks at {PRONOUN/app1/poss} paws, tail curled around {PRONOUN/app1/poss} leg in shame, and mutters that {PRONOUN/app1/subject} {VERB/app1/don't/doesn't} want to talk about it. The apprentice unfortunately isn't much help from then on, and the patrol returns home empty-pawed.",
                "exp": 0,
                "weight": 20,
                "relationships": [
                    {
                        "cats_to": ["patrol"],
                        "cats_from": ["patrol"],
                        "mutual": false,
                        "values": ["platonic", "respect", "comfort", "trust"],
                        "amount": -5
                    }
                ]
            },
            {
                "text": "app1 tries a few times to strike up conversation, but s_c barely acknowledges {PRONOUN/app1/object} at all. When {PRONOUN/s_c/subject} finally {VERB/s_c/do/does} answer back, it's to snap at the younger cat to stay focused and stop distracting {PRONOUN/s_c/object}. app1 draws {PRONOUN/app1/poss} ears back and looks away, and the two cats studiously refuse to interact the rest of the patrol, returning to camp with no herbs.",
                "exp": 0,
                "weight": 20,
                "stat_trait": ["cold", "strict"],
                "relationships": [
                    {
                        "cats_to": ["patrol"],
                        "cats_from": ["patrol"],
                        "mutual": false,
                        "values": ["platonic", "respect", "comfort", "trust"],
                        "amount": -5
                    }
                ]
            }
        ]
    },
    {
        "patrol_id": "gen_med_medwarriorapp_curiosity4",
        "biome": ["Any"],
        "season": ["Any"],
        "types": ["herb_gathering"],
        "tags": [],
        "patrol_art": "gen_med_medwarriorapp_curiosity",
        "min_cats": 2,
        "max_cats": 2,
        "min_max_status": {
            "apprentice": [1, 6],
            "medicine cat": [1, 6],
            "medicine cat apprentice": [1, 6],
            "healer cats": [1, 6],
            "all apprentices": [1, 1]
        },
        "weight": 20,
        "intro_text": "p_l leads app1 through c_n's territory, enjoying the nice day. {PRONOUN/p_l/subject/CAP} {VERB/p_l/glance/glances} back, and {VERB/p_l/realize/realizes} app1 looks like they want to ask them a question.",
        "decline_text": "Just as app1 opens {PRONOUN/app1/poss} mouth to speak, p_l spots a Clanmate trying to remove a thorn from their paw over app1's shoulder, and {PRONOUN/p_l/subject} {VERB/p_l/hurry/hurries} away to help.",
        "chance_of_success": 20,
        "success_outcomes": [
            {
                "text": "p_l sits down and motions for app1 to join {PRONOUN/p_l/object}, looking at {PRONOUN/app1/object} inquisitively. app1 studiously looks at {PRONOUN/app1/poss} paws, tail curled around {PRONOUN/app1/poss} leg in shame, and mutters that {PRONOUN/app1/subject} {VERB/app1/don't/doesn't} want to talk about it. p_l gently reassures {PRONOUN/app1/object} that it's okay to ask questions, and though app1 doesn't ask, {PRONOUN/app1/subject} {VERB/app1/seem/seems} more chipper, and {PRONOUN/app1/subject}{VERB/app1/'re/'s} a big help anyways.",
                "exp": 20,
                "weight": 20,
                "herbs": ["random_herbs"],
                "relationships": [
                    {
                        "cats_to": ["patrol"],
                        "cats_from": ["patrol"],
                        "mutual": false,
                        "values": ["platonic", "respect", "comfort", "trust"],
                        "amount": 5
                    }
                ]
            },
            {
                "text": "p_l sits down and motions for app1 to join {PRONOUN/p_l/object}, looking at {PRONOUN/app1/object} inquisitively. app1 tentatively explains that {PRONOUN/app1/subject}{VERB/app1/'re/'s} curious about where kits come from. p_l sputters, but quickly gathers themself and gently tells app1 that this isn't really the best place to ask, and it might be best to wait until {PRONOUN/app1/subject}{VERB/app1/'re/'s} a bit older. app1 huffs, but relents.",
                "exp": 20,
                "weight": 5,
                "herbs": ["random_herbs"],
                "relationships": [
                    {
                        "cats_to": ["patrol"],
                        "cats_from": ["patrol"],
                        "mutual": false,
                        "values": ["platonic", "respect", "comfort", "trust"],
                        "amount": 5
                    }
                ]
            },
            {
                "text": "s_c sits down and motions for app1 to join {PRONOUN/p_l/object}, looking at {PRONOUN/app1/object} inquisitively. app1 tentatively explains that {PRONOUN/app1/subject}{VERB/app1/'re/'s} curious about where kits come from. s_c takes a breath before answering, gently telling app1 that {PRONOUN/s_c/subject} {VERB/s_c/understand/understands} {PRONOUN/app1/poss} curiosity, but this might not be the right place and time. app1 is disappointed, but understands.",
                "exp": 20,
                "weight": 20,
                "stat_trait": ["compassionate", "empathetic"],
                "herbs": ["random_herbs"],
                "relationships": [
                    {
                        "cats_to": ["patrol"],
                        "cats_from": ["patrol"],
                        "mutual": false,
                        "values": ["platonic", "respect", "comfort", "trust"],
                        "amount": 5
                    }
                ]
            }
        ],
        "fail_outcomes": [
            {
                "text": "p_l sits down and motions for app1 to join {PRONOUN/p_l/object}, looking at {PRONOUN/app1/object} inquisitively. app1 tentatively explains that {PRONOUN/app1/subject}{VERB/app1/'re/'s} curious about where kits come from. p_l sputters and stammers, looking up and away to try to avoid answering. app1 stares at {PRONOUN/p_l/object} intently, and {PRONOUN/p_l/subject} {VERB/p_l/know/knows} {PRONOUN/p_l/subject}'ll have to relent sooner or later. This should be interesting...",
                "exp": 0,
                "weight": 20,
                "relationships": [
                    {
                        "cats_to": ["patrol"],
                        "cats_from": ["patrol"],
                        "mutual": false,
                        "values": ["platonic", "respect", "comfort", "trust"],
                        "amount": -5
                    }
                ]
            },
            {
                "text": "app1 tries a few times to strike up conversation, but s_c barely acknowledges {PRONOUN/app1/object} at all. When {PRONOUN/s_c/subject} finally {VERB/s_c/do/does} answer back, it's to snap at the younger cat to stay focused and stop distracting {PRONOUN/s_c/object}. app1 draws {PRONOUN/app1/poss} ears back and looks away, and the two cats studiously refuse to interact the rest of the patrol, returning to camp with no herbs.",
                "exp": 0,
                "weight": 20,
                "stat_trait": ["cold", "strict"],
                "relationships": [
                    {
                        "cats_to": ["patrol"],
                        "cats_from": ["patrol"],
                        "mutual": false,
                        "values": ["platonic", "respect", "comfort", "trust"],
                        "amount": -5
                    }
                ]
            }
        ]
    },
    {
        "patrol_id": "gen_med_medwarriorapp_curiosity5",
        "biome": ["Any"],
        "season": ["Any"],
        "types": ["herb_gathering"],
        "tags": [],
        "patrol_art": "gen_med_medwarriorapp_curiosity",
        "min_cats": 2,
        "max_cats": 2,
        "min_max_status": {
            "apprentice": [1, 6],
            "medicine cat": [1, 6],
            "medicine cat apprentice": [1, 6],
            "healer cats": [1, 6],
            "all apprentices": [1, 1]
        },
        "weight": 20,
        "intro_text": "p_l leads app1 through c_n's territory, enjoying the nice day. {PRONOUN/p_l/subject/CAP} {VERB/p_l/glance/glances} back, and {VERB/p_l/realize/realizes} app1 looks like they want to ask them a question.",
        "decline_text": "Just as app1 opens {PRONOUN/app1/poss} mouth to speak, p_l spots a Clanmate trying to remove a thorn from their paw over app1's shoulder, and {PRONOUN/p_l/subject} {VERB/p_l/hurry/hurries} away to help.",
        "chance_of_success": 20,
        "success_outcomes": [
            {
                "text": "p_l sits down and motions for app1 to join {PRONOUN/p_l/object}, looking at {PRONOUN/app1/object} inquisitively. app1 studiously looks at {PRONOUN/app1/poss} paws, tail curled around {PRONOUN/app1/poss} leg in shame, and mutters that {PRONOUN/app1/subject} {VERB/app1/don't/doesn't} want to talk about it. p_l gently reassures {PRONOUN/app1/object} that it's okay to ask questions, and though app1 doesn't ask, {PRONOUN/app1/subject} {VERB/app1/seem/seems} more chipper, and {PRONOUN/app1/subject}{VERB/app1/'re/'s} a big help anyways.",
                "exp": 20,
                "weight": 20,
                "herbs": ["random_herbs"],
                "relationships": [
                    {
                        "cats_to": ["patrol"],
                        "cats_from": ["patrol"],
                        "mutual": false,
                        "values": ["platonic", "comfort", "trust"],
                        "amount": 5
                    }
                ]
            },
            {
                "text": "p_l sits down and motions for app1 to join {PRONOUN/p_l/object}, looking at {PRONOUN/app1/object} inquisitively. app1 practically bursts with questions, asking all about scars and wounds and how much blood has p_l seen and what was it like? p_l tells {PRONOUN/app1/object}, gently yet firmly, that spilling blood isn't aspirational. app1 doesn't seem to really get it, but {PRONOUN/app1/subject} {VERB/app1/relent/relents} regardless.",
                "exp": 20,
                "weight": 5,
                "herbs": ["random_herbs"],
                "relationships": [
                    {
                        "cats_to": ["patrol"],
                        "cats_from": ["patrol"],
                        "mutual": false,
                        "values": ["platonic", "comfort", "trust"],
                        "amount": 5
                    }
                ]
            },
            {
                "text": "s_c sits down and motions for app1 to join them, looking at them inquisitively. app1 practically bursts with questions, asking about scars and wounds and how much blood has s_c seen and what was it like? s_c takes a breath, and explains why that's not appropriate to ask. app1 has the decency to look a little ashamed, and quietly gets back to work.",
                "exp": 20,
                "weight": 20,
                "stat_trait": ["patient", "calm"],
                "herbs": ["random_herbs"],
                "relationships": [
                    {
                        "cats_to": ["patrol"],
                        "cats_from": ["patrol"],
                        "mutual": false,
                        "values": ["platonic", "comfort", "trust"],
                        "amount": 5
                    }
                ]
            }
        ],
        "fail_outcomes": [
            {
                "text": "p_l sits down and motions for app1 to join them, looking at them inquisitively. app1 practically bursts with questions, asking all about scars and wounds and how much blood has p_l seen and what was it like? p_l is taken aback, and rather harshly tells app1 there's nothing noble in spilling blood. app1 scowls, and is sullen the rest of the patrol.",
                "exp": 0,
                "weight": 20,
                "relationships": [
                    {
                        "cats_to": ["patrol"],
                        "cats_from": ["patrol"],
                        "mutual": false,
                        "values": ["platonic", "comfort", "trust"],
                        "amount": -5
                    }
                ]
            },
            {
                "text": "app1 tries a few times to strike up conversation, but s_c barely acknowledges {PRONOUN/app1/object} at all. When {PRONOUN/s_c/subject} finally {VERB/s_c/do/does} answer back, it's to snap at the younger cat to stay focused and stop distracting {PRONOUN/s_c/object}. app1 draws {PRONOUN/app1/poss} ears back and looks away, and the two cats studiously refuse to interact the rest of the patrol, returning to camp with no herbs.",
                "exp": 0,
                "weight": 20,
                "stat_trait": ["cold", "strict"],
                "relationships": [
                    {
                        "cats_to": ["patrol"],
                        "cats_from": ["patrol"],
                        "mutual": false,
                        "values": ["platonic", "comfort", "trust"],
                        "amount": -5
                    }
                ]
            }
        ]
    },
    {
        "patrol_id": "gen_med_discussion1",
        "biome": ["Any"],
        "season": ["Any"],
        "types": ["herb_gathering"],
        "tags": [],
        "patrol_art": "gen_med_discussion",
        "min_cats": 2,
        "max_cats": 2,
        "min_max_status": {
            "apprentice": [-1, -1],
            "medicine cat": [1, 6],
            "healer cats": [1, 6],
            "all apprentices": [-1, -1],
            "normal adult": [-1, -1]
        },
        "weight": 20,
        "intro_text": "p_l and r_c stroll through the territory, chatting while on their way to an herb patch they haven't visited in a while.",
        "decline_text": "p_l stops, then laughs. {PRONOUN/p_l/subject/CAP}{VERB/p_l/'ve/'s} just remembered that they already have the herb they're walking to back at camp! Better to remember now than after picking it and walking all the way back.",
        "chance_of_success": 50,
        "success_outcomes": [
            {
                "text": "r_c makes a humming sound, and asks p_l what {PRONOUN/p_l/subject} {VERB/p_l/think/thinks} the nature of StarClan is. p_l swishes {PRONOUN/p_l/poss} tail, and answers that {PRONOUN/p_l/subject}'d never really thought about it, past the fact that they're ancestral spirits. It certainly makes for interesting conversation, and it's all too soon that they pick the herbs and have their mouths too full to continue.",
                "exp": 20,
                "weight": 20,
                "herbs": ["random_herbs"],
                "relationships": [
                    {
                        "cats_to": ["patrol"],
                        "cats_from": ["patrol"],
                        "mutual": false,
                        "values": ["platonic", "comfort", "trust"],
                        "amount": 5
                    }
                ]
            },
            {
                "text": "r_c, deep in thought, asks p_l what {PRONOUN/p_l/subject} {VERB/p_l/think/thinks} the nature of StarClan is. p_l swishes {PRONOUN/p_l/poss} tail, and asks what brought this on. It's just something {PRONOUN/r_c/subject}{VERB/r_c/'ve/'s} been dwelling on recently, r_c explains, and {PRONOUN/r_c/subject} wanted the opinion of someone {PRONOUN/r_c/subject} {VERB/r_c/trust/trusts}. p_l nods, and says {PRONOUN/p_l/subject}'ll think about it - but they've reached the herbs, and have to pick them now.",
                "exp": 20,
                "weight": 5,
                "herbs": ["random_herbs"],
                "relationships": [
                    {
                        "cats_to": ["patrol"],
                        "cats_from": ["patrol"],
                        "mutual": false,
                        "values": ["platonic", "comfort", "trust"],
                        "amount": 5
                    }
                ]
            },
            {
                "text": "r_c hums, and asks s_c what {PRONOUN/s_c/subject} {VERB/s_c/think/thinks} the nature of StarClan is. s_c doesn't hesitate before answering, {PRONOUN/s_c/poss} deep connection to {PRONOUN/s_c/poss} ancestors granting {PRONOUN/s_c/object} knowledge and insight r_c doesn't necessarily have. r_c is enthralled, and it feels all too soon that they pick the herbs and have their mouths too full to continue talking.",
                "exp": 20,
                "weight": 20,
                "stat_skill": ["STAR,2"],
                "herbs": ["random_herbs"],
                "relationships": [
                    {
                        "cats_to": ["patrol"],
                        "cats_from": ["patrol"],
                        "mutual": false,
                        "values": ["platonic", "comfort", "trust"],
                        "amount": 5
                    }
                ]
            }
        ],
        "fail_outcomes": [
            {
                "text": "The two medicine cats walk in circles for a while, before realizing that they've completely forgotten where the herb patch is since its been so long. How embarrassing!",
                "exp": 0,
                "weight": 20,
                "relationships": [
                    {
                        "cats_to": ["patrol"],
                        "cats_from": ["patrol"],
                        "mutual": false,
                        "values": ["platonic", "comfort", "trust"],
                        "amount": -5
                    }
                ]
            }
        ]
    },
    {
        "patrol_id": "gen_med_discussion2",
        "biome": ["Any"],
        "season": ["Any"],
        "types": ["herb_gathering"],
        "tags": [],
        "patrol_art": "gen_med_discussion",
        "min_cats": 2,
        "max_cats": 2,
        "min_max_status": {
            "apprentice": [-1, -1],
            "medicine cat": [1, 6],
            "healer cats": [1, 6],
            "all apprentices": [-1, -1],
            "normal adult": [-1, -1]
        },
        "weight": 20,
        "intro_text": "p_l and r_c stroll through the territory, chatting while on their way to an herb patch they haven't visited in a while.",
        "decline_text": "p_l stops, then laughs. {PRONOUN/p_l/subject/CAP}{VERB/p_l/'ve/'s} just remembered that they already have the herb they're walking to back at camp! Better to remember now than after picking it and walking all the way back.",
        "chance_of_success": 50,
        "success_outcomes": [
            {
                "text": "r_c makes a humming sound, and asks p_l if {PRONOUN/p_l/subject} {VERB/p_l/remember/remembers} a particular story the elders are fond of. p_l nods, and r_c asks what {PRONOUN/p_l/subject} {VERB/p_l/think/thinks} the moral is. It eventually turns into talking about multiple old stories, which certainly makes for interesting conversation, and it's all too soon that they have their mouths too full of herbs to continue.",
                "exp": 20,
                "weight": 20,
                "herbs": ["random_herbs"],
                "relationships": [
                    {
                        "cats_to": ["patrol"],
                        "cats_from": ["patrol"],
                        "mutual": false,
                        "values": ["platonic", "comfort", "trust"],
                        "amount": 5
                    }
                ]
            },
            {
                "text": "r_c, deep in thought, asks p_l if {PRONOUN/p_l/subject} {VERB/p_l/remember/remembers} a particular story the elders are fond of. p_l swishes {PRONOUN/p_l/poss} tail, and asks why. It's just something {PRONOUN/r_c/subject}{VERB/r_c/'ve/'s} been dwelling on  recently, r_c explains, and {PRONOUN/r_c/subject} wanted to know what p_l thought of it. p_l nods, and says {PRONOUN/p_l/subject}'ll answer at camp - but they've reached the herbs, and have to pick them now.",
                "exp": 20,
                "weight": 5,
                "herbs": ["random_herbs"],
                "relationships": [
                    {
                        "cats_to": ["patrol"],
                        "cats_from": ["patrol"],
                        "mutual": false,
                        "values": ["platonic", "comfort", "trust"],
                        "amount": 5
                    }
                ]
            },
            {
                "text": "r_c asks s_c if {PRONOUN/s_c/subject} {VERB/p_l/remember/remembers} a particular story the elders are fond of. s_c nods eagerly, and launches into recanting it. r_c is pleasantly surprised at how readily s_c recites the tale, listening to {PRONOUN/s_c/object} talk in content silence. s_c's thrilled to share {PRONOUN/s_c/poss} knowledge, and it's all too soon that they have their jaws too full of herbs to continue.",
                "exp": 20,
                "weight": 20,
                "herbs": ["random_herbs"],
                "stat_skill": ["STORY,1", "LORE,1"],
                "relationships": [
                    {
                        "cats_to": ["patrol"],
                        "cats_from": ["patrol"],
                        "mutual": false,
                        "values": ["platonic", "comfort", "trust"],
                        "amount": 5
                    }
                ]
            }
        ],
        "fail_outcomes": [
            {
                "text": "The two medicine cats walk in circles for a while, before realizing that they've completely forgotten where the herb patch is since its been so long. How embarrassing!",
                "exp": 0,
                "weight": 20,
                "relationships": [
                    {
                        "cats_to": ["patrol"],
                        "cats_from": ["patrol"],
                        "mutual": false,
                        "values": ["platonic", "comfort", "trust"],
                        "amount": -5
                    }
                ]
            }
        ]
    },
    {
        "patrol_id": "gen_med_discussion3",
        "biome": ["Any"],
        "season": ["Any"],
        "types": ["herb_gathering"],
        "tags": [],
        "patrol_art": "gen_med_discussion",
        "min_cats": 2,
        "max_cats": 2,
        "min_max_status": {
            "apprentice": [-1, -1],
            "medicine cat": [1, 6],
            "healer cats": [1, 6],
            "all apprentices": [-1, -1],
            "normal adult": [-1, -1]
        },
        "weight": 20,
        "intro_text": "p_l and r_c stroll through the territory, chatting while on their way to an herb patch they haven't visited in a while.",
        "decline_text": "p_l stops, then laughs. {PRONOUN/p_l/subject/CAP}{VERB/p_l/'ve/'s} remembered that they already have the herb they're walking to back at camp! Better to remember now than after picking it and walking all the way back.",
        "chance_of_success": 50,
        "success_outcomes": [
            {
                "text": "r_c makes a humming sound, and asks p_l if {PRONOUN/p_l/subject} ever {VERB/p_l/ponder/ponders} {PRONOUN/p_l/poss} own mortality. p_l swishes {PRONOUN/p_l/poss} tail, and answers that {PRONOUN/p_l/subject}'d never really thought about it, past knowing {PRONOUN/p_l/subject}'ll go to StarClan when {PRONOUN/p_l/subject} {VERB/p_l/die/dies}. It certainly makes for interesting conversation, and it's all too soon that they pick the herbs and have their mouths too full to continue.",
                "exp": 20,
                "weight": 20,
                "herbs": ["random_herbs"],
                "relationships": [
                    {
                        "cats_to": ["patrol"],
                        "cats_from": ["patrol"],
                        "mutual": false,
                        "values": ["platonic", "comfort", "trust"],
                        "amount": 5
                    }
                ]
            },
            {
                "text": "r_c, deep in thought, asks p_l if {PRONOUN/p_l/subject} ever {VERB/p_l/ponder/ponders} their own mortality. p_l swishes {PRONOUN/p_l/poss} tail, and asks what brought this on. It's just something {PRONOUN/r_c/subject}{VERB/r_c/'ve/'s} been dwelling on recently, r_c explains, and {PRONOUN/r_c/subject} wanted the opinion of someone {PRONOUN/r_c/subject} {VERB/r_c/trust/trusts}. p_l nods, and says {PRONOUN/p_l/subject}'ll think about it - but they've reached the herbs, and have to pick them now.",
                "exp": 20,
                "weight": 5,
                "herbs": ["random_herbs"],
                "relationships": [
                    {
                        "cats_to": ["patrol"],
                        "cats_from": ["patrol"],
                        "mutual": false,
                        "values": ["platonic", "comfort", "trust"],
                        "amount": 5
                    }
                ]
            }
        ],
        "fail_outcomes": [
            {
                "text": "The two medicine cats walk in circles for a while, before realizing that they've completely forgotten where the herb patch is since it's been so long. How embarrassing!",
                "exp": 0,
                "weight": 20,
                "relationships": [
                    {
                        "cats_to": ["patrol"],
                        "cats_from": ["patrol"],
                        "mutual": false,
                        "values": ["platonic", "comfort", "trust"],
                        "amount": -5
                    }
                ]
            }
        ]
    },
    {
        "patrol_id": "gen_med_discussion4",
        "biome": ["Any"],
        "season": ["Any"],
        "types": ["herb_gathering"],
        "tags": [],
        "patrol_art": "gen_med_discussion",
        "min_cats": 2,
        "max_cats": 2,
        "min_max_status": {
            "apprentice": [-1, -1],
            "medicine cat": [1, 6],
            "healer cats": [1, 6],
            "all apprentices": [-1, -1],
            "normal adult": [-1, -1]
        },
        "weight": 20,
        "intro_text": "p_l and r_c stroll through the territory, chatting while on their way to an herb patch they haven't visited in a while.",
        "decline_text": "p_l stops, then laughs. {PRONOUN/p_l/subject/CAP}{VERB/p_l/'ve/'s} just remembered that they already have the herb they're walking to back at camp! Better to remember now than after picking it and walking all the way back.",
        "chance_of_success": 50,
        "success_outcomes": [
            {
                "text": "r_c makes a humming sound, and asks p_l if {PRONOUN/p_l/subject}{VERB/p_l/'ve/'s} considered taking on another apprentice. p_l swishes {PRONOUN/p_l/poss} tail, and says {PRONOUN/p_l/subject}{VERB/p_l/'ve/'s} just been waiting for the right cat to show interest, but wonders if r_c has any preferences. It certainly makes for good conversation, and it's all too soon that they have their mouths too full of herbs to continue.",
                "exp": 20,
                "weight": 20,
                "herbs": ["random_herbs"],
                "relationships": [
                    {
                        "cats_to": ["patrol"],
                        "cats_from": ["patrol"],
                        "mutual": false,
                        "values": ["platonic", "comfort", "trust"],
                        "amount": 5
                    }
                ]
            },
            {
                "text": "r_c, deep in thought, asks p_l if {PRONOUN/p_l/subject}{VERB/p_l/'ve/'s} considered taking on another apprentice. p_l swishes {PRONOUN/p_l/poss} tail, and asks what brought this on. {PRONOUN/r_c/subject/CAP} {VERB/r_c/were/was} honestly just wondering, r_c explains, as {PRONOUN/r_c/subject}{VERB/r_c/'re/'s} not sure {PRONOUN/r_c/self} when {PRONOUN/r_c/subject} {VERB/r_c/want/wants} to. p_l nods, and says {PRONOUN/p_l/subject}{VERB/p_l/'ve/'s} been thinking about it - but they've reached the herbs, and have to pick them now.",
                "exp": 20,
                "weight": 5,
                "herbs": ["random_herbs"],
                "relationships": [
                    {
                        "cats_to": ["patrol"],
                        "cats_from": ["patrol"],
                        "mutual": false,
                        "values": ["platonic", "comfort", "trust"],
                        "amount": 5
                    }
                ]
            }
        ],
        "fail_outcomes": [
            {
                "text": "The two medicine cats walk in circles for a while, before realizing that they've completely forgotten where the herb patch is since its been so long. How embarrassing!",
                "exp": 0,
                "weight": 20,
                "relationships": [
                    {
                        "cats_to": ["patrol"],
                        "cats_from": ["patrol"],
                        "mutual": false,
                        "values": ["platonic", "comfort", "trust"],
                        "amount": -5
                    }
                ]
            }
        ]
    },
    {
        "patrol_id": "gen_med_discussion5",
        "biome": ["Any"],
        "season": ["Any"],
        "types": ["herb_gathering"],
        "tags": [],
        "patrol_art": "gen_med_discussion",
        "min_cats": 2,
        "max_cats": 2,
        "min_max_status": {
            "apprentice": [-1, -1],
            "medicine cat": [1, 6],
            "healer cats": [1, 6],
            "all apprentices": [-1, -1],
            "normal adult": [-1, -1]
        },
        "weight": 20,
        "intro_text": "p_l and r_c stroll through the territory, chatting while on their way to an herb patch they haven't visited in a while.",
        "decline_text": "p_l stops, then laughs. {PRONOUN/p_l/subject/CAP}{VERB/p_l/'ve/'s} just remembered that they already have the herb they're walking to back at camp! Better to remember now than after picking it and walking all the way back.",
        "chance_of_success": 50,
        "success_outcomes": [
            {
                "text": "r_c makes a humming sound, and mentions that {PRONOUN/r_c/subject}{VERB/r_c/'ve/'s} been considering taking on another apprentice. p_l swishes {PRONOUN/p_l/poss} tail, and asks if r_c has seen any cats in particular that would be a good fit. It certainly makes for good conversation, and it's all too soon that they have their mouths too full of herbs to continue.",
                "exp": 20,
                "weight": 20,
                "herbs": ["random_herbs"],
                "relationships": [
                    {
                        "cats_to": ["patrol"],
                        "cats_from": ["patrol"],
                        "mutual": false,
                        "values": ["platonic", "comfort", "trust"],
                        "amount": 5
                    }
                ]
            },
            {
                "text": "r_c, deep in thought, tells p_l {PRONOUN/r_c/subject}{VERB/r_c/'ve/'s} been considering taking on another apprentice. p_l swishes {PRONOUN/p_l/poss} tail, and asks what brought this on. {PRONOUN/r_c/subject/CAP} just {VERB/r_c/feel/feels} like the time is right, r_c explains, and {PRONOUN/r_c/subject} wanted p_l's opinion. p_l nods, and says {PRONOUN/p_l/subject}'ll answer back at camp - but they've reached the herbs, and have to pick them now.",
                "exp": 20,
                "weight": 5,
                "herbs": ["random_herbs"],
                "relationships": [
                    {
                        "cats_to": ["patrol"],
                        "cats_from": ["patrol"],
                        "mutual": false,
                        "values": ["platonic", "comfort", "trust"],
                        "amount": 5
                    }
                ]
            }
        ],
        "fail_outcomes": [
            {
                "text": "The two medicine cats walk in circles for a while, before realizing that they've completely forgotten where the herb patch is since its been so long. How embarrassing!",
                "exp": 0,
                "weight": 20,
                "relationships": [
                    {
                        "cats_to": ["patrol"],
                        "cats_from": ["patrol"],
                        "mutual": false,
                        "values": ["platonic", "comfort", "trust"],
                        "amount": -5
                    }
                ]
            }
        ]
    },
    {
        "patrol_id": "gen_med_warappmedapp_herbcontest1",
<<<<<<< HEAD
        "biome": "Any",
        "season": "Any",
        "tags": [
            "herb_gathering",
            "med_cat",
            "apprentice",
            "two_apprentices",
            "warrior_app",
            "many_herbs1",
            "random_herbs",
            "respect",
            "comfort",
            "dislike",
            "jealousy"
        ],
=======
        "biome": ["Any"],
        "season": ["Any"],
        "types": ["herb_gathering"],
        "tags": ["jealousy"],
        "patrol_art": "gen_med_warappmedapp_herbcontest",
        "min_cats": 2,
        "max_cats": 2,
        "min_max_status": {
            "apprentice": [1, 6],
            "medicine cat apprentice": [1, 6],
            "healer cats": [1, 6],
            "all apprentices": [2, 2]
        },
        "weight": 20,
>>>>>>> 5423af76
        "intro_text": "In order to spice up their patrol, p_l challenges app2 to a herb-gathering competition.",
        "decline_text": "app2 scoffs at p_l's silliness and stalks off, leaving p_l alone in {PRONOUN/p_l/poss} dismay.",
        "chance_of_success": 60,
        "success_outcomes": [
            {
                "text": "The game is on! p_l and app2 are quite evenly matched, and both their mentors are pleased with the herbs they bring back.",
                "exp": 10,
                "weight": 20,
                "herbs": ["random_herbs"],
                "relationships": [
                    {
                        "cats_to": ["patrol"],
                        "cats_from": ["patrol"],
                        "mutual": false,
                        "values": ["respect", "comfort"],
                        "amount": 5
                    },
                    {
                        "cats_to": ["patrol"],
                        "cats_from": ["patrol"],
                        "mutual": false,
                        "values": ["dislike"],
                        "amount": -5
                    }
                ]
            },
            {
                "text": "The game is afoot! p_l and app2 return to camp, happily spent, with plenty of herbs.",
                "exp": 10,
                "weight": 5,
                "herbs": ["many_herbs"],
                "relationships": [
                    {
                        "cats_to": ["patrol"],
                        "cats_from": ["patrol"],
                        "mutual": false,
                        "values": ["respect", "comfort"],
                        "amount": 5
                    },
                    {
                        "cats_to": ["patrol"],
                        "cats_from": ["patrol"],
                        "mutual": false,
                        "values": ["dislike"],
                        "amount": -5
                    }
                ]
            },
            {
                "text": "s_c and app2 banter as they scan around their surroundings for any sightings of herb bushes. When they do spot a bush, s_c playfully nudges app2 toward it, letting {PRONOUN/app2/object} get ahead.",
                "exp": 10,
                "weight": 20,
                "stat_trait": ["playful", "loving"],
                "herbs": ["random_herbs"],
                "relationships": [
                    {
                        "cats_to": ["patrol"],
                        "cats_from": ["patrol"],
                        "mutual": false,
                        "values": ["respect", "comfort"],
                        "amount": 5
                    },
                    {
                        "cats_to": ["patrol"],
                        "cats_from": ["patrol"],
                        "mutual": false,
                        "values": ["dislike"],
                        "amount": -5
                    }
                ]
            }
        ],
        "fail_outcomes": [
            {
                "text": "Try as they might, neither p_l nor app2 find any herbs. Frustrated, they start bickering about whose fault it is all the way back to camp.",
                "exp": 0,
                "weight": 20,
                "relationships": [
                    {
                        "cats_to": ["patrol"],
                        "cats_from": ["patrol"],
                        "mutual": false,
                        "values": ["respect", "comfort"],
                        "amount": -5
                    },
                    {
                        "cats_to": ["patrol"],
                        "cats_from": ["patrol"],
                        "mutual": false,
                        "values": ["dislike"],
                        "amount": 5
                    }
                ]
            },
            {
                "text": "s_c pranks app1 by scattering {PRONOUN/app2/poss} herb bounty. app2 huffs at s_c, annoyed, and runs off without a single herb.",
                "exp": 0,
                "weight": 20,
                "stat_trait": ["shameless", "troublesome"],
                "relationships": [
                    {
                        "cats_to": ["patrol"],
                        "cats_from": ["patrol"],
                        "mutual": false,
                        "values": ["respect", "comfort"],
                        "amount": -5
                    },
                    {
                        "cats_to": ["patrol"],
                        "cats_from": ["patrol"],
                        "mutual": false,
                        "values": ["dislike"],
                        "amount": 5
                    }
                ]
            }
        ]
    },
    {
        "patrol_id": "gen_med_warappmedapp_herbcontest2",
<<<<<<< HEAD
        "biome": "Any",
        "season": "Any",
        "tags": [
            "herb_gathering",
            "med_cat",
            "apprentice",
            "two_apprentices",
            "warrior_app",
            "many_herbs1",
            "random_herbs"
        ],
=======
        "biome": ["Any"],
        "season": ["Any"],
        "types": ["herb_gathering"],
        "tags": [],
        "patrol_art": "gen_med_warappmedapp_herbcontest",
        "min_cats": 2,
        "max_cats": 2,
        "min_max_status": {
            "apprentice": [1, 6],
            "medicine cat apprentice": [1, 6],
            "healer cats": [1, 6],
            "all apprentices": [2, 2]
        },
        "weight": 20,
>>>>>>> 5423af76
        "intro_text": "app2 boasts about {PRONOUN/app2/poss} hunting skills, saying that makes {PRONOUN/app2/object} better at finding herbs than p_l.",
        "decline_text": "p_l rolls {PRONOUN/p_l/poss} eyes, ignoring {PRONOUN/app2/object} for the rest of the patrol.",
        "chance_of_success": 60,
        "success_outcomes": [
            {
                "text": "p_l takes the bait, and the two apprentices have a lot of fun during this herb-gathering patrol, happily bickering all the way.",
                "exp": 10,
                "weight": 20,
                "herbs": ["random_herbs"]
            },
            {
                "text": "Driven by the competition, p_l and app2 work extra hard and return to camp with a <i>lot</i> of herbs, to the surprise of their mentors.",
                "exp": 10,
                "weight": 5,
                "herbs": ["many_herbs"]
            }
        ],
        "fail_outcomes": [
            {
                "text": "Either it's bad luck, or app2's herb-gathering skills don't measure up. Disappointed, p_l stresses about how to explain this failed patrol to their mentors.",
                "exp": 0,
                "weight": 20
            }
        ]
    },
    {
        "patrol_id": "gen_med_catminthunt_20locked1",
        "biome": "Any",
        "season": "Any",
        "tags": ["med_cat", "no_app", "warrior", "big_change", "dislike", "romantic", "rel_patrol", "herb_gathering", "herb", "catmint", "no_herbs0", "many_herbs1"],
        "intro_text": "p_l thinks r_c is a bit of a feather-brain, so when {PRONOUN/r_c/subject} come up to p_l while p_l is gathering herbs and suggest replenishing the Clan's catmint supply with a gleam in {PRONOUN/r_c/poss} eye, p_l hesitates.",
        "decline_text": "{PRONOUN/p_l/subject/CAP} aren't going to go after a herb renowned for the silliness it can cause with a cat {PRONOUN/p_l/subject} dislike. It's simply a bad idea.",
        "chance_of_success": 40,
        "exp": 30,
        "success_text": {
            "unscathed_common": "They find absolutely no catmint together, but strangely, r_c seems okay with that, just interested in chatting with p_l. So maybe {PRONOUN/r_c/subject}{VERB/r_c/'re/'s} a <i>nice</i> feather-brain.",
            "unscathed_rare": "Fine. c_n does need more catmint. When they come across the bush, sheltered and thriving, p_l watches r_c carefully take the stalks off the leaves. p_l only needs the leaves, so {PRONOUN/p_l/subject} don't mind watching r_c getting silly with the stalks. It's even a little thrilling, to be invited to join {PRONOUN/r_c/object}."
        },
        "fail_text": {
            "unscathed_common": "p_l politely declines. r_c insists. p_l <i>far less politely declines</i>."
        },
        "min_cats": 2,
        "max_cats": 2,
        "constraints": {
            "relationship": [
                "dislike_20"
            ]
                }
    },
    {
        "patrol_id": "gen_med_discussnews1",
        "biome": ["Any"],
        "season": ["Any"],
        "types": [],
        "tags": [],
        "patrol_art": "med_general_intro",
        "min_cats": 2,
        "max_cats": 2,
        "min_max_status": {
            "apprentice": [-1, -1],
            "medicine cat": [1, 6],
            "all apprentices": [-1, -1],
            "normal adult": [-1, -1]
        },
        "weight": 20,
        "intro_text": "p_l and r_c decide to look for herbs whilst discussing the latest news.",
        "decline_text": "It seems like some mischievous cat has gotten into the herb storage and they have to sort it all over again.",
        "chance_of_success": 50,
        "success_outcomes": [
            {
                "text": "They have a good discussion while foraging for herbs, and manage to come up with several ideas regarding the latest news to discuss with the leader and deputy.",
                "exp": 10,
                "weight": 20,
                "herbs": ["random_herbs"],
                "relationships": [
                    {
                        "cats_to": ["patrol"],
                        "cats_from": ["patrol"],
                        "mutual": false,
                        "values": ["respect", "trust"],
                        "amount": 5
                    }
                ]
            },
            {
                "text": "Carefully plucking some herbs, they discuss the latest signs from StarClan and ponder what to do about them. They manage to think up some tentative plans, and they return to camp to discuss them with the leader and deputy.",
                "exp": 10,
                "weight": 5,
                "herbs": ["random_herbs"],
                "relationships": [
                    {
                        "cats_to": ["patrol"],
                        "cats_from": ["patrol"],
                        "mutual": false,
                        "values": ["respect", "trust"],
                        "amount": 5
                    }
                ]
            }
        ],
        "fail_outcomes": [
            {
                "text": "They fail to discuss the issues that the latest news has brought with it, and are too irritated with each other to continue the patrol.",
                "exp": 0,
                "weight": 20,
                "relationships": [
                    {
                        "cats_to": ["patrol"],
                        "cats_from": ["patrol"],
                        "mutual": false,
                        "values": ["respect", "trust"],
                        "amount": -5
                    }
                ]
            }
        ]
    },
    {
        "patrol_id": "gen_med_herbsgathering1",
        "biome": ["Any"],
        "season": ["Any"],
        "types": [],
        "tags": [],
        "patrol_art": "med_general_intro",
        "min_cats": 2,
        "max_cats": 2,
        "min_max_status": {
            "apprentice": [-1, -1],
            "medicine cat": [1, 6],
            "normal adult": [-1, -1]
        },
        "weight": 20,
        "intro_text": "p_l and r_c take a look at their dwindling supply of herbs and decide to combine their efforts into searching for more.",
        "decline_text": "Unfortunately, they are interrupted by a cat claiming that they have an emergency.",
        "chance_of_success": 50,
<<<<<<< HEAD
        "exp": 10,
        "success_text": {
            "unscathed_common": "p_l and r_c search and harvest any herbs they can get their paws on. Later that day they reunite in front of the camp, just as the sun is setting, both their mouths stuffed full with herbs.",
            "unscathed_rare": "p_l and r_c decide to make a game of who can hunt the most herbs. They reunite when the sun is going down, and walk into camp purring and playfully shoving each other with both their mouths full of herbs."
        },
        "fail_text": {
            "unscathed_common": "Both p_l and r_c are tense, and it shows. Even though it shouldn't be this hard to find any herbs, they fail to find even a single one. They return to camp frustrated and irritated with each other.",
            "unscathed_stat": "Even though there should be plenty of herbs, they fail to find anything. s_c blames r_c for distracting {PRONOUN/s_c/object}, and they get into a huge argument."
        },
        "fail_trait": [
            "strict",
            "childish",
            "troublesome"
        ],
        "min_cats": 2,
        "max_cats": 2,
        "antagonize_text": null,
        "antagonize_fail_text": null
=======
        "success_outcomes": [
            {
                "text": "p_l and r_c search and harvest any herbs they can get their paws on. Later that day they reunite in front of the camp, just as the sun is setting, both their mouths stuffed full with herbs.",
                "exp": 10,
                "weight": 20,
                "herbs": ["random_herbs"],
                "relationships": [
                    {
                        "cats_to": ["patrol"],
                        "cats_from": ["patrol"],
                        "mutual": false,
                        "values": ["platonic", "respect"],
                        "amount": 5
                    }
                ]
            },
            {
                "text": "p_l and r_c decide to make a game of who can hunt the most herbs. They reunite when the sun is going down, and walk into camp purring and playfully shoving each other with both their mouths full of herbs.",
                "exp": 10,
                "weight": 5,
                "herbs": ["random_herbs"],
                "relationships": [
                    {
                        "cats_to": ["patrol"],
                        "cats_from": ["patrol"],
                        "mutual": false,
                        "values": ["platonic", "respect"],
                        "amount": 5
                    }
                ]
            }
        ],
        "fail_outcomes": [
            {
                "text": "Both p_l and r_c are tense, and it shows. Even though it shouldn't be this hard to find any herbs, they fail to find even a    single one. They return to camp frustrated and irritated with each other.",
                "exp": 0,
                "weight": 20,
                "relationships": [
                    {
                        "cats_to": ["patrol"],
                        "cats_from": ["patrol"],
                        "mutual": false,
                        "values": ["platonic", "respect"],
                        "amount": -5
                    }
                ]
            },
            {
                "text": "Even though there should be plenty of herbs, they fail to find anything. s_c blames r_c for distracting {PRONOUN/s_c/object}, and they get into a huge argument.",
                "exp": 0,
                "weight": 20,
                "stat_trait": ["strict", "childish", "troublesome"],
                "relationships": [
                    {
                        "cats_to": ["patrol"],
                        "cats_from": ["patrol"],
                        "mutual": false,
                        "values": ["platonic", "respect"],
                        "amount": -5
                    }
                ]
            }
        ]
>>>>>>> 5423af76
    }
]<|MERGE_RESOLUTION|>--- conflicted
+++ resolved
@@ -2620,23 +2620,6 @@
     },
     {
         "patrol_id": "gen_med_warappmedapp_herbcontest1",
-<<<<<<< HEAD
-        "biome": "Any",
-        "season": "Any",
-        "tags": [
-            "herb_gathering",
-            "med_cat",
-            "apprentice",
-            "two_apprentices",
-            "warrior_app",
-            "many_herbs1",
-            "random_herbs",
-            "respect",
-            "comfort",
-            "dislike",
-            "jealousy"
-        ],
-=======
         "biome": ["Any"],
         "season": ["Any"],
         "types": ["herb_gathering"],
@@ -2651,7 +2634,6 @@
             "all apprentices": [2, 2]
         },
         "weight": 20,
->>>>>>> 5423af76
         "intro_text": "In order to spice up their patrol, p_l challenges app2 to a herb-gathering competition.",
         "decline_text": "app2 scoffs at p_l's silliness and stalks off, leaving p_l alone in {PRONOUN/p_l/poss} dismay.",
         "chance_of_success": 60,
@@ -2772,19 +2754,6 @@
     },
     {
         "patrol_id": "gen_med_warappmedapp_herbcontest2",
-<<<<<<< HEAD
-        "biome": "Any",
-        "season": "Any",
-        "tags": [
-            "herb_gathering",
-            "med_cat",
-            "apprentice",
-            "two_apprentices",
-            "warrior_app",
-            "many_herbs1",
-            "random_herbs"
-        ],
-=======
         "biome": ["Any"],
         "season": ["Any"],
         "types": ["herb_gathering"],
@@ -2799,7 +2768,6 @@
             "all apprentices": [2, 2]
         },
         "weight": 20,
->>>>>>> 5423af76
         "intro_text": "app2 boasts about {PRONOUN/app2/poss} hunting skills, saying that makes {PRONOUN/app2/object} better at finding herbs than p_l.",
         "decline_text": "p_l rolls {PRONOUN/p_l/poss} eyes, ignoring {PRONOUN/app2/object} for the rest of the patrol.",
         "chance_of_success": 60,
@@ -2824,30 +2792,6 @@
                 "weight": 20
             }
         ]
-    },
-    {
-        "patrol_id": "gen_med_catminthunt_20locked1",
-        "biome": "Any",
-        "season": "Any",
-        "tags": ["med_cat", "no_app", "warrior", "big_change", "dislike", "romantic", "rel_patrol", "herb_gathering", "herb", "catmint", "no_herbs0", "many_herbs1"],
-        "intro_text": "p_l thinks r_c is a bit of a feather-brain, so when {PRONOUN/r_c/subject} come up to p_l while p_l is gathering herbs and suggest replenishing the Clan's catmint supply with a gleam in {PRONOUN/r_c/poss} eye, p_l hesitates.",
-        "decline_text": "{PRONOUN/p_l/subject/CAP} aren't going to go after a herb renowned for the silliness it can cause with a cat {PRONOUN/p_l/subject} dislike. It's simply a bad idea.",
-        "chance_of_success": 40,
-        "exp": 30,
-        "success_text": {
-            "unscathed_common": "They find absolutely no catmint together, but strangely, r_c seems okay with that, just interested in chatting with p_l. So maybe {PRONOUN/r_c/subject}{VERB/r_c/'re/'s} a <i>nice</i> feather-brain.",
-            "unscathed_rare": "Fine. c_n does need more catmint. When they come across the bush, sheltered and thriving, p_l watches r_c carefully take the stalks off the leaves. p_l only needs the leaves, so {PRONOUN/p_l/subject} don't mind watching r_c getting silly with the stalks. It's even a little thrilling, to be invited to join {PRONOUN/r_c/object}."
-        },
-        "fail_text": {
-            "unscathed_common": "p_l politely declines. r_c insists. p_l <i>far less politely declines</i>."
-        },
-        "min_cats": 2,
-        "max_cats": 2,
-        "constraints": {
-            "relationship": [
-                "dislike_20"
-            ]
-                }
     },
     {
         "patrol_id": "gen_med_discussnews1",
@@ -2935,26 +2879,6 @@
         "intro_text": "p_l and r_c take a look at their dwindling supply of herbs and decide to combine their efforts into searching for more.",
         "decline_text": "Unfortunately, they are interrupted by a cat claiming that they have an emergency.",
         "chance_of_success": 50,
-<<<<<<< HEAD
-        "exp": 10,
-        "success_text": {
-            "unscathed_common": "p_l and r_c search and harvest any herbs they can get their paws on. Later that day they reunite in front of the camp, just as the sun is setting, both their mouths stuffed full with herbs.",
-            "unscathed_rare": "p_l and r_c decide to make a game of who can hunt the most herbs. They reunite when the sun is going down, and walk into camp purring and playfully shoving each other with both their mouths full of herbs."
-        },
-        "fail_text": {
-            "unscathed_common": "Both p_l and r_c are tense, and it shows. Even though it shouldn't be this hard to find any herbs, they fail to find even a single one. They return to camp frustrated and irritated with each other.",
-            "unscathed_stat": "Even though there should be plenty of herbs, they fail to find anything. s_c blames r_c for distracting {PRONOUN/s_c/object}, and they get into a huge argument."
-        },
-        "fail_trait": [
-            "strict",
-            "childish",
-            "troublesome"
-        ],
-        "min_cats": 2,
-        "max_cats": 2,
-        "antagonize_text": null,
-        "antagonize_fail_text": null
-=======
         "success_outcomes": [
             {
                 "text": "p_l and r_c search and harvest any herbs they can get their paws on. Later that day they reunite in front of the camp, just as the sun is setting, both their mouths stuffed full with herbs.",
@@ -3018,6 +2942,5 @@
                 ]
             }
         ]
->>>>>>> 5423af76
     }
 ]