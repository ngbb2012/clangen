--- conflicted
+++ resolved
@@ -587,51 +587,6 @@
                         "amount": -5
                     },
                     {
-<<<<<<< HEAD
-=======
-                        "cats_to": ["r_c"],
-                        "cats_from": ["s_c"],
-                        "mutual": false,
-                        "values": ["jealous"],
-                        "amount": 15
-                    }
-                ]
-            }
-        ]
-    },
-    {
-        "patrol_id": "gen_med_vision2",
-        "biome": ["any"],
-        "season": ["any"],
-        "types": ["herb_gathering"],
-        "tags": [],
-        "patrol_art": "gen_med_vision",
-        "min_cats": 2,
-        "max_cats": 6,
-        "min_max_status": {
-            "medicine cat": [1, 6],
-            "healer cats": [1, 6]
-        },
-        "weight": 20,
-        "intro_text": "As the medicine cats' patrol pads out into c_n territory, r_c tells p_l about the dream {PRONOUN/r_c/subject} had last night, and what the StarClan vision could mean for c_n.",
-        "decline_text": "The cats don't talk about the vision, mouths too full of herbs.",
-        "chance_of_success": 40,
-        "success_outcomes": [
-            {
-                "text": "They have an in-depth conversation about r_c's vision as they walk. By the time they head back to camp, {PRONOUN/r_c/subject} {VERB/r_c/have/has} a good idea of what {PRONOUN/r_c/subject} should do with the information.",
-                "exp": 20,
-                "weight": 20,
-                "herbs": ["random_herbs"],
-                "relationships": [
-                    {
-                        "cats_to": ["p_l"],
-                        "cats_from": ["r_c"],
-                        "mutual": true,
-                        "values": ["respect", "trust"],
-                        "amount": 5
-                    },
-                    {
->>>>>>> 6c5f99b5
                         "cats_to": ["p_l"],
                         "cats_from": ["r_c"],
                         "mutual": true,
@@ -724,15 +679,9 @@
         ]
     },
     {
-<<<<<<< HEAD
         "patrol_id": "gen_med_vision2",
-        "biome": ["Any"],
-        "season": ["Any"],
-=======
-        "patrol_id": "gen_med_vision3",
         "biome": ["any"],
         "season": ["any"],
->>>>>>> 6c5f99b5
         "types": ["herb_gathering"],
         "tags": [],
         "patrol_art": "gen_med_vision",
@@ -742,13 +691,8 @@
             "medicine cat": [1, 6],
             "healer cats": [1, 6]
         },
-<<<<<<< HEAD
         "weight": 5,
         "intro_text": "As {PRONOUN/p_l/subject} head out to gather cobwebs, p_l thinks about the dream {PRONOUN/p_l/subject} had last night. . . was it sent by StarClan?",
-=======
-        "weight": 20,
-        "intro_text": "As {PRONOUN/p_l/subject} {VERB/p_l/head/heads} out to gather cobwebs, p_l thinks about the dream {PRONOUN/p_l/subject} had last night. . . was it sent by StarClan?",
->>>>>>> 6c5f99b5
         "decline_text": "{PRONOUN/p_l/subject/CAP} {VERB/p_l/push/pushes} it from {PRONOUN/p_l/poss} mind.",
         "chance_of_success": 40,
         "success_outcomes": [
@@ -847,15 +791,9 @@
         ]
     },
     {
-<<<<<<< HEAD
         "patrol_id": "gen_med_vision_app_to_mentor",
         "biome": ["Any"],
         "season": ["Any"],
-=======
-        "patrol_id": "gen_med_vision4",
-        "biome": ["any"],
-        "season": ["any"],
->>>>>>> 6c5f99b5
         "types": ["herb_gathering"],
         "tags": ["jealousy"],
         "patrol_art": "gen_med_vision",
@@ -1063,32 +1001,7 @@
                         "amount": 5
                     }
                 ]
-<<<<<<< HEAD
-            },
-=======
-            }
-        ]
-    },
-    {
-        "patrol_id": "gen_med_ghost_star1",
-        "biome": ["any"],
-        "season": ["any"],
-        "types": ["herb_gathering"],
-        "tags": [],
-        "patrol_art": "gen_med_ghost_star",
-        "min_cats": 1,
-        "max_cats": 1,
-        "min_max_status": {
-            "medicine cat": [1, 6],
-            "healer cats": [1, 6],
-            "all apprentices": [-1, -1]
-        },
-        "weight": 20,
-        "intro_text": "As p_l pads through c_n territory, {PRONOUN/p_l/subject} {VERB/p_l/feel/feels} a presence join {PRONOUN/p_l/object}.",
-        "decline_text": "{PRONOUN/p_l/poss/CAP} companion stays with {PRONOUN/p_l/object} as silent support while {PRONOUN/p_l/subject} {VERB/p_l/work/works}.",
-        "chance_of_success": 30,
-        "success_outcomes": [
->>>>>>> 6c5f99b5
+            },
             {
                 "text": "p_l shakes {PRONOUN/p_l/poss} head, telling app1 that {PRONOUN/app1/poss}'s dream is just a dream.",
                 "exp": 0,
@@ -1199,8 +1112,8 @@
     },
     {
         "patrol_id": "gen_med_ghost_star1",
-        "biome": ["Any"],
-        "season": ["Any"],
+        "biome": ["any"],
+        "season": ["any"],
         "types": ["herb_gathering"],
         "tags": [],
         "patrol_art": "gen_med_ghost_star",
@@ -1727,13 +1640,8 @@
             "all apprentices": [-1, -1],
             "normal adult": [1, 6]
         },
-<<<<<<< HEAD
         "weight": 5,
         "intro_text": "To p_l's concern, their warrior escort is unusually quiet. When prompted on {PRONOUN/r_c/poss} troubles, r_c comments that {PRONOUN/r_c/subject} could not help but think of what legacy {PRONOUN/r_c/subject} would leave behind if StarClan called upon {PRONOUN/r_c/object}.",
-=======
-        "weight": 20,
-        "intro_text": "To p_l's concern, {PRONOUN/p_l/poss} warrior escort is unusually quiet. When prompted on {PRONOUN/r_c/poss} troubles, r_c comments that {PRONOUN/r_c/subject} could not help but think of what legacy {PRONOUN/r_c/subject} would leave behind if StarClan called upon {PRONOUN/r_c/object}.",
->>>>>>> 6c5f99b5
         "decline_text": "p_l isn't sure how to exactly address such a statement, and quickly attempts to distract r_c with some herb collecting.",
         "chance_of_success": 60,
         "success_outcomes": [
@@ -1788,62 +1696,6 @@
         ]
     },
     {
-<<<<<<< HEAD
-=======
-        "patrol_id": "gen_med_medwar_puddles",
-        "biome": ["any"],
-        "season": ["any"],
-        "types": ["herb_gathering"],
-        "tags": [],
-        "patrol_art": "med_general_intro",
-        "min_cats": 2,
-        "max_cats": 2,
-        "min_max_status": {
-            "medicine cat": [1, 6],
-            "healer cats": [1, 6],
-            "all apprentices": [-1, -1],
-            "normal adult": [1, 6]
-        },
-        "weight": 20,
-        "intro_text": "It was one of the worst storms of the season, and left p_l in an unavoidably grumpy mood. Herbs strewn about, prey in hiding, it would take forever to find anything. r_c attempts to find a way to cheer up the healer.",
-        "decline_text": "Before r_c can come up with a plan, a cry from the camp forces p_l to return in a hurry.",
-        "chance_of_success": 60,
-        "success_outcomes": [
-            {
-                "text": "r_c splashes water from a puddle onto p_l's fur. p_l fluffs up like a bottlebrush, turning around to quickly send a wave of water back towards r_c! The two engage in a small water fight, and when they resume the herb patrol, r_c is glad to see p_l looks much happier.",
-                "exp": 10,
-                "weight": 20,
-                "herbs": ["random_herbs"],
-                "relationships": [
-                    {
-                        "cats_to": ["p_l", "s_c"],
-                        "cats_from": ["r_c", "r_c"],
-                        "mutual": true,
-                        "values": ["respect", "comfort", "trust"],
-                        "amount": 5
-                    }
-                ]
-            }
-        ],
-        "fail_outcomes": [
-            {
-                "text": "r_c splashes water from a puddle at p_l. p_l turns around and hisses at r_c that {PRONOUN/p_l/subject} {VERB/p_l/don't/doesn't} have time for kit games! The two continue their patrol, but p_l's sour mood distracts them from any usable herbs they could find.",
-                "exp": 0,
-                "weight": 20,
-                "relationships": [
-                    {
-                        "cats_to": ["p_l", "s_c"],
-                        "cats_from": ["r_c", "r_c"],
-                        "mutual": true,
-                        "values": ["respect", "comfort", "trust"],
-                        "amount": -5
-                    }
-                ]
-            }
-        ]
-    },
-    {
->>>>>>> 6c5f99b5
         "patrol_id": "gen_med_group_randomherb1",
         "biome": ["any"],
         "season": ["any"],
@@ -1924,15 +1776,9 @@
         ]
     },
     {
-<<<<<<< HEAD
         "patrol_id": "gen_med_appgroup_randomherb1",
-        "biome": ["Any"],
-        "season": ["Any"],
-=======
-        "patrol_id": "gen_med_group_randomherb2",
         "biome": ["any"],
         "season": ["any"],
->>>>>>> 6c5f99b5
         "types": ["herb_gathering"],
         "tags": [],
         "patrol_art": "med_general_intro",
@@ -2004,252 +1850,6 @@
         ]
     },
     {
-<<<<<<< HEAD
-        "patrol_id": "gen_med_appwarrior_bossypants1",
-        "biome": ["Any"],
-        "season": ["Any"],
-=======
-        "patrol_id": "gen_med_appgroup_randomherb1",
-        "biome": ["any"],
-        "season": ["any"],
->>>>>>> 6c5f99b5
-        "types": ["herb_gathering"],
-        "tags": [],
-        "patrol_art": "gen_med_appwarrior_bossypants",
-        "min_cats": 2,
-        "max_cats": 2,
-        "min_max_status": {
-            "medicine cat apprentice": [1, 6],
-            "healer cats": [1, 6],
-            "normal adult": [1, 6]
-        },
-<<<<<<< HEAD
-        "weight": 5,
-=======
-        "weight": 20,
-        "intro_text": "The trio of apprentices strolls through c_n's territory, chatting amicably amongst themselves. The senior medicine cats are all busy back at camp, so the young cats get the chance to be out on their own today, which has everyone excited!",
-        "decline_text": "Before they get very far, one of their Clanmates catches up to inform them that they're wanted back at camp. Oh well, maybe they'll get the chance again another day.",
-        "chance_of_success": 30,
-        "success_outcomes": [
-            {
-                "text": "app1 dramatically flops over into a sunbeam, proclaiming that {PRONOUN/app1/subject} {VERB/app1/need/needs} to get some sunshine before hunting for herbs. app2 purrs and flops beside {PRONOUN/app1/object}, while app3 rolls {PRONOUN/app3/poss} eyes and loafs nearby. Once they've all warmed up, they renew their search with vigor, and return home content and with herbs.",
-                "exp": 20,
-                "weight": 20,
-                "herbs": ["random_herbs"],
-                "relationships": [
-                    {
-                        "cats_to": ["patrol"],
-                        "cats_from": ["patrol"],
-                        "mutual": false,
-                        "values": ["platonic", "comfort", "trust"],
-                        "amount": 5
-                    }
-                ]
-            },
-            {
-                "text": "app1 is the first to find some herbs, and smugly waves them in the faces of app2 and app3 - after that it's a bit of a competition, with each cat trying to out-compete the others. It's great for the Clan - in the end, they come back to camp with a sizeable haul!",
-                "exp": 20,
-                "weight": 5,
-                "herbs": ["many_herbs", "random_herbs"],
-                "relationships": [
-                    {
-                        "cats_to": ["patrol"],
-                        "cats_from": ["patrol"],
-                        "mutual": false,
-                        "values": ["platonic", "comfort", "trust"],
-                        "amount": 5
-                    }
-                ]
-            }
-        ],
-        "fail_outcomes": [
-            {
-                "text": "The apprentices are too caught up in chatting with - and riling up - one another, and don't collect a single leaf.",
-                "exp": 0,
-                "weight": 20
-            }
-        ]
-    },
-    {
-        "patrol_id": "gen_med_appgroup_randomherb2",
-        "biome": ["any"],
-        "season": ["any"],
-        "types": ["herb_gathering"],
-        "tags": [],
-        "patrol_art": "med_general_intro",
-        "min_cats": 4,
-        "max_cats": 4,
-        "min_max_status": {
-            "apprentice": [-1, -1],
-            "medicine cat apprentice": [1, 6],
-            "healer cats": [1, 6],
-            "all apprentices": [4, 4],
-            "normal adult": [-1, -1]
-        },
-        "weight": 20,
-        "intro_text": "The quartet of apprentices strolls through c_n's territory, chatting amicably amongst themselves. The senior medicine cats are all busy back at camp, so the young cats get the chance to be out on their own today, which has everyone excited!",
-        "decline_text": "Before they get very far, one of their Clanmates catches up to inform them that they're wanted back at camp. Oh well, maybe they'll get the chance again another day.",
-        "chance_of_success": 50,
-        "success_outcomes": [
-            {
-                "text": "app1 dramatically flops over into a sunbeam, proclaiming that {PRONOUN/app1/subject} {VERB/app1/need/needs} to get some sunshine before hunting for herbs. app2 purrs and flops beside {PRONOUN/app1/object}, while app3 rolls {PRONOUN/app3/poss} eyes and loafs beside app4. Once they've all warmed up, they renew their search with vigor, and return home content and with herbs.",
-                "exp": 20,
-                "weight": 20,
-                "herbs": ["random_herbs"],
-                "relationships": [
-                    {
-                        "cats_to": ["patrol"],
-                        "cats_from": ["patrol"],
-                        "mutual": false,
-                        "values": ["platonic", "comfort", "trust"],
-                        "amount": 5
-                    }
-                ]
-            },
-            {
-                "text": "app1 is the first to find some herbs, and smugly waves them in the faces of the other three - after that it's a bit of a competition, with each cat trying to out-compete the others. It's great for the Clan - in the end, they come back to camp with a sizeable haul!",
-                "exp": 20,
-                "weight": 5,
-                "herbs": ["many_herbs", "random_herbs"],
-                "relationships": [
-                    {
-                        "cats_to": ["patrol"],
-                        "cats_from": ["patrol"],
-                        "mutual": false,
-                        "values": ["platonic", "comfort", "trust"],
-                        "amount": 5
-                    }
-                ]
-            }
-        ],
-        "fail_outcomes": [
-            {
-                "text": "The apprentices are too caught up in chatting with - and riling up - one another, and don't collect a single leaf.",
-                "exp": 0,
-                "weight": 20
-            }
-        ]
-    },
-    {
-        "patrol_id": "gen_med_appgroup_randomherb3",
-        "biome": ["any"],
-        "season": ["any"],
-        "types": ["herb_gathering"],
-        "tags": [],
-        "patrol_art": "med_general_intro",
-        "min_cats": 5,
-        "max_cats": 5,
-        "min_max_status": {
-            "apprentice": [-1, -1],
-            "medicine cat apprentice": [1, 6],
-            "healer cats": [1, 6],
-            "all apprentices": [5, 5],
-            "normal adult": [-1, -1]
-        },
-        "weight": 20,
-        "intro_text": "The quintet of apprentices strolls through c_n's territory, chatting amicably amongst themselves. The senior medicine cats are all busy back at camp, so the young cats get the chance to be out on their own today, which has everyone excited!",
-        "decline_text": "Before they get very far, one of their Clanmates catches up to inform them that they're wanted back at camp. Oh well, maybe they'll get the chance again another day.",
-        "chance_of_success": 50,
-        "success_outcomes": [
-            {
-                "text": "app1 dramatically flops over into a sunbeam, proclaiming that {PRONOUN/app1/subject} {VERB/app1/need/needs} to get some sunshine before hunting for herbs. app2 purrs and flops beside {PRONOUN/app1/object}, while app3 rolls {PRONOUN/app3/poss} eyes and loafs beside the others. Once they've all warmed up, they renew their search with vigor, and return home content and with herbs.",
-                "exp": 20,
-                "weight": 20,
-                "herbs": ["random_herbs"],
-                "relationships": [
-                    {
-                        "cats_to": ["patrol"],
-                        "cats_from": ["patrol"],
-                        "mutual": false,
-                        "values": ["platonic", "comfort", "trust"],
-                        "amount": 5
-                    }
-                ]
-            },
-            {
-                "text": "app1 is the first to find some herbs, and smugly waves them in the faces of the other four - after that it's a bit of a competition, with each cat trying to out-compete the others. It's great for the Clan - in the end, they come back to camp with a sizeable haul!",
-                "exp": 20,
-                "weight": 5,
-                "herbs": ["many_herbs", "random_herbs"],
-                "relationships": [
-                    {
-                        "cats_to": ["patrol"],
-                        "cats_from": ["patrol"],
-                        "mutual": false,
-                        "values": ["platonic", "comfort", "trust"],
-                        "amount": 5
-                    }
-                ]
-            }
-        ],
-        "fail_outcomes": [
-            {
-                "text": "The apprentices are too caught up in chatting with - and riling up - one another, and don't collect a single leaf.",
-                "exp": 0,
-                "weight": 20
-            }
-        ]
-    },
-    {
-        "patrol_id": "gen_med_appgroup_randomherb4",
-        "biome": ["any"],
-        "season": ["any"],
-        "types": ["herb_gathering"],
-        "tags": ["six_apprentices"],
-        "patrol_art": "med_general_intro",
-        "min_cats": 6,
-        "max_cats": 6,
-        "min_max_status": {
-            "apprentice": [-1, -1],
-            "medicine cat apprentice": [1, 6],
-            "healer cats": [1, 6],
-            "normal adult": [-1, -1]
-        },
-        "weight": 20,
-        "intro_text": "The gaggle of apprentices strolls through c_n's territory, chatting amicably amongst themselves. The senior medicine cats are all busy back at camp, so the young cats get the chance to be out on their own today, which has everyone excited!",
-        "decline_text": "Before they get very far, one of their Clanmates catches up to inform them that they're wanted back at camp. Oh well, maybe they'll get the chance again another day.",
-        "chance_of_success": 50,
-        "success_outcomes": [
-            {
-                "text": "app1 dramatically flops over into a sunbeam, proclaiming that {PRONOUN/app1/subject} {VERB/app1/need/needs} to get some sunshine before hunting for herbs. app2 purrs and flops beside {PRONOUN/app1/object}, while app3 rolls {PRONOUN/app3/poss} eyes and loafs beside the others. Once they've all warmed up, they renew their search with vigor, and return home content and with herbs.",
-                "exp": 20,
-                "weight": 20,
-                "herbs": ["random_herbs"],
-                "relationships": [
-                    {
-                        "cats_to": ["patrol"],
-                        "cats_from": ["patrol"],
-                        "mutual": false,
-                        "values": ["platonic", "comfort", "trust"],
-                        "amount": 5
-                    }
-                ]
-            },
-            {
-                "text": "app1 is the first to find some herbs, and smugly waves them in the faces of the other five - after that it's a bit of a competition, with each cat trying to out-compete the others. It's great for the Clan - in the end, they come back to camp with a sizeable haul!",
-                "exp": 20,
-                "weight": 5,
-                "herbs": ["many_herbs", "random_herbs"],
-                "relationships": [
-                    {
-                        "cats_to": ["patrol"],
-                        "cats_from": ["patrol"],
-                        "mutual": false,
-                        "values": ["platonic", "comfort", "trust"],
-                        "amount": 5
-                    }
-                ]
-            }
-        ],
-        "fail_outcomes": [
-            {
-                "text": "The apprentices are too caught up in chatting with - and riling up - one another, and don't collect a single leaf.",
-                "exp": 0,
-                "weight": 20
-            }
-        ]
-    },
-    {
         "patrol_id": "gen_med_appwarrior_bossypants1",
         "biome": ["any"],
         "season": ["any"],
@@ -2263,8 +1863,7 @@
             "healer cats": [1, 6],
             "normal adult": [1, 6]
         },
-        "weight": 20,
->>>>>>> 6c5f99b5
+        "weight": 5,
         "intro_text": "p_l eyes the warrior chosen to escort {PRONOUN/p_l/object} to fetch herbs, feeling a little bit giddy. Apprentices getting to boss around warriors is something that almost never happens, and p_l is going to make sure {PRONOUN/p_l/subject} {VERB/p_l/make/makes} the most of it.",
         "decline_text": "Just as they're about to leave, r_c is called off to help on a hunting patrol instead. p_l lashes {PRONOUN/p_l/poss} tail in frustration, but doesn't protest, and heads back to the medicine cat's den alone.",
         "chance_of_success": 50,
@@ -2318,49 +1917,6 @@
         ]
     },
     {
-<<<<<<< HEAD
-=======
-        "patrol_id": "gen_med_appwarrior_bossypants2",
-        "biome": ["any"],
-        "season": ["any"],
-        "types": ["herb_gathering"],
-        "tags": ["disrespect", "distrust"],
-        "patrol_art": "gen_med_appwarrior_bossypants",
-        "min_cats": 2,
-        "max_cats": 2,
-        "min_max_status": {
-            "medicine cat apprentice": [1, 6],
-            "healer cats": [1, 6],
-            "normal adult": [1, 6]
-        },
-        "weight": 20,
-        "intro_text": "r_c eyes p_l as the younger cat approaches, ears slightly drawn back. The prospect of being bossed around by an apprentice is downright humiliating, and the warrior is <i>not</i> looking forward to this experience.",
-        "decline_text": "Just as they're about to leave, r_c is called off to help on a hunting patrol instead, and eagerly rushes off, not sparing a second glance back at the young medicine cat.",
-        "chance_of_success": 30,
-        "success_outcomes": [
-            {
-                "text": "p_l has a grand time, directing r_c around with {PRONOUN/p_l/poss} tail to various herb patches. r_c grumbles beneath {PRONOUN/r_c/poss} breath, making sure the apprentice knows how frustrated {PRONOUN/r_c/subject} {VERB/r_c/are/is}, but does as {PRONOUN/r_c/subject}{VERB/r_c/'re/'s} told, not wanting to risk getting in trouble back at camp.",
-                "exp": 20,
-                "weight": 20,
-                "herbs": ["random_herbs"]
-            },
-            {
-                "text": "r_c huffs and puffs the whole time, but does as {PRONOUN/r_c/subject}{VERB/r_c/'re/'s} told anyways. {PRONOUN/r_c/subject/CAP} {VERB/r_c/know/knows} that p_l technically knows more than {PRONOUN/r_c/object}, at least in this instance, but that doesn't mean {PRONOUN/r_c/subject} {VERB/r_c/have/has} to like it.",
-                "exp": 20,
-                "weight": 5,
-                "herbs": ["random_herbs"]
-            }
-        ],
-        "fail_outcomes": [
-            {
-                "text": "r_c scowls at p_l as {PRONOUN/p_l/subject} {VERB/p_l/try/tries} to direct the older cat around, standing stock-still and staring the apprentice down. r_c is <i>not</i> in the mood for an apprentice to lord {PRONOUN/p_l/poss} authority over them, and {PRONOUN/r_c/subject} {VERB/r_c/spend/spends} the entire patrol refusing to do anything useful.",
-                "exp": 0,
-                "weight": 20
-            }
-        ]
-    },
-    {
->>>>>>> 6c5f99b5
         "patrol_id": "gen_med_medappwarriorapp_siblings1",
         "biome": ["any"],
         "season": ["any"],
@@ -2575,15 +2131,9 @@
         ]
     },
     {
-<<<<<<< HEAD
         "patrol_id": "gen_med_medwarriorapp_curiosity",
         "biome": ["Any"],
         "season": ["Any"],
-=======
-        "patrol_id": "gen_med_medwarriorapp_curiosity1",
-        "biome": ["any"],
-        "season": ["any"],
->>>>>>> 6c5f99b5
         "types": ["herb_gathering"],
         "tags": [],
         "patrol_art": "gen_med_medwarriorapp_curiosity",
@@ -2646,13 +2196,152 @@
                 ]
             },
             {
-<<<<<<< HEAD
                 "text": "p_l sits down and motions for app1 to join {PRONOUN/p_l/object}, looking at {PRONOUN/app1/object} inquisitively. app1 studiously looks at {PRONOUN/app1/poss} paws, tail curled around {PRONOUN/app1/poss} leg in shame, and mutters that {PRONOUN/app1/subject} {VERB/app1/don't/doesn't} want to talk about it. p_l gently reassures {PRONOUN/app1/object} that it's okay to ask questions, and though app1 doesn't ask, {PRONOUN/app1/subject} {VERB/app1/seem/seems} more chipper, and {PRONOUN/app1/subject}{VERB/app1/'re/'s} a big help anyways.",
-=======
+                "exp": 20,
+                "weight": 5,
+                "herbs": ["random_herbs"],
+                "relationships": [
+                    {
+                        "cats_to": ["patrol"],
+                        "cats_from": ["patrol"],
+                        "mutual": false,
+                        "values": ["platonic", "respect", "comfort", "trust"],
+                        "amount": 5
+                    }
+                ]
+            },
+            {
+                "text": "s_c sits down and motions for app1 to join {PRONOUN/s_c/object}, looking at {PRONOUN/app1/object} inquisitively. app1 tentatively explains that {PRONOUN/app1/subject}{VERB/app1/'re/'s} curious about herbs, but {VERB/app1/are/is} worried that desire to learn is detrimental. s_c reassures {PRONOUN/app1/object} that nobody would think less of {PRONOUN/app1/object} for that, and it's good to know the basics. s_c promises to teach {PRONOUN/app1/object} when they get back to camp.",
+                "exp": 20,
+                "weight": 20,
+                "stat_trait": ["compassionate", "empathetic", "patient", "wise"],
+                "herbs": ["random_herbs"],
+                "relationships": [
+                    {
+                        "cats_to": ["patrol"],
+                        "cats_from": ["patrol"],
+                        "mutual": false,
+                        "values": ["platonic", "respect", "comfort", "trust"],
+                        "amount": 5
+                    }
+                ]
+            },
+            {
+                "text": "s_c sits down and motions for app1 to join {PRONOUN/p_l/object}, looking at {PRONOUN/app1/object} inquisitively. app1 tentatively explains that {PRONOUN/app1/subject}{VERB/app1/'re/'s} curious about how visits from StarClan work. s_c is probably the best cat {PRONOUN/app1/subject} could have asked that question to. The older cat takes pride in the way app1 listens to {PRONOUN/s_c/object} talk, wonder shining in {PRONOUN/app1/poss} eyes.",
+                "exp": 20,
+                "weight": 20,
+                "stat_skill": ["STAR,2"],
+                "herbs": ["random_herbs"],
+                "relationships": [
+                    {
+                        "cats_to": ["patrol"],
+                        "cats_from": ["patrol"],
+                        "mutual": false,
+                        "values": ["platonic", "respect", "comfort", "trust"],
+                        "amount": 5
+                    }
+                ]
+            },
+            {
+                "text": "s_c sits down and motions for app1 to join {PRONOUN/p_l/object}, looking at {PRONOUN/app1/object} inquisitively. app1 tentatively explains that {PRONOUN/app1/subject}{VERB/app1/'re/'s} curious about how visits from StarClan work. s_c is probably the best cat {PRONOUN/app1/subject} could have asked that question to. The older cat takes pride in the way app1 listens to {PRONOUN/s_c/object} talk, wonder shining in {PRONOUN/app1/poss} eyes.",
+                "exp": 20,
+                "weight": 20,
+                "stat_skill": ["STAR,2"],
+                "herbs": ["random_herbs"],
+                "relationships": [
+                    {
+                        "cats_to": ["patrol"],
+                        "cats_from": ["patrol"],
+                        "mutual": false,
+                        "values": ["platonic", "respect", "comfort", "trust"],
+                        "amount": 5
+                    }
+                ]
+            },
+            
+            {
+                "text": "p_l sits down and motions for app1 to join {PRONOUN/p_l/object}, looking at {PRONOUN/app1/object} inquisitively. app1 tentatively explains that {PRONOUN/app1/subject}{VERB/app1/'re/'s} curious about where kits come from. p_l sputters, but quickly gathers themself and gently tells app1 that this isn't really the best place to ask, and it might be best to wait until {PRONOUN/app1/subject}{VERB/app1/'re/'s} a bit older. app1 huffs, but relents.",
+                "exp": 20,
+                "weight": 5,
+                "herbs": ["random_herbs"],
+                "relationships": [
+                    {
+                        "cats_to": ["patrol"],
+                        "cats_from": ["patrol"],
+                        "mutual": false,
+                        "values": ["platonic", "respect", "comfort", "trust"],
+                        "amount": 5
+                    }
+                ]
+            },
+            {
+                "text": "s_c sits down and motions for app1 to join {PRONOUN/p_l/object}, looking at {PRONOUN/app1/object} inquisitively. app1 tentatively explains that {PRONOUN/app1/subject}{VERB/app1/'re/'s} curious about where kits come from. s_c takes a breath before answering, gently telling app1 that {PRONOUN/s_c/subject} {VERB/s_c/understand/understands} {PRONOUN/app1/poss} curiosity, but this might not be the right place and time. app1 is disappointed, but understands.",
+                "exp": 20,
+                "weight": 20,
+                "stat_trait": ["compassionate", "empathetic", "thoughtful", "loving"],
+                "herbs": ["random_herbs"],
+                "relationships": [
+                    {
+                        "cats_to": ["patrol"],
+                        "cats_from": ["patrol"],
+                        "mutual": false,
+                        "values": ["platonic", "respect", "comfort", "trust"],
+                        "amount": 5
+                    }
+                ]
+            },            
+            {
+                "text": "p_l sits down and motions for app1 to join {PRONOUN/p_l/object}, looking at {PRONOUN/app1/object} inquisitively. app1 practically bursts with questions, asking all about scars and wounds and how much blood has p_l seen and what was it like? p_l tells {PRONOUN/app1/object}, gently yet firmly, that spilling blood isn't aspirational. app1 doesn't seem to really get it, but {PRONOUN/app1/subject} {VERB/app1/relent/relents} regardless.",
+                "exp": 20,
+                "weight": 5,
+                "herbs": ["random_herbs"],
+                "relationships": [
+                    {
+                        "cats_to": ["patrol"],
+                        "cats_from": ["patrol"],
+                        "mutual": false,
+                        "values": ["platonic", "comfort", "trust"],
+                        "amount": 5
+                    }
+                ]
+            },
+            {
+                "text": "s_c sits down and motions for app1 to join them, looking at them inquisitively. app1 practically bursts with questions, asking about scars and wounds and how much blood has s_c seen and what was it like? s_c takes a breath, and explains why that's not appropriate to ask. app1 has the decency to look a little ashamed, and quietly gets back to work.",
+                "exp": 20,
+                "weight": 20,
+                "stat_trait": ["calm", "responsible", "compassionate", "wise", "thoughtful"],
+                "herbs": ["random_herbs"],
+                "relationships": [
+                    {
+                        "cats_to": ["patrol"],
+                        "cats_from": ["patrol"],
+                        "mutual": false,
+                        "values": ["platonic", "comfort", "trust"],
+                        "amount": 5
+                    }
+                ]
+            }
+        ],
+        "fail_outcomes": [
+            {
+                "text": "p_l sits down and motions for app1 to join {PRONOUN/p_l/object}, looking at {PRONOUN/app1/object} inquisitively. app1 studiously looks at {PRONOUN/app1/poss} paws, tail curled around {PRONOUN/app1/poss} leg in shame, and mutters that {PRONOUN/app1/subject} {VERB/app1/don't/doesn't} want to talk about it. The apprentice unfortunately isn't much help from then on, and the patrol returns home empty-pawed.",
+                "exp": 0,
+                "weight": 20,
+                "relationships": [
+                    {
+                        "cats_to": ["patrol"],
+                        "cats_from": ["patrol"],
+                        "mutual": false,
+                        "values": ["platonic", "respect", "comfort", "trust"],
+                        "amount": -5
+                    }
+                ]
+            },
+            {
                 "text": "app1 tries a few times to strike up conversation, but s_c barely acknowledges {PRONOUN/app1/object} at all. When {PRONOUN/s_c/subject} finally {VERB/s_c/do/does} answer back, it's to snap at the younger cat to stay focused and stop distracting {PRONOUN/s_c/object}. app1 draws {PRONOUN/app1/poss} ears back and looks away, and the two cats studiously refuse to interact the rest of the patrol, returning to camp with no herbs.",
                 "exp": 0,
                 "weight": 20,
-                "stat_trait": ["cold", "strict"],
+                "stat_trait": ["cold", "strict", "arrogant"],
                 "relationships": [
                     {
                         "cats_to": ["patrol"],
@@ -2662,441 +2351,6 @@
                         "amount": -5
                     }
                 ]
-            }
-        ]
-    },
-    {
-        "patrol_id": "gen_med_medwarriorapp_curiosity2",
-        "biome": ["any"],
-        "season": ["any"],
-        "types": ["herb_gathering"],
-        "tags": [],
-        "patrol_art": "gen_med_medwarriorapp_curiosity",
-        "min_cats": 2,
-        "max_cats": 2,
-        "min_max_status": {
-            "apprentice": [1, 6],
-            "medicine cat": [1, 6],
-            "medicine cat apprentice": [1, 6],
-            "healer cats": [1, 6],
-            "all apprentices": [1, 1]
-        },
-        "weight": 20,
-        "intro_text": "p_l leads app1 through c_n's territory, enjoying the nice day. {PRONOUN/p_l/subject/CAP} {VERB/p_l/glance/glances} back, and {VERB/p_l/realize/realizes} app1 looks like they want to ask them a question.",
-        "decline_text": "Just as app1 opens {PRONOUN/app1/poss} mouth to speak, p_l spots a Clanmate trying to remove a thorn from their paw over app1's shoulder, and {PRONOUN/p_l/subject} {VERB/p_l/hurry/hurries} away to help.",
-        "chance_of_success": 50,
-        "success_outcomes": [
-            {
-                "text": "p_l sits down and motions for app1 to join {PRONOUN/p_l/object}, looking at {PRONOUN/app1/object} inquisitively. app1 tentatively explains that {PRONOUN/app1/subject}{VERB/app1/'re/'s} curious about how visits from StarClan work. p_l feels slightly conflicted, but explains that their ancestors only visit when they need to tell a cat something important. Not the answer {PRONOUN/app1/subject} wanted, but app1 is grateful anyways.",
->>>>>>> 6c5f99b5
-                "exp": 20,
-                "weight": 5,
-                "herbs": ["random_herbs"],
-                "relationships": [
-                    {
-                        "cats_to": ["patrol"],
-                        "cats_from": ["patrol"],
-                        "mutual": false,
-                        "values": ["platonic", "respect", "comfort", "trust"],
-                        "amount": 5
-                    }
-                ]
-            },
-            {
-                "text": "s_c sits down and motions for app1 to join {PRONOUN/s_c/object}, looking at {PRONOUN/app1/object} inquisitively. app1 tentatively explains that {PRONOUN/app1/subject}{VERB/app1/'re/'s} curious about herbs, but {VERB/app1/are/is} worried that desire to learn is detrimental. s_c reassures {PRONOUN/app1/object} that nobody would think less of {PRONOUN/app1/object} for that, and it's good to know the basics. s_c promises to teach {PRONOUN/app1/object} when they get back to camp.",
-                "exp": 20,
-                "weight": 20,
-                "stat_trait": ["compassionate", "empathetic", "patient", "wise"],
-                "herbs": ["random_herbs"],
-                "relationships": [
-                    {
-                        "cats_to": ["patrol"],
-                        "cats_from": ["patrol"],
-                        "mutual": false,
-                        "values": ["platonic", "respect", "comfort", "trust"],
-                        "amount": 5
-                    }
-                ]
-            },
-            {
-                "text": "s_c sits down and motions for app1 to join {PRONOUN/p_l/object}, looking at {PRONOUN/app1/object} inquisitively. app1 tentatively explains that {PRONOUN/app1/subject}{VERB/app1/'re/'s} curious about how visits from StarClan work. s_c is probably the best cat {PRONOUN/app1/subject} could have asked that question to. The older cat takes pride in the way app1 listens to {PRONOUN/s_c/object} talk, wonder shining in {PRONOUN/app1/poss} eyes.",
-                "exp": 20,
-                "weight": 20,
-                "stat_skill": ["STAR,2"],
-                "herbs": ["random_herbs"],
-                "relationships": [
-                    {
-                        "cats_to": ["patrol"],
-                        "cats_from": ["patrol"],
-                        "mutual": false,
-                        "values": ["platonic", "respect", "comfort", "trust"],
-                        "amount": 5
-                    }
-                ]
-            },
-            {
-                "text": "s_c sits down and motions for app1 to join {PRONOUN/p_l/object}, looking at {PRONOUN/app1/object} inquisitively. app1 tentatively explains that {PRONOUN/app1/subject}{VERB/app1/'re/'s} curious about how visits from StarClan work. s_c is probably the best cat {PRONOUN/app1/subject} could have asked that question to. The older cat takes pride in the way app1 listens to {PRONOUN/s_c/object} talk, wonder shining in {PRONOUN/app1/poss} eyes.",
-                "exp": 20,
-                "weight": 20,
-                "stat_skill": ["STAR,2"],
-                "herbs": ["random_herbs"],
-                "relationships": [
-                    {
-                        "cats_to": ["patrol"],
-                        "cats_from": ["patrol"],
-                        "mutual": false,
-                        "values": ["platonic", "respect", "comfort", "trust"],
-                        "amount": 5
-                    }
-                ]
-            },
-            
-            {
-                "text": "p_l sits down and motions for app1 to join {PRONOUN/p_l/object}, looking at {PRONOUN/app1/object} inquisitively. app1 tentatively explains that {PRONOUN/app1/subject}{VERB/app1/'re/'s} curious about where kits come from. p_l sputters, but quickly gathers themself and gently tells app1 that this isn't really the best place to ask, and it might be best to wait until {PRONOUN/app1/subject}{VERB/app1/'re/'s} a bit older. app1 huffs, but relents.",
-                "exp": 20,
-                "weight": 5,
-                "herbs": ["random_herbs"],
-                "relationships": [
-                    {
-                        "cats_to": ["patrol"],
-                        "cats_from": ["patrol"],
-                        "mutual": false,
-                        "values": ["platonic", "respect", "comfort", "trust"],
-                        "amount": 5
-                    }
-                ]
-<<<<<<< HEAD
-            },
-=======
-            }
-        ]
-    },
-    {
-        "patrol_id": "gen_med_medwarriorapp_curiosity3",
-        "biome": ["any"],
-        "season": ["any"],
-        "types": ["herb_gathering"],
-        "tags": [],
-        "patrol_art": "gen_med_medwarriorapp_curiosity",
-        "min_cats": 2,
-        "max_cats": 2,
-        "min_max_status": {
-            "apprentice": [1, 6],
-            "medicine cat": [1, 6],
-            "medicine cat apprentice": [1, 6],
-            "healer cats": [1, 6],
-            "all apprentices": [1, 1]
-        },
-        "weight": 20,
-        "intro_text": "p_l leads app1 through c_n's territory, enjoying the nice day. {PRONOUN/p_l/subject/CAP} {VERB/p_l/glance/glances} back, and {VERB/p_l/realize/realizes} app1 looks like they want to ask them a question.",
-        "decline_text": "Just as app1 opens {PRONOUN/app1/poss} mouth to speak, p_l spots a Clanmate trying to remove a thorn from their paw over app1's shoulder, and {PRONOUN/p_l/subject} {VERB/p_l/hurry/hurries} away to help.",
-        "chance_of_success": 50,
-        "success_outcomes": [
->>>>>>> 6c5f99b5
-            {
-                "text": "s_c sits down and motions for app1 to join {PRONOUN/p_l/object}, looking at {PRONOUN/app1/object} inquisitively. app1 tentatively explains that {PRONOUN/app1/subject}{VERB/app1/'re/'s} curious about where kits come from. s_c takes a breath before answering, gently telling app1 that {PRONOUN/s_c/subject} {VERB/s_c/understand/understands} {PRONOUN/app1/poss} curiosity, but this might not be the right place and time. app1 is disappointed, but understands.",
-                "exp": 20,
-                "weight": 20,
-                "stat_trait": ["compassionate", "empathetic", "thoughtful", "loving"],
-                "herbs": ["random_herbs"],
-                "relationships": [
-                    {
-                        "cats_to": ["patrol"],
-                        "cats_from": ["patrol"],
-                        "mutual": false,
-                        "values": ["platonic", "respect", "comfort", "trust"],
-                        "amount": 5
-                    }
-                ]
-            },            
-            {
-                "text": "p_l sits down and motions for app1 to join {PRONOUN/p_l/object}, looking at {PRONOUN/app1/object} inquisitively. app1 practically bursts with questions, asking all about scars and wounds and how much blood has p_l seen and what was it like? p_l tells {PRONOUN/app1/object}, gently yet firmly, that spilling blood isn't aspirational. app1 doesn't seem to really get it, but {PRONOUN/app1/subject} {VERB/app1/relent/relents} regardless.",
-                "exp": 20,
-                "weight": 5,
-                "herbs": ["random_herbs"],
-                "relationships": [
-                    {
-                        "cats_to": ["patrol"],
-                        "cats_from": ["patrol"],
-                        "mutual": false,
-                        "values": ["platonic", "comfort", "trust"],
-                        "amount": 5
-                    }
-                ]
-            },
-            {
-                "text": "s_c sits down and motions for app1 to join them, looking at them inquisitively. app1 practically bursts with questions, asking about scars and wounds and how much blood has s_c seen and what was it like? s_c takes a breath, and explains why that's not appropriate to ask. app1 has the decency to look a little ashamed, and quietly gets back to work.",
-                "exp": 20,
-                "weight": 20,
-                "stat_trait": ["calm", "responsible", "compassionate", "wise", "thoughtful"],
-                "herbs": ["random_herbs"],
-                "relationships": [
-                    {
-                        "cats_to": ["patrol"],
-                        "cats_from": ["patrol"],
-                        "mutual": false,
-                        "values": ["platonic", "comfort", "trust"],
-                        "amount": 5
-                    }
-                ]
-            }
-        ],
-        "fail_outcomes": [
-            {
-                "text": "p_l sits down and motions for app1 to join {PRONOUN/p_l/object}, looking at {PRONOUN/app1/object} inquisitively. app1 studiously looks at {PRONOUN/app1/poss} paws, tail curled around {PRONOUN/app1/poss} leg in shame, and mutters that {PRONOUN/app1/subject} {VERB/app1/don't/doesn't} want to talk about it. The apprentice unfortunately isn't much help from then on, and the patrol returns home empty-pawed.",
-                "exp": 0,
-                "weight": 20,
-                "relationships": [
-                    {
-                        "cats_to": ["patrol"],
-                        "cats_from": ["patrol"],
-                        "mutual": false,
-                        "values": ["platonic", "respect", "comfort", "trust"],
-                        "amount": -5
-                    }
-                ]
-            },
-            {
-                "text": "app1 tries a few times to strike up conversation, but s_c barely acknowledges {PRONOUN/app1/object} at all. When {PRONOUN/s_c/subject} finally {VERB/s_c/do/does} answer back, it's to snap at the younger cat to stay focused and stop distracting {PRONOUN/s_c/object}. app1 draws {PRONOUN/app1/poss} ears back and looks away, and the two cats studiously refuse to interact the rest of the patrol, returning to camp with no herbs.",
-                "exp": 0,
-                "weight": 20,
-                "stat_trait": ["cold", "strict", "arrogant"],
-                "relationships": [
-                    {
-                        "cats_to": ["patrol"],
-                        "cats_from": ["patrol"],
-                        "mutual": false,
-                        "values": ["platonic", "respect", "comfort", "trust"],
-                        "amount": -5
-                    }
-                ]
-            }
-        ]
-    },
-    {
-<<<<<<< HEAD
-        "patrol_id": "gen_med_discussion1",
-        "biome": ["Any"],
-        "season": ["Any"],
-=======
-        "patrol_id": "gen_med_medwarriorapp_curiosity4",
-        "biome": ["any"],
-        "season": ["any"],
->>>>>>> 6c5f99b5
-        "types": ["herb_gathering"],
-        "tags": [],
-        "patrol_art": "gen_med_discussion",
-        "min_cats": 2,
-        "max_cats": 2,
-        "min_max_status": {
-            "apprentice": [-1, -1],
-            "medicine cat": [1, 6],
-            "healer cats": [1, 6],
-            "all apprentices": [-1, -1],
-            "normal adult": [-1, -1]
-        },
-        "weight": 5,
-        "intro_text": "p_l and r_c stroll through the territory, chatting while on their way to an herb patch they haven't visited in a while.",
-        "decline_text": "p_l stops, then laughs. {PRONOUN/p_l/subject/CAP}{VERB/p_l/'ve/'s} just remembered that they already have the herb they're walking to back at camp! Better to remember now than after picking it and walking all the way back.",
-        "chance_of_success": 50,
-        "success_outcomes": [
-            {
-                "text": "r_c makes a humming sound, and asks p_l what {PRONOUN/p_l/subject} {VERB/p_l/think/thinks} the nature of StarClan is. p_l swishes {PRONOUN/p_l/poss} tail, and answers that {PRONOUN/p_l/subject}'d never really thought about it, past the fact that they're ancestral spirits. It certainly makes for interesting conversation, and it's all too soon that they pick the herbs and have their mouths too full to continue.",
-                "exp": 20,
-                "weight": 20,
-                "herbs": ["random_herbs"],
-                "relationships": [
-                    {
-                        "cats_to": ["patrol"],
-                        "cats_from": ["patrol"],
-                        "mutual": false,
-                        "values": ["platonic", "comfort", "trust"],
-                        "amount": 5
-                    }
-                ]
-            },
-            {
-                "text": "r_c, deep in thought, asks p_l what {PRONOUN/p_l/subject} {VERB/p_l/think/thinks} the nature of StarClan is. p_l swishes {PRONOUN/p_l/poss} tail, and asks what brought this on. It's just something {PRONOUN/r_c/subject}{VERB/r_c/'ve/'s} been dwelling on recently, r_c explains, and {PRONOUN/r_c/subject} wanted the opinion of someone {PRONOUN/r_c/subject} {VERB/r_c/trust/trusts}. p_l nods, and says {PRONOUN/p_l/subject}'ll think about it - but they've reached the herbs, and have to pick them now.",
-                "exp": 20,
-                "weight": 5,
-                "herbs": ["random_herbs"],
-                "relationships": [
-                    {
-                        "cats_to": ["patrol"],
-                        "cats_from": ["patrol"],
-                        "mutual": false,
-                        "values": ["platonic", "comfort", "trust"],
-                        "amount": 5
-                    }
-                ]
-            },
-            {
-                "text": "r_c hums, and asks s_c what {PRONOUN/s_c/subject} {VERB/s_c/think/thinks} the nature of StarClan is. s_c doesn't hesitate before answering, {PRONOUN/s_c/poss} deep connection to {PRONOUN/s_c/poss} ancestors granting {PRONOUN/s_c/object} knowledge and insight r_c doesn't necessarily have. r_c is enthralled, and it feels all too soon that they pick the herbs and have their mouths too full to continue talking.",
-                "exp": 20,
-                "weight": 20,
-                "stat_skill": ["STAR,2"],
-                "herbs": ["random_herbs"],
-                "relationships": [
-                    {
-                        "cats_to": ["patrol"],
-                        "cats_from": ["patrol"],
-                        "mutual": false,
-                        "values": ["platonic", "comfort", "trust"],
-                        "amount": 5
-                    }
-                ]
-            },
-            {
-                "text": "r_c makes a humming sound, and asks p_l if {PRONOUN/p_l/subject} {VERB/p_l/remember/remembers} a particular story the elders are fond of. p_l nods, and r_c asks what {PRONOUN/p_l/subject} {VERB/p_l/think/thinks} the moral is. It eventually turns into talking about multiple old stories, which certainly makes for interesting conversation, and it's all too soon that they have their mouths too full of herbs to continue.",
-                "exp": 20,
-                "weight": 20,
-                "herbs": ["random_herbs"],
-                "relationships": [
-                    {
-                        "cats_to": ["patrol"],
-                        "cats_from": ["patrol"],
-                        "mutual": false,
-                        "values": ["platonic", "comfort", "trust"],
-                        "amount": 5
-                    }
-                ]
-            },
-            {
-                "text": "r_c, deep in thought, asks p_l if {PRONOUN/p_l/subject} {VERB/p_l/remember/remembers} a particular story the elders are fond of. p_l swishes {PRONOUN/p_l/poss} tail, and asks why. It's just something {PRONOUN/r_c/subject}{VERB/r_c/'ve/'s} been dwelling on  recently, r_c explains, and {PRONOUN/r_c/subject} wanted to know what p_l thought of it. p_l nods, and says {PRONOUN/p_l/subject}'ll answer at camp - but they've reached the herbs, and have to pick them now.",
-                "exp": 20,
-                "weight": 5,
-                "herbs": ["random_herbs"],
-                "relationships": [
-                    {
-                        "cats_to": ["patrol"],
-                        "cats_from": ["patrol"],
-                        "mutual": false,
-                        "values": ["platonic", "comfort", "trust"],
-                        "amount": 5
-                    }
-                ]
-            },
-            {
-                "text": "r_c asks s_c if {PRONOUN/s_c/subject} {VERB/p_l/remember/remembers} a particular story the elders are fond of. s_c nods eagerly, and launches into recanting it. r_c is pleasantly surprised at how readily s_c recites the tale, listening to {PRONOUN/s_c/object} talk in content silence. s_c's thrilled to share {PRONOUN/s_c/poss} knowledge, and it's all too soon that they have their jaws too full of herbs to continue.",
-                "exp": 20,
-                "weight": 20,
-                "herbs": ["random_herbs"],
-                "stat_skill": ["STORY,1", "LORE,1"],
-                "relationships": [
-                    {
-                        "cats_to": ["patrol"],
-                        "cats_from": ["patrol"],
-                        "mutual": false,
-                        "values": ["platonic", "comfort", "trust"],
-                        "amount": 5
-                    }
-                ]
-<<<<<<< HEAD
-            },
-            
-=======
-            }
-        ]
-    },
-    {
-        "patrol_id": "gen_med_medwarriorapp_curiosity5",
-        "biome": ["any"],
-        "season": ["any"],
-        "types": ["herb_gathering"],
-        "tags": [],
-        "patrol_art": "gen_med_medwarriorapp_curiosity",
-        "min_cats": 2,
-        "max_cats": 2,
-        "min_max_status": {
-            "apprentice": [1, 6],
-            "medicine cat": [1, 6],
-            "medicine cat apprentice": [1, 6],
-            "healer cats": [1, 6],
-            "all apprentices": [1, 1]
-        },
-        "weight": 20,
-        "intro_text": "p_l leads app1 through c_n's territory, enjoying the nice day. {PRONOUN/p_l/subject/CAP} {VERB/p_l/glance/glances} back, and {VERB/p_l/realize/realizes} app1 looks like they want to ask them a question.",
-        "decline_text": "Just as app1 opens {PRONOUN/app1/poss} mouth to speak, p_l spots a Clanmate trying to remove a thorn from their paw over app1's shoulder, and {PRONOUN/p_l/subject} {VERB/p_l/hurry/hurries} away to help.",
-        "chance_of_success": 20,
-        "success_outcomes": [
->>>>>>> 6c5f99b5
-            {
-                "text": "r_c makes a humming sound, and asks p_l if {PRONOUN/p_l/subject} ever {VERB/p_l/ponder/ponders} {PRONOUN/p_l/poss} own mortality. p_l swishes {PRONOUN/p_l/poss} tail, and answers that {PRONOUN/p_l/subject}'d never really thought about it, past knowing {PRONOUN/p_l/subject}'ll go to StarClan when {PRONOUN/p_l/subject} {VERB/p_l/die/dies}. It certainly makes for interesting conversation, and it's all too soon that they pick the herbs and have their mouths too full to continue.",
-                "exp": 20,
-                "weight": 20,
-                "herbs": ["random_herbs"],
-                "relationships": [
-                    {
-                        "cats_to": ["patrol"],
-                        "cats_from": ["patrol"],
-                        "mutual": false,
-                        "values": ["platonic", "comfort", "trust"],
-                        "amount": 5
-                    }
-                ]
-            },
-            {
-                "text": "r_c, deep in thought, asks p_l if {PRONOUN/p_l/subject} ever {VERB/p_l/ponder/ponders} their own mortality. p_l swishes {PRONOUN/p_l/poss} tail, and asks what brought this on. It's just something {PRONOUN/r_c/subject}{VERB/r_c/'ve/'s} been dwelling on recently, r_c explains, and {PRONOUN/r_c/subject} wanted the opinion of someone {PRONOUN/r_c/subject} {VERB/r_c/trust/trusts}. p_l nods, and says {PRONOUN/p_l/subject}'ll think about it - but they've reached the herbs, and have to pick them now.",
-                "exp": 20,
-                "weight": 5,
-                "herbs": ["random_herbs"],
-                "relationships": [
-                    {
-                        "cats_to": ["patrol"],
-                        "cats_from": ["patrol"],
-                        "mutual": false,
-                        "values": ["platonic", "comfort", "trust"],
-                        "amount": 5
-                    }
-                ]
-            },
-            {
-                "text": "r_c makes a humming sound, and asks p_l if {PRONOUN/p_l/subject}{VERB/p_l/'ve/'s} considered taking on another apprentice. p_l swishes {PRONOUN/p_l/poss} tail, and says {PRONOUN/p_l/subject}{VERB/p_l/'ve/'s} just been waiting for the right cat to show interest, but wonders if r_c has any preferences. It certainly makes for good conversation, and it's all too soon that they have their mouths too full of herbs to continue.",
-                "exp": 20,
-                "weight": 20,
-                "herbs": ["random_herbs"],
-                "relationships": [
-                    {
-                        "cats_to": ["patrol"],
-                        "cats_from": ["patrol"],
-                        "mutual": false,
-                        "values": ["platonic", "comfort", "trust"],
-                        "amount": 5
-                    }
-                ]
-            },
-            {
-                "text": "r_c, deep in thought, asks p_l if {PRONOUN/p_l/subject}{VERB/p_l/'ve/'s} considered taking on another apprentice. p_l swishes {PRONOUN/p_l/poss} tail, and asks what brought this on. {PRONOUN/r_c/subject/CAP} {VERB/r_c/were/was} honestly just wondering, r_c explains, as {PRONOUN/r_c/subject}{VERB/r_c/'re/'s} not sure {PRONOUN/r_c/self} when {PRONOUN/r_c/subject} {VERB/r_c/want/wants} to. p_l nods, and says {PRONOUN/p_l/subject}{VERB/p_l/'ve/'s} been thinking about it - but they've reached the herbs, and have to pick them now.",
-                "exp": 20,
-                "weight": 5,
-                "herbs": ["random_herbs"],
-                "relationships": [
-                    {
-                        "cats_to": ["patrol"],
-                        "cats_from": ["patrol"],
-                        "mutual": false,
-                        "values": ["platonic", "comfort", "trust"],
-                        "amount": 5
-                    }
-                ]
-            },
-            {
-                "text": "They have a good discussion while foraging for herbs, and manage to come up with several ideas regarding the latest news to discuss with the leader and deputy.",
-                "exp": 10,
-                "weight": 20,
-                "herbs": ["random_herbs"],
-                "relationships": [
-                    {
-                        "cats_to": ["patrol"],
-                        "cats_from": ["patrol"],
-                        "mutual": false,
-                        "values": ["respect", "trust"],
-                        "amount": 5
-                    }
-                ]
-<<<<<<< HEAD
-            },
-=======
             }
         ]
     },
@@ -3116,12 +2370,178 @@
             "all apprentices": [-1, -1],
             "normal adult": [-1, -1]
         },
-        "weight": 20,
+        "weight": 5,
         "intro_text": "p_l and r_c stroll through the territory, chatting while on their way to an herb patch they haven't visited in a while.",
         "decline_text": "p_l stops, then laughs. {PRONOUN/p_l/subject/CAP}{VERB/p_l/'ve/'s} just remembered that they already have the herb they're walking to back at camp! Better to remember now than after picking it and walking all the way back.",
         "chance_of_success": 50,
         "success_outcomes": [
->>>>>>> 6c5f99b5
+            {
+                "text": "r_c makes a humming sound, and asks p_l what {PRONOUN/p_l/subject} {VERB/p_l/think/thinks} the nature of StarClan is. p_l swishes {PRONOUN/p_l/poss} tail, and answers that {PRONOUN/p_l/subject}'d never really thought about it, past the fact that they're ancestral spirits. It certainly makes for interesting conversation, and it's all too soon that they pick the herbs and have their mouths too full to continue.",
+                "exp": 20,
+                "weight": 20,
+                "herbs": ["random_herbs"],
+                "relationships": [
+                    {
+                        "cats_to": ["patrol"],
+                        "cats_from": ["patrol"],
+                        "mutual": false,
+                        "values": ["platonic", "comfort", "trust"],
+                        "amount": 5
+                    }
+                ]
+            },
+            {
+                "text": "r_c, deep in thought, asks p_l what {PRONOUN/p_l/subject} {VERB/p_l/think/thinks} the nature of StarClan is. p_l swishes {PRONOUN/p_l/poss} tail, and asks what brought this on. It's just something {PRONOUN/r_c/subject}{VERB/r_c/'ve/'s} been dwelling on recently, r_c explains, and {PRONOUN/r_c/subject} wanted the opinion of someone {PRONOUN/r_c/subject} {VERB/r_c/trust/trusts}. p_l nods, and says {PRONOUN/p_l/subject}'ll think about it - but they've reached the herbs, and have to pick them now.",
+                "exp": 20,
+                "weight": 5,
+                "herbs": ["random_herbs"],
+                "relationships": [
+                    {
+                        "cats_to": ["patrol"],
+                        "cats_from": ["patrol"],
+                        "mutual": false,
+                        "values": ["platonic", "comfort", "trust"],
+                        "amount": 5
+                    }
+                ]
+            },
+            {
+                "text": "r_c hums, and asks s_c what {PRONOUN/s_c/subject} {VERB/s_c/think/thinks} the nature of StarClan is. s_c doesn't hesitate before answering, {PRONOUN/s_c/poss} deep connection to {PRONOUN/s_c/poss} ancestors granting {PRONOUN/s_c/object} knowledge and insight r_c doesn't necessarily have. r_c is enthralled, and it feels all too soon that they pick the herbs and have their mouths too full to continue talking.",
+                "exp": 20,
+                "weight": 20,
+                "stat_skill": ["STAR,2"],
+                "herbs": ["random_herbs"],
+                "relationships": [
+                    {
+                        "cats_to": ["patrol"],
+                        "cats_from": ["patrol"],
+                        "mutual": false,
+                        "values": ["platonic", "comfort", "trust"],
+                        "amount": 5
+                    }
+                ]
+            },
+            {
+                "text": "r_c makes a humming sound and asks p_l if {PRONOUN/p_l/subject} {VERB/p_l/remember/remembers} a particular story the elders are fond of. p_l nods; r_c asks what {PRONOUN/p_l/subject} {VERB/p_l/think/thinks} the moral is. It eventually turns into talking about multiple old stories, which certainly makes for interesting conversation - it's all too soon that they have their mouths too full of herbs to continue.",
+                "exp": 20,
+                "weight": 20,
+                "herbs": ["random_herbs"],
+                "relationships": [
+                    {
+                        "cats_to": ["patrol"],
+                        "cats_from": ["patrol"],
+                        "mutual": false,
+                        "values": ["platonic", "comfort", "trust"],
+                        "amount": 5
+                    }
+                ]
+            },
+            {
+                "text": "r_c, deep in thought, asks p_l if {PRONOUN/p_l/subject} {VERB/p_l/remember/remembers} a particular story the elders are fond of. p_l swishes {PRONOUN/p_l/poss} tail, and asks why. It's just something {PRONOUN/r_c/subject}{VERB/r_c/'ve/'s} been dwelling on  recently, r_c explains, and {PRONOUN/r_c/subject} wanted to know what p_l thought of it. p_l nods, and says {PRONOUN/p_l/subject}'ll answer at camp - but they've reached the herbs, and have to pick them now.",
+                "exp": 20,
+                "weight": 5,
+                "herbs": ["random_herbs"],
+                "relationships": [
+                    {
+                        "cats_to": ["patrol"],
+                        "cats_from": ["patrol"],
+                        "mutual": false,
+                        "values": ["platonic", "comfort", "trust"],
+                        "amount": 5
+                    }
+                ]
+            },
+            {
+                "text": "r_c asks s_c if {PRONOUN/s_c/subject} {VERB/p_l/remember/remembers} a particular story the elders are fond of. s_c nods eagerly, and launches into recanting it. r_c is pleasantly surprised at how readily s_c recites the tale, listening to {PRONOUN/s_c/object} talk in content silence. s_c's thrilled to share {PRONOUN/s_c/poss} knowledge, and it's all too soon that they have their jaws too full of herbs to continue.",
+                "exp": 20,
+                "weight": 20,
+                "herbs": ["random_herbs"],
+                "stat_skill": ["STORY,1", "LORE,1"],
+                "relationships": [
+                    {
+                        "cats_to": ["patrol"],
+                        "cats_from": ["patrol"],
+                        "mutual": false,
+                        "values": ["platonic", "comfort", "trust"],
+                        "amount": 5
+                    }
+                ]
+            },
+            {
+                "text": "r_c makes a humming sound, and asks p_l if {PRONOUN/p_l/subject} ever {VERB/p_l/ponder/ponders} {PRONOUN/p_l/poss} own mortality. p_l swishes {PRONOUN/p_l/poss} tail, and answers that {PRONOUN/p_l/subject}'d never really thought about it, past knowing {PRONOUN/p_l/subject}'ll go to StarClan when {PRONOUN/p_l/subject} {VERB/p_l/die/dies}. It certainly makes for interesting conversation, and it's all too soon that they pick the herbs and have their mouths too full to continue.",
+                "exp": 20,
+                "weight": 20,
+                "herbs": ["random_herbs"],
+                "relationships": [
+                    {
+                        "cats_to": ["patrol"],
+                        "cats_from": ["patrol"],
+                        "mutual": false,
+                        "values": ["platonic", "comfort", "trust"],
+                        "amount": 5
+                    }
+                ]
+            },
+            {
+                "text": "r_c, deep in thought, asks p_l if {PRONOUN/p_l/subject} ever {VERB/p_l/ponder/ponders} their own mortality. p_l swishes {PRONOUN/p_l/poss} tail, and asks what brought this on. It's just something {PRONOUN/r_c/subject}{VERB/r_c/'ve/'s} been dwelling on recently, r_c explains, and {PRONOUN/r_c/subject} wanted the opinion of someone {PRONOUN/r_c/subject} {VERB/r_c/trust/trusts}. p_l nods, and says {PRONOUN/p_l/subject}'ll think about it - but they've reached the herbs, and have to pick them now.",
+                "exp": 20,
+                "weight": 5,
+                "herbs": ["random_herbs"],
+                "relationships": [
+                    {
+                        "cats_to": ["patrol"],
+                        "cats_from": ["patrol"],
+                        "mutual": false,
+                        "values": ["platonic", "comfort", "trust"],
+                        "amount": 5
+                    }
+                ]
+            },
+            {
+                "text": "r_c makes a humming sound, and asks p_l if {PRONOUN/p_l/subject}{VERB/p_l/'ve/'s} considered taking on another apprentice. p_l swishes {PRONOUN/p_l/poss} tail, and says {PRONOUN/p_l/subject}{VERB/p_l/'ve/'s} just been waiting for the right cat to show interest, but wonders if r_c has any preferences. It certainly makes for good conversation, and it's all too soon that they have their mouths too full of herbs to continue.",
+                "exp": 20,
+                "weight": 20,
+                "herbs": ["random_herbs"],
+                "relationships": [
+                    {
+                        "cats_to": ["patrol"],
+                        "cats_from": ["patrol"],
+                        "mutual": false,
+                        "values": ["platonic", "comfort", "trust"],
+                        "amount": 5
+                    }
+                ]
+            },
+            {
+                "text": "r_c, deep in thought, asks p_l if {PRONOUN/p_l/subject}{VERB/p_l/'ve/'s} considered taking on another apprentice. p_l swishes {PRONOUN/p_l/poss} tail, and asks what brought this on. {PRONOUN/r_c/subject/CAP} {VERB/r_c/were/was} honestly just wondering, r_c explains, as {PRONOUN/r_c/subject}{VERB/r_c/'re/'s} not sure {PRONOUN/r_c/self} when {PRONOUN/r_c/subject} {VERB/r_c/want/wants} to. p_l nods, and says {PRONOUN/p_l/subject}{VERB/p_l/'ve/'s} been thinking about it - but they've reached the herbs, and have to pick them now.",
+                "exp": 20,
+                "weight": 5,
+                "herbs": ["random_herbs"],
+                "relationships": [
+                    {
+                        "cats_to": ["patrol"],
+                        "cats_from": ["patrol"],
+                        "mutual": false,
+                        "values": ["platonic", "comfort", "trust"],
+                        "amount": 5
+                    }
+                ]
+            },
+            {
+                "text": "They have a good discussion while foraging for herbs, and manage to come up with several ideas regarding the latest news to discuss with the leader and deputy.",
+                "exp": 10,
+                "weight": 20,
+                "herbs": ["random_herbs"],
+                "relationships": [
+                    {
+                        "cats_to": ["patrol"],
+                        "cats_from": ["patrol"],
+                        "mutual": false,
+                        "values": ["respect", "trust"],
+                        "amount": 5
+                    }
+                ]
+            },
             {
                 "text": "Carefully plucking some herbs, they discuss the latest signs from StarClan and ponder what to do about them. They manage to think up some tentative plans, and they return to camp to discuss them with the leader and deputy.",
                 "exp": 10,
@@ -3208,15 +2628,9 @@
         ]
     },
     {
-<<<<<<< HEAD
         "patrol_id": "gen_med_warappmedapp_herbcontest1",
-        "biome": ["Any"],
-        "season": ["Any"],
-=======
-        "patrol_id": "gen_med_discussion2",
         "biome": ["any"],
         "season": ["any"],
->>>>>>> 6c5f99b5
         "types": ["herb_gathering"],
         "tags": [],
         "patrol_art": "gen_med_warappmedapp_herbcontest",
@@ -3233,7 +2647,6 @@
         "chance_of_success": 60,
         "success_outcomes": [
             {
-<<<<<<< HEAD
                 "text": "app2 takes the bait, and the two apprentices have a lot of fun during this herb-gathering patrol, happily bickering all the way.",
                 "exp": 10,
                 "weight": 20,
@@ -3248,10 +2661,6 @@
             {
                 "text": "The game is on! p_l and app2 are quite evenly matched, and both their mentors are pleased with the herbs they bring back.",
                 "exp": 10,
-=======
-                "text": "r_c makes a humming sound and asks p_l if {PRONOUN/p_l/subject} {VERB/p_l/remember/remembers} a particular story the elders are fond of. p_l nods; r_c asks what {PRONOUN/p_l/subject} {VERB/p_l/think/thinks} the moral is. It eventually turns into talking about multiple old stories, which certainly makes for interesting conversation - it's all too soon that they have their mouths too full of herbs to continue.",
-                "exp": 20,
->>>>>>> 6c5f99b5
                 "weight": 20,
                 "herbs": ["random_herbs"],
                 "relationships": [
@@ -3329,91 +2738,50 @@
                         "mutual": false,
                         "values": ["respect", "comfort"],
                         "amount": -5
-<<<<<<< HEAD
                     },
-=======
-                    }
-                ]
+                    {
+                        "cats_to": ["patrol"],
+                        "cats_from": ["patrol"],
+                        "mutual": false,
+                        "values": ["dislike", "jealous"],
+                        "amount": 5
+                    }
+                ]
+            },
+            {
+                "text": "s_c pranks app1 by scattering {PRONOUN/app1/poss} herb bounty. app1 huffs at s_c, annoyed, and runs off without a single herb.",
+                "exp": 0,
+                "weight": 20,
+                "can_have_stat":["app2"],
+                "stat_trait": ["shameless", "troublesome"],
+                "relationships": [
+                    {
+                        "cats_to": ["patrol"],
+                        "cats_from": ["patrol"],
+                        "mutual": false,
+                        "values": ["respect", "comfort"],
+                        "amount": -5
+                    },
+                    {
+                        "cats_to": ["patrol"],
+                        "cats_from": ["patrol"],
+                        "mutual": false,
+                        "values": ["dislike", "jealous"],
+                        "amount": 5
+                    }
+                ]
+            },
+            {
+                "text": "Either it's bad luck, or app2's herb-gathering skills don't measure up. Disappointed, p_l stresses about how to explain this failed patrol to their mentors.",
+                "exp": 0,
+                "weight": 20
             }
         ]
     },
     {
-        "patrol_id": "gen_med_discussion3",
+        "patrol_id": "gen_med_herbsgathering1",
         "biome": ["any"],
         "season": ["any"],
-        "types": ["herb_gathering"],
-        "tags": [],
-        "patrol_art": "gen_med_discussion",
-        "min_cats": 2,
-        "max_cats": 2,
-        "min_max_status": {
-            "apprentice": [-1, -1],
-            "medicine cat": [1, 6],
-            "healer cats": [1, 6],
-            "all apprentices": [-1, -1],
-            "normal adult": [-1, -1]
-        },
-        "weight": 20,
-        "intro_text": "p_l and r_c stroll through the territory, chatting while on their way to an herb patch they haven't visited in a while.",
-        "decline_text": "p_l stops, then laughs. {PRONOUN/p_l/subject/CAP}{VERB/p_l/'ve/'s} remembered that they already have the herb they're walking to back at camp! Better to remember now than after picking it and walking all the way back.",
-        "chance_of_success": 50,
-        "success_outcomes": [
-            {
-                "text": "r_c makes a humming sound, and asks p_l if {PRONOUN/p_l/subject} ever {VERB/p_l/ponder/ponders} {PRONOUN/p_l/poss} own mortality. p_l swishes {PRONOUN/p_l/poss} tail, and answers that {PRONOUN/p_l/subject}'d never really thought about it, past knowing {PRONOUN/p_l/subject}'ll go to StarClan when {PRONOUN/p_l/subject} {VERB/p_l/die/dies}. It certainly makes for interesting conversation, and it's all too soon that they pick the herbs and have their mouths too full to continue.",
-                "exp": 20,
-                "weight": 20,
-                "herbs": ["random_herbs"],
-                "relationships": [
->>>>>>> 6c5f99b5
-                    {
-                        "cats_to": ["patrol"],
-                        "cats_from": ["patrol"],
-                        "mutual": false,
-                        "values": ["dislike", "jealous"],
-                        "amount": 5
-                    }
-                ]
-            },
-            {
-                "text": "s_c pranks app1 by scattering {PRONOUN/app1/poss} herb bounty. app1 huffs at s_c, annoyed, and runs off without a single herb.",
-                "exp": 0,
-                "weight": 20,
-                "can_have_stat":["app2"],
-                "stat_trait": ["shameless", "troublesome"],
-                "relationships": [
-                    {
-                        "cats_to": ["patrol"],
-                        "cats_from": ["patrol"],
-                        "mutual": false,
-                        "values": ["respect", "comfort"],
-                        "amount": -5
-                    },
-                    {
-                        "cats_to": ["patrol"],
-                        "cats_from": ["patrol"],
-                        "mutual": false,
-                        "values": ["dislike", "jealous"],
-                        "amount": 5
-                    }
-                ]
-            },
-            {
-                "text": "Either it's bad luck, or app2's herb-gathering skills don't measure up. Disappointed, p_l stresses about how to explain this failed patrol to their mentors.",
-                "exp": 0,
-                "weight": 20
-            }
-        ]
-    },
-    {
-<<<<<<< HEAD
-        "patrol_id": "gen_med_herbsgathering1",
-        "biome": ["Any"],
-        "season": ["Any"],
-=======
-        "patrol_id": "gen_med_discussion4",
-        "biome": ["any"],
-        "season": ["any"],
->>>>>>> 6c5f99b5
         "types": ["herb_gathering"],
         "tags": [],
         "patrol_art": "med_general_intro",
@@ -3493,15 +2861,9 @@
         ]
     },
     {
-<<<<<<< HEAD
         "patrol_id": "gen_med_catminthunt_20locked1",
-        "biome": ["Any"],
-        "season": ["Any"],
-=======
-        "patrol_id": "gen_med_discussion5",
         "biome": ["any"],
         "season": ["any"],
->>>>>>> 6c5f99b5
         "types": ["herb_gathering"],
         "tags": ["romantic"],
         "patrol_art": "med_general_intro",
@@ -3584,376 +2946,6 @@
                         "amount": 10
                     }
                 ]
-            }
-        ]
-    },
-    {
-<<<<<<< HEAD
-    	"patrol_id": "gen_med_deathsheadmoth1",
-    	"biome": ["Any"],
-    	"season": ["Any"],
-    	"types": ["herb_gathering"],
-    	"tags": ["halloween"],
-    	"patrol_art": "deathsheadmoth_INTRO",
-    	"min_cats": 4,
-    	"max_cats": 6,
-    	"min_max_status": {
-        	"normal adult": [1, 5],
-	        "medicine cat": [1, 1]
-    	},
-    	"weight": 40,
-    	"intro_text": "p_l is out alone in c_n's territory when a shiver runs down {PRONOUN/p_l/poss} spine. {PRONOUN/p_l/subject/CAP} {VERB/p_l/stop/stops}. {PRONOUN/p_l/subject/CAP} slowly {VERB/p_l/turn/turns} {PRONOUN/p_l/poss} head. On the rosemary bush next to {PRONOUN/p_l/object}, the moth lazily stretches its wings, the Twoleg skull on its back grinning.",
-    	"decline_text": "It's just a moth, p_l tells {PRONOUN/p_l/self}, and continues on {PRONOUN/p_l/poss} way.",
-    	"chance_of_success": 70,
-    	"pl_skill_constraint": ["OMEN,3"],
-    	"success_outcomes": [
-        	{
-            	"text": "That- that's a Death's Head Moth, and suddenly p_l is running, charging, pelting forward towards the training grounds where r_c and the others said they'd be training today. {PRONOUN/p_l/subject/CAP} {VERB/p_l/skid/skids} forward, bursting into the area, barging into the training group and knocking cats aside - stop the exercise, stop training, STOP EVERYTHING!",
-            	"exp": 50,
-            	"weight": 20,
-            	"relationships": [
-                	{
-                    	"cats_to": ["p_l"],
-                    	"cats_from": ["patrol"],
-                    	"mutual": false,
-                    	"values": ["comfort", "trust", "respect"],
-                    	"amount": 15
-                	}
-            	]
-        	}
-    	],
-    	"fail_outcomes": [
-        	{
-            	"text": "Surely, surely it's nothing - but p_l can't deny {PRONOUN/p_l/poss} instincts. This Death's Head Moth is an omen, and {PRONOUN/p_l/subject} {VERB/p_l/take/takes} off running, sprinting towards the training arena where {PRONOUN/p_l/poss} Clanmates said they'd be. But it's too late. By the time p_l arrives, r_c is choking on {PRONOUN/r_c/poss} last breaths, victim of a terrible accident.",
-            	"exp": 0,
-            	"weight": 20,
-                "dead_cats": ["r_c"],
-                "history_text": {
-                    "reg_death": "m_c died in a terrible training accident, foretold by a Death's Head Moth.",
-                    "lead_death": "died in a terrible training accident, foretold by a Death's Head Moth"
-   		            }
-        	}
-    	]
-	},
-    {
-        "patrol_id": "gen_med_pumpkinpatch1",
-        "biome": ["Any"],
-        "season": ["leaf-fall"],
-=======
-        "patrol_id": "gen_med_warappmedapp_herbcontest1",
-        "biome": ["any"],
-        "season": ["any"],
->>>>>>> 6c5f99b5
-        "types": ["herb_gathering"],
-        "tags": ["romantic", "halloween"],
-        "patrol_art": "gen_med_pumpkinpatch1",
-        "min_cats": 2,
-        "max_cats": 2,
-        "min_max_status": {
-            "all apprentices": [-1, -1],
-            "medicine cat": [1, 1],
-            "normal adult": [1, 1]
-        },
-        "weight": 20,
-        "intro_text": "p_l is hoping to find some herbs growing in defiance of the weather, which is becoming increasingly cold. r_c offered to come along to help search. After some back and forth, they decide to see what's growing among the fields near a Twoleg farm.",
-        "decline_text": "The distant call of a Twoleg makes the cats think better of the whole idea.",
-        "chance_of_success": 60,
-        "success_outcomes": [
-            {
-                "text": "The two cats come upon a field of pumpkins, luckily empty of Twolegs. As p_l pokes around to see if any herbs are about, r_c gleefully sinks {PRONOUN/r_c/poss} claws into a pumpkin. {PRONOUN/r_c/subject/CAP} {VERB/r_c/scratch/scratches} some crude shapes into the pumpkin before declaring that it's a cat! p_l snickers and replies that it's the most beautiful cat they've ever seen. r_c slyly shoots back, yes, only second to p_l.",
-                "exp": 20,
-                "weight": 20,
-                "herbs": ["rosemary"],
-                "relationships": [
-                    {
-                        "cats_to": ["p_l"],
-                        "cats_from": ["r_c"],
-                        "mutual": true,
-                        "values": ["romantic", "platonic"],
-                        "amount": 5
-                    }
-                ]
-            }
-        ],
-        "fail_outcomes": [
-            {
-                "text": "The two trot towards the field, tails raised nonchalantly. Suddenly, p_l hears a shriek and manages to duck out of the way as a crow swoops close. Angry caws ring across the field. r_c calls for retreat as more crows converge on them. The two cats run away from the field, fur fluffed in both terror and embarrassment.",
-                "exp": 0,
-                "weight": 20
-            }
-        ]
-    },
-    {
-        "patrol_id": "gen_med_pumpkinpatch2",
-        "biome": ["Any"],
-        "season": ["leaf-fall"],
-        "types": ["herb_gathering"],
-        "tags": ["romantic", "halloween"],
-        "patrol_art": "gen_med_pumpkinpatch2",
-        "min_cats": 2,
-        "max_cats": 2,
-        "min_max_status": {
-            "medicine cat": [1, 6]
-        },
-        "weight": 20,
-        "intro_text": "p_l is hoping to find some herbs growing in defiance of the weather, which is becoming increasingly cold. r_c offered to come along to help search. After some back and forth, they decide to see what's growing among the fields near a Twoleg farm.",
-        "decline_text": "The distant call of a Twoleg makes the cats think better of the whole idea.",
-        "chance_of_success": 60,
-        "success_outcomes": [
-            {
-                "text": "The two cats come upon a field of pumpkins, luckily empty of Twolegs. As p_l pokes around to see if any herbs are about, r_c instead gleefully sinks {PRONOUN/r_c/poss} claws into a pumpkin. {PRONOUN/r_c/subject/CAP} {VERB/r_c/scratch/scratches} some crude shapes into the pumpkin before declaring that it's a cat! p_l snickers and replies that it's the most beautiful cat they've ever seen. r_c slyly shoots back, yes, only second to p_l.",
-                "exp": 20,
-                "weight": 20,
-                "herbs": ["rosemary"],
-                "relationships": [
-                    {
-                        "cats_to": ["p_l"],
-                        "cats_from": ["r_c"],
-                        "mutual": true,
-                        "values": ["romantic", "platonic"],
-                        "amount": 5
-                    }
-                ]
-            }
-        ],
-        "fail_outcomes": [
-            {
-                "text": "The two trot towards the field, tails raised nonchalantly. Suddenly, p_l hears a shriek and manages to duck out of the way as a crow swoops close. Angry caws ring across the field. r_c calls for retreat as more crows converge on them. The two cats run away from the field, fur fluffed in both terror and embarrassment.",
-                "exp": 0,
-                "weight": 20
-            }
-        ]
-    },
-    {
-<<<<<<< HEAD
-        "patrol_id": "gen_med_friendly_ghost",
-        "biome": ["Any"],
-        "season": ["Any"],
-=======
-        "patrol_id": "gen_med_warappmedapp_herbcontest2",
-        "biome": ["any"],
-        "season": ["any"],
->>>>>>> 6c5f99b5
-        "types": ["herb_gathering"],
-        "tags": ["halloween"],
-        "patrol_art": "friendlyghost_INTRO",
-        "min_cats": 1,
-        "max_cats": 1,
-        "min_max_status": {},
-        "weight": 20,
-        "intro_text": "While out gathering herbs alone at night, r_c notices a faint glow coming from deeper within the Clan's territory. As {PRONOUN/r_c/subject} {VERB/r_c/peer/peers} into the gloom, {PRONOUN/r_c/subject} {VERB/r_c/see/sees} that it slightly resembles a cat.",
-        "decline_text": "r_c decides herbs are more important than chasing random glowing figures through the territory.",
-        "chance_of_success": 50,
-        "success_outcomes": [
-            {
-                "text": "Despite being alone, r_c decides to follow the figure. Perhaps it's a StarClan cat. As {PRONOUN/r_c/subject} {VERB/r_c/get/gets} closer, {PRONOUN/r_c/subject} {VERB/r_c/realize/realizes} that no, this cat doesn't have stars in its fur. But it doesn't seem malicious either. The ghostly cat beckons r_c closer and, to {PRONOUN/r_c/poss} surprise, the ghost has led {PRONOUN/r_c/object} to a giant patch of herbs! r_c thanks the spirit and it seems to smile as r_c begins to collect the herbs.",
-                "exp": 10,
-                "weight": 20,
-                "herbs": ["many_herbs", "random_herbs"]
-            },
-            {
-                "text": "Despite being alone, r_c decides to follow the figure. Perhaps it's a StarClan cat. As {PRONOUN/r_c/subject} {VERB/r_c/get/gets} closer, {PRONOUN/r_c/subject} {VERB/r_c/realize/realizes} that no, this cat doesn't have stars in {PRONOUN/r_c/poss} fur. But it doesn't seem malicious either. The ghost waves its tail as if to say 'hello'. r_c nods back at it, and continues {PRONOUN/r_c/poss} herb gathering with the friendly ghost flitting about.",
-                "exp": 10,
-                "weight": 20,
-                "herbs": ["random_herbs"]
-            }
-        ],
-        "fail_outcomes": [
-            {
-                "text": "The ghostly cat suddenly moves towards r_c, and r_c's fur spikes in fear. {PRONOUN/r_c/subject/CAP} {VERB/r_c/race/races} back to camp, shouting about a spirit that's haunting the territory.",
-                "exp": 0,
-                "weight": 10
-            },
-            {
-                "text": "The ghostly cat suddenly moves towards r_c, and the fur on r_c's back spikes. r_c backs away, terrified, trying {PRONOUN/r_c/poss} best to remember {PRONOUN/r_c/poss} battle training. The ghost seems to notice {PRONOUN/r_c/poss} fear and frowns, drifting back away into the territory with its head down and tail dragging.",
-                "exp": 0,
-                "weight": 10
-            }
-        ]
-    },
-    {
-<<<<<<< HEAD
-        "patrol_id": "gen_med_scary_ghost1",
-        "biome": ["Any"],
-        "season": ["Any"],
-=======
-        "patrol_id": "gen_med_discussnews1",
-        "biome": ["any"],
-        "season": ["any"],
->>>>>>> 6c5f99b5
-        "types": ["herb_gathering"],
-        "tags": ["halloween"],
-        "patrol_art": "med_general_intro",
-        "min_cats": 1,
-        "max_cats": 6,
-        "min_max_status": {
-            "apprentice": [-1, -1],
-            "healer cats": [1, 6],
-            "normal adult": [-1, -1]
-        },
-        "weight": 20,
-        "intro_text": "As r_c follows a trail into a darkly shadowed part of the territory on the hunt for herbs, night shadows begin to play with {PRONOUN/r_c/poss} vision. Was that movement up ahead? r_c spots the undisguisable silhouette of a cat ahead. Malicious eyes and bristled fur meet {PRONOUN/r_c/object} as {PRONOUN/r_c/subject} {VERB/r_c/walk/walks} amongst the shadows. The stranger's fur is translucent, and it moves as though made from a strange dark mist.",
-        "decline_text": "r_c's tail bristles with fear, a cold shiver creeping along {PRONOUN/r_c/poss} back. This is definitely not a StarClan cat, and {PRONOUN/r_c/subject} quickly {VERB/r_c/turn/turns} the back to camp - herbs can wait until morning.",
-        "chance_of_success": 50,
-        "success_outcomes": [
-            {
-                "text": "r_c approaches the strange cat, thinking that they might be a wandering spirit in need of help. The dark silhouette seems to flicker in and out of view as {PRONOUN/r_c/subject} {VERB/r_c/move/moves} toward it, gradually reappearing further and further away. r_c stops, watching the stranger in the distance with confusion. Glowing, haunted eyes watch {PRONOUN/r_c/object} back from the shadows. r_c shivers, and decides to hunt for herbs someplace else.",
-                "exp": 10,
-                "weight": 20
-            }
-        ],
-        "fail_outcomes": [
-            {
-                "text": "r_c approaches the strange cat, thinking that they might be a wandering spirit in need of help. But as r_c gets closer, the strange cat shrieks, an awful, blood curdling scream that makes {PRONOUN/r_c/poss} fur stand on end. Overcome by terror, {PRONOUN/r_c/subject} {VERB/r_c/flee/flees} back to camp, dropping what little herbs {PRONOUN/r_c/subject} had gathered.",
-                "exp": 0,
-                "weight": 10,
-                "injury": [
-                    {
-                        "cats": ["r_c"],
-                        "injuries": ["shock", "non_lethal"]
-                    }
-                ]
-            }
-        ]
-    },
-    {
-<<<<<<< HEAD
-        "patrol_id": "gen_med_witch_cat",
-        "biome": ["Any"],
-        "season": ["Any"],
-=======
-        "patrol_id": "gen_med_herbsgathering1",
-        "biome": ["any"],
-        "season": ["any"],
->>>>>>> 6c5f99b5
-        "types": ["herb_gathering"],
-        "tags": ["halloween", "random_herbs"],
-        "patrol_art": "gen_hunt_strange",
-        "min_cats": 2,
-        "max_cats": 6,
-        "min_max_status": {
-          "healer cats": [1,6],
-          "normal adult": [0,5],
-          "all apprentices": [0,5]
-        },
-        "weight": 20,
-        "intro_text": "The patrol stops by at their usual herb patch, only to be greeted by a mysterious black cat that stares them down, unblinking.",
-        "decline_text": "This cat seems a bit too strange and even a touch antagonistic... Purrhaps it would be wise to come back another day, when the raven-furred stranger isn't guarding the herb patch.",
-        "chance_of_success": 50,
-        "success_outcomes": [
-            {
-                "text": "Gathering courage, r_c stares back until the black cat backs off and leaves the patrol to their herb-gathering in peace. What a strange cat!",
-                "exp": 20,
-                "weight": 20,
-                "herbs": ["random_herbs"]
-            },
-            {
-                "text": "Calling on StarClan's guidance, p_l instructs the patrol to bow to the black cat. It bows back in return and shows them an abundant patch of rare herbs.",
-                "exp": 30,
-                "weight": 10,
-                "herbs": ["many_herbs", "catmint"]
-            },
-            {
-                "text": "Sensing the black cat's strong aura, s_c urges it to speak, and listens carefully as it imparts a bone-chilling omen, omen_list.",
-                "exp": 30,
-                "weight": 20,
-                "stat_skill": [
-                    "INSIGHTFUL,2",
-                    "SENSE,2",
-                    "OMEN,2",
-                    "STAR,2",
-                    "LORE,2"
-                ]
-            }
-        ],
-        "fail_outcomes": [
-            {
-                "text": "Gathering {PRONOUN/r_c/poss} courage, r_c decides to return the black cat's stare... Big mistake. The black cat hisses and mutters, strange and undecipherable, leaving r_c and the rest of the patrol frozen in dread.",
-                "exp": 0,
-                "weight": 20,
-                "injury": [
-                	{
-                    	"cats": ["patrol"],
-                    	"injuries": ["shock", "non_lethal"],
-                    	"scars": []
-                	}
-                  ]
-            }
-        ]
-    },
-    {
-<<<<<<< HEAD
-        "patrol_id": "gen_med_stressed1",
-        "biome": ["Any"],
-        "season": ["Any"],
-=======
-        "patrol_id": "gen_med_catminthunt_20locked1",
-        "biome": ["any"],
-        "season": ["any"],
->>>>>>> 6c5f99b5
-        "types": ["herb_gathering"],
-        "tags": ["romance"],
-        "patrol_art": "med_general_intro",
-        "min_cats": 2,
-        "max_cats": 2,
-        "min_max_status": {
-            "apprentice": [-1, -1],
-            "medicine cat": [1, 1]
-        },
-        "weight": 20,
-        "intro_text": "While out collecting herbs with p_l, r_c can't help but notice just how hard the medicine cat is pushing {PRONOUN/p_l/self}.",
-        "decline_text": "{PRONOUN/r_c/subject/CAP} {VERB/r_c/decide/decides} to keep {PRONOUN/r_c/poss} thoughts to {PRONOUN/r_c/self}.",
-        "chance_of_success": 60,
-        "success_outcomes": [
-            {
-                "text": "Without a single word, r_c drapes {PRONOUN/r_c/poss} tail over p_l's shoulders, letting out a comforting purr as the medicine cat leans against {PRONOUN/r_c/object}.",
-                "exp": 20,
-                "weight": 20,
-                "herbs": ["random_herbs"],
-                "relationships": [
-                    {
-                        "cats_to": ["patrol"],
-                        "cats_from": ["patrol"],
-                        "mutual": false,
-                        "values": ["romantic", "platonic", "respect", "comfort", "trust"],
-                        "amount": 5
-                    }
-                ]
-            },
-            {
-                "text": "Feigning tiredness, r_c is able to convince p_l to take a break. While relaxing, r_c makes sure to tell p_l how great {PRONOUN/r_c/subject} {VERB/r_c/think/thinks} {PRONOUN/p_l/subject} {VERB/p_l/are/is} and how the whole Clan owes {PRONOUN/p_l/object} so much. p_l's fur goes warm at the praise, and {PRONOUN/p_l/subject} {VERB/p_l/spend/spends} the rest of the patrol unable to look r_c in the eye without feeling all fluttery.",
-                "exp": 30,
-                "weight": 5,
-                "herbs": ["random_herbs"],
-                "relationships": [
-                    {
-                        "cats_to": ["patrol"],
-                        "cats_from": ["patrol"],
-                        "mutual": false,
-                        "values": ["romantic", "platonic", "respect", "comfort", "trust"],
-                        "amount": 10
-                    }
-                ]
-            },
-            {
-                "text": "The patrol continues on as normal, but when p_l returns to the medicine den later that day, {PRONOUN/p_l/subject} {VERB/p_l/find/finds} something special waiting for {PRONOUN/p_l/object} in {PRONOUN/p_l/poss} nest.",
-                "exp": 20,
-                "weight": 20,
-                "stat_skill": ["HUNTER,1", "SENSE,2"],
-                "can_have_stat": ["r_c"],
-                "herbs": ["random_herbs"],
-                "relationships": [
-                    {
-                        "cats_to": ["patrol"],
-                        "cats_from": ["patrol"],
-                        "mutual": false,
-                        "values": ["romantic", "platonic", "respect", "comfort", "trust"],
-                        "amount": 5
-                    }
-                ]
-<<<<<<< HEAD
-            },
-=======
             }
         ]
     },
@@ -4023,27 +3015,17 @@
         "decline_text": "The distant call of a Twoleg makes the cats think better of the whole idea.",
         "chance_of_success": 60,
         "success_outcomes": [
->>>>>>> 6c5f99b5
-            {
-                "text": "s_c asks p_l if {PRONOUN/p_l/subject}{VERB/p_l/'re/'s} alright, and lends an ear as the other cat vents about how stressed {PRONOUN/p_l/subject}{VERB/p_l/'ve/'s} been. By the time the two cats return to camp, p_l feels as though a huge weight has been lifted off {PRONOUN/p_l/poss} shoulders, all thanks to s_c.",
-                "exp": 20,
-                "weight": 20,
-                "stat_trait": [
-                    "altruistic",
-                    "compassionate",
-                    "empathetic",
-                    "loving",
-                    "patient",
-                    "thoughtful"
-                ],
-                "can_have_stat": ["r_c"],
-                "herbs": ["random_herbs"],
-                "relationships": [
-                    {
-                        "cats_to": ["patrol"],
-                        "cats_from": ["patrol"],
-                        "mutual": false,
-                        "values": ["romantic", "platonic", "respect", "comfort", "trust"],
+            {
+                "text": "The two cats come upon a field of pumpkins, luckily empty of Twolegs. As p_l pokes around to see if any herbs are about, r_c gleefully sinks {PRONOUN/r_c/poss} claws into a pumpkin. {PRONOUN/r_c/subject/CAP} {VERB/r_c/scratch/scratches} some crude shapes into the pumpkin before declaring that it's a cat! p_l snickers and replies that it's the most beautiful cat they've ever seen. r_c slyly shoots back, yes, only second to p_l.",
+                "exp": 20,
+                "weight": 20,
+                "herbs": ["rosemary"],
+                "relationships": [
+                    {
+                        "cats_to": ["p_l"],
+                        "cats_from": ["r_c"],
+                        "mutual": true,
+                        "values": ["romantic", "platonic"],
                         "amount": 5
                     }
                 ]
@@ -4051,61 +3033,43 @@
         ],
         "fail_outcomes": [
             {
-                "text": "p_l snaps at r_c when {PRONOUN/r_c/subject} {VERB/r_c/bring/brings} it up. {PRONOUN/p_l/subject/CAP}{VERB/p_l/'re/'s} fine, totally fine, only a mousebrain would think otherwise!",
-                "exp": 0,
-                "weight": 20,
-                "relationships": [
-                    {
-                        "cats_to": ["patrol"],
-                        "cats_from": ["patrol"],
-                        "mutual": false,
-                        "values": ["romantic", "platonic", "respect", "comfort", "trust"],
-                        "amount": -5
-                    }
-                ]
+                "text": "The two trot towards the field, tails raised nonchalantly. Suddenly, p_l hears a shriek and manages to duck out of the way as a crow swoops close. Angry caws ring across the field. r_c calls for retreat as more crows converge on them. The two cats run away from the field, fur fluffed in both terror and embarrassment.",
+                "exp": 0,
+                "weight": 20
             }
         ]
     },
     {
-<<<<<<< HEAD
-        "patrol_id": "gen_med_stressed2",
-        "biome": ["Any"],
-        "season": ["Any"],
-=======
         "patrol_id": "gen_med_pumpkinpatch2",
         "biome": ["any"],
         "season": ["leaf-fall"],
->>>>>>> 6c5f99b5
         "types": ["herb_gathering"],
-        "tags": ["romance"],
-        "patrol_art": "med_general_intro",
+        "tags": ["romantic", "halloween"],
+        "patrol_art": "gen_med_pumpkinpatch2",
         "min_cats": 2,
         "max_cats": 2,
         "min_max_status": {
-            "medicine cat": [2, 2]
+            "medicine cat": [1, 6]
         },
         "weight": 20,
-        "intro_text": "While out collecting herbs with p_l, r_c can't help but notice just how hard {PRONOUN/r_c/poss} fellow medicine cat is pushing {PRONOUN/p_l/self}.",
-        "decline_text": "{PRONOUN/r_c/subject/CAP} {VERB/r_c/decide/decides} to keep {PRONOUN/r_c/poss} thoughts to {PRONOUN/r_c/self}.",
+        "intro_text": "p_l is hoping to find some herbs growing in defiance of the weather, which is becoming increasingly cold. r_c offered to come along to help search. After some back and forth, they decide to see what's growing among the fields near a Twoleg farm.",
+        "decline_text": "The distant call of a Twoleg makes the cats think better of the whole idea.",
         "chance_of_success": 60,
         "success_outcomes": [
             {
-                "text": "Without a single word, r_c drapes {PRONOUN/r_c/poss} tail over p_l's shoulders, letting out a comforting purr as the other medicine cat leans against {PRONOUN/r_c/object}.",
-                "exp": 20,
-                "weight": 20,
-                "herbs": ["random_herbs"],
-                "relationships": [
-                    {
-                        "cats_to": ["patrol"],
-                        "cats_from": ["patrol"],
-                        "mutual": true,
-                        "values": ["romantic", "platonic", "respect", "comfort", "trust"],
-                        "amount": 5
-                    }
-                ]
-<<<<<<< HEAD
-            },
-=======
+                "text": "The two cats come upon a field of pumpkins, luckily empty of Twolegs. As p_l pokes around to see if any herbs are about, r_c instead gleefully sinks {PRONOUN/r_c/poss} claws into a pumpkin. {PRONOUN/r_c/subject/CAP} {VERB/r_c/scratch/scratches} some crude shapes into the pumpkin before declaring that it's a cat! p_l snickers and replies that it's the most beautiful cat they've ever seen. r_c slyly shoots back, yes, only second to p_l.",
+                "exp": 20,
+                "weight": 20,
+                "herbs": ["rosemary"],
+                "relationships": [
+                    {
+                        "cats_to": ["p_l"],
+                        "cats_from": ["r_c"],
+                        "mutual": true,
+                        "values": ["romantic", "platonic"],
+                        "amount": 5
+                    }
+                ]
             }
         ],
         "fail_outcomes": [
@@ -4131,64 +3095,26 @@
         "decline_text": "r_c decides herbs are more important than chasing random glowing figures through the territory.",
         "chance_of_success": 50,
         "success_outcomes": [
->>>>>>> 6c5f99b5
-            {
-                "text": "Feigning tiredness, r_c is able to convince p_l to take a break. While relaxing, r_c makes sure to tell p_l how great {PRONOUN/r_c/subject} {VERB/r_c/think/thinks} p_l is and how happy it makes {PRONOUN/r_c/object} to work with {PRONOUN/p_l/object} every day. p_l's fur goes warm at the praise, and {PRONOUN/p_l/subject} {VERB/p_l/spend/spends} the rest of the patrol unable to look r_c in the eye without feeling all fluttery.",
-                "exp": 30,
-                "weight": 5,
-                "herbs": ["random_herbs"],
-                "relationships": [
-                    {
-                        "cats_to": ["patrol"],
-                        "cats_from": ["patrol"],
-                        "mutual": false,
-                        "values": ["romantic", "platonic", "respect", "comfort", "trust"],
-                        "amount": 10
-                    }
-                ]
-            },
-            {
-                "text": "The patrol continues on as normal, but when p_l returns to the medicine den later that day, {PRONOUN/p_l/subject} {VERB/p_l/find/finds} something special waiting for {PRONOUN/p_l/object} in {PRONOUN/p_l/poss} nest.",
-                "exp": 20,
-                "weight": 20,
-                "stat_skill": ["HUNTER,1", "SENSE,2"],
-                "can_have_stat": ["r_c"],
-                "herbs": ["random_herbs"],
-                "relationships": [
-                    {
-                        "cats_to": ["patrol"],
-                        "cats_from": ["patrol"],
-                        "mutual": false,
-                        "values": ["romantic", "platonic", "respect", "comfort", "trust"],
-                        "amount": 5
-                    }
-                ]
-            },
-            {
-<<<<<<< HEAD
-                "text": "s_c asks p_l if {PRONOUN/p_l/subject}{VERB/p_l/'re/'s} alright, and lends an ear as the other cat vents about how stressed {PRONOUN/p_l/subject}{VERB/p_l/'ve/'s} been. By the time the two cats return to camp, p_l feels as though a huge weight has been lifted off {PRONOUN/p_l/poss} shoulders, all thanks to s_c.",
-                "exp": 20,
-                "weight": 20,
-                "stat_trait": [
-                    "altruistic",
-                    "compassionate",
-                    "empathetic",
-                    "loving",
-                    "patient",
-                    "thoughtful"
-                ],
-                "can_have_stat": ["r_c"],
-                "herbs": ["random_herbs"],
-                "relationships": [
-                    {
-                        "cats_to": ["patrol"],
-                        "cats_from": ["patrol"],
-                        "mutual": false,
-                        "values": ["romantic", "platonic", "respect", "comfort", "trust"],
-                        "amount": 5
-                    }
-                ]
-=======
+            {
+                "text": "Despite being alone, r_c decides to follow the figure. Perhaps it's a StarClan cat. As {PRONOUN/r_c/subject} {VERB/r_c/get/gets} closer, {PRONOUN/r_c/subject} {VERB/r_c/realize/realizes} that no, this cat doesn't have stars in its fur. But it doesn't seem malicious either. The ghostly cat beckons r_c closer and, to {PRONOUN/r_c/poss} surprise, the ghost has led {PRONOUN/r_c/object} to a giant patch of herbs! r_c thanks the spirit and it seems to smile as r_c begins to collect the herbs.",
+                "exp": 10,
+                "weight": 20,
+                "herbs": ["many_herbs", "random_herbs"]
+            },
+            {
+                "text": "Despite being alone, r_c decides to follow the figure. Perhaps it's a StarClan cat. As {PRONOUN/r_c/subject} {VERB/r_c/get/gets} closer, {PRONOUN/r_c/subject} {VERB/r_c/realize/realizes} that no, this cat doesn't have stars in {PRONOUN/r_c/poss} fur. But it doesn't seem malicious either. The ghost waves its tail as if to say 'hello'. r_c nods back at it, and continues {PRONOUN/r_c/poss} herb gathering with the friendly ghost flitting about.",
+                "exp": 10,
+                "weight": 20,
+                "herbs": ["random_herbs"]
+            }
+        ],
+        "fail_outcomes": [
+            {
+                "text": "The ghostly cat suddenly moves towards r_c, and r_c's fur spikes in fear. {PRONOUN/r_c/subject/CAP} {VERB/r_c/race/races} back to camp, shouting about a spirit that's haunting the territory.",
+                "exp": 0,
+                "weight": 10
+            },
+            {
                 "text": "The ghostly cat suddenly moves towards r_c, and the fur on r_c's back spikes. r_c backs away, terrified, trying {PRONOUN/r_c/poss} best to remember {PRONOUN/r_c/poss} battle training. The ghost seems to notice {PRONOUN/r_c/poss} fear and frowns, drifting back away into the territory with its head down and tail dragging.",
                 "exp": 0,
                 "weight": 10
@@ -4218,36 +3144,298 @@
                 "text": "r_c approaches the strange cat, thinking that they might be a wandering spirit in need of help. The dark silhouette seems to flicker in and out of view as {PRONOUN/r_c/subject} {VERB/r_c/move/moves} toward it, gradually reappearing further and further away. r_c stops, watching the stranger in the distance with confusion. Glowing, haunted eyes watch {PRONOUN/r_c/object} back from the shadows. r_c shivers, and decides to hunt for herbs someplace else.",
                 "exp": 10,
                 "weight": 20
->>>>>>> 6c5f99b5
             }
         ],
         "fail_outcomes": [
             {
-                "text": "p_l snaps at r_c when {PRONOUN/r_c/subject} {VERB/r_c/bring/brings} it up. {PRONOUN/p_l/subject/CAP}{VERB/p_l/'re/'s} fine, totally fine, only a mousebrain would think otherwise!",
-                "exp": 0,
-                "weight": 20,
-                "relationships": [
-                    {
-                        "cats_to": ["patrol"],
-                        "cats_from": ["patrol"],
-                        "mutual": false,
-                        "values": ["romantic", "platonic", "respect", "comfort", "trust"],
-                        "amount": -5
+                "text": "r_c approaches the strange cat, thinking that they might be a wandering spirit in need of help. But as r_c gets closer, the strange cat shrieks, an awful, blood curdling scream that makes {PRONOUN/r_c/poss} fur stand on end. Overcome by terror, {PRONOUN/r_c/subject} {VERB/r_c/flee/flees} back to camp, dropping what little herbs {PRONOUN/r_c/subject} had gathered.",
+                "exp": 0,
+                "weight": 10,
+                "injury": [
+                    {
+                        "cats": ["r_c"],
+                        "injuries": ["shock", "non_lethal"]
                     }
                 ]
             }
         ]
     },
     {
-<<<<<<< HEAD
+        "patrol_id": "gen_med_witch_cat",
+        "biome": ["any"],
+        "season": ["any"],
+        "types": ["herb_gathering"],
+        "tags": ["halloween", "random_herbs"],
+        "patrol_art": "gen_hunt_strange",
+        "min_cats": 2,
+        "max_cats": 6,
+        "min_max_status": {
+          "healer cats": [1,6],
+          "normal adult": [0,5],
+          "all apprentices": [0,5]
+        },
+        "weight": 20,
+        "intro_text": "The patrol stops by at their usual herb patch, only to be greeted by a mysterious black cat that stares them down, unblinking.",
+        "decline_text": "This cat seems a bit too strange and even a touch antagonistic... Purrhaps it would be wise to come back another day, when the raven-furred stranger isn't guarding the herb patch.",
+        "chance_of_success": 50,
+        "success_outcomes": [
+            {
+                "text": "Gathering courage, r_c stares back until the black cat backs off and leaves the patrol to their herb-gathering in peace. What a strange cat!",
+                "exp": 20,
+                "weight": 20,
+                "herbs": ["random_herbs"]
+            },
+            {
+                "text": "Calling on StarClan's guidance, p_l instructs the patrol to bow to the black cat. It bows back in return and shows them an abundant patch of rare herbs.",
+                "exp": 30,
+                "weight": 10,
+                "herbs": ["many_herbs", "catmint"]
+            },
+            {
+                "text": "Sensing the black cat's strong aura, s_c urges it to speak, and listens carefully as it imparts a bone-chilling omen, omen_list.",
+                "exp": 30,
+                "weight": 20,
+                "stat_skill": [
+                    "INSIGHTFUL,2",
+                    "SENSE,2",
+                    "OMEN,2",
+                    "STAR,2",
+                    "LORE,2"
+                ]
+            }
+        ],
+        "fail_outcomes": [
+            {
+                "text": "Gathering {PRONOUN/r_c/poss} courage, r_c decides to return the black cat's stare... Big mistake. The black cat hisses and mutters, strange and undecipherable, leaving r_c and the rest of the patrol frozen in dread.",
+                "exp": 0,
+                "weight": 20,
+                "injury": [
+                	{
+                    	"cats": ["patrol"],
+                    	"injuries": ["shock", "non_lethal"],
+                    	"scars": []
+                	}
+                  ]
+            }
+        ]
+    },
+    {
+        "patrol_id": "gen_med_stressed1",
+        "biome": ["Any"],
+        "season": ["Any"],
+        "types": ["herb_gathering"],
+        "tags": ["romance"],
+        "patrol_art": "med_general_intro",
+        "min_cats": 2,
+        "max_cats": 2,
+        "min_max_status": {
+            "apprentice": [-1, -1],
+            "medicine cat": [1, 1]
+        },
+        "weight": 20,
+        "intro_text": "While out collecting herbs with p_l, r_c can't help but notice just how hard the medicine cat is pushing {PRONOUN/p_l/self}.",
+        "decline_text": "{PRONOUN/r_c/subject/CAP} {VERB/r_c/decide/decides} to keep {PRONOUN/r_c/poss} thoughts to {PRONOUN/r_c/self}.",
+        "chance_of_success": 60,
+        "success_outcomes": [
+            {
+                "text": "Without a single word, r_c drapes {PRONOUN/r_c/poss} tail over p_l's shoulders, letting out a comforting purr as the medicine cat leans against {PRONOUN/r_c/object}.",
+                "exp": 20,
+                "weight": 20,
+                "herbs": ["random_herbs"],
+                "relationships": [
+                    {
+                        "cats_to": ["patrol"],
+                        "cats_from": ["patrol"],
+                        "mutual": false,
+                        "values": ["romantic", "platonic", "respect", "comfort", "trust"],
+                        "amount": 5
+                    }
+                ]
+            },
+            {
+                "text": "Feigning tiredness, r_c is able to convince p_l to take a break. While relaxing, r_c makes sure to tell p_l how great {PRONOUN/r_c/subject} {VERB/r_c/think/thinks} {PRONOUN/p_l/subject} {VERB/p_l/are/is} and how the whole Clan owes {PRONOUN/p_l/object} so much. p_l's fur goes warm at the praise, and {PRONOUN/p_l/subject} {VERB/p_l/spend/spends} the rest of the patrol unable to look r_c in the eye without feeling all fluttery.",
+                "exp": 30,
+                "weight": 5,
+                "herbs": ["random_herbs"],
+                "relationships": [
+                    {
+                        "cats_to": ["patrol"],
+                        "cats_from": ["patrol"],
+                        "mutual": false,
+                        "values": ["romantic", "platonic", "respect", "comfort", "trust"],
+                        "amount": 10
+                    }
+                ]
+            },
+            {
+                "text": "The patrol continues on as normal, but when p_l returns to the medicine den later that day, {PRONOUN/p_l/subject} {VERB/p_l/find/finds} something special waiting for {PRONOUN/p_l/object} in {PRONOUN/p_l/poss} nest.",
+                "exp": 20,
+                "weight": 20,
+                "stat_skill": ["HUNTER,1", "SENSE,2"],
+                "can_have_stat": ["r_c"],
+                "herbs": ["random_herbs"],
+                "relationships": [
+                    {
+                        "cats_to": ["patrol"],
+                        "cats_from": ["patrol"],
+                        "mutual": false,
+                        "values": ["romantic", "platonic", "respect", "comfort", "trust"],
+                        "amount": 5
+                    }
+                ]
+            },
+            {
+                "text": "s_c asks p_l if {PRONOUN/p_l/subject}{VERB/p_l/'re/'s} alright, and lends an ear as the other cat vents about how stressed {PRONOUN/p_l/subject}{VERB/p_l/'ve/'s} been. By the time the two cats return to camp, p_l feels as though a huge weight has been lifted off {PRONOUN/p_l/poss} shoulders, all thanks to s_c.",
+                "exp": 20,
+                "weight": 20,
+                "stat_trait": [
+                    "altruistic",
+                    "compassionate",
+                    "empathetic",
+                    "loving",
+                    "patient",
+                    "thoughtful"
+                ],
+                "can_have_stat": ["r_c"],
+                "herbs": ["random_herbs"],
+                "relationships": [
+                    {
+                        "cats_to": ["patrol"],
+                        "cats_from": ["patrol"],
+                        "mutual": false,
+                        "values": ["romantic", "platonic", "respect", "comfort", "trust"],
+                        "amount": 5
+                    }
+                ]
+            }
+        ],
+        "fail_outcomes": [
+            {
+                "text": "p_l snaps at r_c when {PRONOUN/r_c/subject} {VERB/r_c/bring/brings} it up. {PRONOUN/p_l/subject/CAP}{VERB/p_l/'re/'s} fine, totally fine, only a mousebrain would think otherwise!",
+                "exp": 0,
+                "weight": 20,
+                "relationships": [
+                    {
+                        "cats_to": ["patrol"],
+                        "cats_from": ["patrol"],
+                        "mutual": false,
+                        "values": ["romantic", "platonic", "respect", "comfort", "trust"],
+                        "amount": -5
+                    }
+                ]
+            }
+        ]
+    },
+    {
+        "patrol_id": "gen_med_stressed2",
+        "biome": ["Any"],
+        "season": ["Any"],
+        "types": ["herb_gathering"],
+        "tags": ["romance"],
+        "patrol_art": "med_general_intro",
+        "min_cats": 2,
+        "max_cats": 2,
+        "min_max_status": {
+            "medicine cat": [2, 2]
+        },
+        "weight": 20,
+        "intro_text": "While out collecting herbs with p_l, r_c can't help but notice just how hard {PRONOUN/r_c/poss} fellow medicine cat is pushing {PRONOUN/p_l/self}.",
+        "decline_text": "{PRONOUN/r_c/subject/CAP} {VERB/r_c/decide/decides} to keep {PRONOUN/r_c/poss} thoughts to {PRONOUN/r_c/self}.",
+        "chance_of_success": 60,
+        "success_outcomes": [
+            {
+                "text": "Without a single word, r_c drapes {PRONOUN/r_c/poss} tail over p_l's shoulders, letting out a comforting purr as the other medicine cat leans against {PRONOUN/r_c/object}.",
+                "exp": 20,
+                "weight": 20,
+                "herbs": ["random_herbs"],
+                "relationships": [
+                    {
+                        "cats_to": ["patrol"],
+                        "cats_from": ["patrol"],
+                        "mutual": true,
+                        "values": ["romantic", "platonic", "respect", "comfort", "trust"],
+                        "amount": 5
+                    }
+                ]
+            },
+            {
+                "text": "Feigning tiredness, r_c is able to convince p_l to take a break. While relaxing, r_c makes sure to tell p_l how great {PRONOUN/r_c/subject} {VERB/r_c/think/thinks} p_l is and how happy it makes {PRONOUN/r_c/object} to work with {PRONOUN/p_l/object} every day. p_l's fur goes warm at the praise, and {PRONOUN/p_l/subject} {VERB/p_l/spend/spends} the rest of the patrol unable to look r_c in the eye without feeling all fluttery.",
+                "exp": 30,
+                "weight": 5,
+                "herbs": ["random_herbs"],
+                "relationships": [
+                    {
+                        "cats_to": ["patrol"],
+                        "cats_from": ["patrol"],
+                        "mutual": false,
+                        "values": ["romantic", "platonic", "respect", "comfort", "trust"],
+                        "amount": 10
+                    }
+                ]
+            },
+            {
+                "text": "The patrol continues on as normal, but when p_l returns to the medicine den later that day, {PRONOUN/p_l/subject} {VERB/p_l/find/finds} something special waiting for {PRONOUN/p_l/object} in {PRONOUN/p_l/poss} nest.",
+                "exp": 20,
+                "weight": 20,
+                "stat_skill": ["HUNTER,1", "SENSE,2"],
+                "can_have_stat": ["r_c"],
+                "herbs": ["random_herbs"],
+                "relationships": [
+                    {
+                        "cats_to": ["patrol"],
+                        "cats_from": ["patrol"],
+                        "mutual": false,
+                        "values": ["romantic", "platonic", "respect", "comfort", "trust"],
+                        "amount": 5
+                    }
+                ]
+            },
+            {
+                "text": "s_c asks p_l if {PRONOUN/p_l/subject}{VERB/p_l/'re/'s} alright, and lends an ear as the other cat vents about how stressed {PRONOUN/p_l/subject}{VERB/p_l/'ve/'s} been. By the time the two cats return to camp, p_l feels as though a huge weight has been lifted off {PRONOUN/p_l/poss} shoulders, all thanks to s_c.",
+                "exp": 20,
+                "weight": 20,
+                "stat_trait": [
+                    "altruistic",
+                    "compassionate",
+                    "empathetic",
+                    "loving",
+                    "patient",
+                    "thoughtful"
+                ],
+                "can_have_stat": ["r_c"],
+                "herbs": ["random_herbs"],
+                "relationships": [
+                    {
+                        "cats_to": ["patrol"],
+                        "cats_from": ["patrol"],
+                        "mutual": false,
+                        "values": ["romantic", "platonic", "respect", "comfort", "trust"],
+                        "amount": 5
+                    }
+                ]
+            }
+        ],
+        "fail_outcomes": [
+            {
+                "text": "p_l snaps at r_c when {PRONOUN/r_c/subject} {VERB/r_c/bring/brings} it up. {PRONOUN/p_l/subject/CAP}{VERB/p_l/'re/'s} fine, totally fine, only a mousebrain would think otherwise!",
+                "exp": 0,
+                "weight": 20,
+                "relationships": [
+                    {
+                        "cats_to": ["patrol"],
+                        "cats_from": ["patrol"],
+                        "mutual": false,
+                        "values": ["romantic", "platonic", "respect", "comfort", "trust"],
+                        "amount": -5
+                    }
+                ]
+            }
+        ]
+    },
+    {
         "patrol_id": "gen_med_stressed3",
         "biome": ["Any"],
         "season": ["Any"],
-=======
-        "patrol_id": "gen_med_witch_cat",
-        "biome": ["any"],
-        "season": ["any"],
->>>>>>> 6c5f99b5
         "types": ["herb_gathering"],
         "tags": ["romance"],
         "patrol_art": "med_general_intro",
