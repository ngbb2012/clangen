--- conflicted
+++ resolved
@@ -1101,13 +1101,8 @@
                         "cats_to": ["app1"],
                         "cats_from": ["s_c"],
                         "mutual": true,
-<<<<<<< HEAD
-                        "values": ["jealousy"],
-                        "amount": 10
-=======
                         "values": ["jealous"],
                         "amount": 5
->>>>>>> 10d5a791
                     }
                 ]
             },
