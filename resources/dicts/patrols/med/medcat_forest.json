[
{
    "patrol_id": "fst_med_soloripples1",
    "biome": "forest",
    "season": "Any",
    "tags": ["comfort", "respect", "trust", "med_cat", "med_only"],
    "intro_text": "p_l sees weird ripples on the water of a puddle while gathering fresh water.",
    "decline_text": "p_l is in a hurry and does not stop to look at the ripples.",
    "chance_of_success": 45,
    "exp": 10,
    "success_text": [
        "As p_l looks into the puddle they are greeted by an intense vision. They drop what they are doing and race back to the camp to tell and consult with their leader.",
        "They are greeted with the vision of a cat they had failed to save looking content and happy in StarClan saying that they were not at fault for their death. They feel unburdened and at peace after receiving that vision."
    ],
    "fail_text": [
        "They gaze into the puddle only to see the weird ripples were caused by a small frog. p_l feels disappointed because they really could have used some guidance from StarClan."
    ],
    "win_skills": [
        "None"
    ],
    "win_trait": [
        "None"
    ],
    "fail_skills": [
        "None"
    ],
    "fail_trait": [
        "None"
    ],
    "min_cats": 1,
    "max_cats": 1,
    "antagonize_text": null,
    "antagonize_fail_text": null
},
{
    "patrol_id": "fst_med_herblocation1",
    "biome": "forest",
    "season": "Any",
    "tags": [
        "med_cat",
        "apprentice",
        "trust",
        "respect",
        "med_only",
		"random_herbs"
    ],
    "intro_text": "p_l decides it's a good opportunity to show app1 where the most commonly needed herbs are in the territory.",
    "decline_text": "As they see app1's absent minded gaze they change their mind. Maybe another day when app1 is more focused.",
    "chance_of_success": 65,
    "exp": 10,
    "success_text": [
        "app1 is focused and attentive. p_l is confident that next time when there is an emergency app1 will be able to find those herbs without them if needed.",
        "As p_l is explaining why and where the herbs are growing, app1 lets out a shout. To p_l's surprise they have found a previously unknown patch of an uncommon herb. Stunned and filled with pride that they found and recognized the herb, p_l promises them the first pick of fresh kill.",
        null,
        null
    ],
    "fail_text": [
        "app1 is constantly distracted and running ahead much to the frustration of p_l. Evidently no new knowledge will be learned that day."
    ],
    "win_skills": null,
    "win_trait": null,
    "fail_skills": null,
    "fail_trait": null,
    "min_cats": 2,
    "max_cats": 2,
    "antagonize_text": null,
    "antagonize_fail_text": null
},
{
    "patrol_id": "fst_med_herblocation2",
    "biome": "forest",
    "season": "Any",
    "tags": ["med_cat", "apprentice", "med_only", "random_herbs"],
    "intro_text": "p_l has been sent out into the forest to try to find specific herbs alone.",
    "decline_text": "Nervous and scared of everything that even slightly moves, they decide to go back to camp and try again another day. Their mentor will not be pleased...",
    "chance_of_success": 65,
    "exp": 10,
    "success_text": [
        "p_l is focused and determined to prove their independence. They find the herbs easily, and bring them back to the camp with their head held high, no sweat, no stress, no fuss.",
        "p_l goes to a known herb patch - but the plant has died! They don't give up, hunting around in the area until they find a smaller overlooked bush that still has leaves on it.",
        null,
        null
    ],
    "fail_text": [
        "p_l goes to a known herb patch - but the plant has died! They give up and return to camp, feeling terrible and with their tail dragging on the ground."
    ],
    "win_skills": [
        "None"
    ],
    "win_trait": [
        "None"
    ],
    "fail_skills": [
        "None"
    ],
    "fail_trait": [
        "None"
    ],
    "min_cats": 1,
    "max_cats": 1,
    "antagonize_text": null,
    "antagonize_fail_text": null
},
{
    "patrol_id": "fst_med_herbs1",
    "biome": "forest",
    "season": "greenleaf",
    "tags": ["med_cat", "apprentice", "med_only", "herb", "dandelion"],
    "intro_text": "p_l and app1 are going out to gather dandelions. app1 asks their mentor what they'll do if the rabbits have eaten all of it. p_l responds that they'll cross that river when they get to it.",
    "decline_text": "A cat grabs p_l's attention before they can leave.",
    "chance_of_success": 60,
    "exp": 20,
    "success_text": [
        "The two medicine cats find the plants in good shape and are able to collect plenty.",
        "The dandelions are so plentiful that it seems like there's enough for both cats and rabbits to take what they need."
    ],
    "fail_text": [
        "app1 reaches the patch first and p_l can tell by their drooping ears that there must not be enough left to collect."
    ],
    "win_skills": ["None"],
    "win_trait": ["None"],
    "fail_skills": ["None"],
    "fail_trait": ["None"],
    "min_cats": 2,
    "max_cats": 2,
    "antagonize_text": null,
    "antagonize_fail_text": null
},
{
    "patrol_id": "fst_med_herbs2",
    "biome": "forest",
    "season": "greenleaf",
    "tags": ["med_cat", "herb", "mullein", "no_app"],
    "intro_text": "p_l is on a mission to find herbs. They know a nice place where mullein grows and it's always good to have some on paw for coughs and sore throats.",
    "decline_text": "A cat grabs p_l's attention before they can leave camp.",
    "chance_of_success": 50,
    "exp": 10,
    "success_text": [
        "p_l is relieved to find that the mullein is still intact. They knock a stray weevil off of a leaf as they're gathering the herb.",
        "Not only is the mullein intact and growing nicely, but there's also a nice patch of plantain growing just nearby. p_l purrs in satisfaction - seems like they've caught two prey in one blow on this trip."
    ],
    "fail_text": [
        "p_l reaches the mullein plant that the Clan has used for many seasons and finds that it's being torn to shreds by bugs. They hiss in exasperation and bat some of the leaf bugs off the plant. Maybe it'll grow back next newleaf."
    ],
    "win_skills": null,
    "win_trait": null,
    "fail_skills": null,
    "fail_trait": null,
    "min_cats": 1,
    "max_cats": 1,
    "antagonize_text": null,
    "antagonize_fail_text": null
},
{
    "patrol_id": "fst_med_herbs3",
    "biome": "forest",
    "season": "greenleaf",
    "tags": ["med_cat", "warrior", "herb", "burdock", "dislike"],
    "intro_text": "p_l needs to go and gather some burdock root. They take along what warriors they can find around camp to help gather and carry the roots back.",
    "decline_text": "A cat grabs p_l's attention before they can leave.",
    "chance_of_success": 50,
    "exp": 10,
    "success_text": [
        "The medicine cat and their entourage find the herbs in good time. The warriors don't even complain much when p_l instructs them to dig for the roots.",
        "The burdock plants are plentiful in the area that p_l chose. They'll have a good supply to last a while!"
    ],
    "fail_text": [
        "p_l can't find the burdock plant they were thinking about. Maybe it was trampled by some animal. Oh well.",
        "By the time they reach the burdock plants, p_l is about ready to claw r_c's ears off. Great StarClan! How can a cat be so annoying? p_l hisses in exasperation and they notice that the burdock is wilted on top of that. The roots will surely be no good."
    ],
    "win_skills": null,
    "win_trait": null,
    "fail_skills": null,
    "fail_trait": ["troublesome", "childish"],
    "min_cats": 2,
    "max_cats": 3,
    "antagonize_text": null,
    "antagonize_fail_text": null
},
{
<<<<<<< HEAD
    "patrol_id": "fst_med_romance1",
    "biome": "forest",
    "season": "newleaf",
    "tags": ["med_cat", "warrior", "random_herbs", "romantic", "platonic", "respect", "p_l_to_r_c", "s_c_to_r_c"],
    "intro_text": "p_l goes out with a warrior escort, both for safety as they look for Newleaf's fresh buds, and for carrying capacity should they find anything.",
    "decline_text": "Their escort is called away on a different mission, and p_l decides to reorganize the herb store instead.",
    "chance_of_success": 60,
    "exp": 10,
    "success_text": [
        "Surprisingly, r_c actually starts up a conversation with them about the herbs they're looking for. p_l launches into the usual spiel, but even more astonishingly, r_c is actually interested, and it makes their heart feel lighter getting to share their knowledge and skills with someone who respects them.",
        null,
        "s_c has always been good at talking, but chatting with r_c they feel like they don't have to be. It's just a herb gathering patrol, but s_c feels more relaxed than they've felt in moons when they come back to camp, smiling softly."
=======
    "patrol_id": "fst_med_lungwort1",
    "biome": "forest",
    "season": "newleaf",
    "tags": ["med_cat", "apprentice", "med_only", "herb", "lungwort", "comfort", "respect", "trust", "dislike"],
    "intro_text": "p_l and app1 head out for lungwort, with p_l starting a lesson on the value of this rare herb for treating yellowcough.",
    "decline_text": "A cat grabs p_l's attention before they can leave. Sighing, the expedition is delayed for another time.",
    "chance_of_success": 30,
    "exp": 20,
    "success_text": [
        "It takes them all day, but eventually, finally, p_l spots the speckled leaves they've been looking for, so crucial to replenishing the Clan's stores after the long leaf-bare. For just a second, they feel the weight of their responsibilities lift, and they let out a whoop and stop to play with app1.",
        "app1 listens intently as the hours drift slowly by in their intense search, and then finally spots a bush with leaves sprinkled with white. It's lungwort! p_l showers them with praise, app1 feeling like they could burst with accomplishment.",
        "It takes all of s_c's considerable talent for such things to hunt down the lungwort within their borders, the medicine cats visiting each likely nook and cranny in a carefully planned search pattern until finally those telltale speckled leaves are found.",
        "Night falls, and still s_c insists they keep going - lungwort is the only reliable cure for yellowcough, they can't let c_n go without. Exhausted but determined, the medicine cats persist patiently until they find those precious speckled leaves."
    ],
    "fail_text": [
        "Not only do they not find anything, app1 seems to take in absolutely nothing of what p_l is teaching them, and by the time they're back at camp p_l wants to scream."
    ],
    "win_skills": [
        "keen eye",
        "extremely smart"
    ],
    "win_trait": [
        "patient"
    ],
    "fail_skills": null,
    "fail_trait": null,
    "min_cats": 2,
    "max_cats": 2,
    "antagonize_text": null,
    "antagonize_fail_text": null
},
{
    "patrol_id": "fst_med_lungwort2",
    "biome": "forest",
    "season": "newleaf",
    "tags": [
        "med_cat",
        "herb",
        "lungwort",
        "no_app",
        "clan_to_patrol",
        "respect", "injury", "sore"
    ],
    "intro_text": "p_l is on a mission to find lungwort now that newleaf is here. As the only reliable cure for yellowcough, they're determined that c_n replenish their stocks of it.",
    "decline_text": "A cat grabs p_l's attention before they can leave camp.",
    "chance_of_success": 30,
    "exp": 20,
    "success_text": [
        "It takes them all day, but eventually, finally, p_l spots the speckled leaves they've been looking for, so crucial to replenishing the Clan's stores after the long leaf-bare. For just a second, they feel the weight of their responsibilities lift, the strength of that relief catching them off guard.",
        "Not only is the lungwort intact and growing nicely, but there's also a nice patch of plantain growing just nearby. Frustratingly, p_l doesn't have the capacity to cart everything back to camp, but they stick the location in their mind as a place to return to.",
        "It takes all of s_c's considerable talent for such things to hunt down the lungwort within their borders, the medicine cat visiting each likely nook and cranny in a carefully planned search pattern until finally those telltale speckled leaves are found.",
        "Night falls, and still s_c insists they keep going - they just can't let c_n go without. Exhausted but determined, the medicine cat persists patiently until they find those precious speckled leaves."
>>>>>>> f80ac981
    ],
    "fail_text": [
        "It's an exhausting day. p_l starts chatting with r_c to pass the time, but they have nothing in common and the other cat bluntly refuses to talk about boring herbs.",
        "Not only do they not find anything, p_l wants to murder s_c. They're obnoxious and troublesome and childish, and simply not someone p_l enjoys interacting with."
    ],
    "win_skills": [
        "good mediator",
        "great mediator",
        "excellent mediator"
    ],
    "win_trait": [
        "None"
    ],
    "fail_skills": [
        "None"
    ],
    "fail_trait": [
        "troublesome",
        "childish"
    ],
    "min_cats": 2,
    "max_cats": 6,
    "antagonize_text": null,
    "antagonize_fail_text": null
},
{
    "patrol_id": "fst_med_romance2",
    "biome": "forest",
    "season": "newleaf",
    "tags": [
        "med_cat",
        "med_only",
        "random_herbs",
        "romantic",
        "platonic",
        "respect",
        "p_l_to_r_c",
        "s_c_to_r_c"
    ],
<<<<<<< HEAD
    "intro_text": "p_l heads out, leading a patrol of medicine cats to go find the buds of Newleaf.",
    "decline_text": ". . . And they're called back almost immediately, as one of the elders starts hacking up something.",
    "chance_of_success": 60,
    "exp": 10,
    "success_text": [
        "The ground is slippery with damp, and as p_l falls, r_c catches them. It's a nice reminder that the responsibility of looking after the Clan is a shared one, and the rescue also makes p_l shiver pleasantly.",
        null,
        "s_c has always been good at talking, but chatting with r_c they feel like they don't have to be. It's just a herb gathering patrol, but s_c feels more relaxed than they've felt in moons when they come back to camp, smiling softly."
=======
    "intro_text": "p_l is on a mission to find lungwort now that newleaf is here. As the only reliable cure for yellowcough, they're determined that c_n replenish their stocks of it. They take along a warrior escort to help.",
    "decline_text": "A cat grabs p_l's attention before they can leave.",
    "chance_of_success": 30,
    "exp": 20,
    "success_text": [
        "It takes them all day, but eventually, finally, p_l spots the speckled leaves they've been looking for, so crucial to replenishing the Clan's stores after the long leaf-bare. For just a second, they feel the weight of their responsibilities lift, the strength of that relief catching them off guard.",
        "Not only is the lungwort intact and growing nicely, but there's also a nice patch of plantain growing just nearby. p_l loads up their mostly-obliging escort and carries the extensive harvest home, tail waving jollily with their good mood.",
        "It takes all of s_c's considerable talent for such things to hunt down the lungwort within their borders, the medicine cat visiting each likely nook and cranny in a carefully planned search pattern until finally those telltale speckled leaves are found.",
        "Night falls, and still s_c insists they keep going - they just can't let c_n go without. Exhausted but determined, the medicine cat persists patiently until they find those precious speckled leaves."
>>>>>>> f80ac981
    ],
    "fail_text": [
        "It's an exhausting day. p_l starts chatting with r_c to pass the time, but they have nothing in common.",
        "Not only do they not find anything, p_l wants to murder s_c. They're obnoxious and troublesome and childish, and simply not someone p_l enjoys interacting with."
    ],
    "win_skills": [
        "good mediator",
        "great mediator",
        "excellent mediator"
    ],
    "win_trait": [
        "None"
    ],
    "fail_skills": [
        "None"
    ],
    "fail_trait": [
        "troublesome",
        "childish"
    ],
    "min_cats": 2,
    "max_cats": 6,
    "antagonize_text": null,
    "antagonize_fail_text": null
},
{
    "patrol_id": "fst_med_romance3",
    "biome": "forest",
    "season": "greenleaf",
    "tags": [
        "med_cat",
        "warrior",
        "random_herbs",
        "romantic",
        "platonic",
        "respect",
        "p_l_to_r_c",
        "s_c_to_r_c"
    ],
    "intro_text": "p_l goes out with a warrior escort, both for safety as they look to take advantage of the Greenleaf growing season, and for carrying capacity should they find anything.",
    "decline_text": "Their escort is called away on a different mission, and p_l decides to reorganize the herb store instead.",
    "chance_of_success": 60,
    "exp": 10,
    "success_text": [
        "Surprisingly, r_c actually starts up a conversation with them about the herbs they're looking for. p_l launches into the usual spiel, but even more astonishingly, r_c is actually interested, and it makes their heart feel lighter getting to share their knowledge and skills with someone who respects them.",
        null,
        "s_c has always been good at talking, but chatting with r_c they feel like they don't have to be. It's just a herb gathering patrol, but s_c feels more relaxed than they've felt in moons when they come back to camp, smiling softly."
    ],
    "fail_text": [
        "It's an exhausting day. p_l starts chatting with r_c to pass the time, but they have nothing in common and the other cat bluntly refuses to talk about boring herbs.",
        "Not only do they not find anything, p_l wants to murder s_c. They're obnoxious and troublesome and childish, and simply not someone p_l enjoys interacting with."
    ],
    "win_skills": [
        "good mediator",
        "great mediator",
        "excellent mediator"
    ],
    "win_trait": [
        "None"
    ],
    "fail_skills": [
        "None"
    ],
    "fail_trait": [
        "troublesome",
        "childish"
    ],
    "min_cats": 2,
    "max_cats": 6,
    "antagonize_text": null,
    "antagonize_fail_text": null
},
{
    "patrol_id": "fst_med_romance4",
    "biome": "forest",
    "season": "greenleaf",
    "tags": [
        "med_cat",
        "med_only",
        "random_herbs",
        "romantic",
        "platonic",
        "respect",
        "p_l_to_r_c",
        "s_c_to_r_c"
    ],
    "intro_text": "p_l heads out, leading a patrol of medicine cats to go find some of the bounty of Greenleaf.",
    "decline_text": ". . . And they're called back almost immediately, as one of the elders starts hacking up something.",
    "chance_of_success": 60,
    "exp": 10,
    "success_text": [
        "The ground is dusty and slippery, and as p_l falls, r_c catches them. It's a nice reminder that the responsibility of looking after the Clan is a shared one, and the rescue also makes p_l shiver pleasantly.",
        null,
        "s_c has always been good at talking, but chatting with r_c they feel like they don't have to be. It's just a herb gathering patrol, but s_c feels more relaxed than they've felt in moons when they come back to camp, smiling softly."
    ],
    "fail_text": [
        "It's an exhausting day. p_l starts chatting with r_c to pass the time, but they have nothing in common.",
        "Not only do they not find anything, p_l wants to murder s_c. They're obnoxious and troublesome and childish, and simply not someone p_l enjoys interacting with."
    ],
    "win_skills": [
        "good mediator",
        "great mediator",
        "excellent mediator"
    ],
    "win_trait": [
        "None"
    ],
    "fail_skills": [
        "None"
    ],
    "fail_trait": [
        "troublesome",
        "childish"
    ],
    "min_cats": 2,
    "max_cats": 6,
    "antagonize_text": null,
    "antagonize_fail_text": null
},
{
    "patrol_id": "fst_med_romance5",
    "biome": "forest",
    "season": "leaf-fall",
    "tags": [
        "med_cat",
        "warrior",
        "random_herbs",
        "romantic",
        "platonic",
        "respect",
        "p_l_to_r_c",
        "s_c_to_r_c"
    ],
    "intro_text": "p_l goes out with a warrior escort, both for safety as they try to stock up under the clear Leaf-fall skies, and for carrying capacity should they find anything.",
    "decline_text": "Their escort is called away on a different mission, and p_l decides to reorganize the herb store instead.",
    "chance_of_success": 60,
    "exp": 10,
    "success_text": [
        "Surprisingly, r_c actually starts up a conversation with them about the herbs they're looking for. p_l launches into the usual spiel, but even more astonishingly, r_c is actually interested, and it makes their heart feel lighter getting to share their knowledge and skills with someone who respects them.",
        null,
        "s_c has always been good at talking, but chatting with r_c they feel like they don't have to be. It's just a herb gathering patrol, but s_c feels more relaxed than they've felt in moons when they come back to camp, smiling softly."
    ],
    "fail_text": [
<<<<<<< HEAD
        "It's an exhausting day. p_l starts chatting with r_c to pass the time, but they have nothing in common and the other cat bluntly refuses to talk about boring herbs.",
        "Not only do they not find anything, p_l wants to murder s_c. They're obnoxious and troublesome and childish, and simply not someone p_l enjoys interacting with."
=======
        null,
        null,
        null,
        "p_l searches until their pawpads are sore and their muscles exhausted, but can't find lungwort anywhere. They return to camp disappointed, but determined to try again. It's simply too important to not keep a good supply of.","By the time they give up and return to camp, p_l is approaching explosion point with r_c. They've gotten in the way, questioned the use of the gathering mission, and in general, been utterly obnoxious today."
>>>>>>> f80ac981
    ],
    "win_skills": [
        "good mediator",
        "great mediator",
        "excellent mediator"
    ],
    "win_trait": [
        "None"
    ],
    "fail_skills": [
        "None"
    ],
    "fail_trait": [
        "troublesome",
        "childish"
    ],
    "min_cats": 2,
    "max_cats": 6,
    "antagonize_text": null,
    "antagonize_fail_text": null
},
{
    "patrol_id": "fst_med_romance6",
    "biome": "forest",
    "season": "leaf-fall",
    "tags": [
        "med_cat",
<<<<<<< HEAD
=======
        "apprentice",
        "med_only",
        "herb",
        "lungwort",
        "comfort",
        "respect",
        "trust",
        "dislike"
    ],
    "intro_text": "p_l and app1 head out for lungwort, with p_l starting a lesson on the value of this rare herb for treating yellowcough.",
    "decline_text": "A cat grabs p_l's attention before they can leave. Sighing, the expedition is delayed for another time.",
    "chance_of_success": 30,
    "exp": 20,
    "success_text": [
        "It takes them all day, but eventually, finally, p_l spots the speckled leaves they've been looking for, so crucial to harvest before the plant dies back in leaf-bare. For just a second, they feel the weight of their responsibilities lift, and they let out a whoop and stop to play with app1.",
        "app1 listens intently as the hours drift slowly by in their intense search, and then finally spots a bush with leaves sprinkled with white. It's lungwort! p_l showers them with praise, app1 feeling like they could burst with accomplishment.",
        "It takes all of s_c's considerable talent for such things to hunt down the lungwort within their borders, the medicine cats visiting each likely nook and cranny in a carefully planned search pattern until finally those telltale speckled leaves are found.",
        "Night falls, and still s_c insists they keep going - lungwort is the only reliable cure for yellowcough, they can't let c_n go without. Exhausted but determined, the medicine cats persist patiently until they find those precious speckled leaves."
    ],
    "fail_text": [
        "Not only do they not find anything, app1 seems to take in absolutely nothing of what p_l is teaching them, and by the time they're back at camp p_l wants to scream."
    ],
    "win_skills": [
        "keen eye",
        "extremely smart"
    ],
    "win_trait": [
        "patient"
    ],
    "fail_skills": [
        "None"
    ],
    "fail_trait": [
        "None"
    ],
    "min_cats": 2,
    "max_cats": 2,
    "antagonize_text": null,
    "antagonize_fail_text": null
},
{
    "patrol_id": "fst_med_lungwort8",
    "biome": "forest",
    "season": "leaf-fall",
    "tags": [
        "med_cat",
        "herb",
        "lungwort",
        "no_app",
        "clan_to_patrol",
        "respect", "injury", "sore"
    ],
    "intro_text": "p_l is on a mission to find lungwort now that leaf-bare is on the horizon. As the only reliable cure for yellowcough, they're determined that c_n stock up on it.",
    "decline_text": "A cat grabs p_l's attention before they can leave camp.",
    "chance_of_success": 30,
    "exp": 20,
    "success_text": [
        "It takes them all day, but eventually, finally, p_l spots the speckled leaves they've been looking for, so crucial to harvest before the plant dies back in leaf-bare. For just a second, they feel the weight of their responsibilities lift, the strength of that relief catching them off guard.",
        "Not only is the lungwort intact and growing nicely, but there's also a nice patch of plantain growing just nearby. Frustratingly, p_l doesn't have the capacity to cart everything back to camp, but they stick the location in their mind as a place to return to.",
        "It takes all of s_c's considerable talent for such things to hunt down the lungwort within their borders, the medicine cat visiting each likely nook and cranny in a carefully planned search pattern until finally those telltale speckled leaves are found.",
        "Night falls, and still s_c insists they keep going - they just can't let c_n go without. Exhausted but determined, the medicine cat persists patiently until they find those precious speckled leaves."
    ],
    "fail_text": [
        null,
        null,
        null,
        "p_l searches until their pawpads are sore and their muscles exhausted, but can't find lungwort anywhere. They return to camp disappointed, but determined to try again. It's simply too important to not keep a good supply of."
    ],
    "win_skills": [
        "keen eye",
        "extremely smart"
    ],
    "win_trait": [
        "patient"
    ],
    "fail_skills": [
        "None"
    ],
    "fail_trait": [
        "None"
    ],
    "min_cats": 1,
    "max_cats": 1,
    "antagonize_text": null,
    "antagonize_fail_text": null
},
{
    "patrol_id": "fst_med_lungwort9",
    "biome": "forest",
    "season": "leaf-fall",
    "tags": [
        "med_cat",
        "warrior",
        "herb",
        "lungwort",
        "dislike", "injury", "sore"
    ],
    "intro_text": "p_l is on a mission to find lungwort now that leaf-bare is on the horizon. As the only reliable cure for yellowcough, they're determined that c_n won't run out of it. They take along a warrior escort to help.",
    "decline_text": "A cat grabs p_l's attention before they can leave.",
    "chance_of_success": 30,
    "exp": 20,
    "success_text": [
        "It takes them all day, but eventually, finally, p_l spots the speckled leaves they've been looking for, so crucial to harvest before the plant dies back in leaf-bare. For just a second, they feel the weight of their responsibilities lift, the strength of that relief catching them off guard.",
        "Not only is the lungwort intact and growing nicely, but there's also a nice patch of plantain growing just nearby. p_l loads up their mostly-obliging escort and carries the extensive harvest home, tail waving jollily with their good mood.",
        "It takes all of s_c's considerable talent for such things to hunt down the lungwort within their borders, the medicine cat visiting each likely nook and cranny in a carefully planned search pattern until finally those telltale speckled leaves are found.",
        "Night falls, and still s_c insists they keep going - they just can't let c_n go without. Exhausted but determined, the medicine cat persists patiently until they find those precious speckled leaves."
    ],
    "fail_text": [
        null,
        null,
        null,
        "p_l searches until their pawpads are sore and their muscles exhausted, but can't find lungwort anywhere. They return to camp disappointed, but determined to try again. It's simply too important to not keep a good supply of.","By the time they give up and return to camp, p_l is approaching explosion point with r_c. They've gotten in the way, questioned the use of the gathering mission, and in general, been utterly obnoxious today."
    ],
    "win_skills": [
        "keen eye",
        "extremely smart"
    ],
    "win_trait": [
        "patient"
    ],
    "fail_skills": [
        "None"
    ],
    "fail_trait": [
        "troublesome",
        "childish"
    ],
    "min_cats": 2,
    "max_cats": 3,
    "antagonize_text": null,
    "antagonize_fail_text": null
},
{
    "patrol_id": "fst_med_romance1",
    "biome": "forest",
    "season": "newleaf",
    "tags": ["med_cat", "warrior", "random_herbs", "romantic", "platonic", "respect", "p_l_to_r_c", "s_c_to_r_c"],
    "intro_text": "p_l goes out with a warrior escort, both for safety as they look for newleaf's fresh buds, and for carrying capacity should they find anything.",
    "decline_text": "Their escort is called away on a different mission, and p_l decides to reorganize the herb store instead.",
    "chance_of_success": 60,
    "exp": 10,
    "success_text": [
        "Surprisingly, r_c actually starts up a conversation with them about the herbs they're looking for. p_l launches into the usual spiel, but even more astonishingly, r_c is actually interested, and it makes their heart feel lighter getting to share their knowledge and skills with someone who respects them.",
        null,
        "s_c has always been good at talking, but chatting with r_c they feel like they don't have to be. It's just a herb gathering patrol, but s_c feels more relaxed than they've felt in moons when they come back to camp, smiling softly."
    ],
    "fail_text": [
        "It's an exhausting day. p_l starts chatting with r_c to pass the time, but they have nothing in common and the other cat bluntly refuses to talk about boring herbs.",
        "Not only do they not find anything, p_l wants to murder s_c. They're obnoxious and troublesome and childish, and simply not someone p_l enjoys interacting with."
    ],
    "win_skills": [
        "good mediator",
        "great mediator",
        "excellent mediator"
    ],
    "win_trait": [
        "None"
    ],
    "fail_skills": [
        "None"
    ],
    "fail_trait": [
        "troublesome",
        "childish"
    ],
    "min_cats": 2,
    "max_cats": 6,
    "antagonize_text": null,
    "antagonize_fail_text": null
},
{
    "patrol_id": "fst_med_romance2",
    "biome": "forest",
    "season": "newleaf",
    "tags": [
        "med_cat",
>>>>>>> f80ac981
        "med_only",
        "random_herbs",
        "romantic",
        "platonic",
        "respect",
        "p_l_to_r_c",
        "s_c_to_r_c"
    ],
<<<<<<< HEAD
    "intro_text": "p_l heads out, leading a patrol of medicine cats to go stock up on the ripening harvest available in Leaf-fall.",
=======
    "intro_text": "p_l heads out, leading a patrol of medicine cats to go find the buds of newleaf.",
>>>>>>> f80ac981
    "decline_text": ". . . And they're called back almost immediately, as one of the elders starts hacking up something.",
    "chance_of_success": 60,
    "exp": 10,
    "success_text": [
        "The ground is slippery with damp, and as p_l falls, r_c catches them. It's a nice reminder that the responsibility of looking after the Clan is a shared one, and the rescue also makes p_l shiver pleasantly.",
        null,
        "s_c has always been good at talking, but chatting with r_c they feel like they don't have to be. It's just a herb gathering patrol, but s_c feels more relaxed than they've felt in moons when they come back to camp, smiling softly."
    ],
    "fail_text": [
        "It's an exhausting day. p_l starts chatting with r_c to pass the time, but they have nothing in common.",
        "Not only do they not find anything, p_l wants to murder s_c. They're obnoxious and troublesome and childish, and simply not someone p_l enjoys interacting with."
    ],
    "win_skills": [
        "good mediator",
        "great mediator",
        "excellent mediator"
    ],
    "win_trait": [
        "None"
    ],
    "fail_skills": [
        "None"
    ],
    "fail_trait": [
        "troublesome",
        "childish"
    ],
    "min_cats": 2,
    "max_cats": 6,
    "antagonize_text": null,
    "antagonize_fail_text": null
},
{
    "patrol_id": "fst_med_romance7",
    "biome": "forest",
    "season": "leaf-bare",
    "tags": [
        "med_cat",
        "warrior",
        "random_herbs",
        "romantic",
        "platonic",
        "respect",
        "p_l_to_r_c",
        "s_c_to_r_c"
    ],
    "intro_text": "p_l goes out with a warrior escort, both for safety as they look for sorely needed fresh supplies that have survived leaf-bare so far, and for carrying capacity should they find anything.",
    "decline_text": "Their escort is called away on a different mission, and p_l decides to reorganize the herb store instead.",
    "chance_of_success": 60,
    "exp": 10,
    "success_text": [
        "Surprisingly, r_c actually starts up a conversation with them about the herbs they're looking for. p_l launches into the usual spiel, but even more astonishingly, r_c is actually interested, and it makes their heart feel lighter getting to share their knowledge and skills with someone who respects them.",
        null,
        "s_c has always been good at talking, but chatting with r_c they feel like they don't have to be. It's just a herb gathering patrol, but s_c feels more relaxed than they've felt in moons when they come back to camp, smiling softly."
    ],
    "fail_text": [
        "It's an exhausting day. p_l starts chatting with r_c to pass the time, but they have nothing in common and the other cat bluntly refuses to talk about boring herbs.",
        "Not only do they not find anything, p_l wants to murder s_c. They're obnoxious and troublesome and childish, and simply not someone p_l enjoys interacting with."
    ],
    "win_skills": [
        "good mediator",
        "great mediator",
        "excellent mediator"
    ],
    "win_trait": [
        "None"
    ],
    "fail_skills": [
        "None"
    ],
    "fail_trait": [
        "troublesome",
        "childish"
    ],
    "min_cats": 2,
    "max_cats": 6,
    "antagonize_text": null,
    "antagonize_fail_text": null
},
{
    "patrol_id": "fst_med_romance8",
    "biome": "forest",
    "season": "leaf-bare",
    "tags": [
        "med_cat", "med_only", "random_herbs", "romantic", "platonic", "respect", "p_l_to_r_c", "s_c_to_r_c"],
    "intro_text": "p_l heads out, leading a patrol of medicine cats to go find any fresh herbs that have survived leaf-bare so far.",
    "decline_text": ". . . And they're called back almost immediately, as one of the elders starts hacking up something.",
    "chance_of_success": 60,
    "exp": 10,
    "success_text": [
        "The ground is slippery with frost, and as p_l falls, r_c catches them. It's a nice reminder that the responsibility of looking after the Clan is a shared one, and the rescue also makes p_l shiver pleasantly.",
        null,
        "s_c has always been good at talking, but chatting with r_c they feel like they don't have to be. It's just a herb gathering patrol, but s_c feels more relaxed than they've felt in moons when they come back to camp, smiling softly."
    ],
    "fail_text": [
        "It's an exhausting day. p_l starts chatting with r_c to pass the time, but they have nothing in common.",
        "Not only do they not find anything, p_l wants to murder s_c. They're obnoxious and troublesome and childish, and simply not someone p_l enjoys interacting with."
    ],
    "win_skills": [
        "good mediator",
        "great mediator",
        "excellent mediator"
    ],
    "win_trait": [
        "None"
    ],
    "fail_skills": [
        "None"
    ],
    "fail_trait": [
        "troublesome",
        "childish"
    ],
    "min_cats": 2,
    "max_cats": 6,
    "antagonize_text": null,
    "antagonize_fail_text": null
},
{
    "patrol_id": "fst_med_appfirstsign1",
    "biome": "forest",
<<<<<<< HEAD
    "season": "Any",
    "tags": ["med_cat", "apprentice", "herb", "blackberry"],
    "intro_text": "p_l is out to gather a few herbs at the behest of their mentor. The wind is gently rustling the trees as they pad along.",
    "decline_text": "Just before the apprentice can leave, their mentor calls for their attention. Apparently they have a different task that's more pressing.",
    "chance_of_success": 50,
    "exp": 20,
=======
    "season": "leaf-fall",
    "tags": [
        "med_cat",
        "warrior",
        "random_herbs",
        "romantic",
        "platonic",
        "respect",
        "p_l_to_r_c",
        "s_c_to_r_c"
    ],
    "intro_text": "p_l goes out with a warrior escort, both for safety as they try to stock up under the clear leaf-fall skies, and for carrying capacity should they find anything.",
    "decline_text": "Their escort is called away on a different mission, and p_l decides to reorganize the herb store instead.",
    "chance_of_success": 60,
    "exp": 10,
>>>>>>> f80ac981
    "success_text": [
        "p_l is plucking some blackberry leaves when their attention is suddenly grabbed by a a_sign. At the sight, the fur on their back prickles slightly and they can hear their thundering heartbeat. They have to tell their mentor about this sign right away!"
    ],
    "fail_text":[
        "p_l feels a pit of dread beginning to form in their belly. They forgot where to find the herb that their mentor wanted. They scent the air hopefully, but it's useless. They'll have to swallow their shame and return to ask for directions."
    ],
    "min_cats": 1,
    "max_cats": 1,
    "antagonize_text": null,
    "antagonize_fail_text": null
},
{
        "patrol_id": "fst_med_rainygathering1",
        "biome": "forest",
        "season": "Any",
        "tags": ["med_cat", "random_herbs", "many_herbs3", "big_change", "dislike", "respect"],
        "intro_text": "p_l leads a patrol out to explore c_n's territory and bring back any herbs they can spot. Their whiskers want to twitch with every raindrop that hits them, but the Clan doesn't have the luxury to sit inside away from the weather.",
        "decline_text": "Someone calls p_l back, and the patrol is forgotten as they help a clanmate.",
        "chance_of_success": 70,
        "exp": 10,
        "success_text": [
                "It's absolutely miserable weather to gather in, and p_l wishes they didn't have to, but even though r_c slips over and they all end up drenched they do bring back herbs.",
               "The entire patrol mutely agrees to grit their teeth and bear it, but its a relieved group of cats to file into their nests to dry off, a random assortment of herbs refreshing the medicine cat den's stocks.",
               "The keen eyed s_c spots herbs quickly, and the cats harvest them and retreat back to the dry camp, not lingering for a second more than they need to."
        ],
        "fail_text": [
                "p_l knows the conditions are miserable, but their group is even more insufferable, and not only do they have to put up with these cats for an entire afternoon, there's also nothing to show for it."
        ],
        "win_skills": ["keen eye"],
        "win_trait": ["None"],
        "fail_skills": ["None"],
        "fail_trait": ["None"],
        "min_cats": 3,
        "max_cats": 6,
        "antagonize_text": null,
        "antagonize_fail_text": null
},
{
        "patrol_id": "fst_med_gatheringbetony_newleaf1",
        "biome": "forest",
        "season": "newleaf",
        "tags": ["med_only", "herb", "betony", "many_herbs2", "many_herbs3", "med_cat"],
        "intro_text": "The betony plants stretch outwards, racing to take advantage of the newleaf sun.",
        "decline_text": "They have second thoughts leaving their patients behind and decide to go another day.",
        "chance_of_success": 70,
        "exp": 10,
        "success_text": [
                "While they haven't yet grown their flowers, the betony has no shortage of leaves for p_l to harvest.",
                "Betony is espeically useful for cats who breathe with a rasp, and p_l is always keen to help Clanmates with the condition. With the great haul of betony p_l brings back, they'll be able to dose their Clanmates and prevent coughs and chest infections.",
                "As ever, s_c's keen eyes pick out their target quickly, and they bring back a great haul of betony for the herb stores."
],
        "fail_text": [
                "Hang on. Has p_l identified the betony correctly? They're not sure, and not willing to risk it."
        ],
        "win_skills": ["keen eye"],
        "win_trait": ["None"],
        "fail_skills": ["None"],
        "fail_trait": ["None"],
        "min_cats": 1,
        "max_cats": 1,
        "antagonize_text": null,
        "antagonize_fail_text": null
},
{
        "patrol_id": "fst_med_gatheringbetony_newleaf2",
        "biome": "forest",
        "season": "newleaf",
        "tags": ["med_only", "med_cat", "herb", "betony", "many_herbs2", "many_herbs3", "big_change", "platonic", "dislike", "comfort", "respect", "trust", "apprentice"],
        "intro_text": "The betony plants stretch outwards, racing to take advantage of the newleaf sun. p_l takes the time to test app1 on their knowledge of the leaves - soon these plants will flower and the purple blooms will identify them, but it's important to know them from leaf alone.",
        "decline_text": "They have second thoughts leaving their patients behind, especially with their apprentice also out, and decide to go another day.",
        "chance_of_success": 70,
        "exp": 20,
        "success_text": [
                "While they haven't yet grown their flowers, the betony has no shortage of leaves to harvest, and app1 carefully studies them.",
                "Betony is espeically useful for cats who breathe with a rasp, and p_l is always keen to help Clanmates with the condition. With the great haul of betony p_l brings back, they'll be able to dose their Clanmates and prevent coughs and chest infections. app1 is more interested in how betony prevents gross runny dirt.",
                "As ever, s_c's keen eyes pick out their target quickly, and they point it out to app1 and bring back a great haul of betony for the herb stores."
],
        "fail_text": [
                "Hang on. Has p_l identified the betony correctly? They're not sure, and not willing to risk it."
        ],
        "win_skills": ["keen eye"],
        "win_trait": ["None"],
        "fail_skills": ["None"],
        "fail_trait": ["None"],
        "min_cats": 2,
        "max_cats": 2,
        "antagonize_text": null,
        "antagonize_fail_text": null
},
{
        "patrol_id": "fst_med_gatheringbetony_newleaf3",
        "biome": "forest",
        "season": "newleaf",
        "tags": ["med_cat", "warrior", "herb", "betony", "many_herbs2", "many_herbs3", "big_change", "patrol_to_p_l", "platonic", "dislike", "respect"],
        "intro_text": "The betony plants stretch outwards, racing to take advantage of the newleaf sun. p_l points out the plants to the warriors they brought with them, who just accept that this particular green shrub is different to all the other green shrubs.",
        "decline_text": "They're stopped before they leave camp - these warriors are needed elsewhere. p_l's expedition will have to wait.",
        "chance_of_success": 70,
        "exp": 10,
        "success_text": [
                "While they haven't yet grown their flowers, the betony has no shortage of leaves for p_l's patrol to harvest.",
                "Betony is espeically useful for cats who breathe with a rasp, and p_l is always keen to help Clanmates with the condition. With the great haul of betony p_l's patrol brings back, they'll be able to dose their Clanmates and prevent coughs and chest infections.",
                "As ever, s_c's keen eyes pick out their target quickly, and they organise their patrol to bring back a great haul of betony for the herb stores."
],
        "fail_text": [
                "Hang on. Has p_l identified the betony correctly? They're not sure, and not willing to risk it."
        ],
        "win_skills": ["keen eye"],
        "win_trait": ["None"],
        "fail_skills": ["None"],
        "fail_trait": ["None"],
        "min_cats": 3,
        "max_cats": 6,
        "antagonize_text": null,
        "antagonize_fail_text": null
},
{
        "patrol_id": "fst_med_gatheringbetony_greenleaf1",
        "biome": "forest",
        "season": "greenleaf",
        "tags": ["med_only", "herb", "betony", "many_herbs2", "many_herbs3", "med_cat"],
        "intro_text": "p_l wanders off into the territory, keeping an eye out for the purple flowers that betony grows.",
        "decline_text": "They have second thoughts leaving their patients behind and decide to go another day.",
        "chance_of_success": 70,
        "exp": 10,
        "success_text": [
                "The betony shrubs are in full bloom, with bees buzzing busily around them, and p_l follows their industrious example as they gather.",
                "Betony is espeically useful for cats who breathe with a rasp, and p_l is always keen to help Clanmates with the condition. With the great haul of betony p_l brings back, they'll be able to dose their Clanmates and prevent coughs and chest infections.",
                "As ever, s_c's keen eyes pick out their target quickly, and they bring back a great haul of betony for the herb stores."
],
        "fail_text": [
                "Hang on. Has p_l identified the betony correctly? They're not sure, and not willing to risk it."
        ],
        "win_skills": ["keen eye"],
        "win_trait": ["None"],
        "fail_skills": ["None"],
        "fail_trait": ["None"],
        "min_cats": 1,
        "max_cats": 1,
        "antagonize_text": null,
        "antagonize_fail_text": null
},
{
        "patrol_id": "fst_med_gatheringbetony_greenleaf2",
        "biome": "forest",
        "season": "greenleaf",
        "tags": ["med_only", "med_cat", "herb", "betony", "many_herbs2", "many_herbs3", "big_change", "platonic", "dislike", "comfort", "respect", "trust", "apprentice"],
        "intro_text": "p_l wanders off into the territory, keeping an eye out for the purple flowers that betony grows. app1 leads the way, their tail up and waving jauntily.",
        "decline_text": "They have second thoughts leaving their patients behind, especially with their apprentice also out, and decide to go another day.",
        "chance_of_success": 70,
        "exp": 20,
        "success_text": [
                "The betony shrubs are in full bloom, with bees buzzing busily around them, and p_l directs app1 to follow their industrious example as they gather.",
                "Betony is espeically useful for cats who breathe with a rasp, and p_l is always keen to help Clanmates with the condition. With the great haul of betony p_l brings back, they'll be able to dose their Clanmates and prevent coughs and chest infections. app1 is more interested in how betony prevents gross runny dirt.",
                "As ever, s_c's keen eyes pick out their target quickly, and they point it out to app1 and bring back a great haul of betony for the herb stores."
],
        "fail_text": [
                "Hang on. Has p_l identified the betony correctly? They're not sure, and not willing to risk it."
        ],
        "win_skills": ["keen eye"],
        "win_trait": ["None"],
        "fail_skills": ["None"],
        "fail_trait": ["None"],
        "min_cats": 2,
        "max_cats": 2,
        "antagonize_text": null,
        "antagonize_fail_text": null
},
{
        "patrol_id": "fst_med_gatheringbetony_greenleaf3",
        "biome": "forest",
        "season": "greenleaf",
        "tags": ["med_cat", "warrior", "herb", "betony", "many_herbs2", "many_herbs3", "big_change", "patrol_to_p_l", "platonic", "dislike", "respect"],
        "intro_text": "p_l wanders off into the territory leading a gathering patrol, keeping an eye out for the purple flowers that betony grows.",
        "decline_text": "They're stopped before they leave camp - these warriors are needed elsewhere. p_l's expedition will have to wait.",
        "chance_of_success": 70,
        "exp": 10,
        "success_text": [
                "The betony shrubs are in full bloom, with bees buzzing busily around them, and p_l directs their patrol to follow their industrious example as they gather.",
                "Betony is espeically useful for cats who breathe with a rasp, and p_l is always keen to help Clanmates with the condition. With the great haul of betony p_l's patrol brings back, they'll be able to dose their Clanmates and prevent coughs and chest infections.",
                "As ever, s_c's keen eyes pick out their target quickly, and they organise their patrol to bring back a great haul of betony for the herb stores."
        ],
        "fail_text": [
                "Hang on. Has p_l identified the betony correctly? They're not sure, and not willing to risk it."
        ],
        "win_skills": ["keen eye"],
        "win_trait": ["None"],
        "fail_skills": ["None"],
        "fail_trait": ["None"],
        "min_cats": 3,
        "max_cats": 6,
        "antagonize_text": null,
        "antagonize_fail_text": null
},
{
        "patrol_id": "fst_med_gatheringbetony_leaf-fall1",
        "biome": "forest",
        "season": "leaf-fall",
        "tags": ["med_only", "herb", "betony", "many_herbs2", "many_herbs3", "med_cat"],
        "intro_text": "As the betony plants start to dramatically give up on life as leaf-fall progresses, p_l takes the oportunity to go harvest from them.",
        "decline_text": "They have second thoughts leaving their patients behind and decide to go another day.",
        "chance_of_success": 70,
        "exp": 10,
        "success_text": [
                "The betony plants are determined to enjoy the last of the sun's warmth, reaching up cheerfully to the sky as p_l gathers their leaves.",
                "Betony is espeically useful for cats who breathe with a rasp, and p_l is always keen to help Clanmates with the condition. With the great haul of betony p_l brings back, they'll be able to dose their Clanmates and prevent coughs and chest infections.",
                "As ever, s_c's keen eyes pick out their target quickly, and they bring back a great haul of betony for the herb stores."
],
        "fail_text": [
                "Hang on. Has p_l identified the betony correctly? They're not sure, and not willing to risk it."
        ],
        "win_skills": ["keen eye"],
        "win_trait": ["None"],
        "fail_skills": ["None"],
        "fail_trait": ["None"],
        "min_cats": 1,
        "max_cats": 1,
        "antagonize_text": null,
        "antagonize_fail_text": null
},
{
        "patrol_id": "fst_med_gatheringbetony_leaf-fall2",
        "biome": "forest",
        "season": "leaf-fall",
        "tags": ["med_only", "med_cat", "herb", "betony", "many_herbs2", "many_herbs3", "big_change", "platonic", "dislike", "comfort", "respect", "trust", "apprentice"],
        "intro_text": "As the betony plants start to dramatically give up on life as leaf-fall progresses, p_l takes the oportunity to go harvest from them, bringing along app1 for a herbcraft lesson.",
        "decline_text": "They have second thoughts leaving their patients behind, especially with their apprentice also out, and decide to go another day.",
        "chance_of_success": 70,
        "exp": 20,
        "success_text": [
                "The betony plants are determined to enjoy the last of the sun's warmth, reaching up cheerfully to the sky as p_l and app1 gather their leaves.",
                "Betony is espeically useful for cats who breathe with a rasp, and p_l is always keen to help Clanmates with the condition. With the great haul of betony p_l brings back, they'll be able to dose their Clanmates and prevent coughs and chest infections. app1 is more interested in how betony prevents gross runny dirt.",
                "As ever, s_c's keen eyes pick out their target quickly, and they point it out to app1 and bring back a great haul of betony for the herb stores."
],
        "fail_text": [
                "Hang on. Has p_l identified the betony correctly? They're not sure, and not willing to risk it."
        ],
        "win_skills": ["keen eye"],
        "win_trait": ["None"],
        "fail_skills": ["None"],
        "fail_trait": ["None"],
        "min_cats": 2,
        "max_cats": 2,
        "antagonize_text": null,
        "antagonize_fail_text": null
},
{
        "patrol_id": "fst_med_gatheringbetony_leaf-fall3",
        "biome": "forest",
        "season": "leaf-fall",
        "tags": ["med_cat", "warrior", "herb", "betony", "many_herbs2", "many_herbs3", "big_change", "platonic", "dislike", "respect"],
        "intro_text": "As the betony plants start to dramatically give up on life as leaf-fall progresses, p_l takes the oportunity to go harvest from them, bringing along a patrol to help them cart the leaves back to the herb stores.",
        "decline_text": "They're stopped before they leave camp - these warriors are needed elsewhere. p_l's expedition will have to wait.",
        "chance_of_success": 70,
        "exp": 10,
        "success_text": [
                "The betony plants are determined to enjoy the last of the sun's warmth, reaching up cheerfully to the sky as p_l's patrol gathers their leaves.",
                "Betony is espeically useful for cats who breathe with a rasp, and p_l is always keen to help Clanmates with the condition. With the great haul of betony p_l's patrol brings back, they'll be able to dose their Clanmates and prevent coughs and chest infections.",
                "As ever, s_c's keen eyes pick out their target quickly, and they organise their patrol to bring back a great haul of betony for the herb stores."
        ],
        "fail_text": [
                "Hang on. Has p_l identified the betony correctly? They're not sure, and not willing to risk it."
        ],
        "win_skills": ["keen eye"],
        "win_trait": ["None"],
        "fail_skills": ["None"],
        "fail_trait": ["None"],
        "min_cats": 3,
        "max_cats": 6,
        "antagonize_text": null,
        "antagonize_fail_text": null
},
{
        "patrol_id": "fst_med_gatheringblackberry_newleaf1",
        "biome": "forest",
        "season": "newleaf",
        "tags": ["med_only", "herb", "blackberry", "many_herbs2", "many_herbs3", "med_cat"],
        "intro_text": "Newleaf should bring new leaves on the blackberry brambles. p_l heads out to collect some.",
        "decline_text": "They have second thoughts leaving their patients behind and decide to go another day.",
        "chance_of_success": 70,
        "exp": 10,
        "success_text": [
                "Sure enough, all along the trailing branches of the blackberry brambles, new leaves are poking towards the sun. p_l carefully plucks them off, not taking too many - they want this plant to supply the Clan in future moons too.",
                "Perfect - there's a good crop of blackberry leaves just waiting for them, and the bramble seems to be sending out new exploratory branches too, promising more growth in the future.",
                "s_c falls into the meditative state that herb-gathering brings, and they hum to themselves as they work, crisply plucking from the blackberry brambles."
],
        "fail_text": [
                "p_l attempts to pick their way through the blackberry thorns to reach the leaves, but it soon becomes clear that it's a hopeless task."
        ],
        "win_skills": ["keen eye"],
        "win_trait": ["None"],
        "fail_skills": ["None"],
        "fail_trait": ["None"],
        "min_cats": 1,
        "max_cats": 1,
        "antagonize_text": null,
        "antagonize_fail_text": null
},
{
        "patrol_id": "fst_med_gatheringblackberry_newleaf2",
        "biome": "forest",
        "season": "newleaf",
        "tags": ["med_only", "med_cat", "herb", "blackberry", "many_herbs2", "many_herbs3", "big_change", "platonic", "dislike", "comfort", "respect", "trust", "apprentice"],
        "intro_text": "Newleaf should bring new leaves on the blackberry brambles. p_l heads out to collect some, bringing app1 along.",
        "decline_text": "They have second thoughts leaving their patients behind, especially with their apprentice also out, and decide to go another day.",
        "chance_of_success": 70,
        "exp": 20,
        "success_text": [
                "Sure enough, all along the trailing branches of the blackberry brambles, new leaves are poking towards the sun. p_l carefully plucks them off, not taking too many - they want this plant to supply the Clan in future moons too. app1 hasn't considered plant pruning as a medicine cat skill before now, and they have a good conversation about why it's important.",
                "Perfect - there's a good crop of blackberry leaves just waiting for them, and the bramble seems to be sending out new exploratory branches too, promising more growth in the future. Seeing the leaves set out to dry, app1 watching over them diligently, makes p_l feel like they can relax.",
                "s_c falls into the meditative state that herb-gathering brings, and they hum to themselves as they work, crisply plucking from the blackberry brambles. app1 smiles to hear the quiet sound, comforted by the familiar work and tune."
],
        "fail_text": [
                "With app1 following them, p_l attempts to pick their way through the blackberry thorns to reach the leaves, but it soon becomes clear that it's a hopeless task."
        ],
        "win_skills": ["keen eye"],
        "win_trait": ["None"],
        "fail_skills": ["None"],
        "fail_trait": ["None"],
        "min_cats": 2,
        "max_cats": 2,
        "antagonize_text": null,
        "antagonize_fail_text": null
},
{
        "patrol_id": "fst_med_gatheringblackberry_newleaf3",
        "biome": "forest",
        "season": "newleaf",
        "tags": ["med_cat", "warrior", "herb", "blackberry", "many_herbs2", "many_herbs3", "big_change", "patrol_to_p_l", "platonic", "dislike", "respect"],
        "intro_text": "Newleaf should bring new leaves on the blackberry brambles. p_l heads out to collect some, bringing along anyone who isn't busy with other work.",
        "decline_text": "They're stopped before they leave camp - these warriors are needed elsewhere. p_l's expedition will have to wait.",
        "chance_of_success": 70,
        "exp": 10,
        "success_text": [
               "Sure enough, all along the trailing branches of the blackberry brambles, new leaves are poking towards the sun. p_l carefully plucks them off, not taking too many - they want this plant to supply the Clan in future moons too. The rest of the patrol listens to them describe how a medicine cat must predict the clan's future need, respect for p_l growing.",
               "Perfect - there's a good crop of blackberry leaves just waiting for them, and the bramble seems to be sending out new exploratory branches too, promising more growth in the future. Their clanmates send p_l away for a nap in the sunshine, as they organise the blackberry leaves, and p_l smiles appreciatively.",
               "s_c falls into the meditative state that herb-gathering brings, and they hum to themselves as they work, crisply plucking from the blackberry brambles. The patrol follows their lead, and its a relaxed group that wanders back into camp with a massive haul from the blackberry bushes."
        ],
        "fail_text": [
                "p_l manages to avoid a torn pelt only by the grace of StarClan, and isn't going to risk sending anyone else into the brambles with them having so many thorns at the moment. They'll have to try a different blackberry bush on another day."
        ],
        "win_skills": ["keen eye"],
        "win_trait": ["None"],
        "fail_skills": ["None"],
        "fail_trait": ["None"],
        "min_cats": 3,
        "max_cats": 6,
        "antagonize_text": null,
        "antagonize_fail_text": null
},
{
        "patrol_id": "fst_med_gatheringblackberry_greenleaf1",
        "biome": "forest",
        "season": "greenleaf",
        "tags": ["med_only", "herb", "blackberry", "many_herbs2", "many_herbs3", "med_cat"],
        "intro_text": "The blackberry brambles will be at their peak leaf growth soon, if they aren't there already. p_l heads out to replenish the clan's stocks.",
        "decline_text": "They have second thoughts leaving their patients behind and decide to go another day.",
        "chance_of_success": 70,
        "exp": 10,
        "success_text": [
                "At this time of year, the blackberries have grown enough leaves to completely shade the ground under their brambles. p_l harvests without worry, picking large bunches to take home.",
                "Perfect - there's a good crop of blackberry leaves just waiting for them, and the bramble seems to be sending out new exploratory branches too, promising more growth in the future. Setting the leaves out to dry before they're put away in the herb stores, p_l purrs at the sight of their harvest.",
                "s_c falls into the meditative state that herb-gathering brings, and they hum to themselves as they work, crisply plucking from the blackberry brambles."
],
        "fail_text": [
                "p_l attempts to pick their way through the blackberry thorns to reach the leaves, but it soon becomes clear that it's a hopeless task."
        ],
        "win_skills": ["keen eye"],
        "win_trait": ["None"],
        "fail_skills": ["None"],
        "fail_trait": ["None"],
        "min_cats": 1,
        "max_cats": 1,
        "antagonize_text": null,
        "antagonize_fail_text": null
},
{
        "patrol_id": "fst_med_gatheringblackberry_greenleaf2",
        "biome": "forest",
        "season": "greenleaf",
        "tags": ["med_only", "med_cat", "herb", "blackberry", "many_herbs2", "many_herbs3", "big_change", "platonic", "dislike", "comfort", "respect", "trust", "apprentice"],
        "intro_text": "The blackberry brambles will be at their peak leaf growth soon, if they aren't there already. p_l heads out to replenish the clan's stocks, bringing app1 along.",
        "decline_text": "They have second thoughts leaving their patients behind, especially with their apprentice also out, and decide to go another day.",
        "chance_of_success": 70,
        "exp": 20,
        "success_text": [
                "At this time of year, the blackberries have grown enough leaves to completely shade the ground under their brambles. p_l harvests without worry, picking large bunches to take home. app1 hasn't considered plant pruning as a medicine cat skill before now, and they have a good conversation about why it's important.",
                "Perfect - there's a good crop of blackberry leaves just waiting for them, and the bramble seems to be sending out new exploratory branches too, promising more growth in the future. Seeing the leaves set out to dry, app1 watching over them diligently, makes p_l feel like they can relax.",
                "s_c falls into the meditative state that herb-gathering brings, and they hum to themselves as they work, crisply plucking from the blackberry brambles. app1 smiles to hear the quiet sound, comforted by the familiar work and tune."
],
        "fail_text": [
                "With app1 following them, p_l attempts to pick their way through the blackberry thorns to reach the leaves, but it soon becomes clear that it's a hopeless task."
        ],
        "win_skills": ["keen eye"],
        "win_trait": ["None"],
        "fail_skills": ["None"],
        "fail_trait": ["None"],
        "min_cats": 2,
        "max_cats": 2,
        "antagonize_text": null,
        "antagonize_fail_text": null
},
{
        "patrol_id": "fst_med_gatheringblackberry_greenleaf3",
        "biome": "forest",
        "season": "greenleaf",
        "tags": ["med_cat", "warrior", "herb", "blackberry", "many_herbs2", "many_herbs3", "big_change", "patrol_to_p_l", "platonic", "dislike", "respect"],
        "intro_text": "The blackberry brambles will be at their peak leaf growth soon, if they aren't there already. p_l heads out to replenish the clan's stocks, bringing along anyone who isn't busy with other work.",
        "decline_text": "They're stopped before they leave camp - these warriors are needed elsewhere. p_l's expedition will have to wait.",
        "chance_of_success": 70,
        "exp": 10,
        "success_text": [
               "At this time of year, the blackberries have grown enough leaves to completely shade the ground under their brambles. p_l harvests without worry, picking large bunches to take home. It's a long afternoon, but a productive, light-hearted one, filled with smiles and jokes as the obliging cats follow p_l's direction to cart everything home.",
               "Perfect - there's a good crop of blackberry leaves just waiting for them, and the bramble seems to be sending out new exploratory branches too, promising more growth in the future. Their clanmates send p_l away for a nap in the sunshine, as they organise the blackberry leaves, and p_l smiles appreciatively.",
               "s_c falls into the meditative state that herb-gathering brings, and they hum to themselves as they work, crisply plucking from the blackberry brambles. The patrol follows their lead, and its a relaxed group that wanders back into camp with a massive haul from the blackberry bushes."
        ],
        "fail_text": [
                "p_l manages to avoid a torn pelt only by the grace of StarClan, and isn't going to risk sending anyone else into the brambles with them having so many thorns at the moment. They'll have to try a different blackberry bush on another day."
        ],
        "win_skills": ["keen eye"],
        "win_trait": ["None"],
        "fail_skills": ["None"],
        "fail_trait": ["None"],
        "min_cats": 3,
        "max_cats": 6,
        "antagonize_text": null,
        "antagonize_fail_text": null
},
{
        "patrol_id": "fst_med_gatheringblackberry_leaf-fall1",
        "biome": "forest",
        "season": "leaf-fall",
        "tags": ["med_only", "herb", "blackberry", "many_herbs2", "many_herbs3", "med_cat"],
        "intro_text": "As Leaf-fall arrives the blackberry plants burst into fruit and p_l heads out to take advantage.",
        "decline_text": "They have second thoughts leaving their patients behind and decide to go another day.",
        "chance_of_success": 70,
        "exp": 10,
        "success_text": [
                "Careful now. p_l finds the blackberry bramble, utterly coated in berries. This is the season for blackberry berry picking, and time to leave the leaves alone in anticipation of the coming leaf-bare. The berries are a poor substitute for the leaves, but a medicine cat has to think of the future.",
                "Perfect - there's a good crop of blackberries just waiting for them, and the bramble seems to be sending out new exploratory branches too, promising more growth in the future. Setting the leaves out to dry before they're put away in the herb stores, p_l purrs at the sight of their harvest.",
                "s_c falls into the meditative state that herb-gathering brings, and they hum to themselves as they work, crisply plucking from the blackberry brambles."
],
        "fail_text": [
                "p_l attempts to pick their way through the blackberry thorns to reach the leaves, but it soon becomes clear that it's a hopeless task."
        ],
        "win_skills": ["keen eye"],
        "win_trait": ["None"],
        "fail_skills": ["None"],
        "fail_trait": ["None"],
        "min_cats": 1,
        "max_cats": 1,
        "antagonize_text": null,
        "antagonize_fail_text": null
},
{
        "patrol_id": "fst_med_gatheringblackberry_leaf-fall2",
        "biome": "forest",
        "season": "leaf-fall",
        "tags": ["med_only", "med_cat", "herb", "blackberry", "many_herbs2", "many_herbs3", "big_change", "platonic", "dislike", "comfort", "respect", "trust", "apprentice"],
        "intro_text": "As Leaf-fall arrives the blackberry plants burst into fruit and p_l heads out to take advantage, bringing app1 along.",
        "decline_text": "They have second thoughts leaving their patients behind, especially with their apprentice also out, and decide to go another day.",
        "chance_of_success": 70,
        "exp": 20,
        "success_text": [
                "Careful now. p_l finds the blackberry bramble, utterly coated in berries. This is the season for blackberry berry picking, and time to leave the leaves alone in anticipation of the coming leaf-bare. The berries are a poor substitute for the leaves, but a medicine cat has to think of the future, p_l teaches app1.",
                "Perfect - there's a good crop of blackberries just waiting for them, and the bramble seems to be sending out new exploratory branches too, promising more growth in the future. Seeing the leaves set out to dry, app1 watching over them diligently, makes p_l feel like they can relax.",
                "s_c falls into the meditative state that herb-gathering brings, and they hum to themselves as they work, crisply plucking from the blackberry brambles. app1 smiles to hear the quiet sound, comforted by the familiar work and tune."
],
        "fail_text": [
                "With app1 following them, p_l attempts to pick their way through the blackberry thorns to reach the leaves, but it soon becomes clear that it's a hopeless task."
        ],
        "win_skills": ["keen eye"],
        "win_trait": ["None"],
        "fail_skills": ["None"],
        "fail_trait": ["None"],
        "min_cats": 2,
        "max_cats": 2,
        "antagonize_text": null,
        "antagonize_fail_text": null
},
{
        "patrol_id": "fst_med_gatheringblackberry_leaf-fall3",
        "biome": "forest",
        "season": "leaf-fall",
        "tags": ["med_cat", "warrior", "herb", "blackberry", "many_herbs2", "many_herbs3", "big_change", "patrol_to_p_l", "platonic", "dislike", "respect"],
        "intro_text": "As Leaf-fall arrives the blackberry plants burst into fruit and p_l heads out to take advantage, bringing along anyone who isn't busy with other work.",
        "decline_text": "They're stopped before they leave camp - these warriors are needed elsewhere. p_l's expedition will have to wait.",
        "chance_of_success": 70,
        "exp": 10,
        "success_text": [
               "Careful now. p_l finds the blackberry bramble, utterly coated in berries. This is the season for blackberry berry picking, and time to leave the leaves alone in anticipation of the coming leaf-bare. The berries are a poor substitute for the leaves, but a medicine cat has to think of the future, p_l explains to the warriors.",
               "Perfect - there's a good crop of blackberries just waiting for them, and the bramble seems to be sending out new exploratory branches too, promising more growth in the future. Their clanmates send p_l away for a nap in the sunshine as they organise the berries and p_l smiles appreciatively.",
               "s_c falls into the meditative state that herb-gathering brings, and they hum to themselves as they work, crisply plucking from the blackberry brambles. The patrol follows their lead, and its a relaxed group that wanders back into camp with a massive haul from the blackberry bushes."
        ],
        "fail_text": [
                "p_l manages to avoid a torn pelt only by the grace of StarClan, and isn't going to risk sending anyone else into the brambles with them having so many thorns at the moment. They'll have to try a different blackberry bush on another day."
        ],
        "win_skills": ["keen eye"],
        "win_trait": ["None"],
        "fail_skills": ["None"],
        "fail_trait": ["None"],
        "min_cats": 3,
        "max_cats": 6,
        "antagonize_text": null,
        "antagonize_fail_text": null
},
{
        "patrol_id": "fst_med_gatheringblackberry_leaf-bare1",
        "biome": "forest",
        "season": "leaf-bare",
        "tags": ["med_only", "cold_injury", "scar", "herb", "blackberry", "med_cat"],
        "intro_text": "Hmm. p_l heads out, deciding that c_n needs more blackberry leaves in their stores.",
        "decline_text": "They have second thoughts leaving their patients behind and decide to go another day.",
        "chance_of_success": 40,
        "exp": 10,
        "success_text": [
                "While blackberries don't lose their leaves completely, leaf-bare is hard on any plant, and p_l has to balance the plant's needs, the clan's and their own frozen paws as they try to gather what leaves they can.",
                "Edging out on a slippery frozen rock to get more height, p_l manages to pick away some still living leaves from the blackberry plant.",
                "s_c spots a sheltered corner that has protected a branch of blackberry from the cold, and expertly manuveres in there to pluck the leaves for c_n."
],
        "fail_text": [
                "The blackberry bramble has died back, withered and dry, and p_l can't get any fresh leaves from this. They note with growing concern that leaf-bare might have killed the plant.",
                null,
                null,
                "r_c edges out onto a slippery frozen rock, trying to get nearer a branch of blackberry leaves that are still green, but they overbalence and fall into a deep snowbank, emerging shivering."
        ],
        "win_skills": ["keen eye"],
        "win_trait": ["None"],
        "fail_skills": ["None"],
        "fail_trait": ["None"],
        "min_cats": 1,
        "max_cats": 1,
        "antagonize_text": null,
        "antagonize_fail_text": null,
        "history_text": [
                "r_c was scarred by frostbite from searching for herbs in leaf-bare."
        ]
},
{
        "patrol_id": "fst_med_gatheringblackberry_leaf-bare2",
        "biome": "forest",
        "season": "leaf-bare",
        "tags": ["med_only", "cold_injury", "scar", "med_cat", "herb", "blackberry", "big_change", "platonic", "dislike", "comfort", "respect", "trust", "apprentice"],
        "intro_text": "Hmm. p_l heads out, deciding that c_n needs more blackberry leaves in their stores and bringing app1 along.",
        "decline_text": "They have second thoughts leaving their patients behind, especially with their apprentice also out, and decide to go another day.",
        "chance_of_success": 40,
        "exp": 30,
        "success_text": [
                "While blackberries don't lose their leaves completely, leaf-bare is hard on any plant, and p_l has to balance the plant's needs, the clan's and their own frozen paws as they try to gather what leaves they can. It's a great help having app1 with them.",
                "Edging out on a slippery frozen rock to get more height, p_l manages to pick away some still living leaves from the blackberry plant. app1 holds their breath, hoping their mentor comes down unscathed.",
                "s_c spots a sheltered corner that has protected a branch of blackberry from the cold, and expertly manuveres in there to pluck the leaves for c_n. They leave app1 outside, not wanting to risk their apprentice in the snow and thorns."
],
        "fail_text": [
                "The blackberry bramble has died back, withered and dry, and p_l can't get any fresh leaves from this. They note with growing concern that leaf-bare might have killed the plant.",
                null,
                null,
                "r_c edges out onto a slippery frozen rock, trying to get nearer a branch of blackberry leaves that are still green, but they overbalence and fall into a deep snowbank, emerging shivering."
        ],
        "win_skills": ["keen eye"],
        "win_trait": ["None"],
        "fail_skills": ["None"],
        "fail_trait": ["None"],
        "min_cats": 2,
        "max_cats": 2,
        "antagonize_text": null,
        "antagonize_fail_text": null,
        "history_text": [
                "r_c was scarred by frostbite from searching for herbs in leaf-bare."
        ]
},
{
        "patrol_id": "fst_med_gatheringblackberry_leaf-bare3",
        "biome": "forest",
        "season": "leaf-bare",
        "tags": ["med_cat", "warrior", "cold_injury", "scar", "herb", "blackberry", "big_change", "patrol_to_p_l", "platonic", "dislike", "respect"],
        "intro_text": "Hmm. p_l heads out, deciding that c_n needs more blackberry leaves in their stores, bringing along anyone who isn't busy with other work.",
        "decline_text": "They're stopped before they leave camp - these warriors are needed elsewhere. p_l's expedition will have to wait.",
        "chance_of_success": 40,
        "exp": 10,
        "success_text": [
                "While blackberries don't lose their leaves completely, leaf-bare is hard on any plant, and p_l has to balance the plant's needs, the clan's and their own frozen paws as they try to gather what leaves they can. The patrol sees their stress, and gathers around to support them.",
               "Edging out on a slippery frozen rock to get more height, p_l manages to pick away some still living leaves from the blackberry plant. The rest of the patrol gingerly follow their lead, and together they manage as decent a harvest as anyone can expect from leaf-bare.",
                "s_c spots a sheltered corner that has protected a branch of blackberry from the cold, and expertly manuveres in there to pluck the leaves for c_n. They pass them out to the members of the patrol from within the thicket, and their entourage ensures that p_l is able to bring a huge quantity of fresh blackberry leaves home."
        ],
        "fail_text": [
                "The blackberry bramble has died back, withered and dry, and p_l can't get any fresh leaves from this. They note with growing concern that leaf-bare might have killed the plant. They'll have to try a different blackberry bush on another day.",
                null,
                null,
                "r_c edges out onto a slippery frozen rock, trying to get nearer a branch of blackberry leaves that are still green, but they overbalence and fall into a deep snowbank, emerging shivering."
        ],
        "win_skills": ["keen eye"],
        "win_trait": ["None"],
        "fail_skills": ["None"],
        "fail_trait": ["None"],
        "min_cats": 3,
        "max_cats": 6,
        "antagonize_text": null,
        "antagonize_fail_text": null,
        "history_text": [
                "r_c was scarred by frostbite from searching for herbs in leaf-bare."
        ]
},
{
        "patrol_id": "fst_med_gatheringburdock_newleaf1",
        "biome": "forest",
        "season": "newleaf",
        "tags": ["med_only", "herb", "burdock", "many_herbs2", "many_herbs3", "med_cat"],
        "intro_text": "Worried about their stores of burdock and anticipating the plants' Newleaf growth, p_l heads out to replenish the clan's stocks.",
        "decline_text": "They have second thoughts leaving their patients behind and decide to go another day.",
        "chance_of_success": 70,
        "exp": 10,
        "success_text": [
                "The strenthening Newleaf sun has tempted fat burdock leaves to start to sprout, and it's not finding them that's hard, it's trying to carry all the roots back to camp all at once that proves difficult!",
                "Luck is on p_l's side today, and the burdock is both plentiful and easy to find. Laying the fat roots out in a towering but neat pile in the herb stores makes p_l thrum with a contented purr.",
                "s_c shows their usual talent for spotting herbs, trotting straight over to a burdock plant and digging at its foot."
],
        "fail_text": [
                "Maybe they're coming down with a runny nose, but p_l doesn't manage to sniff out any burdock, and it feels like a wasted afternoon."
        ],
        "win_skills": ["keen eye"],
        "win_trait": ["None"],
        "fail_skills": ["None"],
        "fail_trait": ["None"],
        "min_cats": 1,
        "max_cats": 1,
        "antagonize_text": null,
        "antagonize_fail_text": null
},
{
        "patrol_id": "fst_med_gatheringburdock_newleaf2",
        "biome": "forest",
        "season": "newleaf",
        "tags": ["med_only", "med_cat", "herb", "burdock", "many_herbs2", "many_herbs3", "big_change", "platonic", "dislike", "comfort", "respect", "trust", "apprentice"],
        "intro_text": "Worried about their stores of burdock and anticipating the plants' Newleaf growth, p_l heads out to replenish the clan's stocks, bringing app1 along.",
        "decline_text": "They have second thoughts leaving their patients behind, especially with their apprentice also out, and decide to go another day.",
        "chance_of_success": 70,
        "exp": 20,
        "success_text": [
                "The strenthening Newleaf sun has tempted fat burdock leaves to start to sprout, and it's not finding them that's hard, it's trying to carry all the roots back to camp all at once that proves difficult! app1 actually topples over at one point, although p_l pretends they didn't see, hiding their smiles.",
                "Luck is on p_l's side today, and the burdock is both plentiful and easy to find. Laying the fat roots out in a towering but neat pile in the herb stores makes p_l thrum with a contented purr, as does seeing how hard app1 is working to learn herbcraft.",
                "s_c shows their usual talent for spotting herbs, trotting straight over to a burdock plant and digging at its foot. app1 asks them about it, and p_l replies with an explanation of how the distinctive size and shape of burdock leaves helps to quickly identify them from a distance."
],
        "fail_text": [
                "Maybe they're coming down with a runny nose, but p_l doesn't manage to sniff out any burdock, and it feels like a wasted afternoon. They avoid snapping at app1, who seems unable to identify the common herb, but it's a near thing."
        ],
        "win_skills": ["keen eye"],
        "win_trait": ["None"],
        "fail_skills": ["None"],
        "fail_trait": ["None"],
        "min_cats": 2,
        "max_cats": 2,
        "antagonize_text": null,
        "antagonize_fail_text": null
},
{
        "patrol_id": "fst_med_gatheringburdock_newleaf3",
        "biome": "forest",
        "season": "newleaf",
        "tags": ["med_cat", "warrior", "herb", "burdock", "many_herbs2", "many_herbs3", "big_change", "patrol_to_p_l", "platonic", "dislike", "respect"],
        "intro_text": "Worried about their stores of burdock and anticipating the plants' Newleaf growth, p_l heads out to replenish the clan's stocks, bringing along anyone who isn't busy with other work.",
        "decline_text": "They're stopped before they leave camp - these warriors are needed elsewhere. p_l's expedition will have to wait.",
        "chance_of_success": 70,
        "exp": 10,
        "success_text": [
               "The strenthening Newleaf sun has tempted fat burdock leaves to start to sprout, and it's not finding them that's hard, it's trying to carry all the roots back to camp all at once that proves difficult! It's a long afternoon, but a productive, light-hearted one, filled with smiles and jokes as the obliging cats follow p_l's direction to cart everything home.",
               "Luck is on p_l's side today, and the burdock is both plentiful and easy to find. Laying the fat roots out in a towering but neat pile in the herb stores makes p_l thrum with a contented purr, and their clanmates smile, obligingly helping out their hard-working medicine cat.",
                "s_c shows their usual talent for spotting herbs, trotting straight over to a burdock plant and digging at its foot. Their team follows them, ready to pitch in and provide the muscle needed to bring back an excellent harvest."
        ],
        "fail_text": [
                "Maybe they're coming down with a runny nose, but p_l doesn't manage to sniff out any burdock, and no one else on the patrol is very helpful either. They return to camp without any burdock, prickling with frustration."
        ],
        "win_skills": ["keen eye"],
        "win_trait": ["None"],
        "fail_skills": ["None"],
        "fail_trait": ["None"],
        "min_cats": 3,
        "max_cats": 6,
        "antagonize_text": null,
        "antagonize_fail_text": null
},
{
        "patrol_id": "fst_med_gatheringburdock_greenleaf1",
        "biome": "forest",
        "season": "greenleaf",
        "tags": ["med_only", "herb", "burdock", "many_herbs2", "many_herbs3", "med_cat"],
        "intro_text": "With the full sun of Greenleaf fueling plant growth everywhere, it's the perfect time to hunt for burdock. p_l heads out to replenish the clan's stocks.",
        "decline_text": "They have second thoughts leaving their patients behind and decide to go another day.",
        "chance_of_success": 70,
        "exp": 10,
        "success_text": [
                "The heat of Greenleaf has made the burdock plants grow to towering size, with some leaves approaching the length of an adult cat. It's not finding them that's hard, it's trying to carry all the roots back to camp all at once that proves difficult!",
                "Luck is on p_l's side today, and the burdock is both plentiful and easy to find. Laying the fat roots out in a towering but neat pile in the herb stores makes p_l thrum with a contented purr.",
                "s_c shows their usual talent for spotting herbs, trotting straight over to a burdock plant and digging at its foot."
],
        "fail_text": [
                "Maybe they're coming down with a runny nose, but p_l doesn't manage to sniff out any burdock, and it feels like a wasted afternoon."
        ],
        "win_skills": ["keen eye"],
        "win_trait": ["None"],
        "fail_skills": ["None"],
        "fail_trait": ["None"],
        "min_cats": 1,
        "max_cats": 1,
        "antagonize_text": null,
        "antagonize_fail_text": null
},
{
        "patrol_id": "fst_med_gatheringburdock_greenleaf2",
        "biome": "forest",
        "season": "greenleaf",
        "tags": ["med_only", "med_cat", "herb", "burdock", "many_herbs2", "many_herbs3", "big_change", "platonic", "dislike", "comfort", "respect", "trust", "apprentice"],
        "intro_text": "With the full sun of Greenleaf fueling plant growth everywhere, it's the perfect time to hunt for burdock. p_l heads out to replenish the clan's stocks, bringing app1 along.",
        "decline_text": "They have second thoughts leaving their patients behind, especially with their apprentice also out, and decide to go another day.",
        "chance_of_success": 70,
        "exp": 20,
        "success_text": [
                "The heat of Greenleaf has made the burdock plants grow to towering size, with some leaves approaching the length of an adult cat. It's not finding them that's hard, it's trying to carry all the roots back to camp all at once that proves difficult! app1 actually topples over at one point, although p_l pretends they didn't see, hiding their smiles.",
                "Luck is on p_l's side today, and the burdock is both plentiful and easy to find. Laying the fat roots out in a towering but neat pile in the herb stores makes p_l thrum with a contented purr, as does seeing how hard app1 is working to learn herbcraft.",
                "s_c shows their usual talent for spotting herbs, trotting straight over to a burdock plant and digging at its foot. app1 asks them about it, and p_l replies with an explanation of how the distinctive size and shape of burdock leaves helps to quickly identify them from a distance."
],
        "fail_text": [
                "Maybe they're coming down with a runny nose, but p_l doesn't manage to sniff out any burdock, and it feels like a wasted afternoon. They avoid snapping at app1, who seems unable to identify the common herb, but it's a near thing."
        ],
        "win_skills": ["keen eye"],
        "win_trait": ["None"],
        "fail_skills": ["None"],
        "fail_trait": ["None"],
        "min_cats": 2,
        "max_cats": 2,
        "antagonize_text": null,
        "antagonize_fail_text": null
},
{
        "patrol_id": "fst_med_gatheringburdock_greenleaf3",
        "biome": "forest",
        "season": "greenleaf",
        "tags": ["med_cat", "warrior", "herb", "burdock", "many_herbs2", "many_herbs3", "big_change", "patrol_to_p_l", "platonic", "dislike", "respect"],
        "intro_text": "With the full sun of Greenleaf fueling plant growth everywhere, it's the perfect time to hunt for burdock. p_l heads out to replenish the clan's stocks, bringing along anyone who isn't busy with other work.",
        "decline_text": "They're stopped before they leave camp - these warriors are needed elsewhere. p_l's expedition will have to wait.",
        "chance_of_success": 70,
        "exp": 10,
        "success_text": [
               "The heat of Greenleaf has made the burdock plants grow to towering size, with some leaves approaching the length of an adult cat. It's not finding them that's hard, it's trying to carry all the roots back to camp all at once that proves difficult! It's a long afternoon, but a productive, light-hearted one, filled with smiles and jokes as the obliging cats follow p_l's direction to cart everything home.",
               "Luck is on p_l's side today, and the burdock is both plentiful and easy to find. Laying the fat roots out in a towering but neat pile in the herb stores makes p_l thrum with a contented purr, and their clanmates smile, obligingly helping out their hard-working medicine cat.",
                "s_c shows their usual talent for spotting herbs, trotting straight over to a burdock plant and digging at its foot. Their team follows them, ready to pitch in and provide the muscle needed to bring back an excellent harvest."
        ],
        "fail_text": [
                "Maybe they're coming down with a runny nose, but p_l doesn't manage to sniff out any burdock, and no one else on the patrol is very helpful either. They return to camp without any burdock, prickling with frustration."
        ],
        "win_skills": ["keen eye"],
        "win_trait": ["None"],
        "fail_skills": ["None"],
        "fail_trait": ["None"],
        "min_cats": 3,
        "max_cats": 6,
        "antagonize_text": null,
        "antagonize_fail_text": null
},
{
        "patrol_id": "fst_med_gatheringburdock_leaf-fall1",
        "biome": "forest",
        "season": "leaf-fall",
        "tags": ["med_only", "herb", "burdock", "many_herbs2", "many_herbs3", "med_cat"],
        "intro_text": "As Leaf-fall starts to hint of the cold soon to come, the burdock plants are starting to wilt. p_l heads out to replenish the clan's stocks.",
        "decline_text": "They have second thoughts leaving their patients behind and decide to go another day.",
        "chance_of_success": 70,
        "exp": 10,
        "success_text": [
                "The rains have made the soil loose, and good for digging. While finding burdock plants is starting to become harder, at least it's easy to harvest the roots.",
                "Luck is on p_l's side today, and the burdock is both plentiful and easy to find. Laying the fat roots out in a towering but neat pile in the herb stores makes p_l thrum with a contented purr.",
                "s_c shows their usual talent for spotting herbs, trotting straight over to a burdock plant and digging at its foot."
],
        "fail_text": [
                "Maybe they're coming down with a runny nose, but p_l doesn't manage to sniff out any burdock, and it feels like a wasted afternoon."
        ],
        "win_skills": ["keen eye"],
        "win_trait": ["None"],
        "fail_skills": ["None"],
        "fail_trait": ["None"],
        "min_cats": 1,
        "max_cats": 1,
        "antagonize_text": null,
        "antagonize_fail_text": null
},
{
        "patrol_id": "fst_med_gatheringburdock_leaf-fall2",
        "biome": "forest",
        "season": "leaf-fall",
        "tags": ["med_only", "med_cat", "herb", "burdock", "many_herbs2", "many_herbs3", "big_change", "platonic", "dislike", "comfort", "respect", "trust", "apprentice"],
        "intro_text": "As Leaf-fall starts to hint of the cold soon to come, the burdock plants are starting to wilt. p_l heads out to replenish the clan's stocks, bringing app1 along.",
        "decline_text": "They have second thoughts leaving their patients behind, especially with their apprentice also out, and decide to go another day.",
        "chance_of_success": 70,
        "exp": 20,
        "success_text": [
                "The rains have made the soil loose, and good for digging. While finding burdock plants is starting to become harder, at least it's easy to harvest the roots. app1 actually topples over at one point, although p_l pretends they didn't see, hiding their smiles.",
                "Luck is on p_l's side today, and the burdock is both plentiful and easy to find. Laying the fat roots out in a towering but neat pile in the herb stores makes p_l thrum with a contented purr, as does seeing how hard app1 is working to learn herbcraft.",
                "s_c shows their usual talent for spotting herbs, trotting straight over to a burdock plant and digging at its foot. app1 asks them about it, and p_l replies with an explanation of how the distinctive size and shape of burdock leaves helps to quickly identify them from a distance."
],
        "fail_text": [
                "Maybe they're coming down with a runny nose, but p_l doesn't manage to sniff out any burdock, and it feels like a wasted afternoon. They avoid snapping at app1, who seems unable to identify the common herb, but it's a near thing."
        ],
        "win_skills": ["keen eye"],
        "win_trait": ["None"],
        "fail_skills": ["None"],
        "fail_trait": ["None"],
        "min_cats": 2,
        "max_cats": 2,
        "antagonize_text": null,
        "antagonize_fail_text": null
},
{
        "patrol_id": "fst_med_gatheringburdock_leaf-fall3",
        "biome": "forest",
        "season": "leaf-fall",
        "tags": ["med_cat", "warrior", "herb", "burdock", "many_herbs2", "many_herbs3", "big_change", "patrol_to_p_l", "platonic", "dislike", "respect"],
        "intro_text": "As Leaf-fall starts to hint of the cold soon to come, the burdock plants are starting to wilt. p_l heads out to replenish the clan's stocks, bringing along anyone who isn't busy with other work.",
        "decline_text": "They're stopped before they leave camp - these warriors are needed elsewhere. p_l's expedition will have to wait.",
        "chance_of_success": 70,
        "exp": 10,
        "success_text": [
               "The rains have made the soil loose, and good for digging. While finding burdock plants is starting to become harder, at least it's easy to harvest the roots. It's a long afternoon, but a productive, light-hearted one, filled with smiles and jokes as the obliging cats follow p_l's direction to cart everything home.",
               "Luck is on p_l's side today, and the burdock is both plentiful and easy to find. Laying the fat roots out in a towering but neat pile in the herb stores makes p_l thrum with a contented purr, and their clanmates smile, obligingly helping out their hard-working medicine cat.",
                "s_c shows their usual talent for spotting herbs, trotting straight over to a burdock plant and digging at its foot. Their team follows them, ready to pitch in and provide the muscle needed to bring back an excellent harvest."
        ],
        "fail_text": [
                "Maybe they're coming down with a runny nose, but p_l doesn't manage to sniff out any burdock, and no one else on the patrol is very helpful either. They return to camp without any burdock, prickling with frustration."
        ],
        "win_skills": ["keen eye"],
        "win_trait": ["None"],
        "fail_skills": ["None"],
        "fail_trait": ["None"],
        "min_cats": 3,
        "max_cats": 6,
        "antagonize_text": null,
        "antagonize_fail_text": null
},
{
        "patrol_id": "fst_med_gatheringburdock_leaf-bare1",
        "biome": "forest",
        "season": "leaf-bare",
        "tags": ["med_only", "cold_injury", "scar", "herb", "burdock", "med_cat"],
        "intro_text": "As the snows of leaf-bare blow around camp, p_l eyes their herb stores. They should still be able to dig up burdock. p_l heads out to replenish the clan's stocks.",
        "decline_text": "They have second thoughts leaving their patients behind and decide to go another day.",
        "chance_of_success": 20,
        "exp": 10,
        "success_text": [
                "p_l's pawpads are nearly frozen, trying to dig up burdock in the cold, but somehow they manage it, and it's worth all the effort and misery to know how crucial these fresh herbs could be for the Clan.",
                "It's very difficult, especially with the plant's leafy half dead for the season, but p_l somehow manages to find a burdock plant and bring it's roots home.",
                "s_c remembers exactly where the burdock plant grew in Greenleaf, even if it's buried under snow now. After all, s_c is after the roots, and those are still perfectly harvestable in leaf-bare."
],
        "fail_text": [
                "Maybe they're coming down with a runny nose, but p_l doesn't manage to sniff out any burdock, and it feels like a wasted afternoon.",
                null,
                null,
                "r_c digs and digs and digs, but eventually they have to admit failure and give up the search for burdock root. The cold had leeched all the heat from their pelt, and they arrive back at camp miserable."
        ],
        "win_skills": ["keen eye"],
        "win_trait": ["None"],
        "fail_skills": ["None"],
        "fail_trait": ["None"],
        "min_cats": 1,
        "max_cats": 1,
        "antagonize_text": null,
        "antagonize_fail_text": null,
        "history_text": [
                "r_c was scarred by frostbite from searching for herbs in leaf-bare."
        ]
},
{
        "patrol_id": "fst_med_gatheringburdock_leaf-bare2",
        "biome": "forest",
        "season": "leaf-bare",
        "tags": ["med_only", "med_cat", "cold_injury", "scar", "herb", "burdock", "big_change", "platonic", "dislike", "comfort", "respect", "trust", "apprentice"],
        "intro_text": "As the snows of leaf-bare blow around camp, p_l eyes their herb stores. They should still be able to dig up burdock. p_l heads out to replenish the clan's stocks, bringing app1 along.",
        "decline_text": "They have second thoughts leaving their patients behind, especially with their apprentice also out, and decide to go another day.",
        "chance_of_success": 20,
        "exp": 30,
        "success_text": [
                "p_l's and app1's pawpads are nearly frozen, trying to dig up burdock in the cold, but somehow they manage it, and it's worth all the effort and misery to know how crucial these fresh herbs could be for the Clan.",
                "It's very difficult, especially with the plant's leafy half dead for the season, but p_l somehow manages to find a burdock plant and bring it's roots home. Laying the thin roots out in a neat pile in the herb stores makes p_l thrum with a contented purr, as does seeing how hard app1 is working to learn herbcraft.",
                "s_c remembers exactly where the burdock plant grew in Greenleaf, even if it's buried under snow now. After all, s_c is after the roots, and those are still perfectly harvestable in leaf-bare."
],
        "fail_text": [
                "Maybe they're coming down with a runny nose, but p_l doesn't manage to sniff out any burdock, and it feels like a wasted afternoon. They avoid snapping at app1, who seems unable to identify the common herb, but it's a near thing.",
                null,
                null,
                "r_c digs and digs and digs, but eventually they have to admit failure and give up the search for burdock root. The cold had leeched all the heat from their pelt, and they arrive back at camp miserable."
        ],
        "win_skills": ["keen eye"],
        "win_trait": ["None"],
        "fail_skills": ["None"],
        "fail_trait": ["None"],
        "min_cats": 2,
        "max_cats": 2,
        "antagonize_text": null,
        "antagonize_fail_text": null,
        "history_text": [
                "r_c was scarred by frostbite from searching for herbs in leaf-bare."
        ]
},
{
        "patrol_id": "fst_med_gatheringburdock_leaf-bare3",
        "biome": "forest",
        "season": "leaf-bare",
        "tags": ["med_cat", "warrior", "cold_injury", "scar", "herb", "burdock", "big_change", "patrol_to_p_l", "platonic", "dislike", "respect"],
        "intro_text": "As the snows of leaf-bare blow around camp, p_l eyes their herb stores. They should still be able to dig up burdock. p_l heads out to replenish the clan's stocks, bringing along anyone who isn't busy with other work.",
        "decline_text": "They're stopped before they leave camp - these warriors are needed elsewhere. p_l's expedition will have to wait.",
        "chance_of_success": 20,
        "exp": 10,
        "success_text": [
                "p_l's pawpads are nearly frozen, trying to dig up burdock in the cold, but somehow they manage it, and it's worth all the effort and misery to know how crucial these fresh herbs could be for the Clan. Their clanmates purr at the sight of the dirty roots.",
               "It's very difficult, especially with the plant's leafy half dead for the season, but p_l somehow manages to find a burdock plant and bring it's roots home. Laying the thin roots out in a neat pile in the herb stores makes p_l thrum with a contented purr, and their clanmates smile, appreciating their hard-working medicine cat.",
                "s_c remembers exactly where the burdock plant grew in Greenleaf, even if it's buried under snow now. After all, s_c is after the roots, and those are still perfectly harvestable in leaf-bare."
        ],
        "fail_text": [
                "Maybe they're coming down with a runny nose, but p_l doesn't manage to sniff out any burdock, and no one else on the patrol is very helpful either. They return to camp without any burdock, prickling with frustration.",
                null,
                null,
                "r_c digs and digs and digs, but eventually they have to admit failure and give up the search for burdock root. The cold had leeched all the heat from their pelt, and they arrive back at camp miserable."
        ],
        "win_skills": ["keen eye"],
        "win_trait": ["None"],
        "fail_skills": ["None"],
        "fail_trait": ["None"],
        "min_cats": 3,
        "max_cats": 6,
        "antagonize_text": null,
        "antagonize_fail_text": null,
        "history_text": [
                "r_c was scarred by frostbite from searching for herbs in leaf-bare."
        ]
},
{
        "patrol_id": "fst_med_gatheringcatmint_newleaf1",
        "biome": "forest",
        "season": "newleaf",
        "tags": ["med_only", "herb", "catmint", "many_herbs3", "med_cat"],
        "intro_text": "p_l tests the air, trying to decide it it's warm enough to gather catmint yet. They'd reallly like to replenish the herb stocks after leaf-bare.",
        "decline_text": "They have second thoughts leaving their patients behind and decide to go another day.",
        "chance_of_success": 40,
        "exp": 30,
        "success_text": [
                "The medicine cat carefully picks out catmint from its known hiding places, carting it back to camp where it will protect the Clan.",
                "Fortunately, catmint starts trying to take over as much ground as possible as soon as it possibly can, and it's already enough of the way through newleaf to go harvest from its young leaves.",
                "s_c has a couple favourite catmint plants, and goes to check whether they've regrown this newleaf. Two haven't, but another two have and prove enough for a great harvest to take back to camp."
        ],
        "fail_text": [
                "It is alright to fail, p_l reminds themselves. At least they know where there isn't catmint, that will make the next patrols to find it easier."
        ],
        "win_skills": ["keen eye"],
        "win_trait": ["None"],
        "fail_skills": ["None"],
        "fail_trait": ["None"],
        "min_cats": 1,
        "max_cats": 1,
        "antagonize_text": null,
        "antagonize_fail_text": null
},
{
        "patrol_id": "fst_med_gatheringcatmint_newleaf2",
        "biome": "forest",
        "season": "newleaf",
        "tags": ["med_only", "med_cat", "herb", "catmint", "many_herbs3", "big_change", "platonic", "dislike", "comfort", "respect", "trust", "apprentice"],
        "intro_text": "p_l waits until they're out of camp to reveal to app1 that they're off to find catmint - a 'helpful' group of 'helpers' can be a little, well, unhelpful. Catmint is just too exciting for many of their clanmates to keep their heads around.",
        "decline_text": "They have second thoughts leaving their patients behind, especially with their apprentice also out, and decide to go another day.",
        "chance_of_success": 40,
        "exp": 30,
        "success_text": [
                "As they walk, p_l teaches app1 about how crucial catmint is for treating coughs, and how although its scent hold drugged pleasure for cats, part of the responsibility of being a medicine cat is avoiding becoming caught in its pleasent haze. The medicine cats carefully pick out catmint from its known hiding places, carting it back to camp where it will protect the Clan.",
                "Fortunately, catmint starts trying to take over as much ground as possible as soon as it possibly can, and it's already enough of the way through newleaf to go harvest from its young leaves. p_l instructs app1 in how one judges these things, to try and promote the most growth from teh precious plant while still bringing hom the greatest harvest.",
                "s_c has a couple favourite catmint plants, and goes to check whether they've regrown this newleaf. Two haven't, but another two have and prove enough for a great harvest to take back to camp with app1."
],
        "fail_text": [
                "app1 loses their head over the catmint, and p_l is forced to cancel the gathering patrol to take them back to camp until they regain their sense."
        ],
        "win_skills": ["keen eye"],
        "win_trait": ["None"],
        "fail_skills": ["None"],
        "fail_trait": ["None"],
        "min_cats": 2,
        "max_cats": 2,
        "antagonize_text": null,
        "antagonize_fail_text": null
},
{
        "patrol_id": "fst_med_gatheringcatmint_newleaf3",
        "biome": "forest",
        "season": "newleaf",
        "tags": ["med_cat", "warrior", "herb", "catmint", "many_herbs3", "big_change", "patrol_to_p_l", "platonic", "jealousy", "dislike", "respect"],
        "intro_text": "As p_l looks at the twitching tails and wide eyes of the patrol set up to 'help' them gather catmint, their heart sinks. These overly excited warriors don't look like they're going to be useful, and p_l really needs to renew c_n's stocks of catmint as newleaf brings the plants back to life.",
        "decline_text": "They're stopped before they leave camp - these warriors are needed elsewhere. p_l's expedition will have to wait.",
        "chance_of_success": 0,
        "exp": 10,
        "success_text": [
                "The warriors keep their heads, with the more experienced of p_l's helpers making themselves useful keeping those that're young or more impulsive focused on their task. The medicine cat and their team carefully pick out catmint from its known hiding places, carting it back to camp where it will protect the Clan.",
                "Fortunately, catmint starts trying to take over as much ground as possible as soon as it possibly can, and it's already enough of the way through newleaf to go harvest from its young leaves. The patrol of warrior, while over-enthusiastic, calm themselves down when p_l demands their attention, and together the cats bring a fair harvest home.",
                "s_c has a couple favourite catmint plants, and goes to check whether they've regrown this newleaf. Two haven't, but another two have and prove enough for a great harvest to take back to camp, though the warriors are fairly unruly about the 'no rolling on the plants' rule."
],
        "fail_text": [
                "p_l is proven unfortunately correct, as the patrol is full of juvenile behaviour and dumb jokes, rather than focused effort. They even manage to successfully find a catmint plant only to have their helpers roll around in it, bruising all the stems until it's unharvestable, and p_l is furious by the time they return to camp."
        ],
        "win_skills": ["keen eye"],
        "win_trait": ["None"],
        "fail_skills": ["None"],
        "fail_trait": ["None"],
        "min_cats": 3,
        "max_cats": 6,
        "antagonize_text": null,
        "antagonize_fail_text": null
},
{
        "patrol_id": "fst_med_gatheringcatmint_greenleaf1",
        "biome": "forest",
        "season": "greenleaf",
        "tags": ["med_only", "herb", "catmint", "many_herbs3", "med_cat"],
        "intro_text": "p_l heads out into the sunshine, padding away from camp in a search for one of the most elusive herbs.",
        "decline_text": "They have second thoughts leaving their patients behind and decide to go another day.",
        "chance_of_success": 40,
        "exp": 30,
        "success_text": [
                "The medicine cat carefully picks out catmint from its known hiding places, carting it back to camp where it will protect the Clan.",
                "It takes a morning full of careful searching, but eventually one of the catmint plants p_l remembers from seasons past is revisited, and it's growing well. p_l avoids taking the flowers, giving the plant the case to spread catmint seed for the future.",
                "s_c has a couple of baby catmint plants they've been leaving alone through newleaf, and with greenleaf here goes to check on them to see if they're harvestable. They are, and s_c is able to bring huge quantities of the valuable herb home."
],
        "fail_text": [
                "It is alright to fail, p_l reminds themselves. At least they know where there isn't catmint, that will make the next patrols to find it easier."
        ],
        "win_skills": ["keen eye"],
        "win_trait": ["None"],
        "fail_skills": ["None"],
        "fail_trait": ["None"],
        "min_cats": 1,
        "max_cats": 1,
        "antagonize_text": null,
        "antagonize_fail_text": null
},
{
        "patrol_id": "fst_med_gatheringcatmint_greenleaf2",
        "biome": "forest",
        "season": "greenleaf",
        "tags": ["med_only", "med_cat", "herb", "catmint", "many_herbs3", "big_change", "platonic", "dislike", "comfort", "respect", "trust", "apprentice"],
        "intro_text": "p_l waits until they're out of camp to reveal to app1 that they're off to find catmint - a 'helpful' group of 'helpers' can be a little, well, unhelpful. Catmint is just too exciting for many of their clanmates to keep their heads around, and p_l wants to take advantage of the peak greenleaf growing season.",
        "decline_text": "They have second thoughts leaving their patients behind, especially with their apprentice also out, and decide to go another day.",
        "chance_of_success": 40,
        "exp": 30,
        "success_text": [
                "As they walk, p_l teaches app1 about how crucial catmint is for treating coughs, and how although its scent hold drugged pleasure for cats, part of the responsibility of being a medicine cat is avoiding becoming caught in its pleasent haze. The medicine cats carefully pick out catmint from its known hiding places, carting it back to camp where it will protect the Clan.",
                "It takes a morning full of careful searching, but eventually one of the catmint plants p_l remembers from seasons past is revisited, and it's growing well. p_l avoids taking the flowers, giving the plant the case to spread catmint seed for the future, and app1 actually helps teh plant along by carefully picking up some of it's seeds and burying them nearby.",
                "s_c has a couple of baby catmint plants they've been leaving alone through newleaf, and with greenleaf here goes to check on them to see if they're harvestable. They are, and s_c is able to bring huge quantities of the valuable herb home with app1's help."
],
        "fail_text": [
                "app1 loses their head over the catmint, and p_l is forced to cancel the gathering patrol to take them back to camp until they regain their sense."
        ],
        "win_skills": ["keen eye"],
        "win_trait": ["None"],
        "fail_skills": ["None"],
        "fail_trait": ["None"],
        "min_cats": 2,
        "max_cats": 2,
        "antagonize_text": null,
        "antagonize_fail_text": null
},
{
        "patrol_id": "fst_med_gatheringcatmint_greenleaf3",
        "biome": "forest",
        "season": "greenleaf",
        "tags": ["med_cat", "warrior", "herb", "catmint", "many_herbs3", "big_change", "patrol_to_p_l", "platonic", "jealousy", "dislike", "respect"],
        "intro_text": "As p_l looks at the twitching tails and wide eyes of the patrol set up to 'help' them gather catmint, their heart sinks. These overly excited warriors don't look like they're going to be useful, and catmnt is too important to be silly about collecting. Yes it smells wonderful. Please get over it.",
        "decline_text": "They're stopped before they leave camp - these warriors are needed elsewhere. p_l's expedition will have to wait.",
        "chance_of_success": 0,
        "exp": 10,
        "success_text": [
                "The warriors keep their heads, with the more experienced of p_l's helpers making themselves useful keeping those that're young or more impulsive focused on their task. The medicine cat and their team carefully pick out catmint from its known hiding places, carting it back to camp where it will protect the Clan.",
                "It takes a morning full of careful searching, but eventually one of the catmint plants p_l remembers from seasons past is revisited, and it's growing well. p_l keeps teh patrol back form teh plant, not willing to le thtem roll around on top of it, but the warriors are perfectly happy to carry their wild smelling burdens home without fuss.",
                "s_c has a couple of baby catmint plants they've been leaving alone through newleaf, and with greenleaf here goes to check on them to see if they're harvestable. They are, and s_c is able to bring huge quantities of the valuable herb home, though a couple sprigs gets damaged by their helpers."
        ],
        "fail_text": [
                "p_l is proven unfortunately correct, as the patrol is full of juvenile behaviour and dumb jokes, rather than focused effort. They even manage to successfully find a catmint plant only to have their helpers roll around in it, bruising all the stems until it's unharvestable, and p_l is furious by the time they return to camp."
        ],
        "win_skills": ["keen eye"],
        "win_trait": ["None"],
        "fail_skills": ["None"],
        "fail_trait": ["None"],
        "min_cats": 3,
        "max_cats": 6,
        "antagonize_text": null,
        "antagonize_fail_text": null
},
{
        "patrol_id": "fst_med_gatheringcatmint_leaf-fall1",
        "biome": "forest",
        "season": "leaf-fall",
        "tags": ["med_only", "herb", "catmint", "many_herbs3", "med_cat"],
        "intro_text": "They'd better take the opportunity to harvest while they can, p_l doesn't have much time left before many herbs will leave c_n's territory in the cold.",
        "decline_text": "They have second thoughts leaving their patients behind and decide to go another day.",
        "chance_of_success": 40,
        "exp": 30,
        "success_text": [
                "The medicine cat carefully picks out catmint from its known hiding places, carting it back to camp where it will protect the Clan.",
                "Leaf-fall indicates the last of the catmint harvest, and p_l works hard to bring some home before the plants wilt and lose their potency.",
                "s_c makes a circuit visiting all the known catmint plants in c_n's territory. While some are already wilting from frost, there's more than enough to harvest and bring back to the herb stores."
],
        "fail_text": [
                "It is alright to fail, p_l reminds themselves. At least they know where there isn't catmint, that will make the next patrols to find it easier."
        ],
        "win_skills": ["keen eye"],
        "win_trait": ["None"],
        "fail_skills": ["None"],
        "fail_trait": ["None"],
        "min_cats": 1,
        "max_cats": 1,
        "antagonize_text": null,
        "antagonize_fail_text": null
},
{
        "patrol_id": "fst_med_gatheringcatmint_leaf-fall2",
        "biome": "forest",
        "season": "leaf-fall",
        "tags": ["med_only", "med_cat", "herb", "catmint", "many_herbs3", "big_change", "platonic", "dislike", "comfort", "respect", "trust", "apprentice"],
        "intro_text": "p_l waits until they're out of camp to reveal to app1 that they're off to find catmint - a 'helpful' group of 'helpers' can be a little, well, unhelpful. Catmint is just too exciting for many of their clanmates to keep their heads around, and they need to ensure c_n has stocks for the coming leaf-bare.",
        "decline_text": "They have second thoughts leaving their patients behind, especially with their apprentice also out, and decide to go another day.",
        "chance_of_success": 40,
        "exp": 30,
        "success_text": [
                "As they walk, p_l teaches app1 about how crucial catmint is for treating coughs, and how although its scent hold drugged pleasure for cats, part of the responsibility of being a medicine cat is avoiding becoming caught in its pleasent haze. The medicine cats carefully pick out catmint from its known hiding places, carting it back to camp where it will protect the Clan.",
                "Leaf-fall indicates the last of the catmint harvest, and p_l works hard to bring some home before the plants wilt and lose their potency, showing app1 how some of the stems are already starting to look discoloured. Frost doesn't agree with catmint.",
                "s_c makes a circuit visiting all the known catmint plants in c_n's territory. While some are already wilting from frost, there's more than enough to harvest and bring back to the herb stores, and showing app1 all the plants will prepare them for trying to refind catmint in newleaf."
],
        "fail_text": [
                "app1 loses their head over the catmint, and p_l is forced to cancel the gathering patrol to take them back to camp until they regain their sense."
        ],
        "win_skills": ["keen eye"],
        "win_trait": ["None"],
        "fail_skills": ["None"],
        "fail_trait": ["None"],
        "min_cats": 2,
        "max_cats": 2,
        "antagonize_text": null,
        "antagonize_fail_text": null
},
{
        "patrol_id": "fst_med_gatheringcatmint_leaf-fall3",
        "biome": "forest",
        "season": "leaf-fall",
        "tags": ["med_cat", "warrior", "herb", "catmint", "many_herbs3", "big_change", "patrol_to_p_l", "platonic", "jealousy", "dislike", "respect"],
        "intro_text": "As p_l looks at the twitching tails and wide eyes of the patrol set up to 'help' them gather catmint, their heart sinks. These overly excited warriors don't look like they're going to be useful, and p_l only has so much time before the catmint dies off at the end of leaf-fall.",
        "decline_text": "They're stopped before they leave camp - these warriors are needed elsewhere. p_l's expedition will have to wait.",
        "chance_of_success": 0,
        "exp": 10,
        "success_text": [
                "The warriors keep their heads, with the more experienced of p_l's helpers making themselves useful keeping those that're young or more impulsive focused on their task. The medicine cat and their team carefully pick out catmint from its known hiding places, carting it back to camp where it will protect the Clan.",
                "Leaf-fall indicates the last of the catmint harvest, and p_l works hard to bring some home before the plants wilt and lose their potency, keeping strict control of their rowdy group and channeling their energies into herb gathering, not smell enjoying. It's not as easygoing as p_l normally is, but the more experienced warriors back them up.",
                "s_c makes a circuit visiting all the known catmint plants in c_n's territory. While some are already wilting from frost, there's more than enough to harvest and bring back to the herb stores. Their helpers get to keep the wilted stuff for their nests, thrilling their Clanmates."
        ],
        "fail_text": [
                "p_l is proven unfortunately correct, as the patrol is full of juvenile behaviour and dumb jokes, rather than focused effort. They even manage to successfully find a catmint plant only to have their helpers roll around in it, bruising all the stems until it's unharvestable, and p_l is furious by the time they return to camp."
        ],
        "win_skills": ["keen eye"],
        "win_trait": ["None"],
        "fail_skills": ["None"],
        "fail_trait": ["None"],
        "min_cats": 3,
        "max_cats": 6,
        "antagonize_text": null,
        "antagonize_fail_text": null
},
{
    "patrol_id": "fst_med_gatheringcobwebs1",
    "biome": "forest",
    "season": "Any",
    "tags": ["med_only", "med_cat", "herb", "cobwebs", "many_herbs2"],
    "intro_text": "p_l heads out into the territory to stock up on cobwebs, something the Clan never seems to have enough of.",
    "decline_text": "They have second thoughts leaving their patients behind and decide to go another day.",
    "chance_of_success": 80,
    "exp": 20,
    "success_text": [
        "p_l finds lots of cobwebs and gathers them with sticks. No cat will have the chance to bleed out now!",
        "p_l goes to their favorite cobweb gathering places. Several cats in the camp startle when they pass by them as they are unable to see p_l underneath the many cobwebs they have gathered."
    ],
    "fail_text": [
        "Tired from caring for their patients around the clock, the only cobwebs p_l manages to gather are from the cobweb they ran into by accident."
    ],
    "min_cats": 1,
    "max_cats": 1,
    "antagonize_text": null,
    "antagonize_fail_text": null
},
{
    "patrol_id": "fst_med_gatheringcobwebs2",
    "biome": "forest",
    "season": "Any",
    "tags": ["med_only", "med_cat", "respect", "trust", "apprentice", "herb", "cobwebs", "many_herbs2"],
    "intro_text": "p_l heads out into the territory with app1 to stock up on cobwebs and teach the apprentice how to gather one of the Clan's most vital medical tools.",
    "decline_text": "They have second thoughts leaving their patients behind, especially with their apprentice also out, and decide to go another day.",
    "chance_of_success": 80,
    "exp": 20,
    "success_text": [
        "p_l finds lots of cobwebs and gathers them with sticks. The apprentice works hard with their mentor to gather as many as possible, their eyes glittering with joy and pride.",
        "p_l  goes to their favorite cobweb gathering places. Several cats in the camp startle when they pass by them as they are unable to see p_l and app1 underneath the many cobwebs they have gathered."
    ],
    "fail_text": [
        "app1 doesn't seem to be able to focus today, and p_l isn't much better off, tired from teaching their apprentice and caring for their patients. After app1 accidentally ruins a cobweb while playing with it, p_l decides to call the whole thing off and try again another day."
    ],
    "min_cats": 2,
    "max_cats": 2,
    "antagonize_text": null,
    "antagonize_fail_text": null
},
{
        "patrol_id": "fst_med_gatheringcobwebs3",
        "biome": "forest",
        "season": "Any",
        "tags": ["med_cat", "warrior", "herb", "cobwebs", "many_herbs2", "many_herbs3", "big_change", "platonic", "dislike", "respect"],
        "intro_text": "c_n can never have enough cobwebs, p_l instructs their team, leading them out to search for them.",
        "decline_text": "They're stopped before they leave camp - these warriors are needed elsewhere. p_l's expedition will have to wait.",
        "chance_of_success": 70,
        "exp": 20,
        "success_text": [
                "p_l mrrps with laughter, watching r_c parade around with such a big bundle of cobwebs they keep colliding with things in their path they can't see. The entire patrol has gotten a wonderful haul, and it's a very pleased medicine cat that leads them back to camp.",
               "The patrol brings back a truly massive haul, and in good humour too, laughing as they set down their sticks of spun up webbing in the medicine cat den. p_l joins everyone as they sit down to share tongues, ridding their pelts of dust and the odd spider as the cats catch up with each other and enjoy the day.",
               "p_l's keen eyes have a knack for spotting the gossemer thin strings of cobwebs, and with the patrol there to follow their lead it's a very successful gathering mission."
        ],
        "fail_text": [
                "Can warriors not pay attention, even to something as simple as cobwebs?! p_l holds their breath and counts to ten before they dismiss the patrol, every found cobweb ruined, what little they did manage to find."
        ],
        "win_skills": ["keen eye"],
        "win_trait": ["None"],
        "fail_skills": ["None"],
        "fail_trait": ["None"],
        "min_cats": 3,
        "max_cats": 6,
        "antagonize_text": null,
        "antagonize_fail_text": null
},
{
        "patrol_id": "fst_med_gatheringdaisy_newleaf1",
        "biome": "forest",
        "season": "newleaf",
        "tags": ["med_only", "herb", "daisy", "many_herbs2", "many_herbs3", "med_cat"],
        "intro_text": "With the snows of leaf-bare nearly vanished as Newleaf wins it's place in the seasonal cycle, p_l heads out to gather daisy leaves.",
        "decline_text": "They have second thoughts leaving their patients behind and decide to go another day.",
        "chance_of_success": 70,
        "exp": 10,
        "success_text": [
                "Daisies may seem like part of the everyday carpet of greenery, present everywhere from rocks to fields to at the foot of trees, but that doesn't make their leaves any less useful.",
                "A patch of sunlight has brought Newleaf's bounty early to the corner p_l harvests from, the daisy leaves growing long and healthy. They can be proud of the morning's work.",
                "Daisies aren't hard to find in the warmer seasons, and s_c collects enough that they have trouble not dropping any on the way back to camp."
],
        "fail_text": [
                "Frustratingly, some herbivore has come through and feasted on the daisies p_l targets. The plants will recover, but these half-chewed on leaves are useless to c_n."
        ],
        "win_skills": ["keen eye"],
        "win_trait": ["None"],
        "fail_skills": ["None"],
        "fail_trait": ["None"],
        "min_cats": 1,
        "max_cats": 1,
        "antagonize_text": null,
        "antagonize_fail_text": null
},
{
        "patrol_id": "fst_med_gatheringdaisy_newleaf2",
        "biome": "forest",
        "season": "newleaf",
        "tags": ["med_only", "med_cat", "herb", "daisy", "many_herbs2", "many_herbs3", "big_change", "platonic", "dislike", "comfort", "respect", "trust", "apprentice"],
        "intro_text": "With the snows of leaf-bare nearly vanished as Newleaf wins it's place in the seasonal cycle, p_l heads out to gather daisy leaves, bringing app1 along for a lesson.",
        "decline_text": "They have second thoughts leaving their patients behind, especially with their apprentice also out, and decide to go another day.",
        "chance_of_success": 70,
        "exp": 20,
        "success_text": [
                "Daisies may seem like part of the everyday carpet of greenery, present everywhere from rocks to fields to at the foot of trees, but that doesn't make their leaves any less useful. p_l goes through their common uses with app1.",
                "A patch of sunlight has brought Newleaf's bounty early to the corner p_l harvests from, the daisy leaves growing long and healthy. They can both be proud of the morning's work.",
                "Daisies aren't hard to find in the warmer seasons, and s_c collects enough that they have trouble not dropping any on the way back to camp. At least with app1 here with them the load is shared, and they purr in appreciation of the apprentice."
],
        "fail_text": [
                "Frustratingly, some herbivore has come through and feasted on the daisies p_l targets. The plants will recover, but these half-chewed on leaves are useless to c_n. They avoid snapping at app1, who seems unable to identify the common herb, but it's a near thing."
        ],
        "win_skills": ["keen eye"],
        "win_trait": ["None"],
        "fail_skills": ["None"],
        "fail_trait": ["None"],
        "min_cats": 2,
        "max_cats": 2,
        "antagonize_text": null,
        "antagonize_fail_text": null
},
{
        "patrol_id": "fst_med_gatheringdaisy_newleaf3",
        "biome": "forest",
        "season": "newleaf",
        "tags": ["med_cat", "warrior", "herb", "daisy", "many_herbs2", "many_herbs3", "big_change", "patrol_to_p_l", "platonic", "dislike", "respect"],
        "intro_text": "With the snows of leaf-bare nearly vanished as Newleaf wins it's place in the seasonal cycle, p_l heads out to gather daisy leaves. They assemble a little group of warriors to help them carry the herbs.",
        "decline_text": "They're stopped before they leave camp - these warriors are needed elsewhere. p_l's expedition will have to wait.",
        "chance_of_success": 70,
        "exp": 10,
        "success_text": [
               "Daisies may seem like part of the everyday carpet of greenery, present everywhere from rocks to fields to at the foot of trees, but that doesn't make their leaves any less useful. With a larger patrol, the cats bring back a good haul, and p_l makes sure to thank everyone for their assistance.",
               "A patch of sunlight has brought Newleaf's bounty early to the corner p_l harvests from, the daisy leaves growing long and healthy. They can be proud of the morning's work, and are full of thanks for their assistants who've made the process so much easier.",
                "Daisies aren't hard to find in the warmer seasons, and s_c collects enough that they have trouble not dropping any on the way back to camp. The patrol, filled with gossip and chatter on the way out and daisy leaves on the trip back, is an easy and enjoyable afternoon."
],
        "fail_text": [
                "With the warriors more interested in hunting whatever has been snacking on the daisies than helping p_l find any more plants, it's a frustrating and unproductive afternoon."
        ],
        "win_skills": ["keen eye"],
        "win_trait": ["None"],
        "fail_skills": ["None"],
        "fail_trait": ["None"],
        "min_cats": 3,
        "max_cats": 6,
        "antagonize_text": null,
        "antagonize_fail_text": null
},
{
        "patrol_id": "fst_med_gatheringdaisy_greenleaf1",
        "biome": "forest",
        "season": "greenleaf",
        "tags": ["med_only", "herb", "daisy", "many_herbs2", "many_herbs3", "med_cat"],
        "intro_text": "The heat of Greenleaf brings warmth to their pelt as p_l wanders, aimlessly searching for daisies to harvest their leaves.",
        "decline_text": "They have second thoughts leaving their patients behind and decide to go another day.",
        "chance_of_success": 70,
        "exp": 10,
        "success_text": [
                "Daisies may seem like part of the everyday carpet of greenery, present everywhere from rocks to fields to at the foot of trees, but that doesn't make their leaves any less useful.",
                "Greenleaf brings a veritable explosion of daisies raising little white and yellow flowers around every corner, and p_l partically doesn't need to even leave camp to gather them.",
                "Daisies aren't hard to find in the warmer seasons, and s_c collects enough that they have trouble not dropping any on the way back to camp."
],
        "fail_text": [
                "Frustratingly, some herbivore has come through and feasted on the daisies p_l targets. The plants will recover, but these half-chewed on leaves are useless to c_n."
        ],
        "win_skills": ["keen eye"],
        "win_trait": ["None"],
        "fail_skills": ["None"],
        "fail_trait": ["None"],
        "min_cats": 1,
        "max_cats": 1,
        "antagonize_text": null,
        "antagonize_fail_text": null
},
{
        "patrol_id": "fst_med_gatheringdaisy_greenleaf2",
        "biome": "forest",
        "season": "greenleaf",
        "tags": ["med_only", "med_cat", "herb", "daisy", "many_herbs2", "many_herbs3", "big_change", "platonic", "dislike", "comfort", "respect", "trust", "apprentice"],
        "intro_text": "The heat of Greenleaf brings warmth to their pelt as p_l wanders, aimlessly searching for daisies to harvest their leaves, bringing app1 along for a lesson.",
        "decline_text": "They have second thoughts leaving their patients behind, especially with their apprentice also out, and decide to go another day.",
        "chance_of_success": 70,
        "exp": 20,
        "success_text": [
                "Daisies may seem like part of the everyday carpet of greenery, present everywhere from rocks to fields to at the foot of trees, but that doesn't make their leaves any less useful. p_l goes through their common uses with app1.",
                "Greenleaf brings a veritable explosion of daisies raising little white and yellow flowers around every corner, and p_l partically doesn't need to even leave camp to gather them. It gives them time to let app1 run off and play with their friends, and seeing their apprentice getting to relax makes them smile from their favourite basking spot.",
                "Daisies aren't hard to find in the warmer seasons, and s_c collects enough that they have trouble not dropping any on the way back to camp. At least with app1 here with them the load is shared, and they purr in appreciation of the apprentice."
],
        "fail_text": [
                "Frustratingly, some herbivore has come through and feasted on the daisies p_l targets. The plants will recover, but these half-chewed on leaves are useless to c_n. They avoid snapping at app1, who seems unable to identify the common herb, but it's a near thing."
        ],
        "win_skills": ["keen eye"],
        "win_trait": ["None"],
        "fail_skills": ["None"],
        "fail_trait": ["None"],
        "min_cats": 2,
        "max_cats": 2,
        "antagonize_text": null,
        "antagonize_fail_text": null
},
{
        "patrol_id": "fst_med_gatheringdaisy_greenleaf3",
        "biome": "forest",
        "season": "greenleaf",
        "tags": ["med_cat", "warrior", "herb", "daisy", "many_herbs2", "many_herbs3", "big_change", "patrol_to_p_l", "platonic", "dislike", "respect"],
        "intro_text": "The heat of Greenleaf brings warmth to their pelt as p_l wanders, aimlessly searching for daisies to harvest their leaves. They assemble a little group of warriors to help them carry the herbs.",
        "decline_text": "They're stopped before they leave camp - these warriors are needed elsewhere. p_l's expedition will have to wait.",
        "chance_of_success": 70,
        "exp": 10,
        "success_text": [
               "Daisies may seem like part of the everyday carpet of greenery, present everywhere from rocks to fields to at the foot of trees, but that doesn't make their leaves any less useful. With a larger patrol, the cats bring back a good haul, and p_l makes sure to thank everyone for their assistance.",
                "Greenleaf brings a veritable explosion of daisies raising little white and yellow flowers around every corner, and p_l partically doesn't need to even leave camp to gather them. It ends up feeling like an afternoon full of chatting and catching up with their clanmates that happens to have daisy gathering in it, rather than a typical herb gathering patrol.",
                "Daisies aren't hard to find in the warmer seasons, and s_c collects enough that they have trouble not dropping any on the way back to camp. The patrol, filled with gossip and chatter on the way out and daisy leaves on the trip back, is an easy and enjoyable afternoon."
        ],
        "fail_text": [
                "With the warriors more interested in hunting whatever has been snacking on the daisies than helping p_l find any more plants, it's a frustrating and unproductive afternoon."
        ],
        "win_skills": ["keen eye"],
        "win_trait": ["None"],
        "fail_skills": ["None"],
        "fail_trait": ["None"],
        "min_cats": 3,
        "max_cats": 6,
        "antagonize_text": null,
        "antagonize_fail_text": null
},
{
        "patrol_id": "fst_med_gatheringdaisy_leaf-fall1",
        "biome": "forest",
        "season": "leaf-fall",
        "tags": ["med_only", "herb", "daisy", "many_herbs2", "many_herbs3", "med_cat"],
        "intro_text": "There's still time this Leaf-fall to store away a good hervest of dried-but-potent daisy leaves, in case c_n's elders need it for their joints or cats need to unexpectedly travel.",
        "decline_text": "They have second thoughts leaving their patients behind and decide to go another day.",
        "chance_of_success": 70,
        "exp": 10,
        "success_text": [
                "Daisies may seem like part of the everyday carpet of greenery, present everywhere from rocks to fields to at the foot of trees, but that doesn't make their leaves any less useful.",
                "Leaf-fall is upon the clan, which means p_l must think of the coming leaf-bare, where daisy leaves will become near-impossible to find. Time to stock up then.",
                "Daisies aren't hard to find in the warmer seasons, and s_c collects enough that they have trouble not dropping any on the way back to camp."
],
        "fail_text": [
                "Frustratingly, some herbivore has come through and feasted on the daisies p_l targets. The plants will recover, but these half-chewed on leaves are useless to c_n."
        ],
        "win_skills": ["keen eye"],
        "win_trait": ["None"],
        "fail_skills": ["None"],
        "fail_trait": ["None"],
        "min_cats": 1,
        "max_cats": 1,
        "antagonize_text": null,
        "antagonize_fail_text": null
},
{
        "patrol_id": "fst_med_gatheringdaisy_leaf-fall2",
        "biome": "forest",
        "season": "leaf-fall",
        "tags": ["med_only", "med_cat", "herb", "daisy", "many_herbs2", "many_herbs3", "big_change", "platonic", "dislike", "comfort", "respect", "trust", "apprentice"],
        "intro_text": "There's still time this Leaf-fall to store away a good hervest of dried-but-potent daisy leaves, in case c_n's elders need it for their joints or cats need to unexpectedly travel. p_l brings app1 along for a lesson.",
        "decline_text": "They have second thoughts leaving their patients behind, especially with their apprentice also out, and decide to go another day.",
        "chance_of_success": 70,
        "exp": 20,
        "success_text": [
                "Daisies may seem like part of the everyday carpet of greenery, present everywhere from rocks to fields to at the foot of trees, but that doesn't make their leaves any less useful. p_l goes through their common uses with app1.",
                "Leaf-fall is upon the clan, which means p_l must think of the coming leaf-bare, where daisy leaves will become near-impossible to find. Time to stock up then, and p_l instruct app1 on the best ways of drying them out for long term storage.",
                "Daisies aren't hard to find in the warmer seasons, and s_c collects enough that they have trouble not dropping any on the way back to camp. At least with app1 here with them the load is shared, and they purr in appreciation of the apprentice."
],
        "fail_text": [
                "Frustratingly, some herbivore has come through and feasted on the daisies p_l targets. The plants will recover, but these half-chewed on leaves are useless to c_n. They avoid snapping at app1, who seems unable to identify the common herb, but it's a near thing."
        ],
        "win_skills": ["keen eye"],
        "win_trait": ["None"],
        "fail_skills": ["None"],
        "fail_trait": ["None"],
        "min_cats": 2,
        "max_cats": 2,
        "antagonize_text": null,
        "antagonize_fail_text": null
},
{
        "patrol_id": "fst_med_gatheringdaisy_leaf-fall3",
        "biome": "forest",
        "season": "leaf-fall",
        "tags": ["med_cat", "warrior", "herb", "daisy", "many_herbs2", "many_herbs3", "big_change", "platonic", "dislike", "respect"],
        "intro_text": "There's still time this Leaf-fall to store away a good hervest of dried-but-potent daisy leaves, in case c_n's elders need it for their joints or cats need to unexpectedly travel. p_l assembles a little group of warriors to help them carry the herbs.",
        "decline_text": "They're stopped before they leave camp - these warriors are needed elsewhere. p_l's expedition will have to wait.",
        "chance_of_success": 70,
        "exp": 10,
        "success_text": [
               "Daisies may seem like part of the everyday carpet of greenery, present everywhere from rocks to fields to at the foot of trees, but that doesn't make their leaves any less useful. With a larger patrol, the cats bring back a good haul, and p_l makes sure to thank everyone for their assistance.",
                "Leaf-fall is upon the clan, which means p_l must think of the coming leaf-bare, where daisy leaves will become near-impossible to find. Time to stock up then, and the extra paws to collect the herb are deeply appreciated by p_l, who makes sure the patrol knows how much they're helping.",
                "Daisies aren't hard to find in the warmer seasons, and s_c collects enough that they have trouble not dropping any on the way back to camp. The patrol, filled with gossip and chatter on the way out and daisy leaves on the trip back, is an easy and enjoyable afternoon."
        ],
        "fail_text": [
                "With the warriors more interested in hunting whatever has been snacking on the daisies than helping p_l find any more plants, it's a frustrating and unproductive afternoon."
        ],
        "win_skills": ["keen eye"],
        "win_trait": ["None"],
        "fail_skills": ["None"],
        "fail_trait": ["None"],
        "min_cats": 3,
        "max_cats": 6,
        "antagonize_text": null,
        "antagonize_fail_text": null
},
{
        "patrol_id": "fst_med_gatheringdaisy_leaf-bare1",
        "biome": "forest",
        "season": "leaf-bare",
        "tags": ["med_only", "cold_injury", "scar", "herb", "daisy", "med_cat"],
        "intro_text": "In the leaf-bare snow, the chances of finding any useable daisies seem slim. p_l hesitates - should they even try to look?",
        "decline_text": "They have second thoughts leaving their patients behind and decide to go another day.",
        "chance_of_success": 0,
        "exp": 10,
        "success_text": [
                "It's miserable, scraping away snow pawful by awful cold pawful. However, p_l manages to find a patch of wilted and soggy but still green daisies to harvest leaves from.",
                "It feels nearly impossible, but the glimpse of soggy green stuff at the end of their cold search makes it all worth it! Or kind of worth it. p_l is sure it'll seem worth it once they're back in their nice warm nest.",
                "It's not just spotting things that s_c is talented at - finding daisies in leaf-bare is hard enough, but finding good, non-wilted leaves is next to impossible, and it's a mark of s_c's unique skills that they manage it."
],
        "fail_text": [
                "Not only does p_l end up soaked to the skin, but they can't even find any daisies under the snow. A wasted and horribly chilly day.",
                null,
                null,
                "Not only does r_c end up soaked to the skin, and they can't even find any daisies under the snow, but they're also shivering violently by the time they return to camp."
        ],
        "win_skills": ["keen eye"],
        "win_trait": ["None"],
        "fail_skills": ["None"],
        "fail_trait": ["None"],
        "min_cats": 1,
        "max_cats": 1,
        "antagonize_text": null,
        "antagonize_fail_text": null,
        "history_text": [
                "r_c was scarred by frostbite from searching for herbs in leaf-bare."
        ]
},
{
        "patrol_id": "fst_med_gatheringdaisy_leaf-bare2",
        "biome": "forest",
        "season": "leaf-bare",
        "tags": ["med_only", "med_cat", "cold_injury", "scar", "herb", "daisy", "big_change", "platonic", "dislike", "comfort", "respect", "trust", "apprentice"],
        "intro_text": "In the leaf-bare snow, the chances of finding any useable daisies seem slim. p_l hesitates - should they even try to look? And is bringing app1 a good idea?",
        "decline_text": "They have second thoughts leaving their patients behind, especially with their apprentice also out, and decide to go another day.",
        "chance_of_success": 0,
        "exp": 40,
        "success_text": [
                "It's miserable, scraping away snow pawful by awful cold pawful. However, p_l manages to find a patch of wilted and soggy but still green daisies to harvest leaves from. They share an exhausted look of comiseration with app1.",
                "It feels nearly impossible, but the glimpse of soggy green stuff at the end of their cold search makes it all worth it! Or kind of worth it. p_l is sure it'll seem worth it once they're back in their nice warm nests, and app1 has been a real trooper today.",
                "It's not just spotting things that s_c is talented at - finding daisies in leaf-bare is hard enough, but finding good, non-wilted leaves is next to impossible, and it's a mark of s_c's unique skills that they manage it. app1 trails in their wake, wide eyed and impressed."
],
        "fail_text": [
                "Not only does p_l end up soaked to the skin, but they can't even find any daisies under the snow. A wasted and horribly chilly day.",
                null,
                null,
                "Not only does r_c end up soaked to the skin, and they can't even find any daisies under the snow, but they're also shivering violently by the time they return to camp."
        ],
        "win_skills": ["keen eye"],
        "win_trait": ["None"],
        "fail_skills": ["None"],
        "fail_trait": ["None"],
        "min_cats": 2,
        "max_cats": 2,
        "antagonize_text": null,
        "antagonize_fail_text": null,
        "history_text": [
                "r_c was scarred by frostbite from searching for herbs in leaf-bare."
        ]
},
{
        "patrol_id": "fst_med_gatheringdaisy_leaf-bare3",
        "biome": "forest",
        "season": "leaf-bare",
        "tags": ["med_cat", "warrior", "cold_injury", "scar", "herb", "daisy", "big_change", "patrol_to_p_l", "platonic", "dislike", "respect"],
        "intro_text": "In the leaf-bare snow, the chances of finding any useable daisies seem slim. p_l hesitates - should they even try to look?",
        "decline_text": "They're stopped before they leave camp - these warriors are needed elsewhere. p_l's expedition will have to wait.",
        "chance_of_success": 0,
        "exp": 10,
        "success_text": [
                "It's miserable, scraping away snow pawful by awful cold pawful. However, p_l manages to find a patch of wilted and soggy but still green daisies to harvest from. Their clanmates purr at the sight of the mushy green leaves, having spent just as much energy digging for them as p_l.",
               "It feels nearly impossible, but the glimpse of soggy green stuff at the end of their cold search makes it all worth it! Or kind of worth it. p_l is sure it'll seem worth it once they're back in their nice warm nests.",
                "It's not just spotting things that s_c is talented at - finding daisies in leaf-bare is hard enough, but finding good, non-wilted leaves is next to impossible, and it's a mark of s_c's unique skills that they manage it. It reminds everyone on the patrol just how lucky c_n is to have s_c as a medicine cat."
        ],
        "fail_text": [
                "Not only does p_l end up soaked to the skin, but they can't even find any daisies under the snow. A wasted and horribly chilly day.",
                null,
                null,
                "Not only does r_c end up soaked to the skin, and they can't even find any daisies under the snow, but they're also shivering violently by the time they return to camp."
        ],
        "win_skills": ["keen eye"],
        "win_trait": ["None"],
        "fail_skills": ["None"],
        "fail_trait": ["None"],
        "min_cats": 3,
        "max_cats": 6,
        "antagonize_text": null,
        "antagonize_fail_text": null,
        "history_text": [
                "r_c was scarred by frostbite from searching for herbs in leaf-bare."
        ]
},
{
        "patrol_id": "fst_med_gatheringdandelion_newleaf1",
        "biome": "forest",
        "season": "newleaf",
        "tags": ["med_only", "herb", "dandelion", "many_herbs2", "many_herbs3", "med_cat"],
        "intro_text": "The strenthening sun in the sky will bring dandelion plants out - always the first to take advantage of Newleaf, those ones. p_l heads out to look for them.",
        "decline_text": "They have second thoughts leaving their patients behind and decide to go another day.",
        "chance_of_success": 70,
        "exp": 10,
        "success_text": [
                "Truly, dandelions are an essential herb to keep in stock, crucial for poisons and stings. The white milk in their roots and stems keeps for a long time and is potent at helping heal poisonings, while their weaker but faster acting leaves can be chewed into poultrices. Even the fluffy dandelion heads are useful as a c_n kitten's favourite short lived toy.",
                "It's a successful gathering mission, with p_l striding back to camp with a great haul of entire dandelion plants. Later they'll sort the leaves and roots to be stored seperately, the leaves remain fresh for a far shorter time.",
                "With warmth in the air and ground, s_c doesn't need to try very hard to find an excellent haul of dandelions to bring back to camp."
],
        "fail_text": [
                "Unfortunately, c_n doesn't seem to be the only things after dandelions, and p_l can't gather from this patch without killing off the already damaged plants."
        ],
        "win_skills": ["keen eye"],
        "win_trait": ["None"],
        "fail_skills": ["None"],
        "fail_trait": ["None"],
        "min_cats": 1,
        "max_cats": 1,
        "antagonize_text": null,
        "antagonize_fail_text": null
},
{
        "patrol_id": "fst_med_gatheringdandelion_newleaf2",
        "biome": "forest",
        "season": "newleaf",
        "tags": ["med_only", "med_cat", "herb", "dandelion", "many_herbs2", "many_herbs3", "big_change", "platonic", "dislike", "comfort", "respect", "trust", "apprentice"],
        "intro_text": "The strenthening sun in the sky will bring dandelion plants out - always the first to take advantage of Newleaf, those ones. p_l heads out to look for them, taking app1 to learn about one of the most useful common herbs in the medicine cat aresenal.",
        "decline_text": "They have second thoughts leaving their patients behind, especially with their apprentice also out, and decide to go another day.",
        "chance_of_success": 70,
        "exp": 20,
        "success_text": [
                "Truly, dandelions are an essential herb to keep in stock, crucial for poisons and stings. The white milk in their roots and stems keeps for a long time and is potent at helping heal poisonings, while their weaker but faster acting leaves can be chewed into poultrices. Even the fluffy dandelion heads are useful as a c_n kitten's favourite short lived toy, and p_l smiles, remembering seeing app1 playing with them only a few moons ago. They're growing up so fast.",
                "It's a successful gathering mission, with p_l striding back to camp with a great haul of entire dandelion plants. Later they'll teach app1 to sort the leaves and roots to be stored seperately, the leaves remain fresh for a far shorter time.",
                "With warmth in the air and ground, s_c doesn't need to try very hard to find an excellent haul of dandelions to bring back to camp. Instead they let app1 take the lead in finding the herb plants, praising them for all the progress they've made in herbcraft."
],
        "fail_text": [
                "Unfortunately, c_n doesn't seem to be the only things after dandelions, and p_l can't gather from this patch without killing off the already damaged plants. app1 actually starts an argument about it, insistant that they don't need to worry about protecting the dandelion patch for the future."
        ],
        "win_skills": ["keen eye"],
        "win_trait": ["None"],
        "fail_skills": ["None"],
        "fail_trait": ["None"],
        "min_cats": 2,
        "max_cats": 2,
        "antagonize_text": null,
        "antagonize_fail_text": null
},
{
        "patrol_id": "fst_med_gatheringdandelion_newleaf3",
        "biome": "forest",
        "season": "newleaf",
        "tags": ["med_cat", "warrior", "herb", "dandelion", "many_herbs2", "many_herbs3", "big_change", "platonic", "dislike", "respect"],
        "intro_text": "The strenthening sun in the sky will bring dandelion plants out - always the first to take advantage of Newleaf, those ones. p_l heads out to look for them, bringing a group of their clanmates along for the gathering patrol.",
        "decline_text": "They're stopped before they leave camp - these warriors are needed elsewhere. p_l's expedition will have to wait.",
        "chance_of_success": 70,
        "exp": 10,
        "success_text": [
                "Truly, dandelions are an essential herb to keep in stock, crucial for poisons and stings. The white milk in their roots and stems keeps for a long time and is potent at helping heal poisonings, while their weaker but faster acting leaves can be chewed into poultrices. Even the fluffy dandelion heads are useful as a c_n kitten's favourite short lived toy, and the warriors share nursery memories about them as they gather.",
                "It's a successful gathering mission, with p_l striding back to camp with a great haul of entire dandelion plants. Later they'll sort the leaves and roots to be stored seperately, the leaves remain fresh for a far shorter time, but for now they make sure to thank the warriors that've helped them bring home so many.",
                "With warmth in the air and ground, s_c doesn't need to try very hard to find an excellent haul of dandelions to bring back to camp. They help the warriors carefully pluck fluffy dandelions heads to bring back for the nursery."
],
        "fail_text": [
                "The warriors that are supposed to be helping p_l gather dandelions instead seem more intent on hunting, and p_l gives up, storming back to camp with their temper flaring."
        ],
        "win_skills": ["keen eye"],
        "win_trait": ["None"],
        "fail_skills": ["None"],
        "fail_trait": ["None"],
        "min_cats": 3,
        "max_cats": 6,
        "antagonize_text": null,
        "antagonize_fail_text": null
},
{
        "patrol_id": "fst_med_gatheringdandelion_greenleaf1",
        "biome": "forest",
        "season": "greenleaf",
        "tags": ["med_only", "herb", "dandelion", "many_herbs2", "many_herbs3", "med_cat"],
        "intro_text": "Greenleaf's bounty means that finding dandelions shouldn't be any trouble. ",
        "decline_text": "They have second thoughts leaving their patients behind and decide to go another day.",
        "chance_of_success": 70,
        "exp": 10,
        "success_text": [
                "Truly, dandelions are an essential herb to keep in stock, crucial for poisons and stings. The white milk in their roots and stems keeps for a long time and is potent at helping heal poisonings, while their weaker but faster acting leaves can be chewed into poultrices. Even the fluffy dandelion heads are useful as a c_n kitten's favourite short lived toy.",
                "It's a successful gathering mission, with p_l striding back to camp with a great haul of entire dandelion plants. Later they'll sort the leaves and roots to be stored seperately, the leaves remain fresh for a far shorter time.",
                "With warmth in the air and ground, s_c doesn't need to try very hard to find an excellent haul of dandelions to bring back to camp."
],
        "fail_text": [
                "Unfortunately, c_n doesn't seem to be the only things after dandelions, and p_l can't gather from this patch without killing off the already damaged plants."
        ],
        "win_skills": ["keen eye"],
        "win_trait": ["None"],
        "fail_skills": ["None"],
        "fail_trait": ["None"],
        "min_cats": 1,
        "max_cats": 1,
        "antagonize_text": null,
        "antagonize_fail_text": null
},
{
        "patrol_id": "fst_med_gatheringdandelion_greenleaf2",
        "biome": "forest",
        "season": "greenleaf",
        "tags": ["med_only", "med_cat", "herb", "dandelion", "many_herbs2", "many_herbs3", "big_change", "platonic", "dislike", "comfort", "respect", "trust", "apprentice"],
        "intro_text": "Greenleaf's bounty means that finding dandelions shouldn't be any trouble.  p_l heads out to look for them, taking app1 to learn about one of the most useful common herbs in the medicine cat aresenal.",
        "decline_text": "They have second thoughts leaving their patients behind, especially with their apprentice also out, and decide to go another day.",
        "chance_of_success": 70,
        "exp": 20,
        "success_text": [
                "Truly, dandelions are an essential herb to keep in stock, crucial for poisons and stings. The white milk in their roots and stems keeps for a long time and is potent at helping heal poisonings, while their weaker but faster acting leaves can be chewed into poultrices. Even the fluffy dandelion heads are useful as a c_n kitten's favourite short lived toy, and p_l smiles, remembering seeing app1 playing with them only a few moons ago. They're growing up so fast.",
                "It's a successful gathering mission, with p_l striding back to camp with a great haul of entire dandelion plants. Later they'll teach app1 to sort the leaves and roots to be stored seperately, the leaves remain fresh for a far shorter time.",
                "With warmth in the air and ground, s_c doesn't need to try very hard to find an excellent haul of dandelions to bring back to camp. Instead they let app1 take the lead in finding the herb plants, praising them for all the progress they've made in herbcraft."
],
        "fail_text": [
                "Unfortunately, c_n doesn't seem to be the only things after dandelions, and p_l can't gather from this patch without killing off the already damaged plants. app1 actually starts an argument about it, insistant that they don't need to worry about protecting the dandelion patch for the future."
        ],
        "win_skills": ["keen eye"],
        "win_trait": ["None"],
        "fail_skills": ["None"],
        "fail_trait": ["None"],
        "min_cats": 2,
        "max_cats": 2,
        "antagonize_text": null,
        "antagonize_fail_text": null
},
{
        "patrol_id": "fst_med_gatheringdandelion_greenleaf3",
        "biome": "forest",
        "season": "greenleaf",
        "tags": ["med_cat", "warrior", "herb", "dandelion", "many_herbs2", "many_herbs3", "big_change", "platonic", "dislike", "respect"],
        "intro_text": "Greenleaf's bounty means that finding dandelions shouldn't be any trouble. p_l heads out to look for them, bringing a group of their clanmates along for the gathering patrol.",
        "decline_text": "They're stopped before they leave camp - these warriors are needed elsewhere. p_l's expedition will have to wait.",
        "chance_of_success": 70,
        "exp": 10,
        "success_text": [
                "Truly, dandelions are an essential herb to keep in stock, crucial for poisons and stings. The white milk in their roots and stems keeps for a long time and is potent at helping heal poisonings, while their weaker but faster acting leaves can be chewed into poultrices. Even the fluffy dandelion heads are useful as a c_n kitten's favourite short lived toy, and the warriors share nursery memories about them as they gather.",
                "It's a successful gathering mission, with p_l striding back to camp with a great haul of entire dandelion plants. Later they'll sort the leaves and roots to be stored seperately, the leaves remain fresh for a far shorter time, but for now they make sure to thank the warriors that've helped them bring home so many.",
                "With warmth in the air and ground, s_c doesn't need to try very hard to find an excellent haul of dandelions to bring back to camp. They help the warriors carefully pluck fluffy dandelions heads to bring back for the nursery."
        ],
        "fail_text": [
                "The warriors that are supposed to be helping p_l gather dandelions instead seem more intent on hunting, and p_l gives up, storming back to camp with their temper flaring."
        ],
        "win_skills": ["keen eye"],
        "win_trait": ["None"],
        "fail_skills": ["None"],
        "fail_trait": ["None"],
        "min_cats": 3,
        "max_cats": 6,
        "antagonize_text": null,
        "antagonize_fail_text": null
},
{
        "patrol_id": "fst_med_gatheringdandelion_leaf-fall1",
        "biome": "forest",
        "season": "leaf-fall",
        "tags": ["med_only", "herb", "dandelion", "many_herbs2", "many_herbs3", "med_cat"],
        "intro_text": "Yellow flowers poke out from the leaf litter, signalling that the dandelions haven't given up on growing for the season.",
        "decline_text": "They have second thoughts leaving their patients behind and decide to go another day.",
        "chance_of_success": 70,
        "exp": 10,
        "success_text": [
                "Truly, dandelions are an essential herb to keep in stock, crucial for poisons and stings. The white milk in their roots and stems keeps for a long time and is potent at helping heal poisonings, while their weaker but faster acting leaves can be chewed into poultrices. Even the fluffy dandelion heads are useful as a c_n kitten's favourite short lived toy.",
                "It's a successful gathering mission, with p_l striding back to camp with a great haul of entire dandelion plants. Later they'll sort the leaves and roots to be stored seperately, the leaves remain fresh for a far shorter time.",
                "With warmth in the air and ground, s_c doesn't need to try very hard to find an excellent haul of dandelions to bring back to camp."
],
        "fail_text": [
                "Unfortunately, c_n doesn't seem to be the only things after dandelions, and p_l can't gather from this patch without killing off the already damaged plants."
        ],
        "win_skills": ["keen eye"],
        "win_trait": ["None"],
        "fail_skills": ["None"],
        "fail_trait": ["None"],
        "min_cats": 1,
        "max_cats": 1,
        "antagonize_text": null,
        "antagonize_fail_text": null
},
{
        "patrol_id": "fst_med_gatheringdandelion_leaf-fall2",
        "biome": "forest",
        "season": "leaf-fall",
        "tags": ["med_only", "med_cat", "herb", "dandelion", "many_herbs2", "many_herbs3", "big_change", "platonic", "dislike", "comfort", "respect", "trust", "apprentice"],
        "intro_text": "Yellow flowers poke out from the leaf litter, signalling that the dandelions haven't given up on growing for the season. p_l heads out to look for them, taking app1 to learn about one of the most useful common herbs in the medicine cat aresenal.",
        "decline_text": "They have second thoughts leaving their patients behind, especially with their apprentice also out, and decide to go another day.",
        "chance_of_success": 70,
        "exp": 20,
        "success_text": [
                "Truly, dandelions are an essential herb to keep in stock, crucial for poisons and stings. The white milk in their roots and stems keeps for a long time and is potent at helping heal poisonings, while their weaker but faster acting leaves can be chewed into poultrices. Even the fluffy dandelion heads are useful as a c_n kitten's favourite short lived toy, and p_l smiles, remembering seeing app1 playing with them only a few moons ago. They're growing up so fast.",
                "It's a successful gathering mission, with p_l striding back to camp with a great haul of entire dandelion plants. Later they'll teach app1 to sort the leaves and roots to be stored seperately, the leaves remain fresh for a far shorter time.",
                "With warmth in the air and ground, s_c doesn't need to try very hard to find an excellent haul of dandelions to bring back to camp. Instead they let app1 take the lead in finding the herb plants, praising them for all the progress they've made in herbcraft."
],
        "fail_text": [
                "Unfortunately, c_n doesn't seem to be the only things after dandelions, and p_l can't gather from this patch without killing off the already damaged plants. app1 actually starts an argument about it, insistant that they don't need to worry about protecting the dandelion patch for the future."
        ],
        "win_skills": ["keen eye"],
        "win_trait": ["None"],
        "fail_skills": ["None"],
        "fail_trait": ["None"],
        "min_cats": 2,
        "max_cats": 2,
        "antagonize_text": null,
        "antagonize_fail_text": null
},
{
        "patrol_id": "fst_med_gatheringdandelion_leaf-fall3",
        "biome": "forest",
        "season": "leaf-fall",
        "tags": ["med_cat", "warrior", "herb", "dandelion", "many_herbs2", "many_herbs3", "big_change", "platonic", "dislike", "respect"],
        "intro_text": "Yellow flowers poke out from the leaf litter, signalling that the dandelions haven't given up on growing for the season. p_l heads out to look for them, bringing a group of their clanmates along for the gathering patrol.",
        "decline_text": "They're stopped before they leave camp - these warriors are needed elsewhere. p_l's expedition will have to wait.",
        "chance_of_success": 70,
        "exp": 10,
        "success_text": [
                "Truly, dandelions are an essential herb to keep in stock, crucial for poisons and stings. The white milk in their roots and stems keeps for a long time and is potent at helping heal poisonings, while their weaker but faster acting leaves can be chewed into poultrices. Even the fluffy dandelion heads are useful as a c_n kitten's favourite short lived toy, and the warriors share nursery memories about them as they gather.",
                "It's a successful gathering mission, with p_l striding back to camp with a great haul of entire dandelion plants. Later they'll sort the leaves and roots to be stored seperately, the leaves remain fresh for a far shorter time, but for now they make sure to thank the warriors that've helped them bring home so many.",
                "With warmth in the air and ground, s_c doesn't need to try very hard to find an excellent haul of dandelions to bring back to camp. They help the warriors carefully pluck fluffy dandelions heads to bring back for the nursery."
        ],
        "fail_text": [
                "The warriors that are supposed to be helping p_l gather dandelions instead seem more intent on hunting, and p_l gives up, storming back to camp with their temper flaring."
        ],
        "win_skills": ["keen eye"],
        "win_trait": ["None"],
        "fail_skills": ["None"],
        "fail_trait": ["None"],
        "min_cats": 3,
        "max_cats": 6,
        "antagonize_text": null,
        "antagonize_fail_text": null
},
{
        "patrol_id": "fst_med_gatheringdandelion_leaf-bare1",
        "biome": "forest",
        "season": "leaf-bare",
        "tags": ["med_only", "cold_injury", "scar", "herb", "dandelion", "med_cat"],
        "intro_text": "The cold of leaf-bare might have killed off a lot of greenery, but p_l knows that the dandelions are only playing dead, and if they can get their paws on a plant the roots will still hold fresh white milky sap.",
        "decline_text": "They have second thoughts leaving their patients behind and decide to go another day.",
        "chance_of_success": 40,
        "exp": 10,
        "success_text": [
                "p_l can't say it's fun, swiping away snow to scrouge for the bodies and roots of wilted dandelions beneath, but what matters currently is that it's possible.",
                "It's a truly miserable gray day, but the colds of leaf-bare can't dampen p_l's happiness when they manage to uncover a couple good dandelion plants.",
                "It's not just spotting things that s_c is talented at - finding dandelions in leaf-bare is hard enough, but finding good, non-wilted leaves is next to impossible, and it's a mark of s_c's unique skills that they manage it."
],
        "fail_text": [
                "Not only does p_l end up soaked to the skin, but they can't even find any dandelions under the snow. A wasted and horribly chilly day.",
                null,
                null,
                "Not only does r_c end up soaked to the skin, and they can't even find any dandelions under the snow, but they're also shivering violently by the time they return to camp."
        ],
        "win_skills": ["keen eye"],
        "win_trait": ["None"],
        "fail_skills": ["None"],
        "fail_trait": ["None"],
        "min_cats": 1,
        "max_cats": 1,
        "antagonize_text": null,
        "antagonize_fail_text": null,
        "history_text": [
                "r_c was scarred by frostbite from searching for herbs in leaf-bare."
        ]
},
{
        "patrol_id": "fst_med_gatheringdandelion_leaf-bare2",
        "biome": "forest",
        "season": "leaf-bare",
        "tags": ["med_only", "med_cat", "cold_injury", "scar", "herb", "dandelion", "big_change", "platonic", "dislike", "comfort", "respect", "trust", "apprentice"],
        "intro_text": "The cold of leaf-bare might have killed off a lot of greenery, but p_l knows that the dandelions are only playing dead, and if they can get their paws on a plant the roots will still hold fresh white milky sap. Time for app1 to learn about the resources that're still available to gather during leaf-bare.",
        "decline_text": "They have second thoughts leaving their patients behind, especially with their apprentice also out, and decide to go another day.",
        "chance_of_success": 40,
        "exp": 40,
        "success_text": [
                "p_l can't say it's fun, swiping away snow to scrouge for the bodies and roots of wilted dandelions beneath, but what matters currently is that it's possible. Still, they make sure to praise app1 as they head back home with their harvest. The apprentice hasn't uttered a single word of complaint about the miserable conditions.",
                "It's a truly miserable gray day, but the colds of leaf-bare can't dampen app1's happiness when they manage to uncover a couple good dandelion plants. Watching them find joy in safeguarding the clan, p_l feels a swoop of pride and affection for the apprentice. The medicine cat path suits them.",
                "It's not just spotting things that s_c is talented at - finding dandelions in leaf-bare is hard enough, but finding good, non-wilted leaves is next to impossible, and it's a mark of s_c's unique skills that they manage it. app1 trails in their wake, wide eyed and impressed."
],
        "fail_text": [
                "Not only does p_l end up soaked to the skin, but they can't even find any dandelions under the snow. A wasted and horribly chilly day.",
                null,
                null,
                "Not only does r_c end up soaked to the skin, and they can't even find any dandelions under the snow, but they're also shivering violently by the time they return to camp."
        ],
        "win_skills": ["keen eye"],
        "win_trait": ["None"],
        "fail_skills": ["None"],
        "fail_trait": ["None"],
        "min_cats": 2,
        "max_cats": 2,
        "antagonize_text": null,
        "antagonize_fail_text": null,
        "history_text": [
                "r_c was scarred by frostbite from searching for herbs in leaf-bare."
        ]
},
{
        "patrol_id": "fst_med_gatheringdandelion_leaf-bare3",
        "biome": "forest",
        "season": "leaf-bare",
        "tags": ["med_cat", "warrior", "cold_injury", "scar", "herb", "dandelion", "big_change", "no_leader", "platonic", "dislike", "respect"],
        "intro_text": "The cold of leaf-bare might have killed off a lot of greenery, but p_l knows that the dandelions are only playing dead, and if they can get their paws on a plant the roots will still hold fresh white milky sap. They bring along a patrol of shivering clanmates - more paws will make light work of digging through the snow.",
        "decline_text": "They're stopped before they leave camp - these warriors are needed elsewhere. p_l's expedition will have to wait.",
        "chance_of_success": 40,
        "exp": 10,
        "success_text": [
                "p_l can't say it's fun, swiping away snow to scrouge for the bodies and roots of wilted dandelions beneath, but what matters currently is that it's possible. They make sure that when they return to camp with the additions to the herb stores that everyone can hear them praise the members of the patrol to the leader.",
                "It's a truly miserable gray day, but the colds of leaf-bare can't dampen p_l's happiness when they manage to uncover a couple good dandelion plants. They make sure to check up on the pawpads of the warriors who helped them once everyone is back in camp, wanting to make sure everyone is alright and not too chilled.",
                "It's not just spotting things that s_c is talented at - finding dandelions in leaf-bare is hard enough, but finding good, non-wilted leaves is next to impossible, and it's a mark of s_c's unique skills that they manage it. It reminds everyone on the patrol just how lucky c_n is to have s_c as a medicine cat."
        ],
        "fail_text": [
                "Not only does p_l end up soaked to the skin, but they can't even find any dandelions under the snow. A wasted and horribly chilly day.",
                null,
                null,
                "Not only does r_c end up soaked to the skin, and they can't even find any dandelions under the snow, but they're also shivering violently by the time they return to camp."
        ],
        "win_skills": ["keen eye"],
        "win_trait": ["None"],
        "fail_skills": ["None"],
        "fail_trait": ["None"],
        "min_cats": 3,
        "max_cats": 6,
        "antagonize_text": null,
        "antagonize_fail_text": null,
        "history_text": [
                "r_c was scarred by frostbite from searching for herbs in leaf-bare."
        ]
},
{
        "patrol_id": "fst_med_gatheringelder_newleaf1",
        "biome": "forest",
        "season": "newleaf",
        "tags": ["med_only", "herb", "elder_leaves", "minor_injury", "many_herbs2", "many_herbs3", "med_cat"],
        "intro_text": "As Newleaf brings green back to the world, p_l has been eagerly anticipating the unfurling of the new leaf buds on the elder trees. There's a particular tree in a sheltered dip along a stream they want to check on today.",
        "decline_text": "They have second thoughts leaving their patients behind and decide to go another day.",
        "chance_of_success": 60,
        "exp": 10,
        "success_text": [
                "Elder leaves being used to sooth sprains and elder leaves having to be gathered in a way that risks sprains is truly one of StarClan's little ironies, p_l reflects.",
                "p_l manages to gather more than they were expecting - the tree they chose is in a good spot and has begun its Newleaf growth early and vigoriously.",
                "s_c has managed to discover, with time and experience, that elder leaf picking is actually better handled by chewing off several low hanging thin branches and carting those back to camp instead."
],
        "fail_text": [
                "Unfortunately, the elder tree p_l has picked out seems to have a bug infestation of some kind, and p_l doesn't want to use these tattered, diseased-looking leaves.",
                null,
                null,
                "r_c, reaching out just a little too far to try and grab a branch of elder while balanced on another, loses their balance and tumbles to the ground."     
        ],
        "win_skills": ["keen eye"],
        "win_trait": ["None"],
        "fail_skills": ["None"],
        "fail_trait": ["None"],
        "min_cats": 1,
        "max_cats": 1,
        "antagonize_text": null,
        "antagonize_fail_text": null
},
{
        "patrol_id": "fst_med_gatheringelder_newleaf2",
        "biome": "forest",
        "season": "newleaf",
        "tags": ["med_only", "med_cat", "herb", "elder_leaves", "minor_injury", "many_herbs2", "many_herbs3", "big_change", "platonic", "dislike", "comfort", "respect", "trust", "apprentice"],
        "intro_text": "As Newleaf brings green back to the world, p_l has been eagerly anticipating the unfurling of the new leaf buds on the elder trees. There's a particular tree in a sheltered dip along a stream they want to check on today, bringing app1 to show them why choosing to harvest from a sheltered plant can be helpful.",
        "decline_text": "They have second thoughts leaving their patients behind, especially with their apprentice also out, and decide to go another day.",
        "chance_of_success": 60,
        "exp": 20,
        "success_text": [
                "Elder leaves being used to sooth sprains and elder leaves having to be gathered in a way that risks sprains is truly one of StarClan's little ironies, p_l reflects. app1 is more occupied climbing the tree, and p_l isn't going to disuade them from the pride they feel plucking from the highest branches, even if those leaves aren't anymore potent than the ones at the bottom of the tree.",
                "p_l manages to gather more than they were expecting - the tree they chose is in a good spot and has begun its Newleaf growth early and vigoriously, a great demonstration to app1 about why they came here and not anywhere else.",
                "s_c has managed to discover, with time and experience, that elder leaf picking is actually better handled by chewing off several low hanging thin branches and carting those back to camp instead. They pass on the trick to app1, and once they're back at camp both medicine cats strip off the leaves and give them a quick wash."
],
        "fail_text": [
                "Unfortunately, the elder tree p_l has picked out seems to have a bug infestation of some kind, and p_l doesn't want to use these tattered, diseased-looking leaves.",
                null,
                null,
                "r_c, reaching out just a little too far to try and grab a branch of elder while balanced on another, loses their balance and tumbles to the ground." 
        ],
        "win_skills": ["keen eye"],
        "win_trait": ["None"],
        "fail_skills": ["None"],
        "fail_trait": ["None"],
        "min_cats": 2,
        "max_cats": 2,
        "antagonize_text": null,
        "antagonize_fail_text": null
},
{
        "patrol_id": "fst_med_gatheringelder_newleaf3",
        "biome": "forest",
        "season": "newleaf",
        "tags": ["med_cat", "warrior", "herb", "elder_leaves", "minor_injury", "many_herbs2", "many_herbs3", "big_change", "platonic", "dislike", "respect"],
        "intro_text": "As Newleaf brings green back to the world, p_l has been eagerly anticipating the unfurling of the new leaf buds on the elder trees. There's a particular tree in a sheltered dip along a stream they want to check on today, bringing a group of their clanmates with them.",
        "decline_text": "They're stopped before they leave camp - these warriors are needed elsewhere. p_l's expedition will have to wait.",
        "chance_of_success": 60,
        "exp": 10,
        "success_text": [
                "Elder leaves being used to sooth sprains and elder leaves having to be gathered in a way that risks sprains is truly one of StarClan's little ironies, p_l reflects. They share the little joke with the patrol, and the cats murrp with amusement, but it also reminds everyone to be careful as they strip leaves from the tree.",
                "p_l manages to gather more than they were expecting - the tree they chose is in a good spot and has begun its Newleaf growth early and vigoriously. The patrol chats and jokes to one another as they get to work plucking leaves to bring a impressive haul home.",
                "s_c has managed to discover, with time and experience, that elder leaf picking is actually better handled by chewing off several low hanging thin branches and carting those back to camp instead. With so many assistants they can bring a truely massive haul home, where the rest of the patrol helps them strip the leaves and carefully store them."
],
        "fail_text": [
                "Unfortunately, the elder tree p_l has picked out seems to have a bug infestation of some kind, and p_l doesn't want to use these tattered, diseased-looking leaves.",
                null,
                null,
                "r_c, reaching out just a little too far to try and grab a branch of elder while balanced on another, loses their balance and tumbles to the ground." 
        ],
        "win_skills": ["keen eye"],
        "win_trait": ["None"],
        "fail_skills": ["None"],
        "fail_trait": ["None"],
        "min_cats": 3,
        "max_cats": 6,
        "antagonize_text": null,
        "antagonize_fail_text": null
},
{
        "patrol_id": "fst_med_gatheringelder_greenleaf1",
        "biome": "forest",
        "season": "greenleaf",
        "tags": ["med_only", "herb", "elder_leaves", "minor_injury", "many_herbs2", "many_herbs3", "med_cat"],
        "intro_text": "The thick growth of Greenleaf will serve c_n well today, p_l decides, thinking about gathering elder leaves. There's a particular tree in a sheltered dip along a stream they want to check on today.",
        "decline_text": "They have second thoughts leaving their patients behind and decide to go another day.",
        "chance_of_success": 60,
        "exp": 10,
        "success_text": [
                "Elder leaves being used to sooth sprains and elder leaves having to be gathered in a way that risks sprains is truly one of StarClan's little ironies, p_l reflects.",
                "The tree, growing in a shletered spot without huge amounts of wind, has branches that extend to a whisker-length above teh ground, making gathering simple in the warm Greenleaf sun.",
                "s_c has managed to discover, with time and experience, that elder leaf picking is actually better handled by chewing off several low hanging thin branches and carting those back to camp instead."
],
        "fail_text": [
                "Unfortunately, the elder tree p_l has picked out seems to have a bug infestation of some kind, and p_l doesn't want to use these tattered, diseased-looking leaves.",
                null,
                null,
                "r_c, reaching out just a little too far to try and grab a branch of elder while balanced on another, loses their balance and tumbles to the ground." 
        ],
        "win_skills": ["keen eye"],
        "win_trait": ["None"],
        "fail_skills": ["None"],
        "fail_trait": ["None"],
        "min_cats": 1,
        "max_cats": 1,
        "antagonize_text": null,
        "antagonize_fail_text": null
},
{
        "patrol_id": "fst_med_gatheringelder_greenleaf2",
        "biome": "forest",
        "season": "greenleaf",
        "tags": ["med_only", "med_cat", "herb", "elder_leaves", "minor_injury", "many_herbs2", "many_herbs3", "big_change", "platonic", "dislike", "comfort", "respect", "trust", "apprentice"],
        "intro_text": "The thick growth of Greenleaf will serve c_n well today, p_l decides, thinking about gathering elder leaves. There's a particular tree in a sheltered dip along a stream they want to check on today, bringing app1 to show them why choosing to harvest from a sheltered plant can be helpful.",
        "decline_text": "They have second thoughts leaving their patients behind, especially with their apprentice also out, and decide to go another day.",
        "chance_of_success": 60,
        "exp": 20,
        "success_text": [
                "Elder leaves being used to sooth sprains and elder leaves having to be gathered in a way that risks sprains is truly one of StarClan's little ironies, p_l reflects. app1 is more occupied climbing the tree, and p_l isn't going to disuade them from the pride they feel plucking from the highest branches, even if those leaves aren't anymore potent than the ones at the bottom of the tree.",
                "The tree, growing in a shletered spot without huge amounts of wind, has branches that extend to a whisker-length above teh ground, making gathering simple in the warm Greenleaf sun. They even stop for a nap before going home, app1 stretching out and ripping at the ground with their claws indulgently.",
                "s_c has managed to discover, with time and experience, that elder leaf picking is actually better handled by chewing off several low hanging thin branches and carting those back to camp instead. They pass on the trick to app1, and once they're back at camp both medicine cats strip off the leaves and give them a quick wash."
],
        "fail_text": [
                "Unfortunately, the elder tree p_l has picked out seems to have a bug infestation of some kind, and p_l doesn't want to use these tattered, diseased-looking leaves.",
                null,
                null,
                "r_c, reaching out just a little too far to try and grab a branch of elder while balanced on another, loses their balance and tumbles to the ground." 
        ],
        "win_skills": ["keen eye"],
        "win_trait": ["None"],
        "fail_skills": ["None"],
        "fail_trait": ["None"],
        "min_cats": 2,
        "max_cats": 2,
        "antagonize_text": null,
        "antagonize_fail_text": null
},
{
        "patrol_id": "fst_med_gatheringelder_greenleaf3",
        "biome": "forest",
        "season": "greenleaf",
        "tags": ["med_cat", "warrior", "herb", "elder_leaves", "minor_injury", "many_herbs2", "many_herbs3", "big_change", "platonic", "dislike", "respect"],
        "intro_text": "The thick growth of Greenleaf will serve c_n well today, p_l decides, thinking about gathering elder leaves. There's a particular tree in a sheltered dip along a stream they want to check on today, bringing a group of their clanmates with them.",
        "decline_text": "They're stopped before they leave camp - these warriors are needed elsewhere. p_l's expedition will have to wait.",
        "chance_of_success": 60,
        "exp": 10,
        "success_text": [
                "Elder leaves being used to sooth sprains and elder leaves having to be gathered in a way that risks sprains is truly one of StarClan's little ironies, p_l reflects. They share the little joke with the patrol, and the cats murrp with amusement, but it also reminds everyone to be careful as they strip leaves from the tree.",
                "The tree, growing in a shletered spot without huge amounts of wind, has branches that extend to a whisker-length above teh ground, making gathering simple in the warm Greenleaf sun. It makes the patrol an easy mission, with the cats taking the opportunity to hang out an socialise as much as herb-gather.",
                "s_c has managed to discover, with time and experience, that elder leaf picking is actually better handled by chewing off several low hanging thin branches and carting those back to camp instead. With so many assistants they can bring a truely massive haul home, where the rest of the patrol helps them strip the leaves and carefully store them."
        ],
        "fail_text": [
                "Unfortunately, the elder tree p_l has picked out seems to have a bug infestation of some kind, and p_l doesn't want to use these tattered, diseased-looking leaves.",
                null,
                null,
                "r_c, reaching out just a little too far to try and grab a branch of elder while balanced on another, loses their balance and tumbles to the ground."
        ],
        "win_skills": ["keen eye"],
        "win_trait": ["None"],
        "fail_skills": ["None"],
        "fail_trait": ["None"],
        "min_cats": 3,
        "max_cats": 6,
        "antagonize_text": null,
        "antagonize_fail_text": null
},
{
        "patrol_id": "fst_med_gatheringelder_leaf-fall1",
        "biome": "forest",
        "season": "leaf-fall",
        "tags": ["med_only", "herb", "elder_leaves", "minor_injury", "many_herbs2", "many_herbs3", "med_cat"],
        "intro_text": "With Leaf-fall washing the world in tones of red and brown, p_l feels the need to gather as many elder leaves as possible, before the season turns and the clan must survive without new stocks during leaf-bare. There's a particular tree in a sheltered dip along a stream they want to check on today.",
        "decline_text": "They have second thoughts leaving their patients behind and decide to go another day.",
        "chance_of_success": 60,
        "exp": 10,
        "success_text": [
                "Elder leaves being used to sooth sprains and elder leaves having to be gathered in a way that risks sprains is truly one of StarClan's little ironies, p_l reflects.",
                "Ignoring the leaves piled up at the tree's base, which lack any herbal potency, p_l instead gets a good crop, choosing leaves as close to green as possible for maximum usefulness, which p_l finds tends to fade the more red the Leaf-fall elder leaves get.",
                "s_c has managed to discover, with time and experience, that elder leaf picking is actually better handled by chewing off several low hanging thin branches and carting those back to camp instead."
],
        "fail_text": [
                "Unfortunately, the elder tree p_l has picked out seems to have a bug infestation of some kind, and p_l doesn't want to use these tattered, diseased-looking leaves.",
                null,
                null,
                "r_c, reaching out just a little too far to try and grab a branch of elder while balanced on another, loses their balance and tumbles to the ground." 
        ],
        "win_skills": ["keen eye"],
        "win_trait": ["None"],
        "fail_skills": ["None"],
        "fail_trait": ["None"],
        "min_cats": 1,
        "max_cats": 1,
        "antagonize_text": null,
        "antagonize_fail_text": null
},
{
        "patrol_id": "fst_med_gatheringelder_leaf-fall2",
        "biome": "forest",
        "season": "leaf-fall",
        "tags": ["med_only", "med_cat", "herb", "elder_leaves", "minor_injury", "many_herbs2", "many_herbs3", "big_change", "platonic", "dislike", "comfort", "respect", "trust", "apprentice"],
        "intro_text": "With Leaf-fall washing the world in tones of red and brown, p_l feels the need to gather as many elder leaves as possible, before the season turns and the clan must survive without new stocks during leaf-bare. There's a particular tree in a sheltered dip along a stream they want to check on today, bringing app1 to show them why choosing to harvest from a sheltered plant can be helpful.",
        "decline_text": "They have second thoughts leaving their patients behind, especially with their apprentice also out, and decide to go another day.",
        "chance_of_success": 60,
        "exp": 20,
        "success_text": [
                "Elder leaves being used to sooth sprains and elder leaves having to be gathered in a way that risks sprains is truly one of StarClan's little ironies, p_l reflects. app1 is more occupied climbing the tree, and p_l isn't going to disuade them from the pride they feel plucking from the highest branches, even if those leaves aren't anymore potent than the ones at the bottom of the tree.",
                "Ignoring the leaves piled up at the tree's base, which lack any herbal potency, p_l instead gets a good crop, choosing leaves as close to green as possible for maximum usefulness, which p_l finds tends to fade the more red the Leaf-fall elder leaves get. app1 soaks up the information, filing it away in their ever-increasing herbcraft knowledge.",
                "s_c has managed to discover, with time and experience, that elder leaf picking is actually better handled by chewing off several low hanging thin branches and carting those back to camp instead. They pass on the trick to app1, and once they're back at camp both medicine cats strip off the leaves and give them a quick wash."
],
        "fail_text": [
                "Unfortunately, the elder tree p_l has picked out seems to have a bug infestation of some kind, and p_l doesn't want to use these tattered, diseased-looking leaves.",
                null,
                null,
                "r_c, reaching out just a little too far to try and grab a branch of elder while balanced on another, loses their balance and tumbles to the ground." 
        ],
        "win_skills": ["keen eye"],
        "win_trait": ["None"],
        "fail_skills": ["None"],
        "fail_trait": ["None"],
        "min_cats": 2,
        "max_cats": 2,
        "antagonize_text": null,
        "antagonize_fail_text": null
},
{
        "patrol_id": "fst_med_gatheringelder_leaf-fall3",
        "biome": "forest",
        "season": "leaf-fall",
        "tags": ["med_cat", "warrior", "herb", "elder_leaves", "minor_injury", "many_herbs2", "many_herbs3", "big_change", "platonic", "dislike", "respect"],
        "intro_text": "With Leaf-fall washing the world in tones of red and brown, p_l feels the need to gather as many elder leaves as possible, before the season turns and the clan must survive without new stocks during leaf-bare. There's a particular tree in a sheltered dip along a stream they want to check on today, bringing a group of their clanmates with them.",
        "decline_text": "They're stopped before they leave camp - these warriors are needed elsewhere. p_l's expedition will have to wait.",
        "chance_of_success": 60,
        "exp": 10,
        "success_text": [
                "Elder leaves being used to sooth sprains and elder leaves having to be gathered in a way that risks sprains is truly one of StarClan's little ironies, p_l reflects. They share the little joke with the patrol, and the cats murrp with amusement, but it also reminds everyone to be careful as they strip leaves from the tree.",
                "Ignoring the leaves piled up at the tree's base, which lack any herbal potency, p_l instead gets a good crop, choosing leaves as close to green as possible for maximum usefulness, which p_l finds tends to fade the more red the Leaf-fall elder leaves get. The wrriors are less selective, but the sheer quantity p_l is able to bring back to camp with their help more than makes up for it.",
                "s_c has managed to discover, with time and experience, that elder leaf picking is actually better handled by chewing off several low hanging thin branches and carting those back to camp instead. With so many assistants they can bring a truely massive haul home, where the rest of the patrol helps them strip the leaves and carefully store them."
        ],
        "fail_text": [
                "Unfortunately, the elder tree p_l has picked out seems to have a bug infestation of some kind, and p_l doesn't want to use these tattered, diseased-looking leaves.",
                null,
                null,
                "r_c, reaching out just a little too far to try and grab a branch of elder while balanced on another, loses their balance and tumbles to the ground." 
        ],
        "win_skills": ["keen eye"],
        "win_trait": ["None"],
        "fail_skills": ["None"],
        "fail_trait": ["None"],
        "min_cats": 3,
        "max_cats": 6,
        "antagonize_text": null,
        "antagonize_fail_text": null
},
{
        "patrol_id": "fst_med_gatheringgoldenrod_newleaf1",
        "biome": "forest",
        "season": "newleaf",
        "tags": ["med_only", "herb", "goldenrod", "many_herbs2", "many_herbs3", "med_cat"],
        "intro_text": "Newleaf has brought new life to c_n's territory, and p_l heads out to gather fresh goldenrod for the stores.",
        "decline_text": "They have second thoughts leaving their patients behind and decide to go another day.",
        "chance_of_success": 70,
        "exp": 10,
        "success_text": [
                "The many stems of the goldenrod surround p_l as they work, snipping stems and yellow clumps of tiny flowers to bring back to c_n's herb stores.",
                "It always amazes p_l how quickly the goldenrod bushes sprout back up after leaf-bare, and they collect more goldenrod than they were anticipating.",
                "s_c has a good eye for these things, and snips off the best and most lush goldenrod to take back for the Clan's stores."
],
        "fail_text": [
                "The goldenrod bushes don't seem to be recovering well from leaf-bare this year, and it worries p_l."
        ],
        "win_skills": ["keen eye"],
        "win_trait": ["None"],
        "fail_skills": ["None"],
        "fail_trait": ["None"],
        "min_cats": 1,
        "max_cats": 1,
        "antagonize_text": null,
        "antagonize_fail_text": null
},
{
        "patrol_id": "fst_med_gatheringgoldenrod_newleaf2",
        "biome": "forest",
        "season": "newleaf",
        "tags": ["med_only", "med_cat", "herb", "goldenrod", "many_herbs2", "many_herbs3", "big_change", "platonic", "dislike", "comfort", "respect", "trust", "apprentice"],
        "intro_text": "Newleaf has brought new life to c_n's territory, and p_l heads out to gather fresh goldenrod for the stores with app1.",
        "decline_text": "They have second thoughts leaving their patients behind, especially with their apprentice also out, and decide to go another day.",
        "chance_of_success": 70,
        "exp": 20,
        "success_text": [
                "The many stems surround p_l as they work, snipping stems and yellow clumps of tiny flowers to bring back to c_n's herb stores. app1 and p_l occasionally exchange quiet meows as they work, contact calls reassuring each other that they're both still there amid the towering goldenrod.",
                "It always amazes p_l how quickly the goldenrod bushes sprout back up after leaf-bare, and the cats collect more goldenrod than they were anticipating. app1 nearly disappears underneath their light but chaotically bushy bundle.",
                "s_c has a good eye for these things, and snips off the best and most lush goldenrod to take back for the Clan's stores. As they do they instruct app1 in how to judge the quality of each stem, and how each bush will contain both ideal and bad examples, either of which could be harvested."
],
        "fail_text": [
                "The goldenrod bushes don't seem to be recovering well from leaf-bare this year, and it worries p_l. app1's calivalier attitude is not helping."
        ],
        "win_skills": ["keen eye"],
        "win_trait": ["None"],
        "fail_skills": ["None"],
        "fail_trait": ["None"],
        "min_cats": 2,
        "max_cats": 2,
        "antagonize_text": null,
        "antagonize_fail_text": null
},
{
        "patrol_id": "fst_med_gatheringgoldenrod_newleaf3",
        "biome": "forest",
        "season": "newleaf",
        "tags": ["med_cat", "warrior", "herb", "goldenrod", "many_herbs2", "many_herbs3", "big_change", "patrol_to_p_l", "platonic", "dislike", "respect"],
        "intro_text": "Newleaf has brought new life to c_n's territory, and p_l heads out to gather fresh goldenrod for the stores with a patrol of their clanmates to assist them.",
        "decline_text": "They're stopped before they leave camp - these warriors are needed elsewhere. p_l's expedition will have to wait.",
        "chance_of_success": 70,
        "exp": 10,
        "success_text": [
                "The many stems of the goldenrod surround p_l as they work, snipping stems and yellow clumps of tiny flowers to bring back to c_n's herb stores. The patrol chats as they work, exchanging gossip and news as the smell of cut stems grows around them.",
                "It always amazes p_l how quickly the goldenrod bushes sprout back up after leaf-bare, and they collect more goldenrod than they were anticipating, loading up every cat until the patrol until everyone agrees the medicine cat den can't possibly fit more than this.",
                "s_c has a good eye for these things, and snips off the best and most lush goldenrod to take back for the Clan's stores. They control what is harvested, while their team works to efficiently carry the herb back to camp, deferring to s_c's expertise."
],
        "fail_text": [
                "The goldenrod bushes don't seem to be recovering well from leaf-bare this year, and it worries p_l, although the warriors dismiss their concerns about the weeds."
        ],
        "win_skills": ["keen eye"],
        "win_trait": ["None"],
        "fail_skills": ["None"],
        "fail_trait": ["None"],
        "min_cats": 3,
        "max_cats": 6,
        "antagonize_text": null,
        "antagonize_fail_text": null
},
{
        "patrol_id": "fst_med_gatheringgoldenrod_greenleaf1",
        "biome": "forest",
        "season": "greenleaf",
        "tags": ["med_only", "herb", "goldenrod", "many_herbs2", "many_herbs3", "med_cat"],
        "intro_text": "Greenleaf is truly the best time of year to be a medicine cat, with the world so full of flowers and green growth. p_l heads out to gather fresh goldenrod for the stores.",
        "decline_text": "They have second thoughts leaving their patients behind and decide to go another day.",
        "chance_of_success": 70,
        "exp": 10,
        "success_text": [
                "The many stems of the goldenrod surround p_l as they work, snipping stems and yellow clumps of tiny flowers to bring back to c_n's herb stores.",
                "The bushes have responded to the sun's call with great enthusiasm, exploding outward in chaotic growth. p_l finds it heartening, seeing the goldenrod fight its own territorial battles against the plants next to it, bursting with health. The plant won't miss the stems and flowers p_l takes.",
                "s_c has a good eye for these things, and snips off the best and most lush goldenrod to take back for the Clan's stores."
],
        "fail_text": [
                "p_l is distracted today, and it effects their work. The patrol is unsuccessful."
        ],
        "win_skills": ["keen eye"],
        "win_trait": ["None"],
        "fail_skills": ["None"],
        "fail_trait": ["None"],
        "min_cats": 1,
        "max_cats": 1,
        "antagonize_text": null,
        "antagonize_fail_text": null
},
{
        "patrol_id": "fst_med_gatheringgoldenrod_greenleaf2",
        "biome": "forest",
        "season": "greenleaf",
        "tags": ["med_only", "med_cat", "herb", "goldenrod", "many_herbs2", "many_herbs3", "big_change", "platonic", "dislike", "comfort", "respect", "trust", "apprentice"],
        "intro_text": "Greenleaf is truly the best time of year to be a medicine cat, with the world so full of flowers and green growth. p_l heads out to gather fresh goldenrod for the stores with app1.",
        "decline_text": "They have second thoughts leaving their patients behind, especially with their apprentice also out, and decide to go another day.",
        "chance_of_success": 70,
        "exp": 20,
        "success_text": [
                "The many stems surround p_l as they work, snipping stems and yellow clumps of tiny flowers to bring back to c_n's herb stores. app1 and p_l occasionally exchange quiet meows as they work, contact calls reassuring each other that they're both still there amid the towering goldenrod.",
                "The bushes have responded to the sun's call with great enthusiasm, exploding outward in chaotic growth. p_l finds it heartening, seeing the goldenrod fight its own territorial battles against the plants next to it, bursting with health. The plant won't miss the stems and flowers p_l and app1 take.",
                "s_c has a good eye for these things, and snips off the best and most lush goldenrod to take back for the Clan's stores. As they do they instruct app1 in how to judge the quality of each stem, and how each bush will contain both ideal and bad examples, either of which could be harvested."
],
        "fail_text": [
                "p_l is distracted today, and it effects their work. The patrol is unsuccessful, and app1 looks up at them with disappointment."
        ],
        "win_skills": ["keen eye"],
        "win_trait": ["None"],
        "fail_skills": ["None"],
        "fail_trait": ["None"],
        "min_cats": 2,
        "max_cats": 2,
        "antagonize_text": null,
        "antagonize_fail_text": null
},
{
        "patrol_id": "fst_med_gatheringgoldenrod_greenleaf3",
        "biome": "forest",
        "season": "greenleaf",
        "tags": ["med_cat", "warrior", "herb", "goldenrod", "many_herbs2", "many_herbs3", "big_change", "patrol_to_p_l", "platonic", "dislike", "respect"],
        "intro_text": "Greenleaf is truly the best time of year to be a medicine cat, with the world so full of flowers and green growth. p_l heads out to gather fresh goldenrod for the stores with a patrol of their clanmates to assist them.",
        "decline_text": "They're stopped before they leave camp - these warriors are needed elsewhere. p_l's expedition will have to wait.",
        "chance_of_success": 70,
        "exp": 10,
        "success_text": [
                "The many stems of the goldenrod surround p_l as they work, snipping stems and yellow clumps of tiny flowers to bring back to c_n's herb stores. The patrol chats as they work, exchanging gossip and news as the smell of cut stems grows around them.",
                "The bushes have responded to the sun's call with great enthusiasm, exploding outward in chaotic growth. p_l finds it heartening, seeing the goldenrod fight its own territorial battles against the plants next to it, bursting with health. The plant won't miss the stems and flowers p_l takes, not even when the entire patrol is here to carry off material for c_n's stores.",
                "s_c has a good eye for these things, and snips off the best and most lush goldenrod to take back for the Clan's stores. They control what is harvested, while their team works to efficiently carry the herb back to camp, deferring to s_c's expertise."
        ],
        "fail_text": [
                "p_l is distracted today, and it effects their work. The patrol is unsuccessful and snappish with each other."
        ],
        "win_skills": ["keen eye"],
        "win_trait": ["None"],
        "fail_skills": ["None"],
        "fail_trait": ["None"],
        "min_cats": 3,
        "max_cats": 6,
        "antagonize_text": null,
        "antagonize_fail_text": null
},
{
        "patrol_id": "fst_med_gatheringgoldenrod_leaf-fall1",
        "biome": "forest",
        "season": "leaf-fall",
        "tags": ["med_only", "herb", "goldenrod", "many_herbs2", "many_herbs3", "med_cat"],
        "intro_text": "Leaf-fall holds the last chances to stock up on herbs that will die off in leaf-bare, and p_l heads out to gather fresh goldenrod for the stores.",
        "decline_text": "They have second thoughts leaving their patients behind and decide to go another day.",
        "chance_of_success": 70,
        "exp": 10,
        "success_text": [
                "The many stems of the goldenrod surround p_l as they work, snipping stems and yellow clumps of tiny flowers to bring back to c_n's herb stores.",
                "With the Leaf-fall goldenrod bushes starting to die back, p_l collect all they can. That, it turns out, is a lot.",
                "s_c has a good eye for these things, and snips off the best and most lush goldenrod to take back for the Clan's stores."
],
        "fail_text": [
                "p_l is distracted today, and it effects their work. The patrol is unsuccessful."
        ],
        "win_skills": ["keen eye"],
        "win_trait": ["None"],
        "fail_skills": ["None"],
        "fail_trait": ["None"],
        "min_cats": 1,
        "max_cats": 1,
        "antagonize_text": null,
        "antagonize_fail_text": null
},
{
        "patrol_id": "fst_med_gatheringgoldenrod_leaf-fall2",
        "biome": "forest",
        "season": "leaf-fall",
        "tags": ["med_only", "med_cat", "herb", "goldenrod", "many_herbs2", "many_herbs3", "big_change", "platonic", "dislike", "comfort", "respect", "trust", "apprentice"],
        "intro_text": "Leaf-fall holds the last chances to stock up on herbs that will die off in leaf-bare, and p_l heads out to gather fresh goldenrod for the stores with app1.",
        "decline_text": "They have second thoughts leaving their patients behind, especially with their apprentice also out, and decide to go another day.",
        "chance_of_success": 70,
        "exp": 20,
        "success_text": [
                "The many stems surround p_l as they work, snipping stems and yellow clumps of tiny flowers to bring back to c_n's herb stores. app1 and p_l occasionally exchange quiet meows as they work, contact calls reassuring each other that they're both still there amid the towering goldenrod.",
                "With the Leaf-fall goldenrod bushes starting to die back, p_l collect all they can. That, it turns out, is a lot, and both medicine cat and apprentice are barely visible behind the bushy bundles they carry.",
                "s_c has a good eye for these things, and snips off the best and most lush goldenrod to take back for the Clan's stores. As they do they instruct app1 in how to judge the quality of each stem, and how each bush will contain both ideal and bad examples, either of which could be harvested."
],
        "fail_text": [
                "p_l is distracted today, and it effects their work. The patrol is unsuccessful, and app1 looks up at them with disappointment."
        ],
        "win_skills": ["keen eye"],
        "win_trait": ["None"],
        "fail_skills": ["None"],
        "fail_trait": ["None"],
        "min_cats": 2,
        "max_cats": 2,
        "antagonize_text": null,
        "antagonize_fail_text": null
},
{
        "patrol_id": "fst_med_gatheringgoldenrod_leaf-fall3",
        "biome": "forest",
        "season": "leaf-fall",
        "tags": ["med_cat", "warrior", "herb", "goldenrod", "many_herbs2", "many_herbs3", "big_change", "platonic", "dislike", "respect"],
        "intro_text": "Leaf-fall holds the last chances to stock up on herbs that will die off in leaf-bare, and p_l heads out to gather fresh goldenrod for the stores with a patrol of their clanmates to assist them.",
        "decline_text": "They're stopped before they leave camp - these warriors are needed elsewhere. p_l's expedition will have to wait.",
        "chance_of_success": 70,
        "exp": 10,
        "success_text": [
                "The many stems of the goldenrod surround p_l as they work, snipping stems and yellow clumps of tiny flowers to bring back to c_n's herb stores. The patrol chats, exchanging gossip and news as the smell of cut stems grows around them.",
                "With the Leaf-fall goldenrod bushes starting to die back, p_l collect all they can. That, it turns out, is a lot, particularly with so many willing paws helping them.",
                "s_c has a good eye for these things, and snips off the best and most lush goldenrod to take back for the Clan's stores. They control what is harvested, while their team works to efficiently carry the herb back to camp, deferring to s_c's expertise."
        ],
        "fail_text": [
                "p_l is distracted today, and it effects their work. The patrol is unsuccessful and snappish with each other."
        ],
        "win_skills": ["keen eye"],
        "win_trait": ["None"],
        "fail_skills": ["None"],
        "fail_trait": ["None"],
        "min_cats": 3,
        "max_cats": 6,
        "antagonize_text": null,
        "antagonize_fail_text": null
},
{
        "patrol_id": "fst_med_gatheringhorsetail1",
        "biome": "forest",
        "season": "Any",
        "tags": ["med_only", "herb", "horsetail", "many_herbs2", "many_herbs3", "med_cat"],
        "intro_text": "p_l heads out on a herb-gathering patrol, searching for the evergreen, ever-reliable horsetail to harvest for the herb stores.",
        "decline_text": "They have second thoughts leaving their patients behind and decide to go another day.",
        "chance_of_success": 70,
        "exp": 10,
        "success_text": [
                "As a plant that grows non-seasonally and without losing any of its green in leaf-bare, while also having a crucial herbal use stopping blood loss, horsetail is a welcome sight in any well-stocked medicine cat den.",
                "Snapping off the thick horsetail stems near the base of the plant lets p_l drag an entire big long bush back to camp, where they process it down further into small stem sections that're easily stored.",
                "s_c deftly picks out a horsetail bush, bringing back an impressive addition to the Clan's herb stores."
],
        "fail_text": [
                "p_l is distracted today, and it effects their work. The patrol is unsuccessful."
        ],
        "win_skills": ["keen eye"],
        "win_trait": ["None"],
        "fail_skills": ["None"],
        "fail_trait": ["None"],
        "min_cats": 1,
        "max_cats": 1,
        "antagonize_text": null,
        "antagonize_fail_text": null
},
{
        "patrol_id": "fst_med_gatheringhorsetail2",
        "biome": "forest",
        "season": "Any",
        "tags": ["med_only", "med_cat", "herb", "horsetail", "many_herbs2", "many_herbs3", "big_change", "platonic", "dislike", "comfort", "respect", "trust", "apprentice"],
        "intro_text": "p_l heads out on a herb-gathering patrol, searching for the evergreen, ever-reliable horsetail to harvest for the herb stores. app1 trots after them, asking them why horsetail grows so weirdly without leaves.",
        "decline_text": "They have second thoughts leaving their patients behind, especially with their apprentice also out, and decide to go another day.",
        "chance_of_success": 70,
        "exp": 20,
        "success_text": [
                "p_l doesn't know why horsetail plants lack leaves, but they encourage app1's interest in the topic. As a plant that grows non-seasonally and without losing any of its green in leaf-bare, while also having a crucial herbal use stopping blood loss, horsetail is a welcome sight in any well-stocked medicine cat den.",
                "Snapping off the thick horsetail stems near the base of the plant lets p_l drag an entire big long bush back to camp, where app1 processes it down further into small stem sections that're easily stored and makes a neat pile in the medicine cat den with them.",
                "s_c deftly picks out a horsetail bush, bringing back an impressive addition to the Clan's herb stores as they describe the plant's uses to app1."
],
        "fail_text": [
                "p_l is distracted today, and it effects their work. The patrol is unsuccessful, and app1 looks up at them with disappointment."
        ],
        "win_skills": ["keen eye"],
        "win_trait": ["None"],
        "fail_skills": ["None"],
        "fail_trait": ["None"],
        "min_cats": 2,
        "max_cats": 2,
        "antagonize_text": null,
        "antagonize_fail_text": null
},
{
        "patrol_id": "fst_med_gatheringhorsetail3",
        "biome": "forest",
        "season": "Any",
        "tags": ["med_cat", "warrior", "herb", "horsetail", "many_herbs2", "many_herbs3", "big_change", "platonic", "dislike", "respect"],
        "intro_text": "Bringing a motley assortment of clanmates along with them, p_l heads out on a herb-gathering patrol, searching for the evergreen, ever-reliable horsetail to harvest for the herb stores.",
        "decline_text": "They're stopped before they leave camp - these warriors are needed elsewhere. p_l's expedition will have to wait.",
        "chance_of_success": 70,
        "exp": 10,
        "success_text": [
                "As a plant that grows non-seasonally and without losing any of its green in leaf-bare, while also having a crucial herbal use stopping blood loss, horsetail is a welcome sight in any well-stocked medicine cat den, and having other cats to help them makes the patrol an easy afternoon's work.",
                "Snapping off the thick horsetail stems near the base of the plant lets p_l drag an entire big long bush back to camp. The patrol helps pull the massive bush, and several cats in camp fluff up with alarm watching the herb gathering patrol drag it in where they process it down further into small stem sections that're easily stored.",
                "s_c deftly picks out a horsetail bush, bringing back impressive additions to the Clan's herb stores with the help of the warriors."
        ],
        "fail_text": [
                "p_l is distracted today, and it effects their work. The patrol is unsuccessful and snappish with each other."
        ],
        "win_skills": ["keen eye"],
        "win_trait": ["None"],
        "fail_skills": ["None"],
        "fail_trait": ["None"],
        "min_cats": 3,
        "max_cats": 6,
        "antagonize_text": null,
        "antagonize_fail_text": null
},
{
        "patrol_id": "fst_med_gatheringjuniper_newleaf1",
        "biome": "forest",
        "season": "newleaf",
        "tags": ["med_only", "herb", "juniper", "many_herbs2", "many_herbs3", "med_cat"],
        "intro_text": "With Newleaf having won against the snows of leaf-bare, it's far safer to go gather juniper needles from the trees.",
        "decline_text": "They have second thoughts leaving their patients behind and decide to go another day.",
        "chance_of_success": 70,
        "exp": 10,
        "success_text": [
                "Even evergreens make sure to send out new leaves in Newleaf, and p_l snips off the new, still soft needles, taking them home for c_n.",
                "Juniper needles are useful for so many things, from claming minds and easing breathing to soothing aching bellies and as a traveling herb. Really, p_l will always feel better having a good solid store of the stuff to use, and this patrol has been very successful at bringing tons of them home.",
                "s_c trots off to a good juniper tree, hopping onto a low branch to harvest its needles."
],
        "fail_text": [
                "p_l seems to have forgotten where to find a juniper tree, much to their own embarassment."
        ],
        "win_skills": ["keen eye"],
        "win_trait": ["None"],
        "fail_skills": ["None"],
        "fail_trait": ["None"],
        "min_cats": 1,
        "max_cats": 1,
        "antagonize_text": null,
        "antagonize_fail_text": null
},
{
        "patrol_id": "fst_med_gatheringjuniper_newleaf2",
        "biome": "forest",
        "season": "newleaf",
        "tags": ["med_only", "med_cat", "herb", "juniper", "many_herbs2", "many_herbs3", "big_change", "platonic", "dislike", "comfort", "respect", "trust", "apprentice"],
        "intro_text": "With Newleaf having won against the snows of leaf-bare, it's far safer to go gather juniper needles from the trees. p_l heads out, promising app1 they'll enjoy learning about this herb.",
        "decline_text": "They have second thoughts leaving their patients behind, especially with their apprentice also out, and decide to go another day.",
        "chance_of_success": 70,
        "exp": 20,
        "success_text": [
                "Even evergreens make sure to send out new leaves in Newleaf, and p_l snips off the new, still soft needles, taking them home for c_n with app1 and teaching the apprentice about juniper's many uses.",
                "Juniper needles are useful for so many things, from claming minds and easing breathing to soothing aching bellies and as a traveling herb. Really, p_l will always feel better having a good solid store of the stuff to use, and this patrol has been very successful at bringing tons of them home. They make sure to send app1 off with a little sprig of juniper to bring its pleasent scent to their nest, and a lot of praise.",
                "s_c trots off to a good juniper tree, hopping onto a low branch to harvest its needles. As they work, they chat to app1 about juniper's calming effects. This is one of the few herbs their clanmates compete to go on patrols to help collect, everyone likes the scent."
],
        "fail_text": [
                "p_l seems to have forgotten where to find a juniper tree, much to their own embarassment and app1's shock."
        ],
        "win_skills": ["keen eye"],
        "win_trait": ["None"],
        "fail_skills": ["None"],
        "fail_trait": ["None"],
        "min_cats": 2,
        "max_cats": 2,
        "antagonize_text": null,
        "antagonize_fail_text": null
},
{
        "patrol_id": "fst_med_gatheringjuniper_newleaf3",
        "biome": "forest",
        "season": "newleaf",
        "tags": ["med_cat", "warrior", "herb", "juniper", "many_herbs2", "many_herbs3", "big_change", "platonic", "dislike", "respect"],
        "intro_text": "With Newleaf having won against the snows of leaf-bare, it's far safer to go gather juniper needles from the trees. p_l heads out with a gathering patrol, promising the warriors that they can pick up a few needles for the dens of the camp to help freshen them up, so long as they gather enough for the herb stores first.",
        "decline_text": "They're stopped before they leave camp - these warriors are needed elsewhere. p_l's expedition will have to wait.",
        "chance_of_success": 70,
        "exp": 10,
        "success_text": [
                "Even evergreens make sure to send out new leaves in Newleaf, and p_l snips off the new, still soft needles, taking them home for c_n. The warriors really help p_l carry more than they could ever dream of by themselves, and p_l is happy to give up some needles for the dens in exchange.",
                "Juniper needles are useful for so many things, from claming minds and easing breathing to soothing aching bellies and as a traveling herb. Really, p_l will always feel better having a good solid store of the stuff to use, and this patrol has been very successful at bringing tons of them home. They make sure to thank their team, and send them off with a couple sprigs to carry pleasent scents to their dens.",
                "s_c trots off to a good juniper tree, hopping onto a low branch to harvest its needles. Their patrol follows their lead, pulling twigs off, although a couple times s_c does need to remind them that the carpet of dead needles on the ground wouldn't be useful for the herb stores."
],
        "fail_text": [
                "The warriors are full of complaints about the sharp juniper needles spiking their poor widdle noses, and eventually a mildly diguested p_l calls off the herb gathering patrol."
        ],
        "win_skills": ["keen eye"],
        "win_trait": ["None"],
        "fail_skills": ["None"],
        "fail_trait": ["None"],
        "min_cats": 3,
        "max_cats": 6,
        "antagonize_text": null,
        "antagonize_fail_text": null
},
{
        "patrol_id": "fst_med_gatheringjuniper_greenleaf1",
        "biome": "forest",
        "season": "greenleaf",
        "tags": ["med_only", "herb", "juniper", "many_herbs2", "many_herbs3", "med_cat"],
        "intro_text": "p_l head out to find a juniper tree, wanting to restock on its needles.",
        "decline_text": "They have second thoughts leaving their patients behind and decide to go another day.",
        "chance_of_success": 70,
        "exp": 10,
        "success_text": [
                "p_l finds a likely looking juniper tree and collects a decent amount of needles from it with a minimum of fuss.",
                "Juniper needles are useful for so many things, from claming minds and easing breathing to soothing aching bellies and as a traveling herb. Really, p_l will always feel better having a good solid store of the stuff to use, and this patrol has been very successful at bringing tons of them home.",
                "s_c trots off to a good juniper tree, hopping onto a low branch to harvest its needles."
],
        "fail_text": [
                "p_l seems to have forgotten where to find a juniper tree, much to their own embarassment."
        ],
        "win_skills": ["keen eye"],
        "win_trait": ["None"],
        "fail_skills": ["None"],
        "fail_trait": ["None"],
        "min_cats": 1,
        "max_cats": 1,
        "antagonize_text": null,
        "antagonize_fail_text": null
},
{
        "patrol_id": "fst_med_gatheringjuniper_greenleaf2",
        "biome": "forest",
        "season": "greenleaf",
        "tags": ["med_only", "med_cat", "herb", "juniper", "many_herbs2", "many_herbs3", "big_change", "platonic", "dislike", "comfort", "respect", "trust", "apprentice"],
        "intro_text": "p_l head out to find a juniper tree, wanting to restock on its needles. It's also a good opportunity for app1 to learn more about the plant.",
        "decline_text": "They have second thoughts leaving their patients behind, especially with their apprentice also out, and decide to go another day.",
        "chance_of_success": 70,
        "exp": 20,
        "success_text": [
                "p_l and app1 find a likely looking juniper tree and collects a decent amount of needles from it with a minimum of fuss.",
                "Juniper needles are useful for so many things, from claming minds and easing breathing to soothing aching bellies and as a traveling herb. Really, p_l will always feel better having a good solid store of the stuff to use, and this patrol has been very successful at bringing tons of them home. They make sure to send app1 off with a little sprig of juniper to bring its pleasent scent to their nest, and a lot of praise.",
                "s_c trots off to a good juniper tree, hopping onto a low branch to harvest its needles. As they work, they chat to app1 about juniper's calming effects. This is one of the few herbs their clanmates compete to go on patrols to help collect, everyone likes the scent."
],
        "fail_text": [
                "p_l seems to have forgotten where to find a juniper tree, much to their own embarassment and app1's shock."
        ],
        "win_skills": ["keen eye"],
        "win_trait": ["None"],
        "fail_skills": ["None"],
        "fail_trait": ["None"],
        "min_cats": 2,
        "max_cats": 2,
        "antagonize_text": null,
        "antagonize_fail_text": null
},
{
        "patrol_id": "fst_med_gatheringjuniper_greenleaf3",
        "biome": "forest",
        "season": "greenleaf",
        "tags": ["med_cat", "warrior", "herb", "juniper", "many_herbs2", "many_herbs3", "big_change", "platonic", "dislike", "respect"],
        "intro_text": "p_l head out to find a juniper tree, wanting to restock on its needles. Some of their clanmates volunteer to come with them, hoping to keep a few pleasently smelling needles for scenting their own nests, though they'll have to be careful about placing them so the needles don't spike anyone.",
        "decline_text": "They're stopped before they leave camp - these warriors are needed elsewhere. p_l's expedition will have to wait.",
        "chance_of_success": 70,
        "exp": 10,
        "success_text": [
                "The patrol finds a likely looking juniper tree and collects a decent amount of needles from it with a minimum of fuss.",
                "Juniper needles are useful for so many things, from claming minds and easing breathing to soothing aching bellies and as a traveling herb. Really, p_l will always feel better having a good solid store of the stuff to use, and this patrol has been very successful at bringing tons of them home. They make sure to thank their team, and send them off with a couple sprigs to carry pleasent scents to their dens.",
                "s_c trots off to a good juniper tree, hopping onto a low branch to harvest its needles. Their patrol follows their lead, pulling twigs off, although a couple times s_c does need to remind them that the carpet of dead needles on the ground wouldn't be useful for the herb stores."
        ],
        "fail_text": [
                "The warriors are full of complaints about the sharp juniper needles spiking their poor widdle noses, and eventually a mildly diguested p_l calls off the herb gathering patrol."
        ],
        "win_skills": ["keen eye"],
        "win_trait": ["None"],
        "fail_skills": ["None"],
        "fail_trait": ["None"],
        "min_cats": 3,
        "max_cats": 6,
        "antagonize_text": null,
        "antagonize_fail_text": null
},
{
        "patrol_id": "fst_med_gatheringjuniper_leaf-fall1",
        "biome": "forest",
        "season": "leaf-fall",
        "tags": ["med_only", "herb", "juniper", "many_herbs2", "many_herbs3", "med_cat"],
        "intro_text": "p_l sniffs the clean fresh morning air, wondering if they can smell juniper berries on the breeze.",
        "decline_text": "They have second thoughts leaving their patients behind and decide to go another day.",
        "chance_of_success": 70,
        "exp": 10,
        "success_text": [
                "Leaf-fall brings with it gleaming dots of blue as the juniper trees deck themselves with their hard-fleshed berries, wafting their pleasent scent from their branches. There's a lot to enjoy about gathering them.",
                "Juniper berries are useful for so many things, from claming minds and easing breathing to soothing aching bellies and as a traveling herb. Really, p_l will always feel better having a good solid store of the stuff to use, especially because the berries keep forever in the herb stores, and this patrol has been very successful at bringing tons of them home.",
                "s_c follows not their eyes, but their nose, tracking the juniper trees by the scent of their fragrant berries to find an excellent crop."
],
        "fail_text": [
                "p_l seems to have forgotten where to find a juniper tree, much to their own embarassment."
        ],
        "win_skills": ["keen eye"],
        "win_trait": ["None"],
        "fail_skills": ["None"],
        "fail_trait": ["None"],
        "min_cats": 1,
        "max_cats": 1,
        "antagonize_text": null,
        "antagonize_fail_text": null
},
{
        "patrol_id": "fst_med_gatheringjuniper_leaf-fall2",
        "biome": "forest",
        "season": "leaf-fall",
        "tags": ["med_only", "med_cat", "herb", "juniper", "many_herbs2", "many_herbs3", "big_change", "platonic", "dislike", "comfort", "respect", "trust", "apprentice"],
        "intro_text": "p_l sniffs the clean fresh morning air, wondering if they can smell juniper berries on the breeze. They bring app1 to investigate.",
        "decline_text": "They have second thoughts leaving their patients behind, especially with their apprentice also out, and decide to go another day.",
        "chance_of_success": 70,
        "exp": 20,
        "success_text": [
                "Leaf-fall brings with it gleaming dots of blue as the juniper trees deck themselves with their hard-fleshed berries, wafting their pleasent scent from their branches. There's a lot to enjoy about gathering them, and p_l spends a quiet but happy afternoon with app1.",
                "Juniper berries are useful for so many things, from claming minds and easing breathing to soothing aching bellies and as a traveling herb. Really, p_l will always feel better having a good solid store of the stuff to use, and this patrol has been very successful at bringing tons of them home. app1 is extremely curious that the berries will store so well, and p_l teaches them that the evergreen tree produces very different fruit than most berry bushes.",
                "s_c follows not their eyes, but their nose, tracking the juniper trees by the scent of their fragrant berries to find an excellent crop."
],
        "fail_text": [
                "p_l seems to have forgotten where to find a juniper tree, much to their own embarassment and app1's shock."
        ],
        "win_skills": ["keen eye"],
        "win_trait": ["None"],
        "fail_skills": ["None"],
        "fail_trait": ["None"],
        "min_cats": 2,
        "max_cats": 2,
        "antagonize_text": null,
        "antagonize_fail_text": null
},
{
        "patrol_id": "fst_med_gatheringjuniper_leaf-fall3",
        "biome": "forest",
        "season": "leaf-fall",
        "tags": ["med_cat", "warrior", "herb", "juniper", "many_herbs2", "many_herbs3", "big_change", "platonic", "dislike", "respect"],
        "intro_text": "p_l sniffs the clean fresh morning air, wondering if they can smell juniper berries on the breeze. They assemble a patrol to investigate.",
        "decline_text": "They're stopped before they leave camp - these warriors are needed elsewhere. p_l's expedition will have to wait.",
        "chance_of_success": 70,
        "exp": 10,
        "success_text": [
                "Leaf-fall brings with it gleaming dots of blue as the juniper trees deck themselves with their hard-fleshed berries, wafting their pleasent scent from their branches. There's a lot to enjoy about gathering them, especially with such a companionable group of cats to work with.",
                "Juniper berries are useful for so many things, from claming minds and easing breathing to soothing aching bellies and as a traveling herb. Really, p_l will always feel better having a good solid store of the stuff to use, and this patrol has been very successful at bringing tons of them home. They make sure to thank their team, though the warrior aren't allowed to keep any of the pleasent smelling crop for themselves.",
                "s_c follows not their eyes, but their nose, tracking the juniper trees by the scent of their fragrant berries to find an excellent crop."
        ],
        "fail_text": [
                "The warriors are full of complaints about the sharp juniper needles spiking their poor widdle noses, and eventually a mildly diguested p_l calls off the herb gathering patrol."
        ],
        "win_skills": ["keen eye"],
        "win_trait": ["None"],
        "fail_skills": ["None"],
        "fail_trait": ["None"],
        "min_cats": 3,
        "max_cats": 6,
        "antagonize_text": null,
        "antagonize_fail_text": null
},
{
        "patrol_id": "fst_med_gatheringjuniper_leaf-bare1",
        "biome": "forest",
        "season": "leaf-bare",
        "tags": ["med_only", "cold_injury", "blunt_force_injury", "scar", "herb", "juniper", "med_cat"],
        "intro_text": "It's not finding fresh juniper that's the problem. An everygreen plant, they reliably grow through the cold - but they're large trees, and climbing in these slippery conditions might be dangerous.",
        "decline_text": "They have second thoughts leaving their patients behind and decide to go another day.",
        "chance_of_success": 40,
        "exp": 10,
        "success_text": [
                "At least they don't have to dig through the snow for these leaves, p_l sighs, slowly and carefully snipping off juniper among the tree's branches.",
                "Sometimes p_l finds themselves need giddy with gratefulness for evergreens, plants that scoff at leaf-bare and grow to spite it. It's not an effect of the plant - juniper calms, not induces euphoria. This is just the relief of still having a fresh herb source in leaf-bare.",
                "Something its not finding plants to harvest that is the problem, it's finding plants to safely harvest. s_c finds a juniper tree on a slope, with easily accessible lower branches to harvest from without needing to risk themselves climbing in leaf-bare."
],
        "fail_text": [
                "p_l finds a couple of juniper trees with their evergreen leaves shocking against the scarcity of leaf-bare, but none have any branches that are low enough to harvest from safely.",
                null,
                null,
                "r_c, edging out onto a skinny branch to try get some juniper leaves, slips on the frosted wood and plummets off the tree, hitting the ground hard."
        ],
        "win_skills": ["keen eye"],
        "win_trait": ["None"],
        "fail_skills": ["None"],
        "fail_trait": ["None"],
        "min_cats": 1,
        "max_cats": 1,
        "antagonize_text": null,
        "antagonize_fail_text": null,
        "history_text": [
                "r_c was scarred from falling from a juniper tree, trying to harvest its leaves in the cold snow of leaf-bare."
        ]
},
{
        "patrol_id": "fst_med_gatheringjuniper_leaf-bare2",
        "biome": "forest",
        "season": "leaf-bare",
        "tags": ["med_only", "med_cat", "cold_injury", "blunt_force_injury", "scar", "herb", "juniper", "big_change", "platonic", "dislike", "comfort", "respect", "trust", "apprentice"],
        "intro_text": "It's not finding fresh juniper that's the problem. An everygreen plant, they reliably grow through the cold - but they're large trees, and climbing in these slippery conditions might be dangerous. p_l has a lot of hesitancy about bringing app1 along under these conditions.",
        "decline_text": "They have second thoughts leaving their patients behind, especially with their apprentice also out, and decide to go another day.",
        "chance_of_success": 40,
        "exp": 40,
        "success_text": [
                "At least they don't have to dig through the snow for these leaves, p_l sighs, slowly and carefully snipping off juniper among the tree's branches. app1 is very hesitant to join them up there, but eventually overcomes their fear to leaf gather on a lower branch. Very carefully.",
                "Sometimes p_l finds themselves need giddy with gratefulness for evergreens, plants that scoff at leaf-bare and grow to spite it. It's not an effect of the plant - juniper calms, not induces euphoria. This is just the relief of still having a fresh herb source in leaf-bare, and app1 giving them a weird look as p_l has to explain their smiles.",
                "Something its not finding plants to harvest that is the problem, it's finding plants to safely harvest. s_c finds a juniper tree on a slope, with easily accessible lower branches to harvest from without with s_c or app1 needing to risk themselves climbing in leaf-bare."
],
        "fail_text": [
                "p_l finds a couple of juniper trees with their evergreen leaves shocking against the scarcity of leaf-bare, but none have any branches that are low enough to harvest from safely.",
                null,
                null,
                "r_c, edging out onto a skinny branch to try get some juniper leaves, slips on the frosted wood and plummets off the tree, hitting the ground hard."
        ],
        "win_skills": ["keen eye"],
        "win_trait": ["None"],
        "fail_skills": ["None"],
        "fail_trait": ["None"],
        "min_cats": 2,
        "max_cats": 2,
        "antagonize_text": null,
        "antagonize_fail_text": null,
        "history_text": [
                "r_c was scarred from falling from a juniper tree, trying to harvest its leaves in the cold snow of leaf-bare."
        ]
},
{
        "patrol_id": "fst_med_gatheringjuniper_leaf-bare3",
        "biome": "forest",
        "season": "leaf-bare",
        "tags": ["med_cat", "warrior", "cold_injury", "blunt_force_injury", "scar", "herb", "juniper", "big_change", "no_leader", "platonic", "dislike", "respect"],
        "intro_text": "It's not finding fresh juniper that's the problem. An everygreen plant, they reliably grow through the cold - but they're large trees, and climbing in these slippery conditions might be dangerous. Hopefully the warriors accompanying p_l will be able to help.",
        "decline_text": "They're stopped before they leave camp - these warriors are needed elsewhere. p_l's expedition will have to wait.",
        "chance_of_success": 40,
        "exp": 10,
        "success_text": [
                "At least they don't have to dig through the snow for these leaves, p_l sighs, slowly and carefully snipping off juniper among the tree's branches. The patrol joins them, tense and focused, and it's an exhausted group that returns back to camp as the sun dips toward the horizon, exhausted - but successful.",
                "Sometimes p_l finds themselves need giddy with gratefulness for evergreens, plants that scoff at leaf-bare and grow to spite it. It's not an effect of the plant - juniper calms, not induces euphoria. This is just the relief of still having a fresh herb source in leaf-bare, and the warmth of having their clanmates there to help them gather it.",
                "Something its not finding plants to harvest that is the problem, it's finding plants to safely harvest. s_c finds a juniper tree on a slope, with easily accessible lower branches to harvest from without any cat needing to risk themselves climbing in leaf-bare."
        ],
        "fail_text": [
                "p_l finds a couple of juniper trees with their evergreen leaves shocking against the scarcity of leaf-bare, but none have any branches that are low enough to harvest from safely.",
                null,
                null,
                "r_c, edging out onto a skinny branch to try get some juniper leaves, slips on the frosted wood and plummets off the tree, hitting the ground hard."
        ],
        "win_skills": ["keen eye"],
        "win_trait": ["None"],
        "fail_skills": ["None"],
        "fail_trait": ["None"],
        "min_cats": 3,
        "max_cats": 6,
        "antagonize_text": null,
        "antagonize_fail_text": null,
        "history_text": [
                "r_c was scarred from falling from a juniper tree, trying to harvest its leaves in the cold snow of leaf-bare."
        ]
},
{
    "patrol_id": "fst_med_gatheringlungwort1",
    "biome": "forest",
    "season": "newleaf",
    "tags": ["med_cat", "apprentice", "med_only", "herb", "lungwort", "comfort", "respect", "trust", "dislike"],
    "intro_text": "p_l and app1 head out for lungwort, with p_l starting a lesson on the value of this rare herb for treating yellowcough.",
    "decline_text": "A cat grabs p_l's attention before they can leave. Sighing, the expedition is delayed for another time.",
    "chance_of_success": 30,
    "exp": 20,
    "success_text": [
        "It takes them all day, but eventually, finally, p_l spots the speckled leaves they've been looking for, so crucial to replenishing the Clan's stores after the long leaf-bare. For just a second, they feel the weight of their responsibilities lift, and they let out a whoop and stop to play with app1.",
        "app1 listens intently as the hours drift slowly by in their intense search, and then finally spots a bush with leaves sprinkled with white. It's lungwort! p_l showers them with praise, app1 feeling like they could burst with accomplishment.",
        "It takes all of s_c's considerable talent for such things to hunt down the lungwort within their borders, the medicine cats visiting each likely nook and cranny in a carefully planned search pattern until finally those telltale speckled leaves are found.",
        "Night falls, and still s_c insists they keep going - lungwort is the only reliable cure for yellowcough, they can't let c_n go without. Exhausted but determined, the medicine cats persist patiently until they find those precious speckled leaves."
    ],
    "fail_text": [
        "Not only do they not find anything, app1 seems to take in absolutely nothing of what p_l is teaching them, and by the time they're back at camp p_l wants to scream."
    ],
    "win_skills": [
        "keen eye",
        "extremely smart"
    ],
    "win_trait": [
        "patient"
    ],
    "fail_skills": null,
    "fail_trait": null,
    "min_cats": 2,
    "max_cats": 2,
    "antagonize_text": null,
    "antagonize_fail_text": null
},
{
    "patrol_id": "fst_med_gatheringlungwort2",
    "biome": "forest",
    "season": "newleaf",
    "tags": [
        "med_cat",
        "herb",
        "lungwort",
        "no_app",
        "clan_to_patrol",
        "respect", "injury", "sore"
    ],
    "intro_text": "p_l is on a mission to find lungwort now that Newleaf is here. As the only reliable cure for yellowcough, they're determined that c_n replenish their stocks of it.",
    "decline_text": "A cat grabs p_l's attention before they can leave camp.",
    "chance_of_success": 30,
    "exp": 20,
    "success_text": [
        "It takes them all day, but eventually, finally, p_l spots the speckled leaves they've been looking for, so crucial to replenishing the Clan's stores after the long leaf-bare. For just a second, they feel the weight of their responsibilities lift, the strength of that relief catching them off guard.",
        "Not only is the lungwort intact and growing nicely, but there's also a nice patch of plantain growing just nearby. Frustratingly, p_l doesn't have the capacity to cart everything back to camp, but they stick the location in their mind as a place to return to.",
        "It takes all of s_c's considerable talent for such things to hunt down the lungwort within their borders, the medicine cat visiting each likely nook and cranny in a carefully planned search pattern until finally those telltale speckled leaves are found.",
        "Night falls, and still s_c insists they keep going - they just can't let c_n go without. Exhausted but determined, the medicine cat persists patiently until they find those precious speckled leaves."
    ],
    "fail_text": [
        null,
        null,
        null,
        "p_l searches until their pawpads are sore and their muscles exhausted, but can't find lungwort anywhere. They return to camp disappointed, but determined to try again. It's simply too important to not keep a good supply of."
    ],
    "win_skills": [
        "keen eye",
        "extremely smart"
    ],
    "win_trait": [
        "patient"
    ],
    "fail_skills": [
        "None"
    ],
    "fail_trait": [
        "None"
    ],
    "min_cats": 1,
    "max_cats": 1,
    "antagonize_text": null,
    "antagonize_fail_text": null
},
{
    "patrol_id": "fst_med_gatheringlungwort3",
    "biome": "forest",
    "season": "newleaf",
    "tags": [
        "med_cat",
        "warrior",
        "herb",
        "lungwort",
        "dislike", "injury", "sore"
    ],
    "intro_text": "p_l is on a mission to find lungwort now that Newleaf is here. As the only reliable cure for yellowcough, they're determined that c_n replenish their stocks of it. They take along a warrior escort to help.",
    "decline_text": "A cat grabs p_l's attention before they can leave.",
    "chance_of_success": 30,
    "exp": 20,
    "success_text": [
        "It takes them all day, but eventually, finally, p_l spots the speckled leaves they've been looking for, so crucial to replenishing the Clan's stores after the long leaf-bare. For just a second, they feel the weight of their responsibilities lift, the strength of that relief catching them off guard.",
        "Not only is the lungwort intact and growing nicely, but there's also a nice patch of plantain growing just nearby. p_l loads up their mostly-obliging escort and carries the extensive harvest home, tail waving jollily with their good mood.",
        "It takes all of s_c's considerable talent for such things to hunt down the lungwort within their borders, the medicine cat visiting each likely nook and cranny in a carefully planned search pattern until finally those telltale speckled leaves are found.",
        "Night falls, and still s_c insists they keep going - they just can't let c_n go without. Exhausted but determined, the medicine cat persists patiently until they find those precious speckled leaves."
    ],
    "fail_text": [
        null,
        "By the time they give up and return to camp, p_l is approaching the explosion point with r_c. They've gotten in the way, questioned the use of the gathering mission, and in general been utterly obnoxious today.",
        null,
        "p_l searches until their pawpads are sore and their muscles exhausted, but can't find lungwort anywhere. They return to camp disappointed, but determined to try again. It's simply too important to not keep a good supply of."

    ],
    "win_skills": [
        "keen eye",
        "extremely smart"
    ],
    "win_trait": [
        "patient"
    ],
    "fail_skills": [
        "None"
    ],
    "fail_trait": [
        "troublesome",
        "childish"
    ],
    "min_cats": 2,
    "max_cats": 3,
    "antagonize_text": null,
    "antagonize_fail_text": null
},
{
    "patrol_id": "fst_med_gatheringlungwort4",
    "biome": "forest",
    "season": "greenleaf",
    "tags": [
        "med_cat",
        "apprentice",
        "med_only",
        "herb",
        "lungwort",
        "comfort",
        "respect",
        "trust",
        "dislike"
    ],
    "intro_text": "p_l and app1 head out for lungwort, with p_l starting a lesson on the value of this rare herb for treating yellowcough.",
    "decline_text": "A cat grabs p_l's attention before they can leave. Sighing, the expedition is delayed for another time.",
    "chance_of_success": 30,
    "exp": 20,
    "success_text": [
        "It takes them all day, but eventually, finally, p_l spots the speckled leaves they've been looking for, so crucial to harvest while the growing season is upon them. For just a second, they feel the weight of their responsibilities lift, and they let out a whoop and stop to play with app1.",
        "app1 listens intently as the hours drift slowly by in their intense search, and then finally spots a bush with leaves sprinkled with white. It's lungwort! p_l showers them with praise, app1 feeling like they could burst with accomplishment.",
        "It takes all of s_c's considerable talent for such things to hunt down the lungwort within their borders, the medicine cats visiting each likely nook and cranny in a carefully planned search pattern until finally those telltale speckled leaves are found.",
        "Night falls, and still s_c insists they keep going - lungwort is the only reliable cure for yellowcough, they can't let c_n go without. Exhausted but determined, the medicine cats persist patiently until they find those precious speckled leaves."
    ],
    "fail_text": [
        "Not only do they not find anything, app1 seems to take in absolutely nothing of what p_l is teaching them, and by the time they're back at camp p_l wants to scream."
    ],
    "win_skills": [
        "keen eye",
        "extremely smart"
    ],
    "win_trait": [
        "patient"
    ],
    "fail_skills": [
        "None"
    ],
    "fail_trait": [
        "None"
    ],
    "min_cats": 2,
    "max_cats": 2,
    "antagonize_text": null,
    "antagonize_fail_text": null
},
{
    "patrol_id": "fst_med_gatheringlungwort5",
    "biome": "forest",
    "season": "greenleaf",
    "tags": ["med_cat", "herb", "lungwort", "no_app", "clan_to_patrol", "respect", "injury", "sore"],
    "intro_text": "p_l is on a mission to find lungwort now that Greenleaf is here. As the only reliable cure for yellowcough, they're determined that c_n stock up on it.",
    "decline_text": "A cat grabs p_l's attention before they can leave camp.",
    "chance_of_success": 30,
    "exp": 20,
    "success_text": [
        "It takes them all day, but eventually, finally, p_l spots the speckled leaves they've been looking for, so crucial to harvest while the growing season is upon them. For just a second, they feel the weight of their responsibilities lift, the strength of that relief catching them off guard.",
        "Not only is the lungwort intact and growing nicely, but there's also a nice patch of plantain growing just nearby. Frustratingly, p_l doesn't have the capacity to cart everything back to camp, but they stick the location in their mind as a place to return to.",
        "It takes all of s_c's considerable talent for such things to hunt down the lungwort within their borders, the medicine cat visiting each likely nook and cranny in a carefully planned search pattern until finally those telltale speckled leaves are found.",
        "Night falls, and still s_c insists they keep going - they just can't let c_n go without. Exhausted but determined, the medicine cat persists patiently until they find those precious speckled leaves."
    ],
    "fail_text": [
        null,
        null,
        null,
        "p_l searches until their pawpads are sore and their muscles exhausted, but can't find lungwort anywhere. They return to camp disappointed, but determined to try again. It's simply too important to not keep a good supply of."
    ],
    "win_skills": [
        "keen eye",
        "extremely smart"
    ],
    "win_trait": [
        "patient"
    ],
    "fail_skills": [
        "None"
    ],
    "fail_trait": [
        "None"
    ],
    "min_cats": 1,
    "max_cats": 1,
    "antagonize_text": null,
    "antagonize_fail_text": null
},
{
    "patrol_id": "fst_med_gatheringlungwort6",
    "biome": "forest",
    "season": "greenleaf",
    "tags": [
        "med_cat",
        "warrior",
        "herb",
        "lungwort",
        "dislike", "injury", "sore"
    ],
    "intro_text": "p_l is on a mission to find lungwort now that Greenleaf is here. As the only reliable cure for yellowcough, they're determined that c_n won't run out of it. They take along a warrior escort to help.",
    "decline_text": "A cat grabs p_l's attention before they can leave.",
    "chance_of_success": 30,
    "exp": 20,
    "success_text": [
        "It takes them all day, but eventually, finally, p_l spots the speckled leaves they've been looking for, so crucial to harvest while the growing season is upon them. For just a second, they feel the weight of their responsibilities lift, the strength of that relief catching them off guard.",
        "Not only is the lungwort intact and growing nicely, but there's also a nice patch of plantain growing just nearby. p_l loads up their mostly-obliging escort and carries the extensive harvest home, tail waving jollily with their good mood.",
        "It takes all of s_c's considerable talent for such things to hunt down the lungwort within their borders, the medicine cat visiting each likely nook and cranny in a carefully planned search pattern until finally those telltale speckled leaves are found.",
        "Night falls, and still s_c insists they keep going - they just can't let c_n go without. Exhausted but determined, the medicine cat persists patiently until they find those precious speckled leaves."
    ],
    "fail_text": [
        null,
        null,
        null,
        "p_l searches until their pawpads are sore and their muscles exhausted, but can't find lungwort anywhere. They return to camp disappointed, but determined to try again. It's simply too important to not keep a good supply of.","By the time they give up and return to camp, p_l is approaching explosion point with r_c. They've gotten in the way, questioned the use of the gathering mission, and in general been utterly obnoxious today."
    ],
    "win_skills": [
        "keen eye",
        "extremely smart"
    ],
    "win_trait": [
        "patient"
    ],
    "fail_skills": [
        "None"
    ],
    "fail_trait": [
        "troublesome",
        "childish"
    ],
    "min_cats": 2,
    "max_cats": 3,
    "antagonize_text": null,
    "antagonize_fail_text": null
},
{
    "patrol_id": "fst_med_gatheringlungwort7",
    "biome": "forest",
    "season": "leaf-fall",
    "tags": [
        "med_cat",
        "apprentice",
        "med_only",
        "herb",
        "lungwort",
        "comfort",
        "respect",
        "trust",
        "dislike"
    ],
    "intro_text": "p_l and app1 head out for lungwort, with p_l starting a lesson on the value of this rare herb for treating yellowcough.",
    "decline_text": "A cat grabs p_l's attention before they can leave. Sighing, the expedition is delayed for another time.",
    "chance_of_success": 30,
    "exp": 20,
    "success_text": [
        "It takes them all day, but eventually, finally, p_l spots the speckled leaves they've been looking for, so crucial to harvest before the plant dies back in leaf-bare. For just a second, they feel the weight of their responsibilities lift, and they let out a whoop and stop to play with app1.",
        "app1 listens intently as the hours drift slowly by in their intense search, and then finally spots a bush with leaves sprinkled with white. It's lungwort! p_l showers them with praise, app1 feeling like they could burst with accomplishment.",
        "It takes all of s_c's considerable talent for such things to hunt down the lungwort within their borders, the medicine cats visiting each likely nook and cranny in a carefully planned search pattern until finally those telltale speckled leaves are found.",
        "Night falls, and still s_c insists they keep going - lungwort is the only reliable cure for yellowcough, they can't let c_n go without. Exhausted but determined, the medicine cats persist patiently until they find those precious speckled leaves."
    ],
<<<<<<< HEAD
    "fail_text": [
        "Not only do they not find anything, app1 seems to take in absolutely nothing of what p_l is teaching them, and by the time they're back at camp p_l wants to scream."
    ],
    "win_skills": [
        "keen eye",
        "extremely smart"
    ],
    "win_trait": [
        "patient"
    ],
    "fail_skills": [
        "None"
    ],
    "fail_trait": [
        "None"
    ],
    "min_cats": 2,
    "max_cats": 2,
    "antagonize_text": null,
    "antagonize_fail_text": null
},
{
    "patrol_id": "fst_med_gatheringlungwort8",
    "biome": "forest",
    "season": "leaf-fall",
    "tags": [
        "med_cat",
        "herb",
        "lungwort",
        "no_app",
        "clan_to_patrol",
        "respect", "injury", "sore"
    ],
    "intro_text": "p_l is on a mission to find lungwort now that leaf-bare is on the horizon. As the only reliable cure for yellowcough, they're determined that c_n stock up on it.",
    "decline_text": "A cat grabs p_l's attention before they can leave camp.",
    "chance_of_success": 30,
    "exp": 20,
    "success_text": [
        "It takes them all day, but eventually, finally, p_l spots the speckled leaves they've been looking for, so crucial to harvest before the plant dies back in leaf-bare. For just a second, they feel the weight of their responsibilities lift, the strength of that relief catching them off guard.",
        "Not only is the lungwort intact and growing nicely, but there's also a nice patch of plantain growing just nearby. Frustratingly, p_l doesn't have the capacity to cart everything back to camp, but they stick the location in their mind as a place to return to.",
        "It takes all of s_c's considerable talent for such things to hunt down the lungwort within their borders, the medicine cat visiting each likely nook and cranny in a carefully planned search pattern until finally those telltale speckled leaves are found.",
        "Night falls, and still s_c insists they keep going - they just can't let c_n go without. Exhausted but determined, the medicine cat persists patiently until they find those precious speckled leaves."
    ],
    "fail_text": [
        null,
        null,
        null,
        "p_l searches until their pawpads are sore and their muscles exhausted, but can't find lungwort anywhere. They return to camp disappointed, but determined to try again. It's simply too important to not keep a good supply of."
    ],
    "win_skills": [
        "keen eye",
        "extremely smart"
    ],
    "win_trait": [
        "patient"
    ],
    "fail_skills": [
        "None"
    ],
    "fail_trait": [
        "None"
    ],
    "min_cats": 1,
    "max_cats": 1,
    "antagonize_text": null,
    "antagonize_fail_text": null
},
{
    "patrol_id": "fst_med_gatheringlungwort9",
    "biome": "forest",
    "season": "leaf-fall",
    "tags": [
        "med_cat",
        "warrior",
        "herb",
        "lungwort",
        "dislike", "injury", "sore"
    ],
    "intro_text": "p_l is on a mission to find lungwort now that leaf-bare is on the horizon. As the only reliable cure for yellowcough, they're determined that c_n won't run out of it. They take along a warrior escort to help.",
    "decline_text": "A cat grabs p_l's attention before they can leave.",
    "chance_of_success": 30,
    "exp": 20,
    "success_text": [
        "It takes them all day, but eventually, finally, p_l spots the speckled leaves they've been looking for, so crucial to harvest before the plant dies back in leaf-bare. For just a second, they feel the weight of their responsibilities lift, the strength of that relief catching them off guard.",
        "Not only is the lungwort intact and growing nicely, but there's also a nice patch of plantain growing just nearby. p_l loads up their mostly-obliging escort and carries the extensive harvest home, tail waving jollily with their good mood.",
        "It takes all of s_c's considerable talent for such things to hunt down the lungwort within their borders, the medicine cat visiting each likely nook and cranny in a carefully planned search pattern until finally those telltale speckled leaves are found.",
        "Night falls, and still s_c insists they keep going - they just can't let c_n go without. Exhausted but determined, the medicine cat persists patiently until they find those precious speckled leaves."
    ],
    "fail_text": [
        null,
        null,
        null,
        "p_l searches until their pawpads are sore and their muscles exhausted, but can't find lungwort anywhere. They return to camp disappointed, but determined to try again. It's simply too important to not keep a good supply of.","By the time they give up and return to camp, p_l is approaching explosion point with r_c. They've gotten in the way, questioned the use of the gathering mission, and in general been utterly obnoxious today."
    ],
    "win_skills": [
        "keen eye",
        "extremely smart"
    ],
    "win_trait": [
        "patient"
    ],
    "fail_skills": [
        "None"
    ],
    "fail_trait": [
        "troublesome",
        "childish"
    ],
    "min_cats": 2,
    "max_cats": 3,
    "antagonize_text": null,
    "antagonize_fail_text": null
},
{
        "patrol_id": "fst_med_gatheringmallow_newleaf1",
        "biome": "forest",
        "season": "newleaf",
        "tags": ["med_only", "herb", "mallow", "many_herbs2", "many_herbs3", "med_cat"],
        "intro_text": "Newleaf has brought new life to c_n's territory, and p_l heads out to gather fresh mallow for the stores.",
        "decline_text": "They have second thoughts leaving their patients behind and decide to go another day.",
        "chance_of_success": 70,
        "exp": 10,
        "success_text": [
                "The soft rose-like scent of the mallow bushes drifts around p_l as they work, snipping off clumps of large fuzzy three-nubbed leaves and the odd pink flower to be taken back to camp.",
                "While the mellow shrubs are soft in scent and in touch, the plants are engaged in their own vigorous Newleaf competition between each other, leaving p_l with tons to harvest.",
                "s_c has a good eye for these things, finding an excellent patch of mallow."
],
        "fail_text": [
                "The weedy-looking mallow doesn't seem to be recovering well from leaf-bare this year, and it worries p_l."
        ],
        "win_skills": ["keen eye"],
        "win_trait": ["None"],
        "fail_skills": ["None"],
        "fail_trait": ["None"],
        "min_cats": 1,
        "max_cats": 1,
        "antagonize_text": null,
        "antagonize_fail_text": null
},
{
        "patrol_id": "fst_med_gatheringmallow_newleaf2",
        "biome": "forest",
        "season": "newleaf",
        "tags": ["med_only", "med_cat", "herb", "mallow", "many_herbs2", "many_herbs3", "big_change", "platonic", "dislike", "comfort", "respect", "trust", "apprentice"],
        "intro_text": "Newleaf has brought new life to c_n's territory, and p_l heads out to gather fresh mallow for the stores with app1.",
        "decline_text": "They have second thoughts leaving their patients behind, especially with their apprentice also out, and decide to go another day.",
        "chance_of_success": 70,
        "exp": 20,
        "success_text": [
                "The soft rose-like scent of the mallow bushes drifts around p_l and app1 as they work, snipping off clumps of large fuzzy three-nubbed leaves and the odd pink flower to be taken back to camp. Bees hum through the air, not trying to bother the medicine cats, and p_l points out where they think the hive might be to app1.",
                "While the mellow shrubs are soft in scent and in touch, the plants are engaged in their own vigorous Newleaf competition between each other, leaving p_l with tons to harvest. They test app1 on their knowledge as they work, and the apprentice passes with flying colours.",
                "s_c has a good eye for these things, finding an excellent patch of mallow. As they do they instruct app1 in how to judge the quality of each stem, and how each bush will contain both ideal and bad examples, either of which could be harvested."
],
        "fail_text": [
                "The weedy-looking mallow doesn't seem to be recovering well from leaf-bare this year, and it worries p_l. app1's calivalier attitude is not helping."
        ],
        "win_skills": ["keen eye"],
        "win_trait": ["None"],
        "fail_skills": ["None"],
        "fail_trait": ["None"],
        "min_cats": 2,
        "max_cats": 2,
        "antagonize_text": null,
        "antagonize_fail_text": null
},
{
        "patrol_id": "fst_med_gatheringmallow_newleaf3",
        "biome": "forest",
        "season": "newleaf",
        "tags": ["med_cat", "warrior", "herb", "mallow", "many_herbs2", "many_herbs3", "big_change", "patrol_to_p_l", "platonic", "dislike", "respect"],
        "intro_text": "Newleaf has brought new life to c_n's territory, and p_l heads out to gather fresh mallow for the stores with a patrol of their clanmates to assist them.",
        "decline_text": "They're stopped before they leave camp - these warriors are needed elsewhere. p_l's expedition will have to wait.",
        "chance_of_success": 70,
        "exp": 10,
        "success_text": [
                "The soft rose-like scent of the mallow bushes drifts around p_l as they work, snipping off clumps of large fuzzy three-nubbed leaves and the odd pink flower to be taken back to camp. The patrol chats as they work, exchanging gossip and news as the smell of cut stems grows around them.",
                "While the mellow shrubs are soft in scent and in touch, the plants are engaged in their own vigorous Newleaf competition between each other, leaving p_l with tons to harvest. It's always a relief to bring in so much after a leaf-bare without any fresh mallow sources.",
                "s_c has a good eye for these things, finding an excellent patch of mallow. They control what is harvested, while their team works to efficiently carry the herb back to camp, deferring to s_c's expertise."
],
        "fail_text": [
                "The weedy-looking mallow doesn't seem to be recovering well from leaf-bare this year, and it worries p_l, although the warriors dismiss their concerns about the weeds."
        ],
        "win_skills": ["keen eye"],
        "win_trait": ["None"],
        "fail_skills": ["None"],
        "fail_trait": ["None"],
        "min_cats": 3,
        "max_cats": 6,
        "antagonize_text": null,
        "antagonize_fail_text": null
},
{
        "patrol_id": "fst_med_gatheringmallow_greenleaf1",
        "biome": "forest",
        "season": "greenleaf",
        "tags": ["med_only", "herb", "mallow", "many_herbs2", "many_herbs3", "med_cat"],
        "intro_text": "Greenleaf is truly the best time of year to be a medicine cat, with the world so full of flowers and green growth. p_l heads out to gather fresh mallow for the stores.",
        "decline_text": "They have second thoughts leaving their patients behind and decide to go another day.",
        "chance_of_success": 70,
        "exp": 10,
        "success_text": [
                "The soft rose-like scent of the mallow bushes drifts around p_l as they work, snipping off clumps of large fuzzy three-nubbed leaves and the odd pink flower to be taken back to camp.",
                "It's always nice to harvest from a bush so big it will probably never even notice the leaves and flowers p_l takes.",
                "s_c has a good eye for these things, finding an excellent patch of mallow."
],
        "fail_text": [
                "p_l is distracted today, and it effects their work. The patrol is unsuccessful."
        ],
        "win_skills": ["keen eye"],
        "win_trait": ["None"],
        "fail_skills": ["None"],
        "fail_trait": ["None"],
        "min_cats": 1,
        "max_cats": 1,
        "antagonize_text": null,
        "antagonize_fail_text": null
},
{
        "patrol_id": "fst_med_gatheringmallow_greenleaf2",
        "biome": "forest",
        "season": "greenleaf",
        "tags": ["med_only", "med_cat", "herb", "mallow", "many_herbs2", "many_herbs3", "big_change", "platonic", "dislike", "comfort", "respect", "trust", "apprentice"],
        "intro_text": "Greenleaf is truly the best time of year to be a medicine cat, with the world so full of flowers and green growth. p_l heads out to gather fresh mallow for the stores with app1.",
        "decline_text": "They have second thoughts leaving their patients behind, especially with their apprentice also out, and decide to go another day.",
        "chance_of_success": 70,
        "exp": 20,
        "success_text": [
                "The soft rose-like scent of the mallow bushes drifts around p_l and app1 as they work, snipping off clumps of large fuzzy three-nubbed leaves and the odd pink flower to be taken back to camp. Bees hum through the air, not trying to bother the medicine cats, and p_l points out where they think the hive might be to app1.",
                "It's always nice to harvest from a bush so big it will probably never even notice the leaves and flowers p_l takes. app1 carefully fixes the location in their mind, to return to next year.",
                "s_c has a good eye for these things, finding an excellent patch of mallow. As they do they instruct app1 in how to judge the quality of each stem, and how each bush will contain both ideal and bad examples, either of which could be harvested."
],
        "fail_text": [
                "p_l is distracted today, and it effects their work. The patrol is unsuccessful, and app1 looks up at them with disappointment."
        ],
        "win_skills": ["keen eye"],
        "win_trait": ["None"],
        "fail_skills": ["None"],
        "fail_trait": ["None"],
        "min_cats": 2,
        "max_cats": 2,
        "antagonize_text": null,
        "antagonize_fail_text": null
},
{
        "patrol_id": "fst_med_gatheringmallow_greenleaf3",
        "biome": "forest",
        "season": "greenleaf",
        "tags": ["med_cat", "warrior", "herb", "mallow", "many_herbs2", "many_herbs3", "big_change", "patrol_to_p_l", "platonic", "dislike", "respect"],
        "intro_text": "Greenleaf is truly the best time of year to be a medicine cat, with the world so full of flowers and green growth. p_l heads out to gather fresh mallow for the stores with a patrol of their clanmates to assist them.",
        "decline_text": "They're stopped before they leave camp - these warriors are needed elsewhere. p_l's expedition will have to wait.",
        "chance_of_success": 70,
        "exp": 10,
        "success_text": [
                "The soft rose-like scent of the mallow bushes drifts around p_l as they work, snipping off clumps of large fuzzy three-nubbed leaves and the odd pink flower to be taken back to camp. The patrol chats as they work, exchanging gossip and news as the smell of cut stems grows around them.",
                "It's always nice to harvest from a bush so big it will probably never even notice the leaves and flowers p_l takes, not even with an entire patrol helping them cart away mallow.",
                "s_c has a good eye for these things, finding an excellent patch of mallow. They control what is harvested, while their team works to efficiently carry the herb back to camp, deferring to s_c's expertise."
        ],
        "fail_text": [
                "p_l is distracted today, and it effects their work. The patrol is unsuccessful and snappish with each other."
        ],
        "win_skills": ["keen eye"],
        "win_trait": ["None"],
        "fail_skills": ["None"],
        "fail_trait": ["None"],
        "min_cats": 3,
        "max_cats": 6,
        "antagonize_text": null,
        "antagonize_fail_text": null
},
{
        "patrol_id": "fst_med_gatheringmallow_leaf-fall1",
        "biome": "forest",
        "season": "leaf-fall",
        "tags": ["med_only", "herb", "mallow", "many_herbs2", "many_herbs3", "med_cat"],
        "intro_text": "Leaf-fall holds the last chances to stock up on herbs that will die off in leaf-bare, and p_l heads out to gather fresh mallow for the stores.",
        "decline_text": "They have second thoughts leaving their patients behind and decide to go another day.",
        "chance_of_success": 70,
        "exp": 10,
        "success_text": [
                "The soft rose-like scent of the mallow bushes drifts around p_l as they work, snipping off clumps of large fuzzy three-nubbed leaves and the odd pink flower to be taken back to camp.",
                "With the Leaf-fall mallow starting to die back in the next step in its endless perennial cycle, p_l collect all they can. That, it turns out, is a lot.",
                "s_c has a good eye for these things, finding an excellent patch of mallow."
],
        "fail_text": [
                "p_l is distracted today, and it effects their work. The patrol is unsuccessful."
        ],
        "win_skills": ["keen eye"],
        "win_trait": ["None"],
        "fail_skills": ["None"],
        "fail_trait": ["None"],
        "min_cats": 1,
        "max_cats": 1,
        "antagonize_text": null,
        "antagonize_fail_text": null
},
{
        "patrol_id": "fst_med_gatheringmallow_leaf-fall2",
        "biome": "forest",
        "season": "leaf-fall",
        "tags": ["med_only", "med_cat", "herb", "mallow", "many_herbs2", "many_herbs3", "big_change", "platonic", "dislike", "comfort", "respect", "trust", "apprentice"],
        "intro_text": "Leaf-fall holds the last chances to stock up on herbs that will die off in leaf-bare, and p_l heads out to gather fresh mallow for the stores with app1.",
        "decline_text": "They have second thoughts leaving their patients behind, especially with their apprentice also out, and decide to go another day.",
        "chance_of_success": 70,
        "exp": 20,
        "success_text": [
                "The soft rose-like scent of the mallow bushes drifts around p_l and app1 as they work, snipping off clumps of large fuzzy three-nubbed leaves and the odd pink flower to be taken back to camp. Bees hum through the air, not trying to bother the medicine cats, and p_l points out where they think the hive might be to app1.",
                "With the Leaf-fall mallow starting to die back in the next step in its endless perennial cycle, p_l collect all they can. That, it turns out, is a lot, and both medicine cat and apprentice are barely visible behind the bushy bundles they carry.",
                "s_c has a good eye for these things, finding an excellent patch of mallow. As they do they instruct app1 in how to judge the quality of each stem, and how each bush will contain both ideal and bad examples, either of which could be harvested."
],
        "fail_text": [
                "p_l is distracted today, and it effects their work. The patrol is unsuccessful, and app1 looks up at them with disappointment."
        ],
        "win_skills": ["keen eye"],
        "win_trait": ["None"],
        "fail_skills": ["None"],
        "fail_trait": ["None"],
        "min_cats": 2,
        "max_cats": 2,
        "antagonize_text": null,
        "antagonize_fail_text": null
},
{
        "patrol_id": "fst_med_gatheringmallow_leaf-fall3",
        "biome": "forest",
        "season": "leaf-fall",
        "tags": ["med_cat", "warrior", "herb", "mallow", "many_herbs2", "many_herbs3", "big_change", "platonic", "dislike", "respect"],
        "intro_text": "Leaf-fall holds the last chances to stock up on herbs that will die off in leaf-bare, and p_l heads out to gather fresh mallow for the stores with a patrol of their clanmates to assist them.",
        "decline_text": "They're stopped before they leave camp - these warriors are needed elsewhere. p_l's expedition will have to wait.",
        "chance_of_success": 70,
        "exp": 10,
        "success_text": [
                "The soft rose-like scent of the mallow bushes drifts around p_l as they work, snipping off clumps of large fuzzy three-nubbed leaves and the odd pink flower to be taken back to camp. The patrol chats, exchanging gossip and news as the smell of cut stems grows around them.",
                "With the Leaf-fall mallow starting to die back in the next step in its endless perennial cycle, p_l collect all they can. That, it turns out, is a lot, particularly with so many willing paws helping them.",
                "s_c has a good eye for these things, finding an excellent patch of mallow. They control what is harvested, while their team works to efficiently carry the herb back to camp, deferring to s_c's expertise."
        ],
        "fail_text": [
                "p_l is distracted today, and it effects their work. The patrol is unsuccessful and snappish with each other."
        ],
        "win_skills": ["keen eye"],
        "win_trait": ["None"],
        "fail_skills": ["None"],
        "fail_trait": ["None"],
        "min_cats": 3,
        "max_cats": 6,
        "antagonize_text": null,
        "antagonize_fail_text": null
},
{
        "patrol_id": "fst_med_gatheringmarigold_newleaf1",
        "biome": "forest",
        "season": "newleaf",
        "tags": ["med_only", "herb", "marigold", "many_herbs2", "many_herbs3", "med_cat"],
        "intro_text": "With Newleaf comes the opportunity to scout out c_n's territory and find where marigold might be growing this year.",
        "decline_text": "They have second thoughts leaving their patients behind and decide to go another day.",
        "chance_of_success": 70,
        "exp": 10,
        "success_text": [
                "The low-growing marigold creeps across the ground, spotted by its strange leaves that look like they're pretending to be small fern fronds from a distance.",
                "It stops infection, bleeding, and sore joints - why would any medicine cat ever want to risk running out of it? p_l brings back as much marigold as they can stuff into their mouth.",
                "s_c finds a patch of marigold, harvests its best leaves, and pads home, unaware of how much of their success rests on their talent for herb gathering."
],
        "fail_text": [
                "p_l fails to find any marigold, and as the plant dies completely in leaf-bare, can't use any of the spots they know from last year."
        ],
        "win_skills": ["keen eye"],
        "win_trait": ["None"],
        "fail_skills": ["None"],
        "fail_trait": ["None"],
        "min_cats": 1,
        "max_cats": 1,
        "antagonize_text": null,
        "antagonize_fail_text": null
},
{
        "patrol_id": "fst_med_gatheringmarigold_newleaf2",
        "biome": "forest",
        "season": "newleaf",
        "tags": ["med_only", "med_cat", "herb", "marigold", "many_herbs2", "many_herbs3", "big_change", "platonic", "dislike", "comfort", "respect", "trust", "apprentice"],
        "intro_text": "With Newleaf comes the opportunity to scout out c_n's territory and find where marigold might be growing this year with app1.",
        "decline_text": "They have second thoughts leaving their patients behind, especially with their apprentice also out, and decide to go another day.",
        "chance_of_success": 70,
        "exp": 20,
        "success_text": [
                "The low-growing marigold creeps across the ground, spotted by its strange leaves that look like they're pretending to be small fern fronds from a distance. p_l makes sure to point them out to app1, leaf shape is the best way to distinguish marigold before they start flowering.",
                "It stops infection, bleeding, and sore joints - why would any medicine cat ever want to risk running out of it? p_l brings back as much marigold as they can stuff into their mouth, and app1 actually drops some of the leaves they carry on the way back to camp, a little over-ambitious with how much they can carry.",
                "s_c finds a patch of marigold, harvests its best leaves, and pads home, unaware of how much of their success rests on their talent for herb gathering. app1 watches, trying to soak up their skills."
],
        "fail_text": [
                "p_l fails to find any marigold, and as the plant dies completely in leaf-bare, can't use any of the spots they know from last year. app1's calivalier attitude is not helping."
        ],
        "win_skills": ["keen eye"],
        "win_trait": ["None"],
        "fail_skills": ["None"],
        "fail_trait": ["None"],
        "min_cats": 2,
        "max_cats": 2,
        "antagonize_text": null,
        "antagonize_fail_text": null
},
{
        "patrol_id": "fst_med_gatheringmarigold_newleaf3",
        "biome": "forest",
        "season": "newleaf",
        "tags": ["med_cat", "warrior", "herb", "marigold", "many_herbs2", "many_herbs3", "big_change", "patrol_to_p_l", "platonic", "dislike", "respect"],
        "intro_text": "With Newleaf comes the opportunity to scout out c_n's territory and find where marigold might be growing this year, with a patrol of their clanmates to assist them.",
        "decline_text": "They're stopped before they leave camp - these warriors are needed elsewhere. p_l's expedition will have to wait.",
        "chance_of_success": 70,
        "exp": 10,
        "success_text": [
                "The low-growing marigold creeps across the ground, spotted by its strange leaves that look like they're pretending to be small fern fronds from a distance. The non-medicine cats wander straight past them, and have to be gently called back by p_l to harvest them.",
                "It stops infection, bleeding, and sore joints - why would any medicine cat ever want to risk running out of it? p_l brings back as much marigold as they can stuff into their mouth. The warriors helping them don't understand the importance, but obliging follow p_l's example.",
                "s_c finds a patch of marigold, harvests its best leaves, and pads home, unaware of how much of their success rests on their talent for herb gathering. The patrol is also unaware, but it certainly helps their faith in their medicine cat to see them succeed with such competence."
],
        "fail_text": [
                "p_l fails to find any marigold, and as the plant dies completely in leaf-bare, can't use any of the spots they know from last year, although the warriors dismiss their concerns about the weeds."
        ],
        "win_skills": ["keen eye"],
        "win_trait": ["None"],
        "fail_skills": ["None"],
        "fail_trait": ["None"],
        "min_cats": 3,
        "max_cats": 6,
        "antagonize_text": null,
        "antagonize_fail_text": null
},
{
        "patrol_id": "fst_med_gatheringmarigold_greenleaf1",
        "biome": "forest",
        "season": "greenleaf",
        "tags": ["med_only", "herb", "marigold", "many_herbs2", "many_herbs3", "med_cat"],
        "intro_text": "More marigold would be useful, particularly with Greenleaf in full swing. The season will bring the marigold to bloom, and the flowers are both just as useful as the leaves to p_l and extremely easy to spot from a distance.",
        "decline_text": "They have second thoughts leaving their patients behind and decide to go another day.",
        "chance_of_success": 70,
        "exp": 10,
        "success_text": [
                "The low-growing marigold creeps across the ground, spotted less by its strange leaves that look like they're pretending to be small fern fronds from a distance, and more by their explosively sunset-coloured flowers.",
                "It stops infection, bleeding, and sore joints - why would any medicine cat ever want to risk running out of it? p_l brings back as much marigold as they can stuff into their mouth.",
                "s_c finds a patch of marigold, harvests its best leaves and flowers, and pads home, unaware of how much of their success rests on their talent for herb gathering."
],
        "fail_text": [
                "p_l is distracted today, and it effects their work. The patrol is unsuccessful."
        ],
        "win_skills": ["keen eye"],
        "win_trait": ["None"],
        "fail_skills": ["None"],
        "fail_trait": ["None"],
        "min_cats": 1,
        "max_cats": 1,
        "antagonize_text": null,
        "antagonize_fail_text": null
},
{
        "patrol_id": "fst_med_gatheringmarigold_greenleaf2",
        "biome": "forest",
        "season": "greenleaf",
        "tags": ["med_only", "med_cat", "herb", "marigold", "many_herbs2", "many_herbs3", "big_change", "platonic", "dislike", "comfort", "respect", "trust", "apprentice"],
        "intro_text": "More marigold would be useful, particularly with Greenleaf in full swing. The season will bring the marigold to bloom, and the flowers are both just as useful as the leaves to p_l and extremely easy to spot from a distance with app1.",
        "decline_text": "They have second thoughts leaving their patients behind, especially with their apprentice also out, and decide to go another day.",
        "chance_of_success": 70,
        "exp": 20,
        "success_text": [
                "The low-growing marigold creeps across the ground, spotted less by its strange leaves that look like they're pretending to be small fern fronds from a distance, and more by their explosively sunset-coloured flowers. Sure enough, app1 has no trouble identifying them.",
                "It stops infection, bleeding, and sore joints - why would any medicine cat ever want to risk running out of it? p_l brings back as much marigold as they can stuff into their mouth, and app1 actually drops some of the leaves they carry on the way back to camp, a little over-ambitious with how much they can carry.",
                "s_c finds a patch of marigold, harvests its best leaves and flowers, and pads home, unaware of how much of their success rests on their talent for herb gathering. app1 watches, trying to soak up their skills."
],
        "fail_text": [
                "p_l is distracted today, and it effects their work. The patrol is unsuccessful, and app1 looks up at them with disappointment."
        ],
        "win_skills": ["keen eye"],
        "win_trait": ["None"],
        "fail_skills": ["None"],
        "fail_trait": ["None"],
        "min_cats": 2,
        "max_cats": 2,
        "antagonize_text": null,
        "antagonize_fail_text": null
},
{
        "patrol_id": "fst_med_gatheringmarigold_greenleaf3",
        "biome": "forest",
        "season": "greenleaf",
        "tags": ["med_cat", "warrior", "herb", "marigold", "many_herbs2", "many_herbs3", "big_change", "patrol_to_p_l", "platonic", "dislike", "respect"],
        "intro_text": "More marigold would be useful, particularly with Greenleaf in full swing. The season will bring the marigold to bloom, and the flowers are both just as useful as the leaves to p_l and extremely easy to spot from a distance with a patrol of their clanmates to assist them.",
        "decline_text": "They're stopped before they leave camp - these warriors are needed elsewhere. p_l's expedition will have to wait.",
        "chance_of_success": 70,
        "exp": 10,
        "success_text": [
                "The low-growing marigold creeps across the ground, spotted less by its strange leaves that look like they're pretending to be small fern fronds from a distance, and more by their explosively sunset-coloured flowers. Even the warriors understand how to identify marigold in full bloom.",
                "It stops infection, bleeding, and sore joints - why would any medicine cat ever want to risk running out of it? p_l brings back as much marigold as they can stuff into their mouth. The warriors helping them don't understand the importance, but obliging follow p_l's example.",
                "s_c finds a patch of marigold, harvests its best leaves and flowers, and pads home, unaware of how much of their success rests on their talent for herb gathering. The patrol is also unaware, but it certainly helps their faith in their medicine cat to see them succeed with such competence."
        ],
        "fail_text": [
                "p_l is distracted today, and it effects their work. The patrol is unsuccessful and snappish with each other."
        ],
        "win_skills": ["keen eye"],
        "win_trait": ["None"],
        "fail_skills": ["None"],
        "fail_trait": ["None"],
        "min_cats": 3,
        "max_cats": 6,
        "antagonize_text": null,
        "antagonize_fail_text": null
},
{
        "patrol_id": "fst_med_gatheringmarigold_leaf-fall1",
        "biome": "forest",
        "season": "leaf-fall",
        "tags": ["med_only", "herb", "marigold", "many_herbs2", "many_herbs3", "med_cat"],
        "intro_text": "Leaf-fall holds the last chances to stock up on herbs that will die off in leaf-bare, and p_l heads out to gather fresh marigold for the stores before the plants wither and die off.",
        "decline_text": "They have second thoughts leaving their patients behind and decide to go another day.",
        "chance_of_success": 70,
        "exp": 10,
        "success_text": [
                "The low-growing marigold creeps across the ground, spotted less by its strange leaves that look like they're pretending to be small fern fronds from a distance, and more by their explosively sunset-coloured flowers. Time to collect these while they're still here.",
                "It stops infection, bleeding, and sore joints - why would any medicine cat ever want to risk running out of it? p_l brings back as much marigold as they can stuff into their mouth.",
                "s_c finds a patch of marigold, harvests its best leaves and flowers, and pads home, unaware of how much of their success rests on their talent for herb gathering."
],
        "fail_text": [
                "p_l is distracted today, and it effects their work. The patrol is unsuccessful."
        ],
        "win_skills": ["keen eye"],
        "win_trait": ["None"],
        "fail_skills": ["None"],
        "fail_trait": ["None"],
        "min_cats": 1,
        "max_cats": 1,
        "antagonize_text": null,
        "antagonize_fail_text": null
},
{
        "patrol_id": "fst_med_gatheringmarigold_leaf-fall2",
        "biome": "forest",
        "season": "leaf-fall",
        "tags": ["med_only", "med_cat", "herb", "marigold", "many_herbs2", "many_herbs3", "big_change", "platonic", "dislike", "comfort", "respect", "trust", "apprentice"],
        "intro_text": "Leaf-fall holds the last chances to stock up on herbs that will die off in leaf-bare, and p_l heads out to gather fresh marigold for the stores  with app1 before the plants wither and die off.",
        "decline_text": "They have second thoughts leaving their patients behind, especially with their apprentice also out, and decide to go another day.",
        "chance_of_success": 70,
        "exp": 20,
        "success_text": [
                "The low-growing marigold creeps across the ground, spotted less by its strange leaves that look like they're pretending to be small fern fronds from a distance, and more by their explosively sunset-coloured flowers. Time to collect these while they're still here, and the medicine cats work with urgency.",
                "It stops infection, bleeding, and sore joints - why would any medicine cat ever want to risk running out of it? p_l brings back as much marigold as they can stuff into their mouth, and app1 actually drops some of the leaves they carry on the way back to camp, a little over-ambitious with how much they can carry.",
                "s_c finds a patch of marigold, harvests its best leaves and flowers, and pads home, unaware of how much of their success rests on their talent for herb gathering. app1 watches, trying to soak up their skills."
],
        "fail_text": [
                "p_l is distracted today, and it effects their work. The patrol is unsuccessful, and app1 looks up at them with disappointment."
        ],
        "win_skills": ["keen eye"],
        "win_trait": ["None"],
        "fail_skills": ["None"],
        "fail_trait": ["None"],
        "min_cats": 2,
        "max_cats": 2,
        "antagonize_text": null,
        "antagonize_fail_text": null
},
{
        "patrol_id": "fst_med_gatheringmarigold_leaf-fall3",
        "biome": "forest",
        "season": "leaf-fall",
        "tags": ["med_cat", "warrior", "herb", "marigold", "many_herbs2", "many_herbs3", "big_change", "platonic", "dislike", "respect"],
        "intro_text": "Leaf-fall holds the last chances to stock up on herbs that will die off in leaf-bare, and p_l heads out to gather fresh marigold for the stores with a patrol of their clanmates to assist them before the plants wither and die off.",
        "decline_text": "They're stopped before they leave camp - these warriors are needed elsewhere. p_l's expedition will have to wait.",
        "chance_of_success": 70,
        "exp": 10,
        "success_text": [
                "The low-growing marigold creeps across the ground, spotted less by its strange leaves that look like they're pretending to be small fern fronds from a distance, and more by their explosively sunset-coloured flowers. Time to collect these while they're still here, and every cat returns to camp carrying some.",
                "It stops infection, bleeding, and sore joints - why would any medicine cat ever want to risk running out of it? p_l brings back as much marigold as they can stuff into their mouth. The warriors helping them don't understand the importance, but obliging follow p_l's example.",
                "s_c finds a patch of marigold, harvests its best leaves and flowers, and pads home, unaware of how much of their success rests on their talent for herb gathering. The patrol is also unaware, but it certainly helps their faith in their medicine cat to see them succeed with such competence."
        ],
        "fail_text": [
                "p_l is distracted today, and it effects their work. The patrol is unsuccessful and snappish with each other."
        ],
        "win_skills": ["keen eye"],
        "win_trait": ["None"],
        "fail_skills": ["None"],
        "fail_trait": ["None"],
        "min_cats": 3,
        "max_cats": 6,
        "antagonize_text": null,
        "antagonize_fail_text": null
},
{
    "patrol_id": "gen_med_gatheringmoss1",
    "biome": "forest",
    "season": "Any",
    "tags": ["med_cat", "moss", "herb"],
    "intro_text": "p_l notices that the moss in the medicine den is getting old. They need to go and gather some more.",
    "decline_text": "A cat requires their attention just as they go to leave. Moss will have to wait.",
    "chance_of_success": 80,
    "exp": 10,
    "success_text": [
        "p_l quickly makes their way to the best moss patch they know. They spend a bit of time slicing bits off with their claws, careful not to get any roots or dirt in the pile. Once they're satisfied, they take a moment to wrap their jaws around the heap and make their way back to camp."
    ],
    "fail_text":[
        "Mouse-dung! When p_l gets to the best moss-gathering spot, they find that some animal has dug up most of the moss. They'll have to leave the rest to repopulate before gathering from this spot again."
    ],
    "min_cats": 1,
    "max_cats": 1,
    "win_skills": null,
    "win_trait": ["None"],
    "antagonize_text": null,
    "antagonize_fail_text": null
},
{
    "patrol_id": "gen_med_gatheringmoss2",
    "biome": "forest",
    "season": "Any",
    "tags": ["med_cat", "apprentice", "med_only", "herb", "moss", "big_change", "platonic", "dislike"],
    "intro_text": "p_l notices that the moss in the medicine den is getting old. They need to go and gather some more.",
    "decline_text": "A cat requires their attention just as they go to leave. Moss will have to wait.",
    "chance_of_success": 80,
    "exp": 10,
    "success_text": [
        "p_l leads the way to the best moss patch they know, with app1 following close behind. The two cats begin cutting off bits of moss and making their respective piles. Once the piles are a mouthful, they pick up the bundles of new bedding and start back towards camp."
    ],
    "fail_text":[
        "Mouse-dung! When the two cats arrive at the best moss-gathering spot, they find that some animal has dug up most of the moss. They'll have to leave the rest to repopulate before gathering from this spot again."
    ],
    "min_cats": 2,
    "max_cats": 2,
    "win_skills": null,
    "win_trait": ["None"],
    "antagonize_text": null,
    "antagonize_fail_text": null
},
{
    "patrol_id": "gen_med_gatheringmoss3",
    "biome": "forest",
    "season": "Any",
    "tags": ["med_cat", "warrior", "herb", "moss", "big_change", "platonic", "dislike"],
    "intro_text": "p_l notices that the moss in the medicine den is getting old. They need to go and gather some more.",
    "decline_text": "A cat requires their attention just as they go to leave. Moss will have to wait.",
    "chance_of_success": 80,
    "exp": 10,
    "success_text": [
        "p_l leads the way to the best moss patch they know, with r_c following close behind. The two cats begin cutting off bits of moss and making their respective piles. Once the piles are a mouthful, they pick up the bundles of new bedding and start back towards camp."
    ],
    "fail_text":[
        "Mouse-dung! When the two cats arrive at the best moss-gathering spot, they find that some animal has dug up most of the moss. They'll have to leave the rest to repopulate before gathering from this spot again."
    ],
    "min_cats": 2,
    "max_cats": 2,
    "win_skills": null,
    "win_trait": ["None"],
    "antagonize_text": null,
    "antagonize_fail_text": null
},
{
    "patrol_id": "gen_med_gatheringmoss4",
    "biome": "forest",
    "season": "Any",
    "tags": ["med_cat", "warrior", "herb", "moss", "big_change", "platonic"],
    "intro_text": "p_l notices that the moss in the medicine den is getting old. They need to go and gather some more.",
    "decline_text": "A cat requires their attention just as they go to leave. Moss will have to wait.",
    "chance_of_success": 80,
=======
    "intro_text": "p_l heads out, leading a patrol of medicine cats to go stock up on the ripening harvest available in leaf-fall.",
    "decline_text": ". . . And they're called back almost immediately, as one of the elders starts hacking up something.",
    "chance_of_success": 60,
>>>>>>> f80ac981
    "exp": 10,
    "success_text": [
        "p_l leads the way to the best moss patch they know, with their entourage following close behind. The cats begin cutting off bits of moss and making their respective piles. Once the piles are a mouthful, they pick up the bundles of new bedding and start back towards camp."
    ],
    "fail_text":[
        "Mouse-dung! When the cats arrive at the best moss-gathering spot, they find that some animal has dug up most of the moss. They'll have to leave the rest to repopulate before gathering from this spot again."
    ],
    "min_cats": 3,
    "max_cats": 6,
    "win_skills": null,
    "win_trait": ["None"],
    "antagonize_text": null,
    "antagonize_fail_text": null
},
{
        "patrol_id": "fst_med_gatheringmullein_newleaf1",
        "biome": "forest",
        "season": "newleaf",
        "tags": ["med_only", "herb", "mullein", "many_herbs2", "many_herbs3", "med_cat"],
        "intro_text": "With Newleaf comes the opportunity to scout out c_n's territory and find where mullein might be growing this year.",
        "decline_text": "They have second thoughts leaving their patients behind and decide to go another day.",
        "chance_of_success": 70,
        "exp": 10,
        "success_text": [
                "It's hard to identify mullein while it's small, but p_l finds a plant or two and rips down their central stalks, carrying them back to camp to trim the leaves off later.",
                "Easing the lungs of those with weaker chest muscles or infections, helping with certain sorts of pain, and being used to treat unhappy guts, mullein is a good herb to keep in stock, though it doesn't have the glamour of catmint or the rarity of lungwort.",
                "The always-reliable s_c spots mullein plants growing plenty of leaves on their strange central stems, and knocks them over so that the entire bundle can be carried home."
],
        "fail_text": [
                "p_l fails to find any mullein, and as the plant sometimes dies completely in leaf-bare, can't use any of the spots they know from last year."
        ],
        "win_skills": ["keen eye"],
        "win_trait": ["None"],
        "fail_skills": ["None"],
        "fail_trait": ["None"],
        "min_cats": 1,
        "max_cats": 1,
        "antagonize_text": null,
        "antagonize_fail_text": null
},
{
        "patrol_id": "fst_med_gatheringmullein_newleaf2",
        "biome": "forest",
        "season": "newleaf",
        "tags": ["med_only", "med_cat", "herb", "mullein", "many_herbs2", "many_herbs3", "big_change", "platonic", "dislike", "comfort", "respect", "trust", "apprentice"],
        "intro_text": "With Newleaf comes the opportunity to scout out c_n's territory and find where mullein might be growing this year with app1.",
        "decline_text": "They have second thoughts leaving their patients behind, especially with their apprentice also out, and decide to go another day.",
        "chance_of_success": 70,
        "exp": 20,
        "success_text": [
                "It's hard to identify mullein while it's small, but p_l finds a plant or two and rips down their central stalks, showing app1 how to carry them back to camp to trim the leaves off later.",
                "Easing the lungs of those with weaker chest muscles or infections, helping with certain sorts of pain, and being used to treat unhappy guts, mullein is a good herb to keep in stock, though it doesn't have the glamour of catmint or the rarity of lungwort. app1 soaks up the lessons on its uses attentively.",
                "The always-reliable s_c spots mullein plants growing plenty of leaves on their strange central stems, and with app1 helping them, knocks them over so that the entire bundle can be carried home."
],
        "fail_text": [
                "p_l fails to find any mullein, and as the plant sometimes dies completely in leaf-bare, can't use any of the spots they know from last year. app1's calivalier attitude is not helping."
        ],
        "win_skills": ["keen eye"],
        "win_trait": ["None"],
        "fail_skills": ["None"],
        "fail_trait": ["None"],
        "min_cats": 2,
        "max_cats": 2,
        "antagonize_text": null,
        "antagonize_fail_text": null
},
{
        "patrol_id": "fst_med_gatheringmullein_newleaf3",
        "biome": "forest",
        "season": "newleaf",
        "tags": ["med_cat", "warrior", "herb", "mullein", "many_herbs2", "many_herbs3", "big_change", "patrol_to_p_l", "platonic", "dislike", "respect"],
        "intro_text": "With Newleaf comes the opportunity to scout out c_n's territory and find where mullein might be growing this year, with a patrol of their clanmates to assist them.",
        "decline_text": "They're stopped before they leave camp - these warriors are needed elsewhere. p_l's expedition will have to wait.",
        "chance_of_success": 70,
        "exp": 10,
        "success_text": [
                "It's hard to identify mullein while it's small, but p_l finds a plant or two for each member of their patrol and rips down their central stalks, carrying them back to camp to trim the leaves off later.",
                "Easing the lungs of those with weaker chest muscles or infections, helping with certain sorts of pain, and being used to treat unhappy guts, mullein is a good herb to keep in stock, though it doesn't have the glamour of catmint or the rarity of lungwort. The warriors helping p_l don't understand the importance, but obliging help them harvest it.",
                "The always-reliable s_c spots mullein plants growing plenty of leaves on their strange central stems, and knocks them over so that the entire bundle can be carried home by the patrol."
],
        "fail_text": [
                "p_l fails to find any mullein, and as the plant sometimes dies completely in leaf-bare, can't use any of the spots they know from last year, although the warriors dismiss their concerns about the weeds."
        ],
        "win_skills": ["keen eye"],
        "win_trait": ["None"],
        "fail_skills": ["None"],
        "fail_trait": ["None"],
        "min_cats": 3,
        "max_cats": 6,
        "antagonize_text": null,
        "antagonize_fail_text": null
},
{
        "patrol_id": "fst_med_gatheringmullein_greenleaf1",
        "biome": "forest",
        "season": "greenleaf",
        "tags": ["med_only", "herb", "mullein", "many_herbs2", "many_herbs3", "med_cat"],
        "intro_text": "As the mullein starts to tower over the other plants, it's a good time to harvest it.",
        "decline_text": "They have second thoughts leaving their patients behind and decide to go another day.",
        "chance_of_success": 70,
        "exp": 10,
        "success_text": [
                "p_l spots the mullelin plants by scrambling up onto a low rock and looking for their dumb fat stems starting to poke over all the other plants, then hops down to trot over and harvest them.",
                "Easing the lungs of those with weaker chest muscles or infections, helping with certain sorts of pain, and being used to treat unhappy guts, mullein is a good herb to keep in stock, though it doesn't have the glamour of catmint or the rarity of lungwort.",
                "The always-reliable s_c spots mullein plants growing plenty of leaves on their strange central stems, and knocks them over so that the entire bundle can be carried home."
],
        "fail_text": [
                "p_l could swear that there's usually some mullein around here - but not this time."
        ],
        "win_skills": ["keen eye"],
        "win_trait": ["None"],
        "fail_skills": ["None"],
        "fail_trait": ["None"],
        "min_cats": 1,
        "max_cats": 1,
        "antagonize_text": null,
        "antagonize_fail_text": null
},
{
        "patrol_id": "fst_med_gatheringmullein_greenleaf2",
        "biome": "forest",
        "season": "greenleaf",
        "tags": ["med_only", "med_cat", "herb", "mullein", "many_herbs2", "many_herbs3", "big_change", "platonic", "dislike", "comfort", "respect", "trust", "apprentice"],
        "intro_text": "As the mullein starts to tower over the other plants, it's a good time to harvest it. p_l explains to app1 how mullein's height make it easy to spot from a distance.",
        "decline_text": "They have second thoughts leaving their patients behind, especially with their apprentice also out, and decide to go another day.",
        "chance_of_success": 70,
        "exp": 20,
        "success_text": [
                "p_l spots the mullelin plants by scrambling up onto a low rock and looking for their dumb fat stems starting to poke over all the other plants. Once they've called app1 up to have a look, they hop down to trot over and harvest them.",
                "Easing the lungs of those with weaker chest muscles or infections, helping with certain sorts of pain, and being used to treat unhappy guts, mullein is a good herb to keep in stock, though it doesn't have the glamour of catmint or the rarity of lungwort. app1 soaks up the lessons on its uses attentively.",
                "The always-reliable s_c spots mullein plants growing plenty of leaves on their strange central stems, and with app1 helping them, knocks them over so that the entire bundle can be carried home."
],
        "fail_text": [
                "p_l could swear that there's usually some mullein around here - but not this time."
        ],
        "win_skills": ["keen eye"],
        "win_trait": ["None"],
        "fail_skills": ["None"],
        "fail_trait": ["None"],
        "min_cats": 2,
        "max_cats": 2,
        "antagonize_text": null,
        "antagonize_fail_text": null
},
{
        "patrol_id": "fst_med_gatheringmullein_greenleaf3",
        "biome": "forest",
        "season": "greenleaf",
        "tags": ["med_cat", "warrior", "herb", "mullein", "many_herbs2", "many_herbs3", "big_change", "patrol_to_p_l", "platonic", "dislike", "respect"],
        "intro_text": "As the mullein starts to tower over the other plants, it's a good time to harvest it.",
        "decline_text": "They're stopped before they leave camp - these warriors are needed elsewhere. p_l's expedition will have to wait.",
        "chance_of_success": 70,
        "exp": 10,
        "success_text": [
                "p_l spots the mullelin plants by scrambling up onto a low rock and looking for their dumb fat stems starting to poke over all the other plants, then hops down to trot over and harvest them with the rest of the patrol.",
                "Easing the lungs of those with weaker chest muscles or infections, helping with certain sorts of pain, and being used to treat unhappy guts, mullein is a good herb to keep in stock, though it doesn't have the glamour of catmint or the rarity of lungwort. The warriors helping p_l don't understand the importance, but obliging help them harvest it.",
                "The always-reliable s_c spots mullein plants growing plenty of leaves on their strange central stems, and knocks them over so that the entire bundle can be carried home by the patrol."
        ],
        "fail_text": [
                "p_l could swear that there's usually some mullein around here - but not this time."
        ],
        "win_skills": ["keen eye"],
        "win_trait": ["None"],
        "fail_skills": ["None"],
        "fail_trait": ["None"],
        "min_cats": 3,
        "max_cats": 6,
        "antagonize_text": null,
        "antagonize_fail_text": null
},
{
        "patrol_id": "fst_med_gatheringmullein_leaf-fall1",
        "biome": "forest",
        "season": "leaf-fall",
        "tags": ["med_only", "herb", "mullein", "many_herbs2", "many_herbs3", "med_cat"],
        "intro_text": "As the mullein towers impressively over the other plants, it's a good time to harvest it.",
        "decline_text": "They have second thoughts leaving their patients behind and decide to go another day.",
        "chance_of_success": 70,
        "exp": 10,
        "success_text": [
                "With all the towering height obtained in newleaf, greenleaf, and now leaf-fall, it almost makes sense why mullein dies off in leaf-bare - otherwise the plants would surely topple over. p_l shoves this one over to get at its leaves.",
                "Easing the lungs of those with weaker chest muscles or infections, helping with certain sorts of pain, and being used to treat unhappy guts, mullein is a good herb to keep in stock, though it doesn't have the glamour of catmint or the rarity of lungwort.",
                "The always-reliable s_c spots mullein plants growing plenty of leaves on their strange central stems, and knocks them over so that the entire bundle can be carried home."
],
        "fail_text": [
                "p_l could swear that there's usually some mullein around here - but not this time."
        ],
        "win_skills": ["keen eye"],
        "win_trait": ["None"],
        "fail_skills": ["None"],
        "fail_trait": ["None"],
        "min_cats": 1,
        "max_cats": 1,
        "antagonize_text": null,
        "antagonize_fail_text": null
},
{
        "patrol_id": "fst_med_gatheringmullein_leaf-fall2",
        "biome": "forest",
        "season": "leaf-fall",
        "tags": ["med_only", "med_cat", "herb", "mullein", "many_herbs2", "many_herbs3", "big_change", "platonic", "dislike", "comfort", "respect", "trust", "apprentice"],
        "intro_text": "As the mullein towers impressively over the other plants, it's a good time to harvest it. p_l explains to app1 how mullein's height make it easy to spot from a distance.",
        "decline_text": "They have second thoughts leaving their patients behind, especially with their apprentice also out, and decide to go another day.",
        "chance_of_success": 70,
        "exp": 20,
        "success_text": [
                "With all the towering height obtained in newleaf, greenleaf, and now leaf-fall, it almost makes sense why mullein dies off in leaf-bare - otherwise the plants would surely topple over. p_l and app1 shove this one over to get at its leaves.",
                "Easing the lungs of those with weaker chest muscles or infections, helping with certain sorts of pain, and being used to treat unhappy guts, mullein is a good herb to keep in stock, though it doesn't have the glamour of catmint or the rarity of lungwort. app1 soaks up the lessons on its uses attentively.",
                "The always-reliable s_c spots mullein plants growing plenty of leaves on their strange central stems, and with app1 helping them, knocks them over so that the entire bundle can be carried home."
],
        "fail_text": [
                "p_l could swear that there's usually some mullein around here - but not this time."
        ],
        "win_skills": ["keen eye"],
        "win_trait": ["None"],
        "fail_skills": ["None"],
        "fail_trait": ["None"],
        "min_cats": 2,
        "max_cats": 2,
        "antagonize_text": null,
        "antagonize_fail_text": null
},
{
        "patrol_id": "fst_med_gatheringmullein_leaf-fall3",
        "biome": "forest",
        "season": "leaf-fall",
        "tags": ["med_cat", "warrior", "herb", "mullein", "many_herbs2", "many_herbs3", "big_change", "platonic", "dislike", "respect"],
        "intro_text": "As the mullein towers impressively over the other plants, it's a good time to harvest it.",
        "decline_text": "They're stopped before they leave camp - these warriors are needed elsewhere. p_l's expedition will have to wait.",
        "chance_of_success": 70,
        "exp": 10,
        "success_text": [
                "With all the towering height obtained in newleaf, greenleaf, and now leaf-fall, it almost makes sense why mullein dies off in leaf-bare - otherwise the plants would surely topple over. p_l asks their patrol to shove this one over to get at its leaves.",
                "Easing the lungs of those with weaker chest muscles or infections, helping with certain sorts of pain, and being used to treat unhappy guts, mullein is a good herb to keep in stock, though it doesn't have the glamour of catmint or the rarity of lungwort. The warriors helping p_l don't understand the importance, but obliging help them harvest it.",
                "The always-reliable s_c spots mullein plants growing plenty of leaves on their strange central stems, and knocks them over so that the entire bundle can be carried home by the patrol."
        ],
        "fail_text": [
                "p_l could swear that there's usually some mullein around here - but not this time."
        ],
        "win_skills": ["keen eye"],
        "win_trait": ["None"],
        "fail_skills": ["None"],
        "fail_trait": ["None"],
        "min_cats": 3,
        "max_cats": 6,
        "antagonize_text": null,
        "antagonize_fail_text": null
},
{
        "patrol_id": "fst_med_gatheringoakleaves_newleaf1",
        "biome": "forest",
        "season": "newleaf",
        "tags": ["med_only", "herb", "oak_leaves", "many_herbs2", "many_herbs3", "med_cat"],
        "intro_text": "As the branches of the oak trees start to green, p_l heads out to collect its leaves.",
        "decline_text": "They have second thoughts leaving their patients behind and decide to go another day.",
        "chance_of_success": 70,
        "exp": 10,
        "success_text": [
                "Towering into the sky, p_l always finds the blush of new leaves budding from oak branches one of the most hopeful signs of newleaf.",
                "As a basic infection-preventing herb, oak leaves are useful for nearly all of the various scrapes, cuts, and injuries p_l sees in the medicine den, and they're always happy to bring a good crop of them back to the herb stores.",
                "s_c spots an oak tree that's valiantly trying to sprout leaves from a half fallen branch, one of the casualties of last leaf-bare, and heads to harvest from that, taking the safe option of plucking leaves from the ground."
],
        "fail_text": [
                "The trees p_l finds don't look particularly safe to climb, and p_l is forced to give up on the idea of oak leaf gathering for today."
        ],
        "win_skills": ["keen eye"],
        "win_trait": ["None"],
        "fail_skills": ["None"],
        "fail_trait": ["None"],
        "min_cats": 1,
        "max_cats": 1,
        "antagonize_text": null,
        "antagonize_fail_text": null
},
{
        "patrol_id": "fst_med_gatheringoakleaves_newleaf2",
        "biome": "forest",
        "season": "newleaf",
        "tags": ["med_only", "med_cat", "herb", "oak_leaves", "many_herbs2", "many_herbs3", "big_change", "platonic", "dislike", "comfort", "respect", "trust", "apprentice"],
        "intro_text": "As the branches of the oak trees start to green, p_l brings app1 to collect its leaves.",
        "decline_text": "They have second thoughts leaving their patients behind, especially with their apprentice also out, and decide to go another day.",
        "chance_of_success": 70,
        "exp": 20,
        "success_text": [
                "Towering into the sky, p_l always finds the blush of new leaves budding from oak branches one of the most hopeful signs of newleaf. They give app1 a lesson on using the trees to track the season - not just what moon it is, which only matters a little, but how warm or cool or wet the season has been so far.",
                "As a basic infection-preventing herb, oak leaves are useful for nearly all of the various scrapes, cuts, and injuries p_l sees in the medicine den, and they're always happy to bring a good crop of them back to the herb stores. They use the afternoon to give app1 the chance to lead their expidition, allowing the apprentice to swell with confidence.",
                "s_c spots an oak tree that's valiantly trying to sprout leaves from a half fallen branch, one of the casualties of last leaf-bare, and heads to harvest from that, taking the safe option of plucking leaves from the ground. app1 asks them if the damaged branch will produce less potent leaves, but s_c doens't think so - if the leaves are growing here at all they should be the same."
],
        "fail_text": [
                "The trees p_l finds don't look particularly safe to climb, and p_l is forced to give up on the idea of oak leaf gathering for today."
        ],
        "win_skills": ["keen eye"],
        "win_trait": ["None"],
        "fail_skills": ["None"],
        "fail_trait": ["None"],
        "min_cats": 2,
        "max_cats": 2,
        "antagonize_text": null,
        "antagonize_fail_text": null
},
{
        "patrol_id": "fst_med_gatheringoakleaves_newleaf3",
        "biome": "forest",
        "season": "newleaf",
        "tags": ["med_cat", "warrior", "herb", "oak_leaves", "many_herbs2", "many_herbs3", "big_change", "patrol_to_p_l", "platonic", "dislike", "respect"],
        "intro_text": "As the branches of the oak trees start to green, p_l heads out to collect its leaves with their clanmates coming along. Many paws will make light work, after all.",
        "decline_text": "They're stopped before they leave camp - these warriors are needed elsewhere. p_l's expedition will have to wait.",
        "chance_of_success": 70,
        "exp": 10,
        "success_text": [
                "Towering into the sky, p_l always finds the blush of new leaves budding from oak branches one of the most hopeful signs of newleaf. The warriors helping them seem to just find it a fun training exercise, to see how spindly a branch they're able to balance on as they send down a rain of leaves to p_l.",
                "As a basic infection-preventing herb, oak leaves are useful for nearly all of the various scrapes, cuts, and injuries p_l sees in the medicine den, and they're always happy to bring a good crop of them back to the herb stores. Their clanmates are, as expected, a huge help carrying everything back home.",
                "s_c spots an oak tree that's valiantly trying to sprout leaves from a half fallen branch, one of the casualties of last leaf-bare, and heads to harvest from that, taking the safe option of plucking leaves from the ground. It's less entertaining for the warriors heping them, but the cats still make a nice easy afternoon of it."
],
        "fail_text": [
                "The trees p_l finds don't look particularly safe to climb, and p_l is forced to give up on the idea of oak leaf gathering for today."
        ],
        "win_skills": ["keen eye"],
        "win_trait": ["None"],
        "fail_skills": ["None"],
        "fail_trait": ["None"],
        "min_cats": 3,
        "max_cats": 6,
        "antagonize_text": null,
        "antagonize_fail_text": null
},
{
        "patrol_id": "fst_med_gatheringoakleaves_greenleaf1",
        "biome": "forest",
        "season": "greenleaf",
        "tags": ["med_only", "herb", "oak_leaves", "many_herbs2", "many_herbs3", "med_cat"],
        "intro_text": "Greenleaf encourages the oak to reach its full potential, wide and towering, and p_l goes to collect a harvest of its leaves.",
        "decline_text": "They have second thoughts leaving their patients behind and decide to go another day.",
        "chance_of_success": 70,
        "exp": 10,
        "success_text": [
                "The shade of the oak tree makes the ground beneath it cool, and bodes well for harvesting its leaves.",
                "As a basic infection-preventing herb, oak leaves are useful for nearly all of the various scrapes, cuts, and injuries p_l sees in the medicine den, and they're always happy to bring a good crop of them back to the herb stores.",
                "s_c spots an oak tree that's valiantly trying to sprout leaves from a half fallen branch, one of the casualties of last leaf-bare, and heads to harvest from that, taking the safe option of plucking leaves from the ground."
],
        "fail_text": [
                "The trees p_l finds don't look particularly safe to climb, and p_l is forced to give up on the idea of oak leaf gathering for today."
        ],
        "win_skills": ["keen eye"],
        "win_trait": ["None"],
        "fail_skills": ["None"],
        "fail_trait": ["None"],
        "min_cats": 1,
        "max_cats": 1,
        "antagonize_text": null,
        "antagonize_fail_text": null
},
{
        "patrol_id": "fst_med_gatheringoakleaves_greenleaf2",
        "biome": "forest",
        "season": "greenleaf",
        "tags": ["med_only", "med_cat", "herb", "oak_leaves", "many_herbs2", "many_herbs3", "big_change", "platonic", "dislike", "comfort", "respect", "trust", "apprentice"],
        "intro_text": "Greenleaf encourages the oak to reach its full potential, wide and towering, and p_l goes to collect a harvest of its leaves with app1.",
        "decline_text": "They have second thoughts leaving their patients behind, especially with their apprentice also out, and decide to go another day.",
        "chance_of_success": 70,
        "exp": 20,
        "success_text": [
                "The shade of the oak tree makes the ground beneath it cool, and bodes well for harvesting its leaves. app1 nearly gets stuck trying to climb up a challenging branch, but the branches are wide and strong and the apprentice soon overcomes their fear, making it back down to the ground.",
                "As a basic infection-preventing herb, oak leaves are useful for nearly all of the various scrapes, cuts, and injuries p_l sees in the medicine den, and they're always happy to bring a good crop of them back to the herb stores. They use the afternoon to give app1 the chance to lead their expidition, allowing the apprentice to swell with confidence.",
                "s_c spots an oak tree that's valiantly trying to sprout leaves from a half fallen branch, one of the casualties of last leaf-bare, and heads to harvest from that, taking the safe option of plucking leaves from the ground. app1 asks them if the damaged branch will produce less potent leaves, but s_c doens't think so - if the leaves are growing here at all they should be the same."
],
        "fail_text": [
                "The trees p_l finds don't look particularly safe to climb, and p_l is forced to give up on the idea of oak leaf gathering for today."
        ],
        "win_skills": ["keen eye"],
        "win_trait": ["None"],
        "fail_skills": ["None"],
        "fail_trait": ["None"],
        "min_cats": 2,
        "max_cats": 2,
        "antagonize_text": null,
        "antagonize_fail_text": null
},
{
        "patrol_id": "fst_med_gatheringoakleaves_greenleaf3",
        "biome": "forest",
        "season": "greenleaf",
        "tags": ["med_cat", "warrior", "herb", "oak_leaves", "many_herbs2", "many_herbs3", "big_change", "patrol_to_p_l", "platonic", "dislike", "respect"],
        "intro_text": "Greenleaf encourages the oak to reach its full potential, wide and towering, and p_l goes to collect a harvest of its leaves, taking a patrol with them to make the task easier.",
        "decline_text": "They're stopped before they leave camp - these warriors are needed elsewhere. p_l's expedition will have to wait.",
        "chance_of_success": 70,
        "exp": 10,
        "success_text": [
                "The shade of the oak tree makes the ground beneath it cool, and bodes well for harvesting its leaves. The warriors flex their talents, and p_l encourages them as they show off their climbing skils, breaking off twigs to send the leaves down to p_l.",
                "As a basic infection-preventing herb, oak leaves are useful for nearly all of the various scrapes, cuts, and injuries p_l sees in the medicine den, and they're always happy to bring a good crop of them back to the herb stores. Their clanmates are, as expected, a huge help carrying everything back home.",
                "s_c spots an oak tree that's valiantly trying to sprout leaves from a half fallen branch, one of the casualties of last leaf-bare, and heads to harvest from that, taking the safe option of plucking leaves from the ground. It's less entertaining for the warriors heping them, but the cats still make a nice easy afternoon of it."
        ],
        "fail_text": [
                "The trees p_l finds don't look particularly safe to climb, and p_l is forced to give up on the idea of oak leaf gathering for today."
        ],
        "win_skills": ["keen eye"],
        "win_trait": ["None"],
        "fail_skills": ["None"],
        "fail_trait": ["None"],
        "min_cats": 3,
        "max_cats": 6,
        "antagonize_text": null,
        "antagonize_fail_text": null
},
{
        "patrol_id": "fst_med_gatheringoakleaves_leaf-fall1",
        "biome": "forest",
        "season": "leaf-fall",
        "tags": ["med_only", "herb", "oak_leaves", "many_herbs2", "many_herbs3", "med_cat"],
        "intro_text": "As the oaks are washed with brilliant colour, p_l heads out on a patrol to gather their last green leaves.",
        "decline_text": "They have second thoughts leaving their patients behind and decide to go another day.",
        "chance_of_success": 70,
        "exp": 10,
        "success_text": [
                "Picking only the green leaves proves challenging, but not impossible, and with careful effort p_l still manage to bring a decent number home.",
                "As a basic infection-preventing herb, oak leaves are useful for nearly all of the various scrapes, cuts, and injuries p_l sees in the medicine den, and they're always happy to bring a good crop of them back to the herb stores.",
                "s_c spots an oak tree that's valiantly trying to sprout leaves from a half fallen branch, one of the casualties of last leaf-bare, and heads to harvest from that, taking the safe option of plucking leaves from the ground."
],
        "fail_text": [
                "The trees p_l finds don't look particularly safe to climb, and p_l is forced to give up on the idea of oak leaf gathering for today."
        ],
        "win_skills": ["keen eye"],
        "win_trait": ["None"],
        "fail_skills": ["None"],
        "fail_trait": ["None"],
        "min_cats": 1,
        "max_cats": 1,
        "antagonize_text": null,
        "antagonize_fail_text": null
},
{
        "patrol_id": "fst_med_gatheringoakleaves_leaf-fall2",
        "biome": "forest",
        "season": "leaf-fall",
        "tags": ["med_only", "med_cat", "herb", "oak_leaves", "many_herbs2", "many_herbs3", "big_change", "platonic", "dislike", "comfort", "respect", "trust", "apprentice"],
        "intro_text": "As the oaks are washed with brilliant colour, p_l heads out on a patrol to gather their last green leaves, explaining to app1 how the leaves lose their herbal potency with the reds of leaf-fall.",
        "decline_text": "They have second thoughts leaving their patients behind, especially with their apprentice also out, and decide to go another day.",
        "chance_of_success": 70,
        "exp": 20,
        "success_text": [
                "Picking only the green leaves proves challenging, but not impossible, and with careful effort p_l still manage to bring a decent number home. app1 takes on the lesson about leaf colour quickly, impressing p_l with their efforts to learn herbcraft.",
                "As a basic infection-preventing herb, oak leaves are useful for nearly all of the various scrapes, cuts, and injuries p_l sees in the medicine den, and they're always happy to bring a good crop of them back to the herb stores. They use the afternoon to give app1 the chance to lead their expidition, allowing the apprentice to swell with confidence.",
                "s_c spots an oak tree that's valiantly trying to sprout leaves from a half fallen branch, one of the casualties of last leaf-bare, and heads to harvest from that, taking the safe option of plucking leaves from the ground. app1 asks them if the damaged branch will produce less potent leaves, but s_c doens't think so - if the leaves are growing here at all they should be the same."
],
        "fail_text": [
                "The trees p_l finds don't look particularly safe to climb, and p_l is forced to give up on the idea of oak leaf gathering for today."
        ],
        "win_skills": ["keen eye"],
        "win_trait": ["None"],
        "fail_skills": ["None"],
        "fail_trait": ["None"],
        "min_cats": 2,
        "max_cats": 2,
        "antagonize_text": null,
        "antagonize_fail_text": null
},
{
        "patrol_id": "fst_med_gatheringoakleaves_leaf-fall3",
        "biome": "forest",
        "season": "leaf-fall",
        "tags": ["med_cat", "warrior", "herb", "oak_leaves", "many_herbs2", "many_herbs3", "big_change", "platonic", "dislike", "respect"],
        "intro_text": "As the oaks are washed with brilliant colour, p_l heads out on a gathering patrol with warriors to gather their last green leaves.",
        "decline_text": "They're stopped before they leave camp - these warriors are needed elsewhere. p_l's expedition will have to wait.",
        "chance_of_success": 70,
        "exp": 10,
        "success_text": [
                "Picking only the green leaves proves challenging, but not impossible, and with careful effort p_l still manage to bring a decent number home, especially with the warriors there, who turn it into a competition between themselves.",
                "As a basic infection-preventing herb, oak leaves are useful for nearly all of the various scrapes, cuts, and injuries p_l sees in the medicine den, and they're always happy to bring a good crop of them back to the herb stores. Their clanmates are, as expected, a huge help carrying everything back home.",
                "s_c spots an oak tree that's valiantly trying to sprout leaves from a half fallen branch, one of the casualties of last leaf-bare, and heads to harvest from that, taking the safe option of plucking leaves from the ground. It's less entertaining for the warriors heping them, but the cats still make a nice easy afternoon of it."
        ],
        "fail_text": [
                "The trees p_l finds don't look particularly safe to climb, and p_l is forced to give up on the idea of oak leaf gathering for today."
        ],
        "win_skills": ["keen eye"],
        "win_trait": ["None"],
        "fail_skills": ["None"],
        "fail_trait": ["None"],
        "min_cats": 3,
        "max_cats": 6,
        "antagonize_text": null,
        "antagonize_fail_text": null
},
{
        "patrol_id": "fst_med_gatheringplantain_newleaf1",
        "biome": "forest",
        "season": "newleaf",
        "tags": ["med_only", "herb", "plantain", "many_herbs2", "many_herbs3", "med_cat"],
        "intro_text": "The plantain plants have reawoken, and p_l plans to go gather some of their leaves.",
        "decline_text": "They have second thoughts leaving their patients behind and decide to go another day.",
        "chance_of_success": 70,
        "exp": 10,
        "success_text": [
                "Deep green even in newleaf and with a characteristic smoothness, p_l finds the plantain where they expected - right in the middle of a path.",
                "Suitable for soothing throat and pelt irritation, and with a welcome weird habit of consistently sprouting up on well-trodden paths, plantain is a basic but valuable herb to keep stocks of.",
                "Go to where other animals wander through c_n's territory on little beaten paths, wander around under you bump nose first into a plantain plant, harvest. Simple."
],
        "fail_text": [
                "p_l fails to find any plantain, and as the plant sometimes dies completely in leaf-bare, can't use any of the spots they know from last year."
        ],
        "win_skills": ["keen eye"],
        "win_trait": ["None"],
        "fail_skills": ["None"],
        "fail_trait": ["None"],
        "min_cats": 1,
        "max_cats": 1,
        "antagonize_text": null,
        "antagonize_fail_text": null
},
{
        "patrol_id": "fst_med_gatheringplantain_newleaf2",
        "biome": "forest",
        "season": "newleaf",
        "tags": ["med_only", "med_cat", "herb", "plantain", "many_herbs2", "many_herbs3", "big_change", "platonic", "dislike", "comfort", "respect", "trust", "apprentice"],
        "intro_text": "The plantain plants have reawoken, and p_l plans to go gather some of their leaves. app1 asks to come along!",
        "decline_text": "They have second thoughts leaving their patients behind, especially with their apprentice also out, and decide to go another day.",
        "chance_of_success": 70,
        "exp": 20,
        "success_text": [
                "Deep green even in newleaf and with a characteristic smoothness, p_l finds the plantain where they expected - right in the middle of a path. They teach app1 how the leaves can be opened and used on top of cobwebs for wound binding - although the plant doesn't actually help with wound healing, the leaves make good structural support for other remedies.",
                "Suitable for soothing throat and pelt irritation, and with a welcome weird habit of consistently sprouting up on well-trodden paths, plantain is a basic but valuable herb to keep stocks of, and always taught early in the herbal lore each medicine cat must memorise.",
                "Go to where other animals wander through c_n's territory on little beaten paths, wander around under you bump nose first into a plantain plant, harvest. Simple, p_l teaches app1."
],
        "fail_text": [
                "p_l fails to find any plantain, and as the plant sometimes dies completely in leaf-bare, can't use any of the spots they know from last year. app1's calivalier attitude is not helping."
        ],
        "win_skills": ["keen eye"],
        "win_trait": ["None"],
        "fail_skills": ["None"],
        "fail_trait": ["None"],
        "min_cats": 2,
        "max_cats": 2,
        "antagonize_text": null,
        "antagonize_fail_text": null
},
{
        "patrol_id": "fst_med_gatheringplantain_newleaf3",
        "biome": "forest",
        "season": "newleaf",
        "tags": ["med_cat", "warrior", "herb", "plantain", "many_herbs2", "many_herbs3", "big_change", "patrol_to_p_l", "platonic", "dislike", "respect"],
        "intro_text": "The plantain plants have reawoken, and p_l plans to go gather some of their leaves with a gathering patrol.",
        "decline_text": "They're stopped before they leave camp - these warriors are needed elsewhere. p_l's expedition will have to wait.",
        "chance_of_success": 70,
        "exp": 10,
        "success_text": [
                "Deep green even in newleaf and with a characteristic smoothness, p_l finds the plantain where they expected - right in the middle of a path. The warriors help them pull up the entire plant, roots and all. Only the leaves are useful to p_l, but the plantain blocking the path is too annoying in this spot.",
                "Suitable for soothing throat and pelt irritation, and with a welcome weird habit of consistently sprouting up on well-trodden paths, plantain is a basic but valuable herb to keep stocks of. It's even relatively innoculous taste wise, making it easy to harvest.",
                "Go to where other animals wander through c_n's territory on little beaten paths, wander around under you bump nose first into a plantain plant, harvest. Simple. And the warriors get to tidy their paths through the territory."
],
        "fail_text": [
                "p_l fails to find any plantain, and as the plant sometimes dies completely in leaf-bare, can't use any of the spots they know from last year, although the warriors dismiss their concerns about the weeds."
        ],
        "win_skills": ["keen eye"],
        "win_trait": ["None"],
        "fail_skills": ["None"],
        "fail_trait": ["None"],
        "min_cats": 3,
        "max_cats": 6,
        "antagonize_text": null,
        "antagonize_fail_text": null
},
{
        "patrol_id": "fst_med_gatheringplantain_greenleaf1",
        "biome": "forest",
        "season": "greenleaf",
        "tags": ["med_only", "herb", "plantain", "many_herbs2", "many_herbs3", "med_cat"],
        "intro_text": "As the plantain starts to choke off the paths the clan uses to get about, fuelled by greenleaf, it's a great time to clean up the paths and bring a good harvest home.",
        "decline_text": "They have second thoughts leaving their patients behind and decide to go another day.",
        "chance_of_success": 70,
        "exp": 10,
        "success_text": [
                "p_l doesn't so much find the plantain plants as have one of the main paths headed away from camp be blocked off by them, but hey, there's plantain.",
                "Suitable for soothing throat and pelt irritation, and with a welcome weird habit of consistently sprouting up on well-trodden paths, plantain is a basic but valuable herb to keep stocks of.",
                "Go to where other animals wander through c_n's territory on little beaten paths, wander around under you bump nose first into a plantain plant, harvest. Simple."
],
        "fail_text": [
                "p_l finds a plantain plant growing in the middle of a path, but it's trampled and useless until it regrows its leaves."
        ],
        "win_skills": ["keen eye"],
        "win_trait": ["None"],
        "fail_skills": ["None"],
        "fail_trait": ["None"],
        "min_cats": 1,
        "max_cats": 1,
        "antagonize_text": null,
        "antagonize_fail_text": null
},
{
        "patrol_id": "fst_med_gatheringplantain_greenleaf2",
        "biome": "forest",
        "season": "greenleaf",
        "tags": ["med_only", "med_cat", "herb", "plantain", "many_herbs2", "many_herbs3", "big_change", "platonic", "dislike", "comfort", "respect", "trust", "apprentice"],
        "intro_text": "As the plantain starts to choke off the paths the clan uses to get about, fuelled by greenleaf, it's a great time to clean up the paths and bring a good harvest home. app1 asks why the plant might choose such a strange spot to grow, and p_l gives them their best guess.",
        "decline_text": "They have second thoughts leaving their patients behind, especially with their apprentice also out, and decide to go another day.",
        "chance_of_success": 70,
        "exp": 20,
        "success_text": [
                "p_l doesn't so much find the plantain plants as have one of the main paths headed away from camp be blocked off by them, but hey, there's plantain. They show app1 how the leaves can make excellent structural support for bandages and ploutrices.",
                "Suitable for soothing throat and pelt irritation, and with a welcome weird habit of consistently sprouting up on well-trodden paths, plantain is a basic but valuable herb to keep stocks of, and always taught early in the herbal lore each medicine cat must memorise.",
                "Go to where other animals wander through c_n's territory on little beaten paths, wander around under you bump nose first into a plantain plant, harvest. Simple, p_l teaches app1."
],
        "fail_text": [
                "p_l finds a plantain plant growing in the middle of a path, but it's trampled and useless until it regrows its leaves. app1 keeps suggesting they look somewhere that isn't a busy throughfare."
        ],
        "win_skills": ["keen eye"],
        "win_trait": ["None"],
        "fail_skills": ["None"],
        "fail_trait": ["None"],
        "min_cats": 2,
        "max_cats": 2,
        "antagonize_text": null,
        "antagonize_fail_text": null
},
{
        "patrol_id": "fst_med_gatheringplantain_greenleaf3",
        "biome": "forest",
        "season": "greenleaf",
        "tags": ["med_cat", "warrior", "herb", "plantain", "many_herbs2", "many_herbs3", "big_change", "patrol_to_p_l", "platonic", "dislike", "respect"],
        "intro_text": "As the plantain starts to choke off the paths the clan uses to get about, fuelled by greenleaf, it's a great time to clean up the paths and bring a good harvest home. p_l brings along their clanmates, both for carrying and because the deputy has mentioned particular paths they'd really like cleared.",
        "decline_text": "They're stopped before they leave camp - these warriors are needed elsewhere. p_l's expedition will have to wait.",
        "chance_of_success": 70,
        "exp": 10,
        "success_text": [
                "p_l doesn't so much find the plantain plants as have one of the main paths headed away from camp be blocked off by them, but hey, there's plantain. The warriors are relieved p_l lets them clear the plants away - there'll be plantain elsewhere, and the Clan needs this path.",
                "Suitable for soothing throat and pelt irritation, and with a welcome weird habit of consistently sprouting up on well-trodden paths, plantain is a basic but valuable herb to keep stocks of. It's even relatively innoculous taste wise, making it easy to harvest.",
                "Go to where other animals wander through c_n's territory on little beaten paths, wander around under you bump nose first into a plantain plant, harvest. Simple. And the warriors get to tidy their paths through the territory."
        ],
        "fail_text": [
                "p_l finds a plantain plant growing in the middle of a path, but it's trampled and useless until it regrows its leaves. The warriors are pleased to see the plant dying - they've been stomping on it every time they've come through here."
        ],
        "win_skills": ["keen eye"],
        "win_trait": ["None"],
        "fail_skills": ["None"],
        "fail_trait": ["None"],
        "min_cats": 3,
        "max_cats": 6,
        "antagonize_text": null,
        "antagonize_fail_text": null
},
{
        "patrol_id": "fst_med_gatheringplantain_leaf-fall1",
        "biome": "forest",
        "season": "leaf-fall",
        "tags": ["med_only", "herb", "plantain", "many_herbs2", "many_herbs3", "med_cat"],
        "intro_text": "p_l is always amused by the plantain's enduring cheerfulness in the face of being trodden on, and it's nice that the plants grow with such enthusiasm right to the end of leaf-fall.",
        "decline_text": "They have second thoughts leaving their patients behind and decide to go another day.",
        "chance_of_success": 70,
        "exp": 10,
        "success_text": [
                "Not one of the plants that turn red before they die off for leaf-bare, p_l carries the green plantain leaves home through a territory ever less green as leaf-fall wears on.",
                "Suitable for soothing throat and pelt irritation, and with a welcome weird habit of consistently sprouting up on well-trodden paths, plantain is a basic but valuable herb to keep stocks of.",
                "Go to where other animals wander through c_n's territory on little beaten paths, wander around under you bump nose first into a plantain plant, harvest. Simple."
],
        "fail_text": [
                "p_l finds a plantain plant growing in the middle of a path, but it's trampled and useless until it regrows its leaves."
        ],
        "win_skills": ["keen eye"],
        "win_trait": ["None"],
        "fail_skills": ["None"],
        "fail_trait": ["None"],
        "min_cats": 1,
        "max_cats": 1,
        "antagonize_text": null,
        "antagonize_fail_text": null
},
{
        "patrol_id": "fst_med_gatheringplantain_leaf-fall2",
        "biome": "forest",
        "season": "leaf-fall",
        "tags": ["med_only", "med_cat", "herb", "plantain", "many_herbs2", "many_herbs3", "big_change", "platonic", "dislike", "comfort", "respect", "trust", "apprentice"],
        "intro_text": "p_l is always amused by the plantain's enduring cheerfulness in the face of being trodden on, and it's nice that the plants grow with such enthusiasm right to the end of leaf-fall. app1 asks if they'll really die back in leaf-bare - the plant seems too determined to give up in the cold.",
        "decline_text": "They have second thoughts leaving their patients behind, especially with their apprentice also out, and decide to go another day.",
        "chance_of_success": 70,
        "exp": 20,
        "success_text": [
                "Not one of the plants that turn red before they die off for leaf-bare, p_l carries the green plantain leaves home through a territory ever less green as leaf-fall wears on. app1 is worried about the herb stores when they arrive back at camp, and p_l reassures them that c_n will be alright.",
                "Suitable for soothing throat and pelt irritation, and with a welcome weird habit of consistently sprouting up on well-trodden paths, plantain is a basic but valuable herb to keep stocks of, and always taught early in the herbal lore each medicine cat must memorise.",
                "Go to where other animals wander through c_n's territory on little beaten paths, wander around under you bump nose first into a plantain plant, harvest. Simple, p_l teaches app1."
],
        "fail_text": [
                "p_l finds a plantain plant growing in the middle of a path, but it's trampled and useless until it regrows its leaves. app1 keeps suggesting they look somewhere that isn't a busy throughfare."
        ],
        "win_skills": ["keen eye"],
        "win_trait": ["None"],
        "fail_skills": ["None"],
        "fail_trait": ["None"],
        "min_cats": 2,
        "max_cats": 2,
        "antagonize_text": null,
        "antagonize_fail_text": null
},
{
        "patrol_id": "fst_med_gatheringplantain_leaf-fall3",
        "biome": "forest",
        "season": "leaf-fall",
        "tags": ["med_cat", "warrior", "herb", "plantain", "many_herbs2", "many_herbs3", "big_change", "platonic", "dislike", "respect"],
        "intro_text": "p_l is always amused by the plantain's enduring cheerfulness in the face of being trodden on, and it's nice that the plants grow with such enthusiasm right to the end of leaf-fall. The warriors they're bringing along seem to regard their task as more path clearing and less herb gathering.",
        "decline_text": "They're stopped before they leave camp - these warriors are needed elsewhere. p_l's expedition will have to wait.",
        "chance_of_success": 70,
        "exp": 10,
        "success_text": [
                "Not one of the plants that turn red before they die off for leaf-bare, p_l carries the green plantain leaves home through a territory ever less green as leaf-fall wears on. Even the warriors seem less irritated at the plantain plants than usual, instead valuing the herb while they can still find it.",
                "Suitable for soothing throat and pelt irritation, and with a welcome weird habit of consistently sprouting up on well-trodden paths, plantain is a basic but valuable herb to keep stocks of. It's even relatively innoculous taste wise, making it easy to harvest.",
                "Go to where other animals wander through c_n's territory on little beaten paths, wander around under you bump nose first into a plantain plant, harvest. Simple. And the warriors get to tidy their paths through the territory."
        ],
        "fail_text": [
                "p_l finds a plantain plant growing in the middle of a path, but it's trampled and useless until it regrows its leaves. The warriors are pleased to see the plant dying - they've been stomping on it every time they've come through here."
        ],
        "win_skills": ["keen eye"],
        "win_trait": ["None"],
        "fail_skills": ["None"],
        "fail_trait": ["None"],
        "min_cats": 3,
        "max_cats": 6,
        "antagonize_text": null,
        "antagonize_fail_text": null
},
{
        "patrol_id": "fst_med_gatheringpoppy_newleaf1",
        "biome": "forest",
        "season": "newleaf",
        "tags": ["med_only", "herb", "poppy", "many_herbs2", "many_herbs3", "med_cat"],
        "intro_text": "As the poppy starts to bloom and set seed in newleaf, p_l jumps at the opportunity.",
        "decline_text": "They have second thoughts leaving their patients behind and decide to go another day.",
        "chance_of_success": 70,
        "exp": 10,
        "success_text": [
                "These plants will be dead in leaf-fall, while the clan will need painkillers in the colder seasons, so there's no time to waste - p_l goes out and brings back a decent harvest.",
                "The red poppy flowers are pretty, but it's the dried, husk-like flowerheads that contain the poppy seeds p_l wants, and they take as many as they can.",
                "s_c uses the bright flowers to find the plants quickly, determined to bring back as many poppy seeds as possible."
],
        "fail_text": [
                "The wind seems to have stolen all the poppy seeds from their dry flowerheads before p_l could've harvested them."
        ],
        "win_skills": ["keen eye"],
        "win_trait": ["None"],
        "fail_skills": ["None"],
        "fail_trait": ["None"],
        "min_cats": 1,
        "max_cats": 1,
        "antagonize_text": null,
        "antagonize_fail_text": null
},
{
        "patrol_id": "fst_med_gatheringpoppy_newleaf2",
        "biome": "forest",
        "season": "newleaf",
        "tags": ["med_only", "med_cat", "herb", "poppy", "many_herbs2", "many_herbs3", "big_change", "platonic", "dislike", "comfort", "respect", "trust", "apprentice"],
        "intro_text": "As the poppy starts to bloom and set seed in newleaf, p_l jumps at the opportunity, explaining to app1 that they have to take advantage of its short growing season while they can.",
        "decline_text": "They have second thoughts leaving their patients behind, especially with their apprentice also out, and decide to go another day.",
        "chance_of_success": 70,
        "exp": 30,
        "success_text": [
                "These plants will be dead in leaf-fall, while the clan will need painkillers in the colder seasons, so there's no time to waste - p_l goes out and brings back a decent harvest with app1.",
                "The red poppy flowers are pretty, but it's the dried, husk-like flowerheads that contain the poppy seeds p_l wants, and they take as many as they can. app1 knows how crucial poppy seeds are for the clan, and p_l is proud of how hard they work.",
                "s_c uses the bright flowers to find the plants quickly, determined to bring back as many poppy seeds as possible. They pass on their knowledge of poppy herbcraft as they gather, teaching app1 about all the different circumstances that poppy seeds can help with, though app1 should avoid using them on pregnant or nursing queens."
],
        "fail_text": [
                "The wind seems to have stolen all the poppy seeds from their dry flowerheads before p_l could've harvested them."
        ],
        "win_skills": ["keen eye"],
        "win_trait": ["None"],
        "fail_skills": ["None"],
        "fail_trait": ["None"],
        "min_cats": 2,
        "max_cats": 2,
        "antagonize_text": null,
        "antagonize_fail_text": null
},
{
        "patrol_id": "fst_med_gatheringpoppy_newleaf3",
        "biome": "forest",
        "season": "newleaf",
        "tags": ["med_cat", "warrior", "herb", "poppy", "many_herbs2", "many_herbs3", "big_change", "patrol_to_p_l", "platonic", "dislike", "respect"],
        "intro_text": "As the poppy starts to bloom and set seed in newleaf, p_l jumps at the opportunity. They assemble a good sized patrol full of Calnmates to help them out with the gathering of this important herb.",
        "decline_text": "They're stopped before they leave camp - these warriors are needed elsewhere. p_l's expedition will have to wait.",
        "chance_of_success": 70,
        "exp": 10,
        "success_text": [
                "These plants will be dead in leaf-fall, while the clan will need painkillers in the colder seasons, so there's no time to waste - p_l goes out and brings back a decent harvest, with all the members of teh patrol bringing back at least a couple dried flowerheads full of seeds each.",
                "The red poppy flowers are pretty, but it's the dried, husk-like flowerheads that contain the poppy seeds p_l wants, and they take as many as they can. All the warriors with them work hard to help, focused on a herb so famous that even they know its purpose.",
                "s_c uses the bright flowers to find the plants quickly, determined to bring back as many poppy seeds as possible. The rest of the patrol, knowing how important poppy seeds are as a painkiller, working hard for s_c and c_n."
],
        "fail_text": [
                "The wind seems to have stolen all the poppy seeds from their dry flowerheads before p_l could've harvested them."
        ],
        "win_skills": ["keen eye"],
        "win_trait": ["None"],
        "fail_skills": ["None"],
        "fail_trait": ["None"],
        "min_cats": 3,
        "max_cats": 6,
        "antagonize_text": null,
        "antagonize_fail_text": null
},
{
        "patrol_id": "fst_med_gatheringpoppy_greenleaf1",
        "biome": "forest",
        "season": "greenleaf",
        "tags": ["med_only", "herb", "poppy", "many_herbs2", "many_herbs3", "med_cat"],
        "intro_text": "With greenleaf bringing the poppies to seed, and only so much time before the plants die off in leaf-fall, p_l is keen to go collect as much as possible.",
        "decline_text": "They have second thoughts leaving their patients behind and decide to go another day.",
        "chance_of_success": 70,
        "exp": 10,
        "success_text": [
                "These plants will be dead in leaf-fall, while the clan will need painkillers in the colder seasons, so there's no time to waste - p_l goes out and brings back a decent harvest.",
                "The red poppy flowers are pretty, but it's the dried, husk-like flowerheads that contain the poppy seeds p_l wants, and they take as many as they can.",
                "s_c uses the bright flowers to find the plants quickly, determined to bring back as many poppy seeds as possible."
],
        "fail_text": [
                "The wind seems to have stolen all the poppy seeds from their dry flowerheads before p_l could've harvested them."
        ],
        "win_skills": ["keen eye"],
        "win_trait": ["None"],
        "fail_skills": ["None"],
        "fail_trait": ["None"],
        "min_cats": 1,
        "max_cats": 1,
        "antagonize_text": null,
        "antagonize_fail_text": null
},
{
        "patrol_id": "fst_med_gatheringpoppy_greenleaf2",
        "biome": "forest",
        "season": "greenleaf",
        "tags": ["med_only", "med_cat", "herb", "poppy", "many_herbs2", "many_herbs3", "big_change", "platonic", "dislike", "comfort", "respect", "trust", "apprentice"],
        "intro_text": "With greenleaf bringing the poppies to seed, and only so much time before the plants die off in leaf-fall, p_l is keen to go collect as much as possible. Even app1 knows how much the clan depends on poppy seeds being in their herb stores.",
        "decline_text": "They have second thoughts leaving their patients behind, especially with their apprentice also out, and decide to go another day.",
        "chance_of_success": 70,
        "exp": 30,
        "success_text": [
                "These plants will be dead in leaf-fall, while the clan will need painkillers in the colder seasons, so there's no time to waste - p_l goes out and brings back a decent harvest with app1.",
                "The red poppy flowers are pretty, but it's the dried, husk-like flowerheads that contain the poppy seeds p_l wants, and they take as many as they can. app1 knows how crucial poppy seeds are for the clan, and p_l is proud of how hard they work.",
                "s_c uses the bright flowers to find the plants quickly, determined to bring back as many poppy seeds as possible. They pass on their knowledge of poppy herbcraft as they gather, teaching app1 about all the different circumstances that poppy seeds can help with, though app1 should avoid using them on pregnant or nursing queens."
],
        "fail_text": [
                "The wind seems to have stolen all the poppy seeds from their dry flowerheads before p_l could've harvested them."
        ],
        "win_skills": ["keen eye"],
        "win_trait": ["None"],
        "fail_skills": ["None"],
        "fail_trait": ["None"],
        "min_cats": 2,
        "max_cats": 2,
        "antagonize_text": null,
        "antagonize_fail_text": null
},
{
        "patrol_id": "fst_med_gatheringpoppy_greenleaf3",
        "biome": "forest",
        "season": "greenleaf",
        "tags": ["med_cat", "warrior", "herb", "poppy", "many_herbs2", "many_herbs3", "big_change", "patrol_to_p_l", "platonic", "dislike", "respect"],
        "intro_text": "With greenleaf bringing the poppies to seed, and only so much time before the plants die off in leaf-fall, p_l is keen to go collect as much as possible. They bring their Clanmates with them to help, the warriors keen to much sure the clan is well provisioned with this important herb.",
        "decline_text": "They're stopped before they leave camp - these warriors are needed elsewhere. p_l's expedition will have to wait.",
        "chance_of_success": 70,
        "exp": 10,
        "success_text": [
                "These plants will be dead in leaf-fall, while the clan will need painkillers in the colder seasons, so there's no time to waste - p_l goes out and brings back a decent harvest, with all the members of teh patrol bringing back at least a couple dried flowerheads full of seeds each.",
                "The red poppy flowers are pretty, but it's the dried, husk-like flowerheads that contain the poppy seeds p_l wants, and they take as many as they can. All the warriors with them work hard to help, focused on a herb so famous that even they know its purpose.",
                "s_c uses the bright flowers to find the plants quickly, determined to bring back as many poppy seeds as possible. The rest of the patrol, knowing how important poppy seeds are as a painkiller, working hard for s_c and c_n."
        ],
        "fail_text": [
                "The wind seems to have stolen all the poppy seeds from their dry flowerheads before p_l could've harvested them."
        ],
        "win_skills": ["keen eye"],
        "win_trait": ["None"],
        "fail_skills": ["None"],
        "fail_trait": ["None"],
        "min_cats": 3,
        "max_cats": 6,
        "antagonize_text": null,
        "antagonize_fail_text": null
},
{
        "patrol_id": "fst_med_gatheringragwort_newleaf1",
        "biome": "forest",
        "season": "newleaf",
        "tags": ["med_only", "herb", "ragwort", "many_herbs2", "many_herbs3", "med_cat"],
        "intro_text": "With newleaf bringing ragwort back on the medicinal menu, p_l heads out to find where the silly plants have decided to sprout this year.",
        "decline_text": "They have second thoughts leaving their patients behind and decide to go another day.",
        "chance_of_success": 70,
        "exp": 10,
        "success_text": [
                "In newleaf, with most ragwort plants still flowerless, they're a little more bearable to harvest.",
                "Ragwort brings strength to cats who need it, and eases aching joints, but StarClan it tastes absolutely foul. p_l's pleased with their harvest, but really wishes they had a way to bring it back to camp that didn't need them to carry it in their mouth.",
                "s_c has discovered a trick to harvesting the bountiful but foul ragwort, using their claws to tear leaves from the plant and then carefully carrying them back to camp without chewing or salivating."
],
        "fail_text": [
                "Try as they might, p_l can't quite remember the exact shape of the ragwort leaves, and isn't going to harvest from plants they haven't confidently identified."
        ],
        "win_skills": ["keen eye"],
        "win_trait": ["None"],
        "fail_skills": ["None"],
        "fail_trait": ["None"],
        "min_cats": 1,
        "max_cats": 1,
        "antagonize_text": null,
        "antagonize_fail_text": null
},
{
        "patrol_id": "fst_med_gatheringragwort_newleaf2",
        "biome": "forest",
        "season": "newleaf",
        "tags": ["med_only", "med_cat", "herb", "ragwort", "many_herbs2", "many_herbs3", "big_change", "platonic", "dislike", "comfort", "respect", "trust", "apprentice"],
        "intro_text": "With newleaf bringing ragwort back on the medicinal menu, p_l heads out to find where the silly plants have decided to sprout this year, explaining to app1 the annoyances of the type of plant that dies completely in leaf-bare and leaves them having to search for all new spots every newleaf.",
        "decline_text": "They have second thoughts leaving their patients behind, especially with their apprentice also out, and decide to go another day.",
        "chance_of_success": 70,
        "exp": 20,
        "success_text": [
                "In newleaf, with most ragwort plants still flowerless, they're a little more bearable to harvest. Still, it's not a task p_l or app1 look forward to, although both of them acknowledge the need and put themselves to work.",
                "Ragwort brings strength to cats who need it, and eases aching joints, but StarClan it tastes absolutely foul. p_l's pleased with their harvest, but really wishes they had a way to bring it back to camp that didn't need them to carry it in their mouth, and has a lot of sympathy for app1's disgusted expression.",
                "s_c has discovered a trick to harvesting the bountiful but foul ragwort, using their claws to tear leaves from the plant and then carefully carrying them back to camp without chewing or salivating. app1 is desperately grateful to learn the trick."
],
        "fail_text": [
                "Try as they might, p_l can't quite remember the exact shape of the ragwort leaves, and isn't going to harvest from plants they haven't confidently identified."
        ],
        "win_skills": ["keen eye"],
        "win_trait": ["None"],
        "fail_skills": ["None"],
        "fail_trait": ["None"],
        "min_cats": 2,
        "max_cats": 2,
        "antagonize_text": null,
        "antagonize_fail_text": null
},
{
        "patrol_id": "fst_med_gatheringragwort_newleaf3",
        "biome": "forest",
        "season": "newleaf",
        "tags": ["med_cat", "warrior", "herb", "ragwort", "many_herbs2", "many_herbs3", "big_change", "patrol_to_p_l", "platonic", "dislike", "respect"],
        "intro_text": "With newleaf bringing ragwort back on the medicinal menu, p_l heads out to find where the silly plants have decided to sprout this year. They describe ragwort to the warrior with them, though they'd be surprised if anyone manages to spot it.",
        "decline_text": "They're stopped before they leave camp - these warriors are needed elsewhere. p_l's expedition will have to wait.",
        "chance_of_success": 70,
        "exp": 10,
        "success_text": [
                "In newleaf, with most ragwort plants still flowerless, they're a little more bearable to harvest. That's not a great improvement though, and they're still foul - p_l makes sure to send the warriors helping them for a drink afterwards, and that the whole camp sees them specifically thanking their long-suffering patrol for their work.",
                "Ragwort brings strength to cats who need it, and eases aching joints, but StarClan it tastes absolutely foul. p_l's pleased with their harvest, but really wishes they had a way to bring it back to camp that didn't need them to carry it in their mouth, a sentiment that the patrol helping them definitely shares, at length, very descriptively.",
                "s_c has discovered a trick to harvesting the bountiful but foul ragwort, using their claws to tear leaves from the plant and then carefully carrying them back to camp without chewing or salivating. Some of the warriors are too impatient to follow their lead, and end up suffering the taste of ragwort as the patrol brings back loads of the leaves."
],
        "fail_text": [
                "Try as they might, p_l can't quite remember the exact shape of the ragwort leaves, and isn't going to harvest from plants they haven't confidently identified."
        ],
        "win_skills": ["keen eye"],
        "win_trait": ["None"],
        "fail_skills": ["None"],
        "fail_trait": ["None"],
        "min_cats": 3,
        "max_cats": 6,
        "antagonize_text": null,
        "antagonize_fail_text": null
},
{
        "patrol_id": "fst_med_gatheringragwort_greenleaf1",
        "biome": "forest",
        "season": "greenleaf",
        "tags": ["med_only", "herb", "ragwort", "many_herbs2", "many_herbs3", "med_cat"],
        "intro_text": "p_l heads out to find ragwort, holding the particular fractal shape of its furled leaves in their mind to distinguish it from every other low growing patch of greenery.",
        "decline_text": "They have second thoughts leaving their patients behind and decide to go another day.",
        "chance_of_success": 70,
        "exp": 10,
        "success_text": [
                "Ugh. The ragwort p_l find is flowering, and the terrible taste of the plant leaks into the air as scent from its yellow flowers.",
                "Ragwort brings strength to cats who need it, and eases aching joints, but StarClan it tastes absolutely foul. p_l's pleased with their harvest, but really wishes they had a way to bring it back to camp that didn't need them to carry it in their mouth.",
                "s_c has discovered a trick to harvesting the bountiful but foul ragwort, using their claws to tear leaves from the plant and then carefully carrying them back to camp without chewing or salivating."
],
        "fail_text": [
                "Try as they might, p_l can't quite remember the exact shape of the ragwort leaves, and isn't going to harvest from plants they haven't confidently identified."
        ],
        "win_skills": ["keen eye"],
        "win_trait": ["None"],
        "fail_skills": ["None"],
        "fail_trait": ["None"],
        "min_cats": 1,
        "max_cats": 1,
        "antagonize_text": null,
        "antagonize_fail_text": null
},
{
        "patrol_id": "fst_med_gatheringragwort_greenleaf2",
        "biome": "forest",
        "season": "greenleaf",
        "tags": ["med_only", "med_cat", "herb", "ragwort", "many_herbs2", "many_herbs3", "big_change", "platonic", "dislike", "comfort", "respect", "trust", "apprentice"],
        "intro_text": "p_l heads out to find ragwort, holding the particular fractal shape of its furled leaves in their mind to distinguish it from every other low growing patch of greenery, and doing their best to describe the shape to app1.",
        "decline_text": "They have second thoughts leaving their patients behind, especially with their apprentice also out, and decide to go another day.",
        "chance_of_success": 70,
        "exp": 20,
        "success_text": [
                "Ugh. The ragwort p_l find is flowering, and the terrible taste of the plant leaks into the air as scent from its yellow flowers. app1 quietly asks if theres anythign they can do to block the scent, but no, it's just better to get harvesting over with quickly.",
                "Ragwort brings strength to cats who need it, and eases aching joints, but StarClan it tastes absolutely foul. p_l's pleased with their harvest, but really wishes they had a way to bring it back to camp that didn't need them to carry it in their mouth, and has a lot of sympathy for app1's disgusted expression.",
                "s_c has discovered a trick to harvesting the bountiful but foul ragwort, using their claws to tear leaves from the plant and then carefully carrying them back to camp without chewing or salivating. app1 is desperately grateful to learn the trick."
],
        "fail_text": [
                "Try as they might, p_l can't quite remember the exact shape of the ragwort leaves, and isn't going to harvest from plants they haven't confidently identified."
        ],
        "win_skills": ["keen eye"],
        "win_trait": ["None"],
        "fail_skills": ["None"],
        "fail_trait": ["None"],
        "min_cats": 2,
        "max_cats": 2,
        "antagonize_text": null,
        "antagonize_fail_text": null
},
{
        "patrol_id": "fst_med_gatheringragwort_greenleaf3",
        "biome": "forest",
        "season": "greenleaf",
        "tags": ["med_cat", "warrior", "herb", "ragwort", "many_herbs2", "many_herbs3", "big_change", "patrol_to_p_l", "platonic", "dislike", "respect"],
        "intro_text": "p_l heads out to find ragwort, holding the particular fractal shape of its furled leaves in their mind to distinguish it from every other low growing patch of greenery. They bring warriors with them to carry it back to camp.",
        "decline_text": "They're stopped before they leave camp - these warriors are needed elsewhere. p_l's expedition will have to wait.",
        "chance_of_success": 70,
        "exp": 10,
        "success_text": [
                "Ugh. The ragwort p_l find is flowering, and the terrible taste of the plant leaks into the air as scent from its yellow flowers. There a chorus of long suffering sighs as the cats get to work, accomplishing their unpleasent task professionally but without any joy.",
                "Ragwort brings strength to cats who need it, and eases aching joints, but StarClan it tastes absolutely foul. p_l's pleased with their harvest, but really wishes they had a way to bring it back to camp that didn't need them to carry it in their mouth, a sentiment that the patrol helping them definitely shares, at length, very descriptively.",
                "s_c has discovered a trick to harvesting the bountiful but foul ragwort, using their claws to tear leaves from the plant and then carefully carrying them back to camp without chewing or salivating. Some of the warriors are too impatient to follow their lead, and end up suffering the taste of ragwort as the patrol brings back loads of the leaves."
        ],
        "fail_text": [
                "Try as they might, p_l can't quite remember the exact shape of the ragwort leaves, and isn't going to harvest from plants they haven't confidently identified."
        ],
        "win_skills": ["keen eye"],
        "win_trait": ["None"],
        "fail_skills": ["None"],
        "fail_trait": ["None"],
        "min_cats": 3,
        "max_cats": 6,
        "antagonize_text": null,
        "antagonize_fail_text": null
},
{
        "patrol_id": "fst_med_gatheringragwort_leaf-fall1",
        "biome": "forest",
        "season": "leaf-fall",
        "tags": ["med_only", "herb", "ragwort", "many_herbs2", "many_herbs3", "med_cat"],
        "intro_text": "As the ragwort plants start to dramatically give up on life as leaf-fall progresses, p_l takes the oportunity to go harvest from them.",
        "decline_text": "They have second thoughts leaving their patients behind and decide to go another day.",
        "chance_of_success": 70,
        "exp": 10,
        "success_text": [
                "Ugh. The ragwort p_l find is flowering, and the terrible taste of the plant leaks into the air as scent from its yellow flowers.",
                "Ragwort brings strength to cats who need it, and eases aching joints, but StarClan it tastes absolutely foul. p_l's pleased with their harvest, but really wishes they had a way to bring it back to camp that didn't need them to carry it in their mouth.",
                "s_c has discovered a trick to harvesting the bountiful but foul ragwort, using their claws to tear leaves from the plant and then carefully carrying them back to camp without chewing or salivating."
],
        "fail_text": [
                "Try as they might, p_l can't quite remember the exact shape of the ragwort leaves, and isn't going to harvest from plants they haven't confidently identified."
        ],
        "win_skills": ["keen eye"],
        "win_trait": ["None"],
        "fail_skills": ["None"],
        "fail_trait": ["None"],
        "min_cats": 1,
        "max_cats": 1,
        "antagonize_text": null,
        "antagonize_fail_text": null
},
{
        "patrol_id": "fst_med_gatheringragwort_leaf-fall2",
        "biome": "forest",
        "season": "leaf-fall",
        "tags": ["med_only", "med_cat", "herb", "ragwort", "many_herbs2", "many_herbs3", "big_change", "platonic", "dislike", "comfort", "respect", "trust", "apprentice"],
        "intro_text": "As the ragwort plants start to dramatically give up on life as leaf-fall progresses, p_l takes the oportunity to go harvest from them, bringing along app1 for a herbcraft lesson.",
        "decline_text": "They have second thoughts leaving their patients behind, especially with their apprentice also out, and decide to go another day.",
        "chance_of_success": 70,
        "exp": 20,
        "success_text": [
                "Ugh. The ragwort p_l find is flowering, and the terrible taste of the plant leaks into the air as scent from its yellow flowers. app1 quietly asks if theres anythign they can do to block the scent, but no, it's just better to get harvesting over with quickly.",
                "Ragwort brings strength to cats who need it, and eases aching joints, but StarClan it tastes absolutely foul. p_l's pleased with their harvest, but really wishes they had a way to bring it back to camp that didn't need them to carry it in their mouth, and has a lot of sympathy for app1's disgusted expression.",
                "s_c has discovered a trick to harvesting the bountiful but foul ragwort, using their claws to tear leaves from the plant and then carefully carrying them back to camp without chewing or salivating. app1 is desperately grateful to learn the trick."
],
        "fail_text": [
                "Try as they might, p_l can't quite remember the exact shape of the ragwort leaves, and isn't going to harvest from plants they haven't confidently identified."
        ],
        "win_skills": ["keen eye"],
        "win_trait": ["None"],
        "fail_skills": ["None"],
        "fail_trait": ["None"],
        "min_cats": 2,
        "max_cats": 2,
        "antagonize_text": null,
        "antagonize_fail_text": null
},
{
        "patrol_id": "fst_med_gatheringragwort_leaf-fall3",
        "biome": "forest",
        "season": "leaf-fall",
        "tags": ["med_cat", "warrior", "herb", "ragwort", "many_herbs2", "many_herbs3", "big_change", "platonic", "dislike", "respect"],
        "intro_text": "As the ragwort plants start to dramatically give up on life as leaf-fall progresses, p_l takes the oportunity to go harvest from them, bringing along a patrol to help them cart the leaves back to the herb stores.",
        "decline_text": "They're stopped before they leave camp - these warriors are needed elsewhere. p_l's expedition will have to wait.",
        "chance_of_success": 70,
        "exp": 10,
        "success_text": [
                "Ugh. The ragwort p_l find is flowering, and the terrible taste of the plant leaks into the air as scent from its yellow flowers. There a chorus of long suffering sighs as the cats get to work, accomplishing their unpleasent task professionally but without any joy.",
                "Ragwort brings strength to cats who need it, and eases aching joints, but StarClan it tastes absolutely foul. p_l's pleased with their harvest, but really wishes they had a way to bring it back to camp that didn't need them to carry it in their mouth, a sentiment that the patrol helping them definitely shares, at length, very descriptively.",
                "s_c has discovered a trick to harvesting the bountiful but foul ragwort, using their claws to tear leaves from the plant and then carefully carrying them back to camp without chewing or salivating. Some of the warriors are too impatient to follow their lead, and end up suffering the taste of ragwort as the patrol brings back loads of the leaves."
        ],
        "fail_text": [
                "Try as they might, p_l can't quite remember the exact shape of the ragwort leaves, and isn't going to harvest from plants they haven't confidently identified."
        ],
        "win_skills": ["keen eye"],
        "win_trait": ["None"],
        "fail_skills": ["None"],
        "fail_trait": ["None"],
        "min_cats": 3,
        "max_cats": 6,
        "antagonize_text": null,
        "antagonize_fail_text": null
},
{
    "patrol_id": "fst_med_gatheringraspberrysolo1",
    "biome": "forest",
    "season": "greenleaf",
    "tags": ["herb", "raspberry", "med_cat", "injury", "poisoned"],
    "intro_text": "While gathering herbs, r_c spots a bush of red berries.",
    "decline_text": "r_c decides not to touch the berries.",
    "chance_of_success": 50,
    "exp": 30,
    "success_text": [
        "r_c identifies them as raspberries, and carefully chews off a branch laden with them to bring back to camp - the herb stocks can use this odd fruit, especially it's leaves.",
        "r_c knows deathberries when they see them, and slips back to camp to report it to the leader - the warriors will need to be told to avoid this bush.",
        "It takes little intelligence to recognise deathberries, but a great deal to collect them anyway. If s_c can dry them out, these berries will be sufficient for c_n for years to come. By using their weight to snap off a bush branch, and then carefully carrying it back to camp, s_c manages to bring them safely home."
    ],
    "fail_text": [
        "While r_c thinks they're probably cranberries, they aren't confident enough with the identification to risk being wrong and plucking deathberries instead.",
        null,
        null,
        "While plucking them from the bush, r_c feels one of the berries split in their mouth, and a horrible taste coats their tongue. These aren't raspberries. They rush to force themselves to throw up, and it works, expelling the deathberries from their system, but they're weak and shaky for the rest of the day."
    ],
    "win_skills": ["smart", "very smart", "extremely smart"],
    "win_trait": ["None"],
    "fail_skills": ["None"],
    "fail_trait": ["None"],
    "min_cats": 1,
    "max_cats": 1,
    "antagonize_text": null,
    "antagonize_fail_text": null
},
{
    "patrol_id": "fst_med_gatheringraspberrysolo2",
    "biome": "forest",
<<<<<<< HEAD
    "season": "greenleaf",
    "tags": ["herb", "raspberry", "med_cat", "apprentice", "injury", "poisoned", "death"],
    "intro_text": "While gathering herbs, app1 stumbles upon a bush of red berries.",
    "decline_text": "app1 decides not to touch the berries.",
    "chance_of_success": 50,
    "exp": 30,
=======
    "season": "leaf-bare",
    "tags": [
        "med_cat",
        "warrior",
        "random_herbs",
        "romantic",
        "platonic",
        "respect",
        "p_l_to_r_c",
        "s_c_to_r_c"
    ],
    "intro_text": "p_l goes out with a warrior escort, both for safety as they look for sorely needed fresh supplies that have survived leaf-bare so far, and for carrying capacity should they find anything.",
    "decline_text": "Their escort is called away on a different mission, and p_l decides to reorganize the herb store instead.",
    "chance_of_success": 60,
    "exp": 10,
>>>>>>> f80ac981
    "success_text": [
        "app1 identifies them as raspberries, and carefully chews off a branch laden with them to bring back to camp. They can't quite remember what raspberries treat, but it's something to do with kitting.",
        "These. . . could be deathberries. Might be raspberries. But maybe deathberries. It's not worth the risk, they can ask their mentor for more training about it later."
    ],
    "fail_text": [
        "Confidently gathering them and prancing back to camp, app1 is then informed that they've gathered raspberries, not cranberries, and this isn't going to help the Clan's elders with their problems.",
        null,
        "app1 plucks the berries, several splitting in their mouth, and tries not to gag at the horrible taste - after all, all the herbs they're trying to learn taste horrible. As they start back to camp, they wobble a little. And then the world goes dark.",
        "app1 carefully plucks the horrible tasting berries, and as soon as the taste hits their tongue, they realize they've made a terrible mistake. Gagging and throwing up and staggering, they crawl back to camp, weakly hoping their mentor will help them."
    ],
    "min_cats": 1,
    "max_cats": 1,
    "antagonize_text": null,
    "antagonize_fail_text": null,
    "history_text": [
            null,
            "r_c died before completing their medicine cat training, from accidentally eating deathberries."
    ]
},
{
    "patrol_id": "fst_med_gatheringraspberrysolo3",
    "biome": "forest",
    "season": "leaf-fall",
    "tags": ["herb", "raspberry", "med_cat", "poisoned", "injury"],
    "intro_text": "While gathering herbs, r_c spots a bush of red berries.",
    "decline_text": "r_c decides not to touch the berries.",
    "chance_of_success": 50,
    "exp": 30,
    "success_text": [
        "r_c identifies them as raspberries, and carefully chews off a branch laden with them to bring back to camp - the herb stocks can use this odd fruit, especially it's leaves",
        "r_c knows deathberries when they see them, and slips back to camp to report it to the leader - the warriors will need to be told to avoid this bush.",
        "It takes little intelligence to recognise deathberries, but a great deal to collect them anyway. If s_c can dry them out, these berries will be sufficient for c_n for years to come. By using their weight to snap off a bush branch, and then carefully carrying it gingerly back to camp, s_c manages to bring them safely home."
    ],
    "fail_text": [
        "While r_c thinks they're probably cranberries, they aren't confident enough with the identification to risk being wrong and plucking deathberries instead.",
        null,
        null,
        "While plucking them from the bush, r_c feels one of the berries split in their mouth, and a horrible taste coats their tongue. These aren't raspberries. They rush to force themselves to throw up, and it works, expelling the deathberries from their system, but they're weak and shaky for the rest of the day."
    ],
    "win_skills": ["smart", "very smart", "extremely smart"],
    "win_trait": ["None"],
    "fail_skills": ["None"],
    "fail_trait": ["None"],
    "min_cats": 1,
    "max_cats": 1,
    "antagonize_text": null,
    "antagonize_fail_text": null
},
{
    "patrol_id": "fst_med_gatheringraspberrysolo4",
    "biome": "forest",
<<<<<<< HEAD
    "season": "leaf-fall",
    "tags": ["herb", "raspberry", "med_cat", "apprentice", "injury", "poisoned", "death"],
    "intro_text": "While gathering herbs, app1 stumbles upon a bush of red berries.",
    "decline_text": "app1 decides not to touch the berries.",
    "chance_of_success": 50,
    "exp": 30,
=======
    "season": "leaf-bare",
    "tags": [
        "med_cat", "med_only", "random_herbs", "romantic", "platonic", "respect", "p_l_to_r_c", "s_c_to_r_c"],
    "intro_text": "p_l heads out, leading a patrol of medicine cats to go find any fresh herbs that have survived leaf-bare so far.",
    "decline_text": ". . . And they're called back almost immediately, as one of the elders starts hacking up something.",
    "chance_of_success": 60,
    "exp": 10,
>>>>>>> f80ac981
    "success_text": [
        "app1 identifies them as raspberries, and carefully chews off a branch laden with them to bring back to camp. They can't quite remember what raspberries treat, but it's something to do with kitting.",
        "These... could be deathberries. Might be raspberries. But maybe deathberries. It's not worth the risk, they can ask their mentor for more training about it later."
    ],
    "fail_text": [
        "Confidently gathering them and prancing back to camp, app1 is then informed that they've gathered raspberries, not cranberries, and this isn't going to help the Clan's elders with their problems.",
        null,
        "app1 plucks the berries, several splitting in their mouth, and tries not to gag at the horrible taste - after all, all the herbs they're trying to learn taste horrible. As they start back to camp, they wobble a little. And then the world goes dark.",
        "app1 carefully plucks the horrible tasting berries, and as soon as the taste hits their tongue, they realize they've made a terrible mistake. Gagging, throwing up, and staggering, they crawl back to camp, weakly hoping their mentor will help them."
    ],
    "win_skills": ["None"],
    "win_trait": ["None"],
    "fail_skills": ["None"],
    "fail_trait": ["None"],
    "min_cats": 1,
    "max_cats": 1,
    "antagonize_text": null,
    "antagonize_fail_text": null,
    "history_text": [
            null,
            "r_c died before completing their medicine cat training from accidentally eating deathberries."
    ]
},
{
    "patrol_id": "fst_med_gatheringrosemary1",
    "biome": "forest",
    "season": "Any",
    "tags": ["med_cat", "apprentice", "herb", "rosemary", "comfort", "trust", "no_change_fail", "injury", "thorn in their paw", "med_only"],
    "intro_text": "p_l has to attend to one of their grimmer jobs as a medicine cat. The grounds where c_n goes to mourn their dead need to be tended. They're bringing along app1 as their assistant for this trip.",
    "decline_text": "Just before the medicine cat can leave, a cat calls for their attention.",
    "chance_of_success": 60,
    "exp": 10,
    "success_text": [
        "Even though there's nothing about this place that's different, except for it being chosen for being a peaceful spot, p_l always feels that the grief and love their Clanmates express here has seeped into every corner. They tidy the grounds, and collect rosemary. It's appropriate that the plant grows here, when its herbs are used to hide death-scent."
    ],
    "fail_text":[
        null,
        null,
        null,
        "There's a sharp yowl of pain and a string of muttered curses following it. p_l turns around to see app1 holding one of their paws off the ground. It seems that the apprentice stepped on a thorn. Ouch! They'll have to go back to camp and fix that up."
    ],
    "min_cats": 2,
    "max_cats": 2,
    "win_skills": null,
    "win_trait": ["None"],
    "antagonize_text": null,
    "antagonize_fail_text": null
},
{
    "patrol_id": "fst_med_gatheringrosemary2",
    "biome": "forest",
    "season": "Any",
    "tags": ["med_cat", "warrior", "herb", "rosemary", "comfort", "trust", "no_change_fail", "injury", "thorn in their paw"],
    "intro_text": "p_l has to attend to one of their grimmer jobs as a medicine cat. The grounds where c_n goes to mourn their dead need to be tended. They're bringing along r_c as their assistant for this trip.",
    "decline_text": "Just before the medicine cat can leave, a cat calls for their attention.",
    "chance_of_success": 60,
    "exp": 10,
    "success_text": [
        "Even though there's nothing about this place that's different, except for it being chosen for being a peaceful spot, p_l always feels that the grief and love their Clanmates express here has seeped into every corner. They tidy the grounds, and collect rosemary. It's appropriate that the plant grows here, when its herbs are used to hide death-scent."
    ],
    "fail_text":[
        null,
        null,
        null,
        "There's a sharp yowl of pain and a string of muttered curses following it. p_l turns around to see r_c holding one of their paws off the ground. It seems that the other cat stepped on a thorn. Ouch! They'll have to go back to camp and fix that up."
    ],
    "min_cats": 2,
    "max_cats": 2,
    "win_skills": null,
    "win_trait": ["None"],
    "antagonize_text": null,
    "antagonize_fail_text": null
},
{
        "patrol_id": "fst_med_gatheringtansy_newleaf1",
        "biome": "forest",
        "season": "newleaf",
        "tags": ["med_only", "herb", "tansy", "many_herbs2", "many_herbs3", "med_cat"],
        "intro_text": "As newleaf brings green to c_n's lands, p_l goes out in a search for tansy. It can be reassuring to be the only cat gathering the sometimes dangerous herb.",
        "decline_text": "They have second thoughts leaving their patients behind and decide to go another day.",
        "chance_of_success": 70,
        "exp": 10,
        "success_text": [
                "The sharp scent of tansy calls p_l in to harvest its newleaf shoots.",
                "Good for all coughs, for all wounds, for all poisons - but it would be dangerous to asssume tansy has no downsides. In small doses it helps with nearly any aliment, but in large doses it poisons the body, even to the point of causing death.",
                "Tansy might smell sharp enough to be enjoyed freshening up dens, but it sure tastes... interesting. s_c isn't sure they'll ever get used to it, but at least it's a reminder to be careful around the potentially poisonous herb."
],
        "fail_text": [
                "Try as they might, p_l can't quite remember the exact shape of the tansy leaves, and isn't going to harvest from plants they haven't confidently identified."
        ],
        "win_skills": ["keen eye"],
        "win_trait": ["None"],
        "fail_skills": ["None"],
        "fail_trait": ["None"],
        "min_cats": 1,
        "max_cats": 1,
        "antagonize_text": null,
        "antagonize_fail_text": null
},
{
        "patrol_id": "fst_med_gatheringtansy_newleaf2",
        "biome": "forest",
        "season": "newleaf",
        "tags": ["med_only", "med_cat", "herb", "tansy", "many_herbs2", "many_herbs3", "big_change", "platonic", "dislike", "comfort", "respect", "trust", "apprentice"],
        "intro_text": "As newleaf brings green to c_n's lands, p_l goes out in a search for tansy. They bring app1 with them for an important lesson on its use.",
        "decline_text": "They have second thoughts leaving their patients behind, especially with their apprentice also out, and decide to go another day.",
        "chance_of_success": 70,
        "exp": 20,
        "success_text": [
                "The sharp scent of tansy calls p_l in to harvest its newleaf shoots. As they work, p_l instructs app1 on tansy dosage - for kits, weakened cats, and elders, it can be dangerously easy for too much tansy to overcome a system and become a poison.",
                "Good for all coughs, for all wounds, for all poisons - but it would be dangerous to asssume tansy has no downsides. p_l quietly explains to app1 how tansy is also used to ease the passing of mortally wounded cats and to induce losing a litter in queens whose pregnancy is risking their life. This means you don't use it to treat pregnant or nursing queens, or kits.",
                "Tansy might smell sharp enough to be enjoyed freshening up dens, but it sure tastes... interesting. s_c isn't sure they'll ever get used to it, but at least it's a reminder to be careful around the potentially poisonous herb, and app1 seems to be taking the appropriate amount of care harvesting it."
],
        "fail_text": [
                "Try as they might, p_l can't quite remember the exact shape of the tansy leaves, and isn't going to harvest from plants they haven't confidently identified."
        ],
        "win_skills": ["keen eye"],
        "win_trait": ["None"],
        "fail_skills": ["None"],
        "fail_trait": ["None"],
        "min_cats": 2,
        "max_cats": 2,
        "antagonize_text": null,
        "antagonize_fail_text": null
},
{
        "patrol_id": "fst_med_gatheringtansy_newleaf3",
        "biome": "forest",
        "season": "newleaf",
        "tags": ["med_cat", "warrior", "herb", "tansy", "many_herbs2", "many_herbs3", "big_change", "patrol_to_p_l", "platonic", "dislike", "respect"],
        "intro_text": "As newleaf brings green to c_n's lands, p_l goes out in a search for tansy. There shouldn't be any problem collecting it with other cats - these warriors are all strong and healthy.",
        "decline_text": "They're stopped before they leave camp - these warriors are needed elsewhere. p_l's expedition will have to wait.",
        "chance_of_success": 70,
        "exp": 10,
        "success_text": [
                "The sharp scent of tansy calls p_l in to harvest its newleaf shoots. There's enough of the common herb to let the warriors gather sprigs of it to freshen the dens, making the rest of the patrol purr with satisfaction.",
                "Good for all coughs, for all wounds, for all poisons - but it would be dangerous to asssume tansy has no downsides. In small doses it helps with nearly any aliment, but in large doses it poisons the body, even to the point of causing death. p_l carefully guides the patrol while gathering it, not that the warriors would be in any danger short of trying to drink the herb.",
                "Tansy might smell sharp enough to be enjoyed freshening up dens, but it sure tastes... interesting. s_c isn't sure they'll ever get used to it, but at least it's a reminder to be careful around the potentially poisonous herb, helpful when gathering with their clanmates."
],
        "fail_text": [
                "Try as they might, p_l can't quite remember the exact shape of the tansy leaves, and isn't going to harvest from plants they haven't confidently identified."
        ],
        "win_skills": ["keen eye"],
        "win_trait": ["None"],
        "fail_skills": ["None"],
        "fail_trait": ["None"],
        "min_cats": 3,
        "max_cats": 6,
        "antagonize_text": null,
        "antagonize_fail_text": null
},
{
        "patrol_id": "fst_med_gatheringtansy_greenleaf1",
        "biome": "forest",
        "season": "greenleaf",
        "tags": ["med_only", "herb", "tansy", "many_herbs2", "many_herbs3", "med_cat"],
        "intro_text": "p_l heads out to find tansy, scenting the air for its sharp smell, eyes on the lookout for tansy's strange yellow flower orbs that greenleaf has brought out in abundance.",
        "decline_text": "They have second thoughts leaving their patients behind and decide to go another day.",
        "chance_of_success": 70,
        "exp": 10,
        "success_text": [
                "The yellow dew drops shining merrily in the distance guide p_l in to the tansy patch, where they take a good harvest.",
                "Good for all coughs, for all wounds, for all poisons - but it would be dangerous to asssume tansy has no downsides. In small doses it helps with nearly any aliment, but in large doses it poisons the body, even to the point of causing death.",
                "Tansy might smell sharp enough to be enjoyed freshening up dens, but it sure tastes... interesting. s_c isn't sure they'll ever get used to it, but at least it's a reminder to be careful around the potentially poisonous herb."
],
        "fail_text": [
                "Try as they might, p_l can't quite remember the exact shape of the tansy leaves, and isn't going to harvest from plants they haven't confidently identified."
        ],
        "win_skills": ["keen eye"],
        "win_trait": ["None"],
        "fail_skills": ["None"],
        "fail_trait": ["None"],
        "min_cats": 1,
        "max_cats": 1,
        "antagonize_text": null,
        "antagonize_fail_text": null
},
{
        "patrol_id": "fst_med_gatheringtansy_greenleaf2",
        "biome": "forest",
        "season": "greenleaf",
        "tags": ["med_only", "med_cat", "herb", "tansy", "many_herbs2", "many_herbs3", "big_change", "platonic", "dislike", "comfort", "respect", "trust", "apprentice"],
        "intro_text": "p_l heads out to find tansy with app1. They instruct app1 to scenting the air for its sharp smell and keep their eyes on the lookout for tansy's strange yellow flower orbs that greenleaf has brought out in abundance.",
        "decline_text": "They have second thoughts leaving their patients behind, especially with their apprentice also out, and decide to go another day.",
        "chance_of_success": 70,
        "exp": 20,
        "success_text": [
                "The yellow dew drops shining merrily in the distance guide app1 in to the tansy patch, where they take a good harvest. p_l is proud of the work they've put in to learning so many things so quickly.",
                "Good for all coughs, for all wounds, for all poisons - but it would be dangerous to asssume tansy has no downsides. p_l quietly explains to app1 how tansy is also used to ease the passing of mortally wounded cats and to induce losing a litter in queens whose pregnancy is risking their life. This means you don't use it to treat pregnant or nursing queens, or kits.",
                "Tansy might smell sharp enough to be enjoyed freshening up dens, but it sure tastes... interesting. s_c isn't sure they'll ever get used to it, but at least it's a reminder to be careful around the potentially poisonous herb, and app1 seems to be taking the appropriate amount of care harvesting it."
],
        "fail_text": [
                "Try as they might, p_l can't quite remember the exact shape of the tansy leaves, and isn't going to harvest from plants they haven't confidently identified."
        ],
        "win_skills": ["keen eye"],
        "win_trait": ["None"],
        "fail_skills": ["None"],
        "fail_trait": ["None"],
        "min_cats": 2,
        "max_cats": 2,
        "antagonize_text": null,
        "antagonize_fail_text": null
},
{
        "patrol_id": "fst_med_gatheringtansy_greenleaf3",
        "biome": "forest",
        "season": "greenleaf",
        "tags": ["med_cat", "warrior", "herb", "tansy", "many_herbs2", "many_herbs3", "big_change", "patrol_to_p_l", "platonic", "dislike", "respect"],
        "intro_text": "p_l heads out to find tansy, scenting the air for its sharp smell, eyes on the lookout for tansy's strange yellow flower orbs that greenleaf has brought out in abundance. They've brought some of their clanmates with them to hopefully help them carry a good harvest home.",
        "decline_text": "They're stopped before they leave camp - these warriors are needed elsewhere. p_l's expedition will have to wait.",
        "chance_of_success": 70,
        "exp": 10,
        "success_text": [
                "The yellow dew drops shining merrily in the distance guide p_l's patrol in to the tansy patch, where they take a good harvest.",
                "Good for all coughs, for all wounds, for all poisons - but it would be dangerous to asssume tansy has no downsides. In small doses it helps with nearly any aliment, but in large doses it poisons the body, even to the point of causing death. p_l carefully guides the patrol while gathering it, not that the warriors would be in any danger short of trying to drink the herb.",
                "Tansy might smell sharp enough to be enjoyed freshening up dens, but it sure tastes... interesting. s_c isn't sure they'll ever get used to it, but at least it's a reminder to be careful around the potentially poisonous herb, helpful when gathering with their clanmates."
        ],
        "fail_text": [
                "Try as they might, p_l can't quite remember the exact shape of the tansy leaves, and isn't going to harvest from plants they haven't confidently identified."
        ],
        "win_skills": ["keen eye"],
        "win_trait": ["None"],
        "fail_skills": ["None"],
        "fail_trait": ["None"],
        "min_cats": 3,
        "max_cats": 6,
        "antagonize_text": null,
        "antagonize_fail_text": null
},
{
        "patrol_id": "fst_med_gatheringtansy_leaf-fall1",
        "biome": "forest",
        "season": "leaf-fall",
        "tags": ["med_only", "herb", "tansy", "many_herbs2", "many_herbs3", "med_cat"],
        "intro_text": "As the tansy plants fight on though leaf-fall to fit in as much life as possible before leaf-bare, p_l goes out to harvest them.",
        "decline_text": "They have second thoughts leaving their patients behind and decide to go another day.",
        "chance_of_success": 70,
        "exp": 10,
        "success_text": [
                "Better to have tansy, so good for all coughs, stocked up in abundance before leaf-bare hits.",
                "Good for all coughs, for all wounds, for all poisons - but it would be dangerous to asssume tansy has no downsides. In small doses it helps with nearly any aliment, but in large doses it poisons the body, even to the point of causing death.",
                "Tansy might smell sharp enough to be enjoyed freshening up dens, but it sure tastes... interesting. s_c isn't sure they'll ever get used to it, but at least it's a reminder to be careful around the potentially poisonous herb."
],
        "fail_text": [
                "Try as they might, p_l can't quite remember the exact shape of the tansy leaves, and isn't going to harvest from plants they haven't confidently identified."
        ],
        "win_skills": ["keen eye"],
        "win_trait": ["None"],
        "fail_skills": ["None"],
        "fail_trait": ["None"],
        "min_cats": 1,
        "max_cats": 1,
        "antagonize_text": null,
        "antagonize_fail_text": null
},
{
        "patrol_id": "fst_med_gatheringtansy_leaf-fall2",
        "biome": "forest",
        "season": "leaf-fall",
        "tags": ["med_only", "med_cat", "herb", "tansy", "many_herbs2", "many_herbs3", "big_change", "platonic", "dislike", "comfort", "respect", "trust", "apprentice"],
        "intro_text": "As the tansy plants fight on though leaf-fall to fit in as much life as possible before leaf-bare, p_l goes out to harvest them with app1, bringing the apprentice for an important herbcraft lesson.",
        "decline_text": "They have second thoughts leaving their patients behind, especially with their apprentice also out, and decide to go another day.",
        "chance_of_success": 70,
        "exp": 20,
        "success_text": [
                "Better to have tansy, so good for all coughs, stocked up in abundance before leaf-bare hits. p_l quizzes app1 on whitecough symptoms and diagnosis as they work.",
                "Good for all coughs, for all wounds, for all poisons - but it would be dangerous to asssume tansy has no downsides. p_l quietly explains to app1 how tansy is also used to ease the passing of mortally wounded cats and to induce losing a litter in queens whose pregnancy is risking their life. This means you don't use it to treat pregnant or nursing queens, or kits.",
                "Tansy might smell sharp enough to be enjoyed freshening up dens, but it sure tastes... interesting. s_c isn't sure they'll ever get used to it, but at least it's a reminder to be careful around the potentially poisonous herb, and app1 seems to be taking the appropriate amount of care harvesting it."
],
        "fail_text": [
                "Try as they might, p_l can't quite remember the exact shape of the tansy leaves, and isn't going to harvest from plants they haven't confidently identified."
        ],
        "win_skills": ["keen eye"],
        "win_trait": ["None"],
        "fail_skills": ["None"],
        "fail_trait": ["None"],
        "min_cats": 2,
        "max_cats": 2,
        "antagonize_text": null,
        "antagonize_fail_text": null
},
{
        "patrol_id": "fst_med_gatheringtansy_leaf-fall3",
        "biome": "forest",
        "season": "leaf-fall",
        "tags": ["med_cat", "warrior", "herb", "tansy", "many_herbs2", "many_herbs3", "big_change", "platonic", "dislike", "respect"],
        "intro_text": "As the tansy plants fight on though leaf-fall to fit in as much life as possible before leaf-bare, p_l goes out to harvest them with a gathering patrol.",
        "decline_text": "They're stopped before they leave camp - these warriors are needed elsewhere. p_l's expedition will have to wait.",
        "chance_of_success": 70,
        "exp": 10,
        "success_text": [
                "Better to have tansy, so good for all coughs, stocked up in abundance before leaf-bare hits. The extra paws help p_l bring back a big harvest for the Clan's stores.",
                "Good for all coughs, for all wounds, for all poisons - but it would be dangerous to asssume tansy has no downsides. In small doses it helps with nearly any aliment, but in large doses it poisons the body, even to the point of causing death. p_l carefully guides the patrol while gathering it, not that the warriors would be in any danger short of trying to drink the herb.",
                "Tansy might smell sharp enough to be enjoyed freshening up dens, but it sure tastes... interesting. s_c isn't sure they'll ever get used to it, but at least it's a reminder to be careful around the potentially poisonous herb, helpful when gathering with their clanmates."
        ],
        "fail_text": [
                "Try as they might, p_l can't quite remember the exact shape of the tansy leaves, and isn't going to harvest from plants they haven't confidently identified."
        ],
        "win_skills": ["keen eye"],
        "win_trait": ["None"],
        "fail_skills": ["None"],
        "fail_trait": ["None"],
        "min_cats": 3,
        "max_cats": 6,
        "antagonize_text": null,
        "antagonize_fail_text": null
},
{
        "patrol_id": "fst_med_gatheringthyme_newleaf1",
        "biome": "forest",
        "season": "newleaf",
        "tags": ["med_only", "herb", "thyme", "many_herbs2", "many_herbs3", "med_cat"],
        "intro_text": "With the newleaf sun hidden behind cloudy drizzle, it's a damp day to find thyme.",
        "decline_text": "They have second thoughts leaving their patients behind and decide to go another day.",
        "chance_of_success": 70,
        "exp": 10,
        "success_text": [
                "With the drizzle hiding scents, p_l almost walks straight past the thyme plant - but they stop, retrace their steps, and settle down to harvest it.",
                "It calms racing hearts and minds, bringing cats back from the shock of loss or injury. Thyme is always both helpful and pleasent to have around, and p_l makes sure to organise the herb stores so that the scent wafts near their nest.",
                "Thyme, thyme, thyme, there's never enough thyme. s_c snorts at their little joke, mouth crammed full of the herb."
],
        "fail_text": [
                "p_l has no time - and no thyme. They're forced to give up on the search for today."
        ],
        "win_skills": ["keen eye"],
        "win_trait": ["None"],
        "fail_skills": ["None"],
        "fail_trait": ["None"],
        "min_cats": 1,
        "max_cats": 1,
        "antagonize_text": null,
        "antagonize_fail_text": null
},
{
        "patrol_id": "fst_med_gatheringthyme_newleaf2",
        "biome": "forest",
        "season": "newleaf",
        "tags": ["med_only", "med_cat", "herb", "thyme", "many_herbs2", "many_herbs3", "big_change", "platonic", "dislike", "comfort", "respect", "trust", "apprentice"],
        "intro_text": "With the newleaf sun hidden behind cloudy drizzle, it's a damp day to find thyme. p_l lets app1 take the lead, testing their knowledge.",
        "decline_text": "They have second thoughts leaving their patients behind, especially with their apprentice also out, and decide to go another day.",
        "chance_of_success": 70,
        "exp": 20,
        "success_text": [
                "With the drizzle hiding scents, p_l almost walks straight past the thyme plant - but they stop, retrace their steps, and settle down to harvest it, making sure app1 understands how to avoid the mistake p_l almost made.",
                "It calms racing hearts and minds, bringing cats back from the shock of loss or injury. Thyme is always both helpful and pleasent to have around, and p_l makes sure to organise the herb stores so that the scent wafts near the nests they and app1 curl up in at night.",
                "Thyme, thyme, thyme, there's never enough thyme. s_c snorts at their little joke, putting down the herbs they carry to explain it to app1."
],
        "fail_text": [
                "p_l has no time - and no thyme. They're forced to give up on the search for today."
        ],
        "win_skills": ["keen eye"],
        "win_trait": ["None"],
        "fail_skills": ["None"],
        "fail_trait": ["None"],
        "min_cats": 2,
        "max_cats": 2,
        "antagonize_text": null,
        "antagonize_fail_text": null
},
{
        "patrol_id": "fst_med_gatheringthyme_newleaf3",
        "biome": "forest",
        "season": "newleaf",
        "tags": ["med_cat", "warrior", "herb", "thyme", "many_herbs2", "many_herbs3", "big_change", "patrol_to_p_l", "platonic", "dislike", "respect"],
        "intro_text": "With the newleaf sun hidden behind cloudy drizzle, it's a damp day to find thyme, and the gathering patrol would rather have this over with quickly.",
        "decline_text": "They're stopped before they leave camp - these warriors are needed elsewhere. p_l's expedition will have to wait.",
        "chance_of_success": 70,
        "exp": 10,
        "success_text": [
                "With the drizzle hiding scents, p_l almost walks straight past the thyme plant - but one of the warriors calls them over. Thanks to its calming, well loved scent, medicine cats aren't the only Clanmembers who can identify this plant.",
                "It calms racing hearts and minds, bringing cats back from the shock of loss or injury. Thyme is always both helpful and pleasent to have around, and p_l decides that this patrol has brought back so much there's no harm in letting the warriors take a stem each for their nests.",
                "Thyme, thyme, thyme, there's never enough thyme. s_c snorts at their little joke, putting down the herbs they carry to explain it to the rest of the patrol."
],
        "fail_text": [
                "p_l has no time - and no thyme. They're forced to give up on the search for today."
        ],
        "win_skills": ["keen eye"],
        "win_trait": ["None"],
        "fail_skills": ["None"],
        "fail_trait": ["None"],
        "min_cats": 3,
        "max_cats": 6,
        "antagonize_text": null,
        "antagonize_fail_text": null
},
{
        "patrol_id": "fst_med_gatheringthyme_greenleaf1",
        "biome": "forest",
        "season": "greenleaf",
        "tags": ["med_only", "herb", "thyme", "many_herbs2", "many_herbs3", "med_cat"],
        "intro_text": "p_l has finally put enough time aside to go search for thyme.",
        "decline_text": "They have second thoughts leaving their patients behind and decide to go another day.",
        "chance_of_success": 70,
        "exp": 10,
        "success_text": [
                "Thankfully they don't have to go far, and being among thyme's calming scent makes gathering it quite pleasent.",
                "It calms racing hearts and minds, bringing cats back from the shock of loss or injury. Thyme is always both helpful and pleasent to have around, and p_l makes sure to organise the herb stores so that the scent wafts near their nest.",
                "Thyme, thyme, thyme, there's never enough thyme. s_c snorts at their little joke, mouth crammed full of the herb."
],
        "fail_text": [
                "p_l has no time - and no thyme. They're forced to give up on the search for today."
        ],
        "win_skills": ["keen eye"],
        "win_trait": ["None"],
        "fail_skills": ["None"],
        "fail_trait": ["None"],
        "min_cats": 1,
        "max_cats": 1,
        "antagonize_text": null,
        "antagonize_fail_text": null
},
{
        "patrol_id": "fst_med_gatheringthyme_greenleaf2",
        "biome": "forest",
        "season": "greenleaf",
        "tags": ["med_only", "med_cat", "herb", "thyme", "many_herbs2", "many_herbs3", "big_change", "platonic", "dislike", "comfort", "respect", "trust", "apprentice"],
        "intro_text": "p_l has finally put enough time aside to go search for thyme with app1.",
        "decline_text": "They have second thoughts leaving their patients behind, especially with their apprentice also out, and decide to go another day.",
        "chance_of_success": 70,
        "exp": 20,
        "success_text": [
                "Thankfully they don't have to go far, and being among thyme's calming scent makes gathering it quite pleasent. Both app1 and p_l enjoy the chance for a peaceful afternoon.",
                "It calms racing hearts and minds, bringing cats back from the shock of loss or injury. Thyme is always both helpful and pleasent to have around, and p_l makes sure to organise the herb stores so that the scent wafts near the nests they and app1 curl up in at night.",
                "Thyme, thyme, thyme, there's never enough thyme. s_c snorts at their little joke, putting down the herbs they carry to explain it to app1."
],
        "fail_text": [
                "p_l has no time - and no thyme. They're forced to give up on the search for today."
        ],
        "win_skills": ["keen eye"],
        "win_trait": ["None"],
        "fail_skills": ["None"],
        "fail_trait": ["None"],
        "min_cats": 2,
        "max_cats": 2,
        "antagonize_text": null,
        "antagonize_fail_text": null
},
{
        "patrol_id": "fst_med_gatheringthyme_greenleaf3",
        "biome": "forest",
        "season": "greenleaf",
        "tags": ["med_cat", "warrior", "herb", "thyme", "many_herbs2", "many_herbs3", "big_change", "patrol_to_p_l", "platonic", "dislike", "respect"],
        "intro_text": "p_l has finally put enough time aside to go search for thyme with a gathering patrol.",
        "decline_text": "They're stopped before they leave camp - these warriors are needed elsewhere. p_l's expedition will have to wait.",
        "chance_of_success": 70,
        "exp": 10,
        "success_text": [
                "Thankfully they don't have to go far, and being among thyme's calming scent makes gathering it quite pleasent as the patrol settles in to nip off its leaves.",
                "It calms racing hearts and minds, bringing cats back from the shock of loss or injury. Thyme is always both helpful and pleasent to have around, and p_l decides that this patrol has brought back so much there's no harm in letting the warriors take a stem each for their nests.",
                "Thyme, thyme, thyme, there's never enough thyme. s_c snorts at their little joke, putting down the herbs they carry to explain it to the rest of the patrol."
        ],
        "fail_text": [
                "p_l has no time - and no thyme. They're forced to give up on the search for today."
        ],
        "win_skills": ["keen eye"],
        "win_trait": ["None"],
        "fail_skills": ["None"],
        "fail_trait": ["None"],
        "min_cats": 3,
        "max_cats": 6,
        "antagonize_text": null,
        "antagonize_fail_text": null
},
{
        "patrol_id": "fst_med_gatheringthyme_leaf-fall1",
        "biome": "forest",
        "season": "leaf-fall",
        "tags": ["med_only", "herb", "thyme", "many_herbs2", "many_herbs3", "med_cat"],
        "intro_text": "The thyme plants are running out of growing time - p_l better go harvest them before leaf-fall is over.",
        "decline_text": "They have second thoughts leaving their patients behind and decide to go another day.",
        "chance_of_success": 70,
        "exp": 10,
        "success_text": [
                "The urgency drains out of p_l as they sit amongst the calming thyme, and it's not just the herb stores that'll feel the benefit of this gathering trip.",
                "It calms racing hearts and minds, bringing cats back from the shock of loss or injury. Thyme is always both helpful and pleasent to have around, and p_l makes sure to organise the herb stores so that the scent wafts near their nest.",
                "Thyme, thyme, thyme, there's never enough thyme. s_c snorts at their little joke, mouth crammed full of the herb."
],
        "fail_text": [
                "p_l has no time - and no thyme. They're forced to give up on the search for today."
        ],
        "win_skills": ["keen eye"],
        "win_trait": ["None"],
        "fail_skills": ["None"],
        "fail_trait": ["None"],
        "min_cats": 1,
        "max_cats": 1,
        "antagonize_text": null,
        "antagonize_fail_text": null
},
{
        "patrol_id": "fst_med_gatheringthyme_leaf-fall2",
        "biome": "forest",
        "season": "leaf-fall",
        "tags": ["med_only", "med_cat", "herb", "thyme", "many_herbs2", "many_herbs3", "big_change", "platonic", "dislike", "comfort", "respect", "trust", "apprentice"],
        "intro_text": "The thyme plants are running out of growing time - p_l better take app1 to harvest them before leaf-fall is over.",
        "decline_text": "They have second thoughts leaving their patients behind, especially with their apprentice also out, and decide to go another day.",
        "chance_of_success": 70,
        "exp": 20,
        "success_text": [
                "The urgency drains out of the medicine cats as they sit amongst the calming thyme, and it's not just the herb stores that'll feel the benefit of this gathering trip.",
                "It calms racing hearts and minds, bringing cats back from the shock of loss or injury. Thyme is always both helpful and pleasent to have around, and p_l makes sure to organise the herb stores so that the scent wafts near the nests they and app1 curl up in at night.",
                "Thyme, thyme, thyme, there's never enough thyme. s_c snorts at their little joke, putting down the herbs they carry to explain it to app1."
],
        "fail_text": [
                "p_l has no time - and no thyme. They're forced to give up on the search for today."
        ],
        "win_skills": ["keen eye"],
        "win_trait": ["None"],
        "fail_skills": ["None"],
        "fail_trait": ["None"],
        "min_cats": 2,
        "max_cats": 2,
        "antagonize_text": null,
        "antagonize_fail_text": null
},
{
        "patrol_id": "fst_med_gatheringthyme_leaf-fall3",
        "biome": "forest",
        "season": "leaf-fall",
        "tags": ["med_cat", "warrior", "herb", "thyme", "many_herbs2", "many_herbs3", "big_change", "platonic", "dislike", "respect"],
        "intro_text": "The thyme plants are running out of growing time - p_l better go harvest them before leaf-fall is over, bringing a patrol with them to help.",
        "decline_text": "They're stopped before they leave camp - these warriors are needed elsewhere. p_l's expedition will have to wait.",
        "chance_of_success": 70,
        "exp": 10,
        "success_text": [
                "The urgency drains out of the patrol as they sit amongst the calming thyme, and it's not just the herb stores that'll feel the benefit of this gathering trip.",
                "It calms racing hearts and minds, bringing cats back from the shock of loss or injury. Thyme is always both helpful and pleasent to have around, and p_l decides that this patrol has brought back so much there's no harm in letting the warriors take a stem each for their nests.",
                "Thyme, thyme, thyme, there's never enough thyme. s_c snorts at their little joke, putting down the herbs they carry to explain it to the rest of the patrol."
        ],
        "fail_text": [
                "p_l has no time - and no thyme. They're forced to give up on the search for today."
        ],
        "win_skills": ["keen eye"],
        "win_trait": ["None"],
        "fail_skills": ["None"],
        "fail_trait": ["None"],
        "min_cats": 3,
        "max_cats": 6,
        "antagonize_text": null,
        "antagonize_fail_text": null
},
{
        "patrol_id": "fst_med_gatheringwildgarlic_newleaf1",
        "biome": "forest",
        "season": "newleaf",
        "tags": ["med_only", "herb", "wild_garlic", "many_herbs2", "many_herbs3", "med_cat"],
        "intro_text": "p_l uses the blustery newleaf morning to try catch the scent of wild garlic on the breeze.",
        "decline_text": "They have second thoughts leaving their patients behind and decide to go another day.",
        "chance_of_success": 70,
        "exp": 10,
        "success_text": [
                "The sharp tang of garlic leads p_l to a growing patch to bring home.",
                "The leaves and especially the bulbs of wild garlic are the preeminent herb to treat infection, even if using them literally always resulting in either their patient or their loved ones complaining about the smell. p_l will take the smell over the illness, thank you very much.",
                "s_c, ever eagle-eyed, spots grass that looks suspiciously tall with oddly thick blades. One sniff confirms it as wild garlic, and the patch has heaps to harvest."
],
        "fail_text": [
                "Try as they might, p_l can't quite remember the exact shape of the tansy leaves, and isn't going to harvest from plants they haven't confidently identified."
        ],
        "win_skills": ["keen eye"],
        "win_trait": ["None"],
        "fail_skills": ["None"],
        "fail_trait": ["None"],
        "min_cats": 1,
        "max_cats": 1,
        "antagonize_text": null,
        "antagonize_fail_text": null
},
{
        "patrol_id": "fst_med_gatheringwildgarlic_newleaf2",
        "biome": "forest",
        "season": "newleaf",
        "tags": ["med_only", "med_cat", "herb", "wild_garlic", "many_herbs2", "many_herbs3", "big_change", "platonic", "dislike", "comfort", "respect", "trust", "apprentice"],
        "intro_text": "p_l uses the blustery newleaf morning to try catch the scent of wild garlic on the breeze, encouraging app1 to try the technique.",
        "decline_text": "They have second thoughts leaving their patients behind, especially with their apprentice also out, and decide to go another day.",
        "chance_of_success": 70,
        "exp": 20,
        "success_text": [
                "The sharp tang of garlic leads p_l and app1 to a growing patch to bring home.",
                "The leaves and especially the bulbs of wild garlic are the preeminent herb to treat infection, even if using them literally always resulting in either their patient or their loved ones complaining about the smell. p_l teaches app1 that sometimes they need to prioritise treating their patients above listening to them.",
                "s_c, ever eagle-eyed, spots grass that looks suspiciously tall with oddly thick blades. One sniff confirms it as wild garlic, and the patch has heaps to harvest with app1."
],
        "fail_text": [
                "Try as they might, p_l can't quite remember the exact shape of the tansy leaves, and isn't going to harvest from plants they haven't confidently identified."
        ],
        "win_skills": ["keen eye"],
        "win_trait": ["None"],
        "fail_skills": ["None"],
        "fail_trait": ["None"],
        "min_cats": 2,
        "max_cats": 2,
        "antagonize_text": null,
        "antagonize_fail_text": null
},
{
        "patrol_id": "fst_med_gatheringwildgarlic_newleaf3",
        "biome": "forest",
        "season": "newleaf",
        "tags": ["med_cat", "warrior", "herb", "wild_garlic", "many_herbs2", "many_herbs3", "big_change", "patrol_to_p_l", "platonic", "dislike", "respect"],
        "intro_text": "p_l uses the blustery newleaf morning to try catch the scent of wild garlic on the breeze, a patrol of warriors assisting them.",
        "decline_text": "They're stopped before they leave camp - these warriors are needed elsewhere. p_l's expedition will have to wait.",
        "chance_of_success": 70,
        "exp": 10,
        "success_text": [
                "The sharp tang of garlic leads p_l to a growing patch to bring home, their helpers settling in with only a little disgust to gather the strong smelling herb.",
                "The leaves and especially the bulbs of wild garlic are the preeminent herb to treat infection, even if using them literally always resulting in either their patient or their loved ones complaining about the smell. The patrol looks a little disgusted, but they're still a great help to p_l for gathering it.",
                "s_c, ever eagle-eyed, spots grass that looks suspiciously tall with oddly thick blades. One sniff confirms it as wild garlic, and the patch has heaps for their patrol to harvest."
],
        "fail_text": [
                "Try as they might, p_l can't quite remember the exact shape of the tansy leaves, and isn't going to harvest from plants they haven't confidently identified."
        ],
        "win_skills": ["keen eye"],
        "win_trait": ["None"],
        "fail_skills": ["None"],
        "fail_trait": ["None"],
        "min_cats": 3,
        "max_cats": 6,
        "antagonize_text": null,
        "antagonize_fail_text": null
},
{
        "patrol_id": "fst_med_gatheringwildgarlic_greenleaf1",
        "biome": "forest",
        "season": "greenleaf",
        "tags": ["med_only", "herb", "wild_garlic", "many_herbs2", "many_herbs3", "med_cat"],
        "intro_text": "p_l heads out on what promises to be a fragrant patrol, searching for wild garlic.",
        "decline_text": "They have second thoughts leaving their patients behind and decide to go another day.",
        "chance_of_success": 70,
        "exp": 10,
        "success_text": [
                "This garlic will certainly restock the herb stores... which are close to p_l's nest. Yay...",
                "The leaves and especially the bulbs of wild garlic are the preeminent herb to treat infection, even if using them literally always resulting in either their patient or their loved ones complaining about the smell. p_l will take the smell over the illness, thank you very much.",
                "s_c, ever eagle-eyed, spots grass that looks suspiciously tall with oddly thick blades. One sniff confirms it as wild garlic, and the patch has heaps to harvest."
],
        "fail_text": [
                "Try as they might, p_l can't quite remember the exact shape of the tansy leaves, and isn't going to harvest from plants they haven't confidently identified."
        ],
        "win_skills": ["keen eye"],
        "win_trait": ["None"],
        "fail_skills": ["None"],
        "fail_trait": ["None"],
        "min_cats": 1,
        "max_cats": 1,
        "antagonize_text": null,
        "antagonize_fail_text": null
},
{
        "patrol_id": "fst_med_gatheringwildgarlic_greenleaf2",
        "biome": "forest",
        "season": "greenleaf",
        "tags": ["med_only", "med_cat", "herb", "wild_garlic", "many_herbs2", "many_herbs3", "big_change", "platonic", "dislike", "comfort", "respect", "trust", "apprentice"],
        "intro_text": "p_l heads out on what promises to be a fragrant patrol, searching for wild garlic with app1.",
        "decline_text": "They have second thoughts leaving their patients behind, especially with their apprentice also out, and decide to go another day.",
        "chance_of_success": 70,
        "exp": 20,
        "success_text": [
                "This garlic will certainly restock the herb stores... which are close to p_l's nest. Yay... they commiserate with app1, both of them accepting the stink in the medicine cat den.",
                "The leaves and especially the bulbs of wild garlic are the preeminent herb to treat infection, even if using them literally always resulting in either their patient or their loved ones complaining about the smell. p_l teaches app1 that sometimes they need to prioritise treating their patients above listening to them.",
                "s_c, ever eagle-eyed, spots grass that looks suspiciously tall with oddly thick blades. One sniff confirms it as wild garlic, and the patch has heaps to harvest with app1."
],
        "fail_text": [
                "Try as they might, p_l can't quite remember the exact shape of the tansy leaves, and isn't going to harvest from plants they haven't confidently identified."
        ],
        "win_skills": ["keen eye"],
        "win_trait": ["None"],
        "fail_skills": ["None"],
        "fail_trait": ["None"],
        "min_cats": 2,
        "max_cats": 2,
        "antagonize_text": null,
        "antagonize_fail_text": null
},
{
        "patrol_id": "fst_med_gatheringwildgarlic_greenleaf3",
        "biome": "forest",
        "season": "greenleaf",
        "tags": ["med_cat", "warrior", "herb", "wild_garlic", "many_herbs2", "many_herbs3", "big_change", "patrol_to_p_l", "platonic", "dislike", "respect"],
        "intro_text": "p_l heads out on what promises to be a fragrant patrol, searching for wild garlic with a gathering patrol.",
        "decline_text": "They're stopped before they leave camp - these warriors are needed elsewhere. p_l's expedition will have to wait.",
        "chance_of_success": 70,
        "exp": 10,
        "success_text": [
                "This garlic will certainly restock the herb stores... which are close to p_l's nest. Yay... the warrior look relieved that they never have to sleep next to the herbs.",
                "The leaves and especially the bulbs of wild garlic are the preeminent herb to treat infection, even if using them literally always resulting in either their patient or their loved ones complaining about the smell. The patrol looks a little disgusted, but they're still a great help to p_l for gathering it.",
                "s_c, ever eagle-eyed, spots grass that looks suspiciously tall with oddly thick blades. One sniff confirms it as wild garlic, and the patch has heaps for their patrol to harvest."
        ],
        "fail_text": [
                "Try as they might, p_l can't quite remember the exact shape of the tansy leaves, and isn't going to harvest from plants they haven't confidently identified."
        ],
        "win_skills": ["keen eye"],
        "win_trait": ["None"],
        "fail_skills": ["None"],
        "fail_trait": ["None"],
        "min_cats": 3,
        "max_cats": 6,
        "antagonize_text": null,
        "antagonize_fail_text": null
},
{
        "patrol_id": "fst_med_gatheringwildgarlic_leaf-fall1",
        "biome": "forest",
        "season": "leaf-fall",
        "tags": ["med_only", "herb", "wild_garlic", "many_herbs2", "many_herbs3", "med_cat"],
        "intro_text": "In the crisp cool air of a leaf-fall morning, it should be easy to find wild garlic by scent.",
        "decline_text": "They have second thoughts leaving their patients behind and decide to go another day.",
        "chance_of_success": 70,
        "exp": 10,
        "success_text": [
                "The garlic won't notice leaf-bare until it actually hits - one of its good traits that make up for its stinkiness. p_l is able to bring a good harvest home.",
                "The leaves and especially the bulbs of wild garlic are the preeminent herb to treat infection, even if using them literally always resulting in either their patient or their loved ones complaining about the smell. p_l will take the smell over the illness, thank you very much.",
                "s_c, ever eagle-eyed, spots grass that looks suspiciously tall with oddly thick blades. One sniff confirms it as wild garlic, and the patch has heaps to harvest."
],
        "fail_text": [
                "Try as they might, p_l can't quite remember the exact shape of the tansy leaves, and isn't going to harvest from plants they haven't confidently identified."
        ],
        "win_skills": ["keen eye"],
        "win_trait": ["None"],
        "fail_skills": ["None"],
        "fail_trait": ["None"],
        "min_cats": 1,
        "max_cats": 1,
        "antagonize_text": null,
        "antagonize_fail_text": null
},
{
        "patrol_id": "fst_med_gatheringwildgarlic_leaf-fall2",
        "biome": "forest",
        "season": "leaf-fall",
        "tags": ["med_only", "med_cat", "herb", "wild_garlic", "many_herbs2", "many_herbs3", "big_change", "platonic", "dislike", "comfort", "respect", "trust", "apprentice"],
        "intro_text": "In the crisp cool air of a leaf-fall morning, it should be easy to find wild garlic by scent. p_l brings along app1, to see if they can do it.",
        "decline_text": "They have second thoughts leaving their patients behind, especially with their apprentice also out, and decide to go another day.",
        "chance_of_success": 70,
        "exp": 20,
        "success_text": [
                "The garlic won't notice leaf-bare until it actually hits - one of its good traits that make up for its stinkiness. p_l and app1 are able to bring a good harvest home.",
                "The leaves and especially the bulbs of wild garlic are the preeminent herb to treat infection, even if using them literally always resulting in either their patient or their loved ones complaining about the smell. p_l teaches app1 that sometimes they need to prioritise treating their patients above listening to them.",
                "s_c, ever eagle-eyed, spots grass that looks suspiciously tall with oddly thick blades. One sniff confirms it as wild garlic, and the patch has heaps to harvest with app1."
],
        "fail_text": [
                "Try as they might, p_l can't quite remember the exact shape of the tansy leaves, and isn't going to harvest from plants they haven't confidently identified."
        ],
        "win_skills": ["keen eye"],
        "win_trait": ["None"],
        "fail_skills": ["None"],
        "fail_trait": ["None"],
        "min_cats": 2,
        "max_cats": 2,
        "antagonize_text": null,
        "antagonize_fail_text": null
},
{
        "patrol_id": "fst_med_gatheringwildgarlic_leaf-fall3",
        "biome": "forest",
        "season": "leaf-fall",
        "tags": ["med_cat", "warrior", "herb", "wild_garlic", "many_herbs2", "many_herbs3", "big_change", "platonic", "dislike", "respect"],
        "intro_text": "In the crisp cool air of a leaf-fall morning, it should be easy to find wild garlic by scent. p_l leads a gathering patrol to do just that.",
        "decline_text": "They're stopped before they leave camp - these warriors are needed elsewhere. p_l's expedition will have to wait.",
        "chance_of_success": 70,
        "exp": 10,
        "success_text": [
                "The garlic won't notice leaf-bare until it actually hits - one of its good traits that make up for its stinkiness. p_l and the patrol are able to bring a good harvest home.",
                "The leaves and especially the bulbs of wild garlic are the preeminent herb to treat infection, even if using them literally always resulting in either their patient or their loved ones complaining about the smell. The patrol looks a little disgusted, but they're still a great help to p_l for gathering it.",
                "s_c, ever eagle-eyed, spots grass that looks suspiciously tall with oddly thick blades. One sniff confirms it as wild garlic, and the patch has heaps for their patrol to harvest."
        ],
        "fail_text": [
                "Try as they might, p_l can't quite remember the exact shape of the tansy leaves, and isn't going to harvest from plants they haven't confidently identified."
        ],
        "win_skills": ["keen eye"],
        "win_trait": ["None"],
        "fail_skills": ["None"],
        "fail_trait": ["None"],
        "min_cats": 3,
        "max_cats": 6,
        "antagonize_text": null,
        "antagonize_fail_text": null
},
{
        "patrol_id": "fst_med_gatheringwildgarlic_leaf-bare1",
        "biome": "forest",
        "season": "leaf-bare",
        "tags": ["med_only", "cold_injury", "scar", "herb", "wild_garlic", "many_herbs2", "many_herbs3", "med_cat"],
        "intro_text": "There's a limited selection of herbs p_l can even look for in leaf-bare, but if they can only remember where the wild garlic grew in greenleaf it's theirs for the taking.",
        "decline_text": "They have second thoughts leaving their patients behind and decide to go another day.",
        "chance_of_success": 30,
        "exp": 30,
        "success_text": [
                "p_l returns to camp with stone cold paws and a new hatred for digging, but carrying bulbs of garlic.",
                "One of the things you really don't want in leaf-bare is an infection, and that's garlic's stinky speciality for treating. After a long exhausting day in the cold, p_l manages to bring back a good haul of their bulbs for the herb stores.",
                "s_c knows exactly where to go - there was a thick patch of wild garlic that grew in an exposed area. They're proved right, and it's only a utter and complete pain to dig out the bulbs. Well. At least they've got them now."
],
        "fail_text": [
                "p_l searches and searches, but eventually they have to admit defeat. They can't remember where the garlic grew when the world was warm.",
                null,
                null,
                "When the failed patrol arrives back at camp, r_c is shivering with the cold. Digging into the leaf-bare ground in a search for bulbs that weren't there was neither productive nor sensible."
        ],
        "win_skills": ["keen eye"],
        "win_trait": ["None"],
        "fail_skills": ["None"],
        "fail_trait": ["None"],
        "min_cats": 1,
        "max_cats": 1,
        "antagonize_text": null,
        "antagonize_fail_text": null,
        "history_text": [
                "r_c was scarred by frostbite from searching for herbs in leaf-bare."
        ]
},
{
        "patrol_id": "fst_med_gatheringwildgarlic_leaf-bare2",
        "biome": "forest",
        "season": "leaf-bare",
        "tags": ["med_only", "med_cat", "cold_injury", "scar", "herb", "wild_garlic", "many_herbs2", "many_herbs3", "big_change", "platonic", "dislike", "comfort", "respect", "trust", "apprentice"],
        "intro_text": "There's a limited selection of herbs p_l can even look for in leaf-bare, but if they or app1 can only remember where the wild garlic grew in greenleaf it's theirs for the taking.",
        "decline_text": "They have second thoughts leaving their patients behind, especially with their apprentice also out, and decide to go another day.",
        "chance_of_success": 30,
        "exp": 40,
        "success_text": [
                "p_l and app1 return to camp with stone cold paws and a new hatred for digging, but carrying bulbs of garlic.",
                "One of the things you really don't want in leaf-bare is an infection, and that's garlic's stinky speciality for treating. After a long exhausting day in the cold, p_l manages to bring back a good haul of their bulbs for the herb stores with app1.",
                "s_c knows exactly where to go - there was a thick patch of wild garlic that grew in an exposed area. They're proved right, and it's only a utter and complete pain to dig out the bulbs. Well. At least they've got them now."
],
        "fail_text": [
                "p_l searches and searches, but eventually they have to admit defeat. They can't remember where the garlic grew when the world was warm.",
                null,
                null,
                "When the failed patrol arrives back at camp, r_c is shivering with the cold. Digging into the leaf-bare ground in a search for bulbs that weren't there was neither productive nor sensible."
        ],
        "win_skills": ["keen eye"],
        "win_trait": ["None"],
        "fail_skills": ["None"],
        "fail_trait": ["None"],
        "min_cats": 2,
        "max_cats": 2,
        "antagonize_text": null,
        "antagonize_fail_text": null,
        "history_text": [
                "r_c was scarred by frostbite from searching for herbs in leaf-bare."
        ]
},
{
        "patrol_id": "fst_med_gatheringwildgarlic_leaf-bare3",
        "biome": "forest",
        "season": "leaf-bare",
        "tags": ["med_cat", "warrior", "cold_injury", "scar", "herb", "wild_garlic", "many_herbs2", "many_herbs3", "big_change", "platonic", "dislike", "respect"],
        "intro_text": "There's a limited selection of herbs p_l can even look for in leaf-bare, even with a patrol helping them, but if they can only remember where the wild garlic grew in greenleaf it's theirs for the taking.",
        "decline_text": "They're stopped before they leave camp - these warriors are needed elsewhere. p_l's expedition will have to wait.",
        "chance_of_success": 30,
        "exp": 30,
        "success_text": [
                "p_l and the patrol return to camp with stone cold paws and a new hatred for digging, but carrying bulbs of garlic.",
                "One of the things you really don't want in leaf-bare is an infection, and that's garlic's stinky speciality for treating. After a long exhausting day in the cold, p_l manages to bring back a good haul of their bulbs for the herb stores with the patrol.",
                "s_c knows exactly where to go - there was a thick patch of wild garlic that grew in an exposed area. They're proved right, and it's only a utter and complete pain to dig out the bulbs. Well. At least they've got them now."
        ],
        "fail_text": [
                "p_l searches and searches, but eventually they have to admit defeat. They can't remember where the garlic grew when the world was warm.",
                null,
                null,
                "When the failed patrol arrives back at camp, r_c is shivering with the cold. Digging into the leaf-bare ground in a search for bulbs that weren't there was neither productive nor sensible."
        ],
        "win_skills": ["keen eye"],
        "win_trait": ["None"],
        "fail_skills": ["None"],
        "fail_trait": ["None"],
        "min_cats": 3,
        "max_cats": 6,
        "antagonize_text": null,
        "antagonize_fail_text": null,
        "history_text": [
                "r_c was scarred by frostbite from searching for herbs in leaf-bare."
        ]
}
]<|MERGE_RESOLUTION|>--- conflicted
+++ resolved
@@ -178,12 +178,11 @@
     "antagonize_fail_text": null
 },
 {
-<<<<<<< HEAD
     "patrol_id": "fst_med_romance1",
     "biome": "forest",
     "season": "newleaf",
     "tags": ["med_cat", "warrior", "random_herbs", "romantic", "platonic", "respect", "p_l_to_r_c", "s_c_to_r_c"],
-    "intro_text": "p_l goes out with a warrior escort, both for safety as they look for Newleaf's fresh buds, and for carrying capacity should they find anything.",
+    "intro_text": "p_l goes out with a warrior escort, both for safety as they look for newleaf's fresh buds, and for carrying capacity should they find anything.",
     "decline_text": "Their escort is called away on a different mission, and p_l decides to reorganize the herb store instead.",
     "chance_of_success": 60,
     "exp": 10,
@@ -191,60 +190,6 @@
         "Surprisingly, r_c actually starts up a conversation with them about the herbs they're looking for. p_l launches into the usual spiel, but even more astonishingly, r_c is actually interested, and it makes their heart feel lighter getting to share their knowledge and skills with someone who respects them.",
         null,
         "s_c has always been good at talking, but chatting with r_c they feel like they don't have to be. It's just a herb gathering patrol, but s_c feels more relaxed than they've felt in moons when they come back to camp, smiling softly."
-=======
-    "patrol_id": "fst_med_lungwort1",
-    "biome": "forest",
-    "season": "newleaf",
-    "tags": ["med_cat", "apprentice", "med_only", "herb", "lungwort", "comfort", "respect", "trust", "dislike"],
-    "intro_text": "p_l and app1 head out for lungwort, with p_l starting a lesson on the value of this rare herb for treating yellowcough.",
-    "decline_text": "A cat grabs p_l's attention before they can leave. Sighing, the expedition is delayed for another time.",
-    "chance_of_success": 30,
-    "exp": 20,
-    "success_text": [
-        "It takes them all day, but eventually, finally, p_l spots the speckled leaves they've been looking for, so crucial to replenishing the Clan's stores after the long leaf-bare. For just a second, they feel the weight of their responsibilities lift, and they let out a whoop and stop to play with app1.",
-        "app1 listens intently as the hours drift slowly by in their intense search, and then finally spots a bush with leaves sprinkled with white. It's lungwort! p_l showers them with praise, app1 feeling like they could burst with accomplishment.",
-        "It takes all of s_c's considerable talent for such things to hunt down the lungwort within their borders, the medicine cats visiting each likely nook and cranny in a carefully planned search pattern until finally those telltale speckled leaves are found.",
-        "Night falls, and still s_c insists they keep going - lungwort is the only reliable cure for yellowcough, they can't let c_n go without. Exhausted but determined, the medicine cats persist patiently until they find those precious speckled leaves."
-    ],
-    "fail_text": [
-        "Not only do they not find anything, app1 seems to take in absolutely nothing of what p_l is teaching them, and by the time they're back at camp p_l wants to scream."
-    ],
-    "win_skills": [
-        "keen eye",
-        "extremely smart"
-    ],
-    "win_trait": [
-        "patient"
-    ],
-    "fail_skills": null,
-    "fail_trait": null,
-    "min_cats": 2,
-    "max_cats": 2,
-    "antagonize_text": null,
-    "antagonize_fail_text": null
-},
-{
-    "patrol_id": "fst_med_lungwort2",
-    "biome": "forest",
-    "season": "newleaf",
-    "tags": [
-        "med_cat",
-        "herb",
-        "lungwort",
-        "no_app",
-        "clan_to_patrol",
-        "respect", "injury", "sore"
-    ],
-    "intro_text": "p_l is on a mission to find lungwort now that newleaf is here. As the only reliable cure for yellowcough, they're determined that c_n replenish their stocks of it.",
-    "decline_text": "A cat grabs p_l's attention before they can leave camp.",
-    "chance_of_success": 30,
-    "exp": 20,
-    "success_text": [
-        "It takes them all day, but eventually, finally, p_l spots the speckled leaves they've been looking for, so crucial to replenishing the Clan's stores after the long leaf-bare. For just a second, they feel the weight of their responsibilities lift, the strength of that relief catching them off guard.",
-        "Not only is the lungwort intact and growing nicely, but there's also a nice patch of plantain growing just nearby. Frustratingly, p_l doesn't have the capacity to cart everything back to camp, but they stick the location in their mind as a place to return to.",
-        "It takes all of s_c's considerable talent for such things to hunt down the lungwort within their borders, the medicine cat visiting each likely nook and cranny in a carefully planned search pattern until finally those telltale speckled leaves are found.",
-        "Night falls, and still s_c insists they keep going - they just can't let c_n go without. Exhausted but determined, the medicine cat persists patiently until they find those precious speckled leaves."
->>>>>>> f80ac981
     ],
     "fail_text": [
         "It's an exhausting day. p_l starts chatting with r_c to pass the time, but they have nothing in common and the other cat bluntly refuses to talk about boring herbs.",
@@ -284,8 +229,7 @@
         "p_l_to_r_c",
         "s_c_to_r_c"
     ],
-<<<<<<< HEAD
-    "intro_text": "p_l heads out, leading a patrol of medicine cats to go find the buds of Newleaf.",
+    "intro_text": "p_l heads out, leading a patrol of medicine cats to go find the buds of newleaf.",
     "decline_text": ". . . And they're called back almost immediately, as one of the elders starts hacking up something.",
     "chance_of_success": 60,
     "exp": 10,
@@ -293,17 +237,6 @@
         "The ground is slippery with damp, and as p_l falls, r_c catches them. It's a nice reminder that the responsibility of looking after the Clan is a shared one, and the rescue also makes p_l shiver pleasantly.",
         null,
         "s_c has always been good at talking, but chatting with r_c they feel like they don't have to be. It's just a herb gathering patrol, but s_c feels more relaxed than they've felt in moons when they come back to camp, smiling softly."
-=======
-    "intro_text": "p_l is on a mission to find lungwort now that newleaf is here. As the only reliable cure for yellowcough, they're determined that c_n replenish their stocks of it. They take along a warrior escort to help.",
-    "decline_text": "A cat grabs p_l's attention before they can leave.",
-    "chance_of_success": 30,
-    "exp": 20,
-    "success_text": [
-        "It takes them all day, but eventually, finally, p_l spots the speckled leaves they've been looking for, so crucial to replenishing the Clan's stores after the long leaf-bare. For just a second, they feel the weight of their responsibilities lift, the strength of that relief catching them off guard.",
-        "Not only is the lungwort intact and growing nicely, but there's also a nice patch of plantain growing just nearby. p_l loads up their mostly-obliging escort and carries the extensive harvest home, tail waving jollily with their good mood.",
-        "It takes all of s_c's considerable talent for such things to hunt down the lungwort within their borders, the medicine cat visiting each likely nook and cranny in a carefully planned search pattern until finally those telltale speckled leaves are found.",
-        "Night falls, and still s_c insists they keep going - they just can't let c_n go without. Exhausted but determined, the medicine cat persists patiently until they find those precious speckled leaves."
->>>>>>> f80ac981
     ],
     "fail_text": [
         "It's an exhausting day. p_l starts chatting with r_c to pass the time, but they have nothing in common.",
@@ -437,7 +370,7 @@
         "p_l_to_r_c",
         "s_c_to_r_c"
     ],
-    "intro_text": "p_l goes out with a warrior escort, both for safety as they try to stock up under the clear Leaf-fall skies, and for carrying capacity should they find anything.",
+    "intro_text": "p_l goes out with a warrior escort, both for safety as they try to stock up under the clear leaf-fall skies, and for carrying capacity should they find anything.",
     "decline_text": "Their escort is called away on a different mission, and p_l decides to reorganize the herb store instead.",
     "chance_of_success": 60,
     "exp": 10,
@@ -447,15 +380,8 @@
         "s_c has always been good at talking, but chatting with r_c they feel like they don't have to be. It's just a herb gathering patrol, but s_c feels more relaxed than they've felt in moons when they come back to camp, smiling softly."
     ],
     "fail_text": [
-<<<<<<< HEAD
         "It's an exhausting day. p_l starts chatting with r_c to pass the time, but they have nothing in common and the other cat bluntly refuses to talk about boring herbs.",
         "Not only do they not find anything, p_l wants to murder s_c. They're obnoxious and troublesome and childish, and simply not someone p_l enjoys interacting with."
-=======
-        null,
-        null,
-        null,
-        "p_l searches until their pawpads are sore and their muscles exhausted, but can't find lungwort anywhere. They return to camp disappointed, but determined to try again. It's simply too important to not keep a good supply of.","By the time they give up and return to camp, p_l is approaching explosion point with r_c. They've gotten in the way, questioned the use of the gathering mission, and in general, been utterly obnoxious today."
->>>>>>> f80ac981
     ],
     "win_skills": [
         "good mediator",
@@ -483,185 +409,6 @@
     "season": "leaf-fall",
     "tags": [
         "med_cat",
-<<<<<<< HEAD
-=======
-        "apprentice",
-        "med_only",
-        "herb",
-        "lungwort",
-        "comfort",
-        "respect",
-        "trust",
-        "dislike"
-    ],
-    "intro_text": "p_l and app1 head out for lungwort, with p_l starting a lesson on the value of this rare herb for treating yellowcough.",
-    "decline_text": "A cat grabs p_l's attention before they can leave. Sighing, the expedition is delayed for another time.",
-    "chance_of_success": 30,
-    "exp": 20,
-    "success_text": [
-        "It takes them all day, but eventually, finally, p_l spots the speckled leaves they've been looking for, so crucial to harvest before the plant dies back in leaf-bare. For just a second, they feel the weight of their responsibilities lift, and they let out a whoop and stop to play with app1.",
-        "app1 listens intently as the hours drift slowly by in their intense search, and then finally spots a bush with leaves sprinkled with white. It's lungwort! p_l showers them with praise, app1 feeling like they could burst with accomplishment.",
-        "It takes all of s_c's considerable talent for such things to hunt down the lungwort within their borders, the medicine cats visiting each likely nook and cranny in a carefully planned search pattern until finally those telltale speckled leaves are found.",
-        "Night falls, and still s_c insists they keep going - lungwort is the only reliable cure for yellowcough, they can't let c_n go without. Exhausted but determined, the medicine cats persist patiently until they find those precious speckled leaves."
-    ],
-    "fail_text": [
-        "Not only do they not find anything, app1 seems to take in absolutely nothing of what p_l is teaching them, and by the time they're back at camp p_l wants to scream."
-    ],
-    "win_skills": [
-        "keen eye",
-        "extremely smart"
-    ],
-    "win_trait": [
-        "patient"
-    ],
-    "fail_skills": [
-        "None"
-    ],
-    "fail_trait": [
-        "None"
-    ],
-    "min_cats": 2,
-    "max_cats": 2,
-    "antagonize_text": null,
-    "antagonize_fail_text": null
-},
-{
-    "patrol_id": "fst_med_lungwort8",
-    "biome": "forest",
-    "season": "leaf-fall",
-    "tags": [
-        "med_cat",
-        "herb",
-        "lungwort",
-        "no_app",
-        "clan_to_patrol",
-        "respect", "injury", "sore"
-    ],
-    "intro_text": "p_l is on a mission to find lungwort now that leaf-bare is on the horizon. As the only reliable cure for yellowcough, they're determined that c_n stock up on it.",
-    "decline_text": "A cat grabs p_l's attention before they can leave camp.",
-    "chance_of_success": 30,
-    "exp": 20,
-    "success_text": [
-        "It takes them all day, but eventually, finally, p_l spots the speckled leaves they've been looking for, so crucial to harvest before the plant dies back in leaf-bare. For just a second, they feel the weight of their responsibilities lift, the strength of that relief catching them off guard.",
-        "Not only is the lungwort intact and growing nicely, but there's also a nice patch of plantain growing just nearby. Frustratingly, p_l doesn't have the capacity to cart everything back to camp, but they stick the location in their mind as a place to return to.",
-        "It takes all of s_c's considerable talent for such things to hunt down the lungwort within their borders, the medicine cat visiting each likely nook and cranny in a carefully planned search pattern until finally those telltale speckled leaves are found.",
-        "Night falls, and still s_c insists they keep going - they just can't let c_n go without. Exhausted but determined, the medicine cat persists patiently until they find those precious speckled leaves."
-    ],
-    "fail_text": [
-        null,
-        null,
-        null,
-        "p_l searches until their pawpads are sore and their muscles exhausted, but can't find lungwort anywhere. They return to camp disappointed, but determined to try again. It's simply too important to not keep a good supply of."
-    ],
-    "win_skills": [
-        "keen eye",
-        "extremely smart"
-    ],
-    "win_trait": [
-        "patient"
-    ],
-    "fail_skills": [
-        "None"
-    ],
-    "fail_trait": [
-        "None"
-    ],
-    "min_cats": 1,
-    "max_cats": 1,
-    "antagonize_text": null,
-    "antagonize_fail_text": null
-},
-{
-    "patrol_id": "fst_med_lungwort9",
-    "biome": "forest",
-    "season": "leaf-fall",
-    "tags": [
-        "med_cat",
-        "warrior",
-        "herb",
-        "lungwort",
-        "dislike", "injury", "sore"
-    ],
-    "intro_text": "p_l is on a mission to find lungwort now that leaf-bare is on the horizon. As the only reliable cure for yellowcough, they're determined that c_n won't run out of it. They take along a warrior escort to help.",
-    "decline_text": "A cat grabs p_l's attention before they can leave.",
-    "chance_of_success": 30,
-    "exp": 20,
-    "success_text": [
-        "It takes them all day, but eventually, finally, p_l spots the speckled leaves they've been looking for, so crucial to harvest before the plant dies back in leaf-bare. For just a second, they feel the weight of their responsibilities lift, the strength of that relief catching them off guard.",
-        "Not only is the lungwort intact and growing nicely, but there's also a nice patch of plantain growing just nearby. p_l loads up their mostly-obliging escort and carries the extensive harvest home, tail waving jollily with their good mood.",
-        "It takes all of s_c's considerable talent for such things to hunt down the lungwort within their borders, the medicine cat visiting each likely nook and cranny in a carefully planned search pattern until finally those telltale speckled leaves are found.",
-        "Night falls, and still s_c insists they keep going - they just can't let c_n go without. Exhausted but determined, the medicine cat persists patiently until they find those precious speckled leaves."
-    ],
-    "fail_text": [
-        null,
-        null,
-        null,
-        "p_l searches until their pawpads are sore and their muscles exhausted, but can't find lungwort anywhere. They return to camp disappointed, but determined to try again. It's simply too important to not keep a good supply of.","By the time they give up and return to camp, p_l is approaching explosion point with r_c. They've gotten in the way, questioned the use of the gathering mission, and in general, been utterly obnoxious today."
-    ],
-    "win_skills": [
-        "keen eye",
-        "extremely smart"
-    ],
-    "win_trait": [
-        "patient"
-    ],
-    "fail_skills": [
-        "None"
-    ],
-    "fail_trait": [
-        "troublesome",
-        "childish"
-    ],
-    "min_cats": 2,
-    "max_cats": 3,
-    "antagonize_text": null,
-    "antagonize_fail_text": null
-},
-{
-    "patrol_id": "fst_med_romance1",
-    "biome": "forest",
-    "season": "newleaf",
-    "tags": ["med_cat", "warrior", "random_herbs", "romantic", "platonic", "respect", "p_l_to_r_c", "s_c_to_r_c"],
-    "intro_text": "p_l goes out with a warrior escort, both for safety as they look for newleaf's fresh buds, and for carrying capacity should they find anything.",
-    "decline_text": "Their escort is called away on a different mission, and p_l decides to reorganize the herb store instead.",
-    "chance_of_success": 60,
-    "exp": 10,
-    "success_text": [
-        "Surprisingly, r_c actually starts up a conversation with them about the herbs they're looking for. p_l launches into the usual spiel, but even more astonishingly, r_c is actually interested, and it makes their heart feel lighter getting to share their knowledge and skills with someone who respects them.",
-        null,
-        "s_c has always been good at talking, but chatting with r_c they feel like they don't have to be. It's just a herb gathering patrol, but s_c feels more relaxed than they've felt in moons when they come back to camp, smiling softly."
-    ],
-    "fail_text": [
-        "It's an exhausting day. p_l starts chatting with r_c to pass the time, but they have nothing in common and the other cat bluntly refuses to talk about boring herbs.",
-        "Not only do they not find anything, p_l wants to murder s_c. They're obnoxious and troublesome and childish, and simply not someone p_l enjoys interacting with."
-    ],
-    "win_skills": [
-        "good mediator",
-        "great mediator",
-        "excellent mediator"
-    ],
-    "win_trait": [
-        "None"
-    ],
-    "fail_skills": [
-        "None"
-    ],
-    "fail_trait": [
-        "troublesome",
-        "childish"
-    ],
-    "min_cats": 2,
-    "max_cats": 6,
-    "antagonize_text": null,
-    "antagonize_fail_text": null
-},
-{
-    "patrol_id": "fst_med_romance2",
-    "biome": "forest",
-    "season": "newleaf",
-    "tags": [
-        "med_cat",
->>>>>>> f80ac981
         "med_only",
         "random_herbs",
         "romantic",
@@ -670,11 +417,7 @@
         "p_l_to_r_c",
         "s_c_to_r_c"
     ],
-<<<<<<< HEAD
-    "intro_text": "p_l heads out, leading a patrol of medicine cats to go stock up on the ripening harvest available in Leaf-fall.",
-=======
-    "intro_text": "p_l heads out, leading a patrol of medicine cats to go find the buds of newleaf.",
->>>>>>> f80ac981
+    "intro_text": "p_l heads out, leading a patrol of medicine cats to go stock up on the ripening harvest available in leaf-fall.",
     "decline_text": ". . . And they're called back almost immediately, as one of the elders starts hacking up something.",
     "chance_of_success": 60,
     "exp": 10,
@@ -796,30 +539,12 @@
 {
     "patrol_id": "fst_med_appfirstsign1",
     "biome": "forest",
-<<<<<<< HEAD
     "season": "Any",
     "tags": ["med_cat", "apprentice", "herb", "blackberry"],
     "intro_text": "p_l is out to gather a few herbs at the behest of their mentor. The wind is gently rustling the trees as they pad along.",
     "decline_text": "Just before the apprentice can leave, their mentor calls for their attention. Apparently they have a different task that's more pressing.",
     "chance_of_success": 50,
     "exp": 20,
-=======
-    "season": "leaf-fall",
-    "tags": [
-        "med_cat",
-        "warrior",
-        "random_herbs",
-        "romantic",
-        "platonic",
-        "respect",
-        "p_l_to_r_c",
-        "s_c_to_r_c"
-    ],
-    "intro_text": "p_l goes out with a warrior escort, both for safety as they try to stock up under the clear leaf-fall skies, and for carrying capacity should they find anything.",
-    "decline_text": "Their escort is called away on a different mission, and p_l decides to reorganize the herb store instead.",
-    "chance_of_success": 60,
-    "exp": 10,
->>>>>>> f80ac981
     "success_text": [
         "p_l is plucking some blackberry leaves when their attention is suddenly grabbed by a a_sign. At the sight, the fur on their back prickles slightly and they can hear their thundering heartbeat. They have to tell their mentor about this sign right away!"
     ],
@@ -3897,7 +3622,6 @@
         "It takes all of s_c's considerable talent for such things to hunt down the lungwort within their borders, the medicine cats visiting each likely nook and cranny in a carefully planned search pattern until finally those telltale speckled leaves are found.",
         "Night falls, and still s_c insists they keep going - lungwort is the only reliable cure for yellowcough, they can't let c_n go without. Exhausted but determined, the medicine cats persist patiently until they find those precious speckled leaves."
     ],
-<<<<<<< HEAD
     "fail_text": [
         "Not only do they not find anything, app1 seems to take in absolutely nothing of what p_l is teaching them, and by the time they're back at camp p_l wants to scream."
     ],
@@ -4553,11 +4277,6 @@
     "intro_text": "p_l notices that the moss in the medicine den is getting old. They need to go and gather some more.",
     "decline_text": "A cat requires their attention just as they go to leave. Moss will have to wait.",
     "chance_of_success": 80,
-=======
-    "intro_text": "p_l heads out, leading a patrol of medicine cats to go stock up on the ripening harvest available in leaf-fall.",
-    "decline_text": ". . . And they're called back almost immediately, as one of the elders starts hacking up something.",
-    "chance_of_success": 60,
->>>>>>> f80ac981
     "exp": 10,
     "success_text": [
         "p_l leads the way to the best moss patch they know, with their entourage following close behind. The cats begin cutting off bits of moss and making their respective piles. Once the piles are a mouthful, they pick up the bundles of new bedding and start back towards camp."
@@ -5696,30 +5415,12 @@
 {
     "patrol_id": "fst_med_gatheringraspberrysolo2",
     "biome": "forest",
-<<<<<<< HEAD
     "season": "greenleaf",
     "tags": ["herb", "raspberry", "med_cat", "apprentice", "injury", "poisoned", "death"],
     "intro_text": "While gathering herbs, app1 stumbles upon a bush of red berries.",
     "decline_text": "app1 decides not to touch the berries.",
     "chance_of_success": 50,
     "exp": 30,
-=======
-    "season": "leaf-bare",
-    "tags": [
-        "med_cat",
-        "warrior",
-        "random_herbs",
-        "romantic",
-        "platonic",
-        "respect",
-        "p_l_to_r_c",
-        "s_c_to_r_c"
-    ],
-    "intro_text": "p_l goes out with a warrior escort, both for safety as they look for sorely needed fresh supplies that have survived leaf-bare so far, and for carrying capacity should they find anything.",
-    "decline_text": "Their escort is called away on a different mission, and p_l decides to reorganize the herb store instead.",
-    "chance_of_success": 60,
-    "exp": 10,
->>>>>>> f80ac981
     "success_text": [
         "app1 identifies them as raspberries, and carefully chews off a branch laden with them to bring back to camp. They can't quite remember what raspberries treat, but it's something to do with kitting.",
         "These. . . could be deathberries. Might be raspberries. But maybe deathberries. It's not worth the risk, they can ask their mentor for more training about it later."
@@ -5771,22 +5472,12 @@
 {
     "patrol_id": "fst_med_gatheringraspberrysolo4",
     "biome": "forest",
-<<<<<<< HEAD
     "season": "leaf-fall",
     "tags": ["herb", "raspberry", "med_cat", "apprentice", "injury", "poisoned", "death"],
     "intro_text": "While gathering herbs, app1 stumbles upon a bush of red berries.",
     "decline_text": "app1 decides not to touch the berries.",
     "chance_of_success": 50,
     "exp": 30,
-=======
-    "season": "leaf-bare",
-    "tags": [
-        "med_cat", "med_only", "random_herbs", "romantic", "platonic", "respect", "p_l_to_r_c", "s_c_to_r_c"],
-    "intro_text": "p_l heads out, leading a patrol of medicine cats to go find any fresh herbs that have survived leaf-bare so far.",
-    "decline_text": ". . . And they're called back almost immediately, as one of the elders starts hacking up something.",
-    "chance_of_success": 60,
-    "exp": 10,
->>>>>>> f80ac981
     "success_text": [
         "app1 identifies them as raspberries, and carefully chews off a branch laden with them to bring back to camp. They can't quite remember what raspberries treat, but it's something to do with kitting.",
         "These... could be deathberries. Might be raspberries. But maybe deathberries. It's not worth the risk, they can ask their mentor for more training about it later."
