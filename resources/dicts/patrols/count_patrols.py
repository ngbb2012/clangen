import ujson
import collections
import os
<<<<<<< HEAD
from os.path import exists as file_exists
=======
>>>>>>> 15ce1dce

""" This script exists to count and catalogue all patrols.   """

ALL_PATROLS = []
DETAILS = {}

SPRITES_USED = []

def get_patrol_details(path):
    global ALL_PATROLS
    global DETAILS

    try:
        with open(path, "r") as read_file:
            patrols = ujson.loads(read_file.read())
    except:
        print(f'Something went wrong with {path}')

    if not patrols:
        return

    if path == ".\explicit_patrol_art.json":
        return
    if type(patrols[0]) != dict:
        print(path, "is not in the correct patrol format. It may not be a patrol .json.")
        return

    if not patrols:
        return

    if type(patrols[0]) != dict:
        print(path, "is not in the correct patrol format. It may not be a patrol .json.")
        return

    for p_ in patrols:
        ALL_PATROLS.append(p_["patrol_id"])

        # Grab tags
        for tag in p_["tags"]:
            if "TAG_" + tag in DETAILS:
                DETAILS["TAG_" + tag].add(p_["patrol_id"])
            else:
                DETAILS["TAG_" + tag] = {p_["patrol_id"]}

        # Grab biome.
        if "BIOME_" + p_["biome"] in DETAILS:
            DETAILS["BIOME_" + p_["biome"]].add(p_["patrol_id"])
        else:
            DETAILS["BIOME_" + p_["biome"]] = {p_["patrol_id"]}

        # Grab Max Cats
        if "MAX_" + str(p_["max_cats"]) in DETAILS:
            DETAILS["MAX_" + str(p_["max_cats"])].add(p_["patrol_id"])
        else:
            DETAILS["MAX_" + str(p_["max_cats"])] = {p_["patrol_id"]}

        # Grab Min Cats
        if "MIN_" + str(p_["min_cats"]) in DETAILS:
            DETAILS["MIN_" + str(p_["min_cats"])].add(p_["patrol_id"])
        else:
            DETAILS["MIN_" + str(p_["min_cats"])] = {p_["patrol_id"]}

def check_patrol_sprites():
    explicit_sprite = False
    needs_sprite = False
    available_sprite = False

    path = "resources/images/patrol_art/"

    if ID in EXPLICIT_PATROL_ART:
        explicit_sprite = True

    image_name = ID
    # this stays false until an acceptable image is found
    image_found = False

    # looking for exact patrol ID
    exists = file_exists(f"{path}{image_name}.png")
    if exists:
        has_patrol_sprite.append(ID)
        image_found = True
        available_sprite = True
        SPRITES_USED.append(image_name)

    # looking for patrol ID without numbers
    if not image_found:
        image_name = ''.join([i for i in image_name if not i.isdigit()])

        exists = file_exists(f"{path}{image_name}.png")
        if exists:
            available_sprite = True
            image_found = True
            SPRITES_USED.append(image_name)

    # looking for patrol ID with biome indicator replaced with 'gen'
    # if that isn't found then patrol type placeholder will be used
    if not image_found:
        image_name = ''.join([i for i in image_name if not i.isdigit()])
        image_name = image_name.replace("fst_", "gen_")
        image_name = image_name.replace("mtn_", "gen_")
        image_name = image_name.replace("pln_", "gen_")
        image_name = image_name.replace("bch_", "gen_")
        exists = file_exists(f"{path}{image_name}.png")
        if exists:
            available_sprite = True
            SPRITES_USED.append(image_name)
        else:
            needs_sprite = True

    return explicit_sprite, available_sprite, needs_sprite



root_dir = "../patrols"
file_set = set()

for dir_, _, files in os.walk(root_dir):
    for file_name in files:
        rel_dir = os.path.relpath(dir_, root_dir)
        rel_file = os.path.join(rel_dir, file_name)
        if os.path.splitext(rel_file)[-1].lower() == ".json":
            file_set.add(rel_file)

for pa in file_set:
    get_patrol_details(pa)

# Now that we have everything gathered, lets do some checks.

print("""
You can ask me to do a few different things! But make sure to ask it correctly. When prompted, please use one of the following commands:
Check patrol IDs
Check patrol sprites
Check for certain patrols
""")
task = input("What would you like to do? ")

if 'patrol ids'.casefold() in task:
    # AT CHECK TO MAKE SURE ALL PATROL IDs ARE UNIQUE
    duplicates = [item for item, count in collections.Counter(ALL_PATROLS).items() if count > 1]
    if duplicates:
        print("There are duplicate patrols IDs:")
        for d in duplicates:
            print(d)
        print("-----")
    else:
        print("All patrol IDs are unique. \n\n")

if 'patrol sprites'.casefold() in task:
    EXPLICIT_PATROL_ART = None
    with open(f"resources/dicts/patrols/explicit_patrol_art.json", 'r') as read_file:
        EXPLICIT_PATROL_ART = ujson.loads(read_file.read())

    path = "resources/images/patrol_art/"

    explicit_art = []
    has_patrol_sprite = []
    needs_patrol_sprite = []

    for ID in ALL_PATROLS:
        explicit, available, need = check_patrol_sprites()

        if explicit:
            explicit_art.append(ID)
        if available:
            has_patrol_sprite.append(ID)
        elif need:
            needs_patrol_sprite.append(ID)


# We can do a lot with these sets we have just generated! For example:

## FINDING ALL PATROLS IN THE FOREST BIOME WITH NEW_CAT TAG

forest_new_cat = DETAILS["BIOME_forest"].intersection(DETAILS["TAG_new_cat"])
print("Number of patrols with the new_cat tag in the forest biome: ", len(forest_new_cat))
print("Patrol IDs: ", forest_new_cat)

## FINDING PATROLS WITH DEATH TAG AND MIN_CAT = 1 and MAX_CATS = 1

looking = DETAILS["TAG_death"].intersection(DETAILS["MIN_1"], DETAILS["MAX_1"])
print("Number of patrols death tag and min_cat = 1 and max_cats = 1: ", len(looking))
print("Patrol IDs: ", looking)








<|MERGE_RESOLUTION|>--- conflicted
+++ resolved
@@ -1,10 +1,8 @@
 import ujson
 import collections
 import os
-<<<<<<< HEAD
 from os.path import exists as file_exists
-=======
->>>>>>> 15ce1dce
+
 
 """ This script exists to count and catalogue all patrols.   """
 
