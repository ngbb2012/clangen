--- conflicted
+++ resolved
@@ -33,11 +33,11 @@
     "max_cats": 6,
     "antagonize_text": null,
     "antagonize_fail_text": null,
-    "history_text": {
-        "scar": "r_c was badly scarred when rogues ambushed {PRONOUN/r_c/poss} patrol.",
-        "reg_death": "This cat was killed when rogues ambushed {PRONOUN/r_c/poss} patrol.",
-        "lead_death": "killed in a rogue ambush"
-    }
+    "history_text": [
+        "r_c was badly scarred when rogues ambushed their patrol.",
+        "This cat was killed when rogues ambushed their patrol.",
+        "killed in a rogue ambush"
+    ]
 },
 {
     "patrol_id": "bch_bord_rogue2",
@@ -48,20 +48,6 @@
     "decline_text": "r_c turns tail and races away! The rogues have {PRONOUN/r_c/object} far outnumbered; warning the Clan is more important than playing the hero.",
     "chance_of_success": 10,
     "exp": 30,
-<<<<<<< HEAD
-    "success_text": [
-        "Stunned for a moment, r_c is nearly caught in the teeth of the first rogue, but {PRONOUN/r_c/subject} {VERB/r_c/manage/manages} to dodge and weave through the onslaught of attacks, eventually escaping the fray and pelting towards camp with yowls of warning bursting from {PRONOUN/r_c/poss} lungs.",
-        null,
-        "s_c snarls at the rogues, outnumbered but not cowed. {PRONOUN/s_c/subject/CAP} {VERB/s_c/throw/throws} {PRONOUN/s_c/self} at the intruders with such ferocity and fury that the rogues are taken aback. Alarmed by the lack of fear and self-preservation from the Clan cat, the rogues freeze. s_c sees {PRONOUN/s_c/poss} opportunity to run and takes it, racing back to the camp to gather more warriors and return.",
-        null
-    ],
-    "fail_text": [
-        null,
-        "s_c snarls at the rogues, outnumbered but not cowed. {PRONOUN/s_c/subject/CAP} {VERB/s_c/throw/throws} {PRONOUN/s_c/self} at the intruders with such ferocity and fury that the rogues are taken aback. The shock only lasts a moment before they descend upon the warrior once more. Eventually, s_c has no choice but to escape before {PRONOUN/s_c/subject}{VERB/s_c/'re/'s} killed.",
-        "The rogues greatly outnumber r_c and have no trouble killing the lone cat. {PRONOUN/r_c/poss/CAP} body is discovered the next day, covered in wounds and cold.",
-        null
-    ],
-=======
     "success_text": {
         "common": [
             "Stunned for a moment, r_c is nearly caught in the teeth of the first rogue, but {PRONOUN/r_c/subject} {VERB/m_c/manage/manages} to dodge and weave through the onslaught of attacks, eventually escaping the fray and pelting towards camp with yowls of warning bursting from {PRONOUN/r_c/poss} lungs."
@@ -78,17 +64,17 @@
             "The rogues greatly outnumber r_c and have no trouble killing the lone cat. {PRONOUN/r_c/poss/CAP} body is discovered the next day, covered in wounds and cold."
         ]
     },
->>>>>>> 73cc0630
     "win_skills": ["excellent fighter"],
     "fail_trait": ["bloodthirsty", "fierce", "vengeful"],
     "min_cats": 1,
     "max_cats": 1,
     "antagonize_text": null,
     "antagonize_fail_text": null,
-    "history_text": {
-        "reg_death": "This cat was killed when rogues ambushed {PRONOUN/m_c/object} while on a solo patrol.",
-        "lead_death": "killed in a rogue ambush"
-    }
+    "history_text": [
+        null,
+        "This cat was killed when rogues ambushed them while on a solo patrol.",
+        "killed in a rogue ambush"
+    ]
 },
 {
     "patrol_id": "bch_bord_rogue3",
@@ -127,11 +113,11 @@
     "max_cats": 6,
     "antagonize_text": "The patrol descends into battle without a second thought, eventually driving the rogues away.",
     "antagonize_fail_text": "The patrol descends into battle without a second thought, but the rogues are stronger than expected and eventually the patrol is forced to retreat.",
-    "history_text": {
-        "scar": "r_c was badly scarred when rogues attacked their patrol.",
-        "reg_death": "This cat was killed when rogues attacked their patrol.",
-        "lead_death": "killed in a rogue ambush"
-    }
+    "history_text": [
+        "r_c was badly scarred when rogues attacked their patrol.",
+        "This cat was killed when rogues attacked their patrol.",
+        "killed in a rogue ambush"
+    ]
 },
 {
     "patrol_id": "bch_bord_flashflood1",
@@ -167,10 +153,11 @@
     "max_cats": 6,
     "antagonize_text": null,
     "antagonize_fail_text": null,
-    "history_text": {
-        "reg_death": "This cat was drowned by floodwaters.",
-        "lead_death": "drowned in floodwaters"
-    }
+    "history_text": [
+            null,
+            "This cat was drowned by floodwaters.",
+            "drowned in floodwaters"
+    ]
 },
 {
     "patrol_id": "bch_bord_flashflood2",
@@ -206,10 +193,11 @@
     "max_cats": 6,
     "antagonize_text": null,
     "antagonize_fail_text": null,
-    "history_text": {
-        "reg_death": "r_c was drowned by floodwaters.",
-        "lead_death": "drowned in floodwaters"
-    }
+    "history_text": [
+            null,
+            "r_c was drowned by floodwaters.",
+            "drowned in floodwaters"
+    ]
 },
 {
     "patrol_id": "bch_bord_flashflood3",
@@ -232,15 +220,6 @@
         ],
         "trait": [
             "It's not worth the risk - s_c heads for home."
-<<<<<<< HEAD
-    ],
-    "fail_text": [
-            null,
-            null,
-            "There is a downpour and a sudden flood from the overflowing river sweeps r_c away.",
-            "There is a downpour and a sudden flood from the overflowing river sweeps r_c away. Injured, gasping for air and paddling desperately, r_c is able to remember enough of {PRONOUN/r_c/poss} training to keep an eye out for driftwood, and sinks {PRONOUN/r_c/poss} claws into the first piece that's swept past {PRONOUN/r_c/object}. It saves {PRONOUN/r_c/poss} life."
-    ],
-=======
         ]
     },
     "fail_text": {
@@ -251,18 +230,17 @@
             "There is a downpour and a sudden flood from the overflowing river sweeps r_c away. Injured, gasping for air and paddling desperately, r_c is able to remember enough of {PRONOUN/r_c/poss} training to keep an eye out for driftwood, and sinks {PRONOUN/r_c/poss} claws into the first piece that's swept past {PRONOUN/r_c/object}. It saves {PRONOUN/r_c/subject} life."
         ]
     },
->>>>>>> 73cc0630
     "win_skills": ["very smart", "extremely smart"],
     "win_trait": ["careful", "insecure", "nervous"],
     "min_cats": 1,
     "max_cats": 1,
     "antagonize_text": null,
     "antagonize_fail_text": null,
-    "history_text": {
-        "scar": "r_c was injured in a flood.",
-        "reg_death": "r_c was drowned by floodwaters.",
-        "lead_death": "drowned in floodwaters"
-    }
+    "history_text": [
+            "r_c was injured in a flood.",
+            "r_c was drowned by floodwaters.",
+            "drowned in floodwaters"
+    ]
 },
 {
     "patrol_id": "bch_bord_flashflood4",
@@ -298,9 +276,9 @@
     "max_cats": 1,
     "antagonize_text": null,
     "antagonize_fail_text": null,
-    "history_text": {
-        "scar": "r_c was injured in a flood."
-    }
+    "history_text": [
+            "r_c was injured in a flood."
+    ]
 },
 {
     "patrol_id": "bch_bord_trackrogue1",
@@ -346,11 +324,11 @@
     "max_cats": 1,
     "antagonize_text": null,
     "antagonize_fail_text": null,
-    "history_text": {
-        "scar": "r_c was scarred by an invading rogue.",
-        "reg_death": "r_c was killed by an invading rogue.",
-        "lead_death": "were killed by an invading rogue"
-    }
+    "history_text": [
+            "r_c was scarred by an invading rogue.",
+            "r_c was killed by an invading rogue.",
+            "were killed by an invading rogue"
+    ]
 },
 {
     "patrol_id": "bch_bord_trackrogue2",
@@ -396,11 +374,11 @@
     "max_cats": 1,
     "antagonize_text": null,
     "antagonize_fail_text": null,
-    "history_text": {
-        "scar": "r_c was scarred by an invading rogue.",
-        "reg_death": "r_c was killed by an invading rogue.",
-        "lead_death": "were killed by an invading rogue"
-    }
+    "history_text": [
+            "r_c was scarred by an invading rogue.",
+            "r_c was killed by an invading rogue.",
+            "were killed by an invading rogue"
+    ]
 },
 {
     "patrol_id": "bch_bord_trackrogue3",
@@ -438,11 +416,11 @@
     "max_cats": 1,
     "antagonize_text": null,
     "antagonize_fail_text": null,
-    "history_text": {
-        "scar": "r_c was scarred by an invading rogue.",
-        "reg_death": "r_c was killed by an invading rogue.",
-        "lead_death": "were killed by an invading rogue"
-    }
+    "history_text": [
+            "r_c was scarred by an invading rogue.",
+            "r_c was killed by an invading rogue.",
+            "were killed by an invading rogue"
+    ]
 },
 {
     "patrol_id": "bch_bord_trackrogue4",
@@ -485,9 +463,9 @@
     "max_cats": 2,
     "antagonize_text": null,
     "antagonize_fail_text": null,
-    "history_text": {
-        "scar": "r_c was scarred by an invading rogue."
-    }
+    "history_text": [
+            "r_c was scarred by an invading rogue."
+    ]
 },
 {
     "patrol_id": "bch_bord_trackrogue5",
@@ -530,9 +508,9 @@
     "max_cats": 2,
     "antagonize_text": null,
     "antagonize_fail_text": null,
-    "history_text": {
-        "scar": "r_c was scarred by an invading rogue."
-    }
+    "history_text": [
+            "r_c was scarred by an invading rogue."
+    ]
 },
 {
     "patrol_id": "bch_bord_trackrogue6",
@@ -567,9 +545,10 @@
     "max_cats": 2,
     "antagonize_text": null,
     "antagonize_fail_text": null,
-    "history_text": {
-        "scar": "r_c was scarred by an invading rogue."
-    }
+    "history_text": [
+            "r_c was scarred by an invading rogue.",
+            null
+    ]
 },
 {
     "patrol_id": "bch_bord_trackrogue7",
@@ -648,9 +627,10 @@
     "max_cats": 6,
     "antagonize_text": null,
     "antagonize_fail_text": null,
-    "history_text": {
-        "scar": "r_c was scarred by an invading rogue."
-    }
+    "history_text": [
+            "r_c was scarred by an invading rogue.",
+            null
+    ]
 },
 {
     "patrol_id": "bch_bord_trackrogue9",
