--- conflicted
+++ resolved
@@ -8,20 +8,6 @@
     "decline_text": "r_c decides to head back early.",
     "chance_of_success": 30,
     "exp": 20,
-<<<<<<< HEAD
-    "success_text": [
-            "r_c leaps forward, dashing to the other side of the beach and up onto the rocks. {PRONOUN/r_c/subject/CAP} {VERB/r_c/make/makes} it in time to watch the beach get lost under a tide of water from inland.",
-            null,
-            "s_c scrambles back the way {PRONOUN/s_c/subject} came and watches the beach disappear under a flood of water. It leaves behind a changed landscape, tons of debris - and a large dead sheep. s_c pounces on the opportunity to scavenge.",
-            "s_c shrieks at the strange sound, paws digging into the sand as {PRONOUN/s_c/subject} {VERB/s_c/turn/turns} and {VERB/s_c/run/runs} for home. {PRONOUN/s_c/subject/CAP} {VERB/s_c/are/is} proven right when the beach disappears under a flood of water from inland. Their caution saved their life."
-    ],
-    "fail_text": [
-            null,
-            null,
-            "r_c is in the middle of the beach when the flood hits {PRONOUN/r_c/object}, freezing water rushing from inland, sweeping {PRONOUN/r_c/object} straight out to sea to die in the cold ocean.",
-            null
-    ],
-=======
     "success_text": {
         "common": [
             "r_c leaps forward, dashing to the other side of the beach and up onto the rocks. {PRONOUN/r_c/subject/CAP} {VERB/r_c/make/makes} it in time to watch the beach get lost under a tide of water from inland."
@@ -38,17 +24,17 @@
             "r_c is in the middle of the beach when the flood hits {PRONOUN/r_c/object}, freezing water rushing from inland, sweeping {PRONOUN/r_c/object} straight out to sea to die in the cold ocean."
         ]
     },
->>>>>>> 73cc0630
     "win_skills": ["extremely smart"],
     "win_trait": ["careful", "insecure", "nervous"],
     "min_cats": 1,
     "max_cats": 1,
     "antagonize_text": null,
     "antagonize_fail_text": null,
-    "history_text": {
-        "reg_death": "r_c was swept out to sea by a flood.",
-        "lead_death": "were swept out to sea by a flood"
-    }
+    "history_text": [
+            null,
+            "r_c was swept out to sea by a flood.",
+            "were swept out to sea by a flood"
+    ]
 },
 {
         "patrol_id": "bch_bord_ocean_newcatkits1",
@@ -56,23 +42,12 @@
         "season": "leaf-bare",
         "tags": ["border", "new_cat_litter0_litter3_dead_orphaned6", "platonic", "comfort", "warrior", "shivering", "frostbite", "injure_all"],
         "intro_text": "p_l hears desperate mewling coming from the ocean. ",
-        "decline_text": "{PRONOUN/p_l/subject/CAP} {VERB/p_l/decide/decides} that {PRONOUN/p_l/poss} imagination is just playing tricks on {PRONOUN/p_l/object} and continue the patrol.",
+        "decline_text": "{PRONOUN/p_l/subject/CAP} decide that {PRONOUN/p_l/subject} imagination is just playing tricks on {PRONOUN/p_l/object} and continue the patrol.",
         "chance_of_success": 20,
         "exp": 15,
-<<<<<<< HEAD
-        "success_text": [
-        "The patrol races towards the section of beach they heard the wailing coming from. To their horror they see several kits just barely keeping their heads above water, the remains of a Twoleg thing trapping them into place. p_l and r_c leap into the water, grabbing the kits by their scruff and handing them over to the rest of the patrol.",
-        null,
-        null,
-        "s_c, upon seeing several kits trapped by a Twoleg contraption, immediately jumps into the cold harsh water of the sea. {PRONOUN/s_c/subject/CAP} {VERB/s_c/use/uses} a piece of wood as a makeshift raft and {VERB/s_c/paddle/paddles} the kits back to shore where the rest of the patrol can keep them warm, before racing them back to camp to be cuddled into the pelt of a loving queen."
-        ],
-        "fail_text": [
-        "To the cats' horror, they were too late, the bodies of several kits washing ashore. They mutter a prayer before gently picking up the kits, the patrol swims the little bodies back out into the cold ocean, ensuring that the kits rest within the ocean's embrace."
-=======
         "success_text": {
         "common": [
             "The patrol races towards the section of beach they heard the wailing coming from. To their horror they see several kits just barely keeping their heads above water, the remains of a Twoleg thing trapping them into place. p_l and r_c leap into the water, grabbing the kits by their scruff and handing them over to the rest of the patrol."
->>>>>>> 73cc0630
         ],
         "trait": [
             "s_c, upon seeing several kits trapped by a Twoleg contraption, immediately jumps into the cold harsh water of the sea. {PRONOUN/s_c/subject/CAP} {VERB/s_c/use/uses} a piece of wood as a makeshift raft and {VERB/s_c/paddle/paddles} the kits back to shore where the rest of the patrol can keep them warm, before racing them back to camp to be cuddled into the pelt of a loving queen."
