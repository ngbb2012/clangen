[
    {
        "patrol_id": "bch_hunt_turtle1",
        "biome": "beach",
        "season": "Any",
        "tags": ["hunting", "large_prey"],
        "intro_text": "Your patrol comes across a turtle.",
        "success_text": [
            "Your patrol catches the turtle!"
        ],
        "fail_text": [
            "Your patrol narrowly misses the turtle."
        ],
        "decline_text": "Your patrol decides to look for other prey.",
        "chance_of_success": 50,
        "exp": 10,
        "win_skills": ["great hunter", "fantastic hunter"],
        "min_cats": 1,
        "max_cats": 4,
        "antagonize_text": null,
        "antagonize_fail_text": null
    },
    {
        "patrol_id": "bch_gen_hunt_twolegplace1",
        "biome": "beach",
        "season": "Any",
        "tags": ["hunting", "medium_prey0", "large_prey1"],
        "intro_text": "The patrol approaches a Twoleg nest perched on the beachfront while hunting.",
        "decline_text": "The patrol decides to hunt elsewhere.",
        "chance_of_success": 40,
        "exp": 20,
        "success_text": [
            "The patrol has a successful hunt, avoiding any Twolegs.",
            "The patrol finds some astonishingly fat chickens running around the Twoleg nest, and helps themselves to one."
        ],
        "fail_text": [
            "Twoleg kits scare the patrol away."
        ],
        "min_cats": 1,
        "max_cats": 3,
        "antagonize_text": null,
        "antagonize_fail_text": null
    },
    {
        "patrol_id": "bch_gen_hunt_twolegplace2",
        "biome": "beach",
        "season": "Any",
        "tags": ["hunting", "medium_prey0", "huge_prey1"],
        "intro_text": "The patrol approaches a Twoleg nest perched on the beachfront while hunting.",
        "decline_text": "The patrol decides to hunt elsewhere.",
        "chance_of_success": 30,
        "exp": 20,
        "success_text": [
            "The patrol cats split up, using sentries to ensure that the Twolegs don't disturb their hunts.",
            "The patrol finds some astonishingly fat chickens running around the Twoleg nest, and helps themselves to as many as they can carry."
        ],
        "fail_text": [
            "Twoleg kits stomp through the sand dunes, scaring away prey and ruining the hunt."
        ],
        "min_cats": 4,
        "max_cats": 6,
        "antagonize_text": null,
        "antagonize_fail_text": null
    },
    {
        "patrol_id": "bch_hunt_strange1",
        "biome": "beach",
        "season": "Any",
        "tags": ["hunting", "platonic", "trust", "medium_prey0", "medium_prey1", "large_prey2", "large_prey3", "no_fail_prey"],
        "intro_text": "The patrol looks around for something to disguise their scent while hunting.",
        "decline_text": "On second thought, maybe not.",
        "chance_of_success": 50,
        "exp": 20,
        "success_text": [
            "They can't think of anything that would work, but their hunt goes well regardless.",
            "A quick dip in seawater will do! The plan works and their hunt goes well.",
            "s_c leads them to some seaweed on the beach - it's not clean, but it's extremely effective, and the patrol hunts well.",
            "s_c tells the patrol to roll in a patch of garlic to disguise their scent, which works perfectly. It's a funny taste to wash off their pelts though."
        ],
        "fail_text": [
            "The patrol finds nothing to disguise their scent, and no prey either.",
            "The patrol finds no prey; it seems like all the prey was scared off because of their stench!"
        ],
        "win_skills": ["very smart", "extremely smart"],
        "win_trait": ["strange"],
        "min_cats": 2,
        "max_cats": 6,
        "antagonize_text": null,
        "antagonize_fail_text": null
    },
    {
        "patrol_id": "bch_hunt_huntassessment1",
        "biome": "beach",
        "season": "Any",
        "tags": ["app_stat", "hunting", "apprentice", "respect", "clan_to_r_c", "minor_injury", "scar", "BRIDGE", "large_prey", "no_fail_prey"],
        "intro_text": "app1's mentor assesses {PRONOUN/app1/object} by sending {PRONOUN/app1/object} on a solo hunt.",
        "decline_text": "app1 asks {PRONOUN/app1/poss} mentor to do the assessment some other time.",
        "chance_of_success": 40,
        "exp": 20,
        "success_text": [
            "app1 manages a skillful catch, and brings it back to the camp to show everyone!",
            "app1 focuses completely on {PRONOUN/app1/poss} test, slipping into a clear-eyed, razor focused routine of catch and stash, catch and stash. Eventually {PRONOUN/app1/subject}{VERB/app1/'ve/'s} caught enough to need {PRONOUN/app1/poss} mentor's help carrying it back to camp, and the feeling seeing {PRONOUN/app1/poss} prey stock the fresh-kill pile - {PRONOUN/app1/subject} {VERB/app1/feel/feels} ready to burst with happiness!",
            null,
            "It's a terrible day for hunting, the prey running sparse and alert. But s_c takes {PRONOUN/s_c/poss} time and doesn't let the conditions discourage them, until eventually the perfect opportunity falls into place and {PRONOUN/s_c/subject} {VERB/s_c/pull/pulls} off a perfect catch!"
        ],
        "fail_text": [
            "Hunting is poor, and while app1's mentor is disappointed, they don't expect r_c to be able to catch what isn't there.",
            "s_c is too hasty, bouncing after first one prey, then another, and it ends with {PRONOUN/app1/object} empty pawed and exhausted. {PRONOUN/app1/poss/CAP} mentor is disappointed - {PRONOUN/app1/subject} clearly {VERB/app1/need/needs} more training.",
            null,
            "While on the hunt, app1 tumbles right down into a rock pool while {PRONOUN/app1/poss} attention is elsewhere. Bruised and sore, r_c has to report to the medicine cat den when {PRONOUN/app1/subject} {VERB/app1/return/returns} to camp."
        ],
        "win_trait": ["calm",  "careful", "insecure", "lonesome", "loyal", "nervous", "sneaky", "strange", "patient", "thoughtful", "wise"],
        "fail_trait": ["adventurous", "bold", "charismatic", "childish", "confident", "daring", "playful", "righteous"],
        "min_cats": 1,
        "max_cats": 1,
        "antagonize_text": null,
        "antagonize_fail_text": null,
        "history_text": {
<<<<<<< HEAD
            "scar": "r_c got injured as an apprentice, exploring alone."
        }
=======
        "scar": "r_c got injured as an apprentice, exploring alone."
    }
>>>>>>> e6003fb3
    },
    {
        "patrol_id": "bch_hunt_solo2",
        "biome": "beach",
        "season": "Any",
        "tags": ["hunting", "warrior", "large_prey", "no_fail_prey"],
        "intro_text": "r_c heads out along the coast alone, wanting to sink {PRONOUN/r_c/poss} teeth into some prey and have some time to {PRONOUN/r_c/self}.",
        "decline_text": "r_c turns back to camp, deciding that a group hunt would be more effective.",
        "chance_of_success": 40,
        "exp": 20,
        "success_text": [
            "r_c heads off to one of {PRONOUN/r_c/poss} favorite spots on the beach, a rocky shore with high highs and low lows, providing excellent ambush chances. And what do you know, they are bush! Or they were, as far as that big crab thought.",
            "r_c finds a trapped fish flopping in a tidal pool, and {PRONOUN/r_c/subject} can barely drag the thing back to camp, but by the stars it's juicy when {PRONOUN/r_c/subject} {VERB/r_c/sit/sits} down to eat it with their Clanmates.",
            "s_c gets the chance to try out an idea {PRONOUN/s_c/subject}{VERB/s_c/'ve/'s} been sitting on for a while. There's a rabbit warren in the sand dunes that {PRONOUN/s_c/subject}{VERB/s_c/'ve/'s} spotted that's particularly badly built, and {PRONOUN/s_c/subject} {VERB/s_c/manage/magages} to dig down into one of the dens, fishing baby rabbits out by the pawful.",
            "The prey is running terribly today. But s_c has patience, and wisely waits for the perfect opportunity instead of getting frustrated. {PRONOUN/s_c/subject/CAP} {VERB/s_c/come/comes} back to camp with a good contribution to the Clan's stores, having had a relaxing day sitting with {PRONOUN/s_c/poss} thoughts while waiting for the prey to come to {PRONOUN/s_c/object}."
        ],
        "fail_text": [
            "You can't catch what isn't there, and the prey today is very not there.",
            "s_c starts the day with endless energy, but as one hunt fails after another, it very quickly runs dry. {PRONOUN/s_c/subject/CAP} {VERB/s_c/come/comes} back to camp, empty-pawed and prickling with frustration."
        ],
        "win_skills": ["smart", "very smart", "extremely smart"],
        "win_trait": ["calm", "careful", "insecure", "lonesome", "loyal", "nervous", "sneaky", "strange", "patient", "thoughtful", "wise"],
        "fail_trait": ["bold", "childish", "confident", "daring", "playful"],
        "min_cats": 1,
        "max_cats": 1,
        "antagonize_text": null,
        "antagonize_fail_text": null
    },
    {
        "patrol_id": "bch_hunt_solo3",
        "biome": "beach",
        "season": "Any",
        "tags": ["hunting", "deputy", "large_prey", "no_fail_prey"],
        "intro_text": "r_c heads out along the coast alone, wanting to sink {PRONOUN/r_c/poss} teeth into some prey and have some time to {PRONOUN/r_c/self}.",
        "decline_text": "r_c turns back to camp, deciding that a group hunt would be more effective.",
        "chance_of_success": 40,
        "exp": 20,
        "success_text": [
            "r_c heads off to one of {PRONOUN/r_c/poss} favorite spots on the beach, a rocky shore with high highs and low lows, providing excellent ambush chances. And what do you know, they are bush! Or they were, as far as that big crab thought. {PRONOUN/r_c/subject/CAP} {VERB/r_c/snicker/snickers} to {PRONOUN/r_c/self} as {PRONOUN/r_c/subject} {VERB/r_c/pad/pads} back to camp.",
            "r_c finds a trapped fish flopping in a tidal pool, and {PRONOUN/r_c/subject} can barely drag the thing back to camp, but by the stars it's juicy when {PRONOUN/r_c/subject} {VERB/r_c/sit/sits} down to eat it with their Clanmates. Purring, {PRONOUN/r_c/subject} {VERB/r_c/take/takes} the opportunity for a small moment of peace, relaxing with {PRONOUN/r_c/poss} friends.",
            "s_c gets the chance to try out an idea {PRONOUN/s_c/subject}{VERB/s_c/'ve/'s} been sitting on for a while. There's a rabbit warren that {PRONOUN/s_c/subject}{VERB/s_c/'ve/'s} spotted in the sand dunes that's particularly badly built, and {PRONOUN/r_c/subject} {VERB/r_c/manage/manages} to dig down into one of the dens, fishing a couple baby rabbits out. This is a good spot to remember if c_n hits hard times.",
            "The prey is running terribly today. But s_c has patience, and wisely waits for the perfect opportunity instead of getting frustrated. {PRONOUN/s_c/subject/CAP} {VERB/s_c/come/comes} back to camp with a good contribution to the Clan's stores, having had a relaxing day sitting with {PRONOUN/s_c/poss} thoughts while waiting for the prey to come to {PRONOUN/s_c/object}."
        ],
        "fail_text": [
            "You can't catch what isn't there, and the prey today is very not there.",
            "s_c starts the day with endless energy, but as one hunt fails after another, it very quickly runs dry. {PRONOUN/s_c/subject/CAP} {VERB/s_c/give/gives} up and {VERB/s_c/return/returns} to camp, to try and at least make progress on all the work piling up there."
        ],
        "win_skills": ["smart", "very smart", "extremely smart"],
        "win_trait": ["calm", "careful", "insecure", "lonesome", "loyal", "nervous", "sneaky", "strange", "patient", "thoughtful", "wise"],
        "fail_trait": ["bold", "childish", "confident", "daring", "playful"],
        "min_cats": 1,
        "max_cats": 1,
        "antagonize_text": null,
        "antagonize_fail_text": null
    },
    {
        "patrol_id": "bch_hunt_solo4",
        "biome": "beach",
        "season": "Any",
        "tags": [
            "hunting",
            "leader",
            "large_prey",
			"no_fail_prey"
        ],
        "intro_text": "r_c heads out along the coast alone, wanting to sink {PRONOUN/r_c/poss} teeth into some prey and have some time to {PRONOUN/r_c/self}.",
        "decline_text": "r_c turns back to camp, deciding that a group hunt would be more effective.",
        "chance_of_success": 40,
        "exp": 20,
        "success_text": [
            "r_c heads off to one of {PRONOUN/r_c/poss} favorite spots on the beach, a rocky shore with high highs and low lows, providing excellent ambush chances. And what do you know, they are bush! Or they were, as far as that big crab thought. {PRONOUN/r_c/subject/CAP} {VERB/r_c/snicker/snickers} to {PRONOUN/r_c/self} as {PRONOUN/r_c/subject} {VERB/r_c/pad/pads} back to camp.",
            "r_c finds a trapped fish flopping in a tidal pool, and {PRONOUN/r_c/subject} can barely drag the thing back to camp, but by the stars it's juicy when {PRONOUN/r_c/subject} {VERB/r_c/sit/sits} down to eat it with their Clanmates. Purring, {PRONOUN/r_c/subject} {VERB/r_c/take/takes} the opportunity for a small moment of peace, relaxing with {PRONOUN/r_c/poss} friends.",
            "s_c gets the chance to try out an idea {PRONOUN/s_c/subject}{VERB/s_c/'ve/'s} been sitting on for a while. There's a rabbit warren that {PRONOUN/s_c/subject}{VERB/s_c/'ve/'s} spotted in the sand dunes that's particularly badly built, and {PRONOUN/r_c/subject} {VERB/r_c/manage/manages} to dig down into one of the dens, fishing a couple baby rabbits out. This is a good spot to remember if c_n hits hard times.",
            "The prey is running terribly today. But s_c has patience, and wisely waits for the perfect opportunity instead of getting frustrated. {PRONOUN/s_c/subject/CAP} {VERB/s_c/come/comes} back to camp with a good contribution to the Clan's stores, having had a relaxing day sitting with {PRONOUN/s_c/poss} thoughts while waiting for the prey to come to {PRONOUN/s_c/object}."
        ],
        "fail_text": [
            "You can't catch what isn't there, and the prey today is very not there.",
            "s_c starts the day with endless energy, but as one hunt fails after another, it very quickly runs dry. {PRONOUN/s_c/subject/CAP} {VERB/s_c/give/gives} up and {VERB/s_c/return/returns} to camp, to try and at least make progress on all the work piling up there."
        ],
        "win_skills": ["smart", "very smart", "extremely smart"],
        "win_trait": ["calm", "careful", "insecure", "lonesome", "loyal", "nervous", "sneaky", "strange", "patient", "thoughtful", "wise"],
        "fail_trait": ["bold", "childish", "confident", "daring", "playful"],
        "min_cats": 1,
        "max_cats": 1,
        "antagonize_text": null,
        "antagonize_fail_text": null
    },
    {
        "patrol_id": "bch_hunt_noise1",
        "biome": "beach",
        "season": "Any",
        "tags": ["hunting", "big_bite_injury", "scar", "NECKBITE", "small_prey0", "medium_prey1", "large_prey2"],
        "intro_text": "As the patrol is checking the border lines, they hear an odd sound coming from a patch of beach grass.",
        "decline_text": "It's probably nothing. The patrol leaves the noise alone and continues on their way.",
        "chance_of_success": 20,
        "exp": 10,
        "success_text": [
            "r_c drops down into a hunting crouch, certain that a mouse must be the source of the noise. {PRONOUN/r_c/subject/CAP} {VERB/r_c/find/finds} {PRONOUN/r_c/self} to be correct when {PRONOUN/r_c/subject} {VERB/r_c/pounce/pounces} into the grass and {VERB/r_c/return/returns} to the patrol with the tasty morsel dangling from {PRONOUN/r_c/poss} mouth.",
            null,
            "p_l pads towards the grass to check on the noise when a rabbit suddenly bursts out! s_c is quick to react and manages to snag the rabbit before it can disappear."
        ],
        "fail_text": [
            "p_l pads towards the grass to check on the noise when a rabbit suddenly bursts out! None of the cats are quick enough to catch it, but at least the noise was nothing dangerous.",
            "s_c doesn't hesitate before splitting from the patrol to check on the source of the noise. {PRONOUN/s_c/subject/CAP} {VERB/s_c/regret/regrets} {PRONOUN/s_c/poss} impulsivity, however, when the crab inside the grass begins clacking its claws, nearly catching s_c's nose in its grasp! s_c gets quite the scare, but thankfully the crab only wants to get away from {PRONOUN/s_c/object} and quickly retreats back into the grass.",
            null,
            "r_c takes the lead in checking the source of the noise and comes face to face with an angry fox! Though {PRONOUN/r_c/subject} {VERB/r_c/backpedal/backpedals} rapidly, the fox still manages to take a bite out of {PRONOUN/r_c/object} before the rest of the patrol can back {PRONOUN/r_c/object} up."
        ],
        "win_skills": ["good hunter", "great hunter", "excellent hunter"],
        "fail_trait": ["daring", "bold", "ambitious"],
        "min_cats": 5,
        "max_cats": 6,
        "antagonize_text": null,
        "antagonize_fail_text": null,
        "history_text": {
<<<<<<< HEAD
            "scar": "p_l gained a scar from a fox."
        }
=======
        "scar": "p_l gained a scar from a fox."
    }
>>>>>>> e6003fb3
    },
    {
        "patrol_id": "bch_hunt_noise2",
        "biome": "beach",
        "season": "Any",
        "tags": ["hunting", "big_bite_injury", "scar", "NECKBITE", "death", "small_prey0", "medium_prey1", "large_prey2"],
        "intro_text": "As the patrol is checking the border lines, they hear an odd sound coming from a patch of beach grass.",
        "decline_text": "It's probably nothing. The patrol leaves the noise alone and continues on their way.",
        "chance_of_success": 60,
        "exp": 10,
        "success_text": [
            "r_c drops down into a hunting crouch, certain that a mouse must be the source of the noise. {PRONOUN/r_c/subject/CAP} {VERB/r_c/find/finds} {PRONOUN/r_c/self} to be correct when {PRONOUN/r_c/subject} {VERB/r_c/pounce/pounces} into the grass and {VERB/r_c/return/returns} to the patrol with the tasty morsel dangling from {PRONOUN/r_c/poss} mouth.",
            null,
            "p_l pads towards the grass to check on the noise when a rabbit suddenly bursts out! s_c is quick to react and manages to snag the rabbit before it can disappear."
        ],
        "fail_text": [
            "p_l pads towards the grass to check on the noise when a rabbit suddenly bursts out!  None of the cats are quick enough to catch it, but at least the noise was nothing dangerous.",
            "s_c doesn't hesitate before splitting from the patrol to check on the source of the noise. {PRONOUN/s_c/subject/CAP} {VERB/s_c/regret/regrets} {PRONOUN/s_c/poss} impulsivity, however, when the crab inside the grass begins clacking its claws, nearly catching s_c's nose in its grasp! s_c gets quite the scare, but thankfully the crab only wants to get away from {PRONOUN/s_c/object} and quickly retreats back into the grass.",
            "r_c takes the lead in checking the source of the noise and comes face to face with a snarling dog! r_c yowls for {PRONOUN/r_c/poss} patrol, but the other cats aren't quick enough to stop the dog from killing r_c in one quick and deadly swipe.",
            "r_c takes the lead in checking the source of the noise and comes face to face with an angry fox! Though {PRONOUN/r_c/subject} {VERB/r_c/backpedal/backpedals} rapidly, the fox still manages to take a bite out of {PRONOUN/r_c/object} before the rest of the patrol can back {PRONOUN/r_c/object} up."
        ],
        "win_skills": ["good hunter", "great hunter", "excellent hunter"],
        "fail_trait": ["daring", "bold", "ambitious"],
        "min_cats": 2,
        "max_cats": 4,
        "antagonize_text": null,
        "antagonize_fail_text": null,
        "history_text": {
<<<<<<< HEAD
            "scar": "p_l gained a scar from a fox.",
            "reg_death": "p_l was killed by a wolverine.",
            "lead_death": "{VERB/p_l/were/was} killed by a wolverine"
        }
=======
        "scar": "p_l gained a scar from a fox.",
        "reg_death": "p_l was killed by a wolverine.",
        "lead_death": "were killed by a wolverine"
    }
>>>>>>> e6003fb3
    },
    {
        "patrol_id": "bch_hunt_noise3",
        "biome": "beach",
        "season": "Any",
        "tags": ["hunting", "big_bite_injury", "scar", "NECKBITE", "death", "small_prey0", "small_prey1", "large_prey2"],
        "intro_text": "As the patrol is checking the border lines, they hear an odd sound coming from a patch of beach grass.",
        "decline_text": "It's probably nothing. They leave the noise alone and continue searching for prey.",
        "chance_of_success": 40,
        "exp": 10,
        "success_text": [
            "r_c drops down into a hunting crouch, certain that a mouse must be the source of the noise. {PRONOUN/r_c/subject/CAP} {VERB/r_c/find/finds} {PRONOUN/r_c/self} to be correct when {PRONOUN/r_c/subject} {VERB/r_c/pounce/pounces} into the grass and {VERB/r_c/return/returns} to the patrol with the tasty morsel dangling from {PRONOUN/r_c/poss} mouth.",
            null,
            "s_c pads towards the grass to check on the noise when a rabbit suddenly bursts out! s_c is quick to react and manages to snag the rabbit before it can disappear."
        ],
        "fail_text": [
            "p_l pads towards the rock fall to check on the noise when a rabbit suddenly bursts out! They aren't quick enough to catch it, but at least the noise was nothing dangerous.",
            "s_c doesn't even hesitate before going to check on the source of the noise. {PRONOUN/s_c/subject/CAP} {VERB/s_c/regret/regrets} {PRONOUN/s_c/poss} impulsivity, however, when an angry weasel bursts across the rocks, chattering loudly! s_c gets quite the scare, but thankfully the weasel only wants to get away from them and quickly runs off back behind the rocks.",
            "r_c takes the lead in checking the source of the noise and comes face to face with a snarling dog! r_c yowls for help, but {PRONOUN/r_c/subject}{VERB/r_c/'re/'s} alone on this patrol, and {PRONOUN/r_c/subject} {VERB/r_c/have/has} the sudden realization that no one can help {PRONOUN/r_c/object} now. The dog kills the lone cat with little trouble.",
            "r_c  heads toward the source of the noise and comes face to face with an angry fox! Though {PRONOUN/r_c/subject} {VERB/r_c/backpedal/backpedals} rapidly, the fox still manages to take a bite out of {PRONOUN/r_c/object} before {PRONOUN/r_c/subject} can sprint away."
        ],
        "win_skills": ["good hunter", "great hunter", "excellent hunter"],
        "fail_trait": ["daring", "bold", "ambitious"],
        "min_cats": 1,
        "max_cats": 1,
        "antagonize_text": null,
        "antagonize_fail_text": null,
        "history_text": {
<<<<<<< HEAD
            "scar": "p_l gained a scar from a fox.",
            "reg_death": "p_l was killed by a dog while patrolling alone.",
            "lead_death": "were killed while patrolling alone"
        }
=======
        "scar": "p_l gained a scar from a fox.",
        "reg_death": "p_l was killed by a dog while patrolling alone.",
        "lead_death": "were killed while patrolling alone"
    }
>>>>>>> e6003fb3
    },
    {
        "patrol_id": "bch_hunt_gonetnr1",
        "biome": "beach",
        "season": "Any",
        "tags": ["hunting", "gone", "small_prey0", "small_prey1"],
        "intro_text": "Your patrol encounters a sandy beach where a lot of Twolegs linger.",
        "decline_text": "Your patrol decides to hunt elsewhere.",
        "chance_of_success": 60,
        "exp": 20,
        "success_text": [
            "They continue hunting undetected.",
            "Slyly, r_c uses the chance to get food, practicing {PRONOUN/r_c/poss} best kittypet impression until just the right moment, before darting forward and making off with a sandwich in {PRONOUN/r_c/poss} mouth.",
            "s_c spots the Twolegs unloading metal boxes from their monsters, and abruptly tells the patrol to leave. Now.",
            "A Twoleg spots s_c and crouches down, clicking softly. s_c hisses and flees."
        ],
        "fail_text": [
            null,
            null,
            "The patrol mostly ignores the Twolegs. As they hunt they hear a yelp from r_c. {PRONOUN/r_c/subject/CAP}{VERB/r_c/'ve/'s} crawled into a metal Twolegs box, and there's nothing {PRONOUN/r_c/subject} or the rest of the patrol can do to get {PRONOUN/r_c/object} out - eventually the Twolegs notice, and r_c is taken by them.",
            null,
            "A Twoleg spots s_c and crouches down, clicking softly. s_c pauses - are they hurt? Do they want to make friends? Before {PRONOUN/s_c/subject} can decide whether to step closer, there's a swoosh, and a net falls around {PRONOUN/s_c/object}. s_c fights desperately, but the Twolegs take {PRONOUN/r_c/object} away in the monster."
        ],
        "win_skills": ["extremely smart"],
        "win_trait": ["ambitious", "bloodthirsty", "cold", "fierce", "shameless", "strict", "troublesome", "vengeful"],
        "fail_trait": ["altruistic", "compassionate", "empathetic", "faithful", "loving", "patient", "responsible", "thoughtful", "wise"],
        "min_cats": 2,
<<<<<<< HEAD
        "max_cats": 3,
        "antagonize_text": null,
        "antagonize_fail_text": null
=======
        "max_cats": 3
>>>>>>> e6003fb3
    },
    {
        "patrol_id": "bch_hunt_gonetnr2",
        "biome": "beach",
        "season": "Any",
        "tags": ["hunting", "gone", "medium_prey0", "large_prey1"],
        "intro_text": "Your patrol encounters a sandy beach where a lot of Twolegs linger.",
        "decline_text": "Your patrol decides to hunt elsewhere.",
        "chance_of_success": 10,
        "exp": 20,
        "success_text": [
            "They continue hunting undetected, using the presence of the Twolegs startling the local wildlife to bring back a good haul.",
            "Slyly, r_c uses the chance to get food, practicing {PRONOUN/r_c/poss} best kittypet impression until just the right moment, before darting forward and making off with a large lump of meat in {PRONOUN/r_c/poss} mouth.",
            "s_c spots the Twolegs unloading metal boxes from their monsters, and abruptly tells the patrol to leave. Now.",
            "A Twoleg spots s_c and crouches down, clicking softly. s_c hisses and flees."
        ],
        "fail_text": [
            null,
            null,
            "The patrol mostly ignores the Twolegs. As they hunt they hear a yelp from r_c. {PRONOUN/r_c/subject/CAP}{VERB/r_c/'ve/'s} crawled into a metal Twolegs box, and there's nothing {PRONOUN/r_c/subject} or the rest of the patrol can do to get {PRONOUN/r_c/object} out - eventually the Twolegs notice, and r_c is taken by them.",
            null,
            "A Twoleg spots s_c and crouches down, clicking softly. s_c pauses - are they hurt? Do they want to make friends? Before {PRONOUN/s_c/subject} can decide whether to step closer, there's a swoosh, and a net falls around {PRONOUN/s_c/object}. s_c fights desperately, but the Twolegs take {PRONOUN/s_c/object} away in the monster."
        ],
        "win_skills": ["extremely smart"],
        "win_trait": ["ambitious", "bloodthirsty", "cold", "fierce", "shameless","strict", "troublesome", "vengeful"],
        "fail_trait": ["altruistic", "compassionate", "empathetic", "faithful", "loving", "patient", "responsible", "thoughtful", "wise"],
        "min_cats": 4,
<<<<<<< HEAD
        "max_cats": 6,
        "antagonize_text": null,
        "antagonize_fail_text": null
=======
        "max_cats": 6
>>>>>>> e6003fb3
    },
    {
        "patrol_id": "bch_hunt_gonetnr3",
        "biome": "beach",
        "season": "Any",
        "tags": ["hunting", "multi_gone", "small_prey0", "small_prey1"],
        "intro_text": "Your patrol encounters a sandy beach where a lot of Twolegs linger.",
        "decline_text": "Your patrol decides to hunt elsewhere.",
        "chance_of_success": 10,
        "exp": 20,
        "success_text": [
            "They continue hunting undetected.",
            "Slyly, r_c uses the chance to get food, practicing {PRONOUN/r_c/poss} best kittypet impression until just the right moment, before darting forward and making off with a sandwich in {PRONOUN/r_c/poss} mouth.",
            "s_c spots the Twolegs unloading metal boxes from their monsters, and abruptly tells the patrol to leave. Now.",
            "A Twoleg spots s_c and crouches down, clicking softly. s_c hisses and flees."
        ],
        "fail_text": [
            null,
            null,
            "The patrol mostly ignores the Twolegs. But as they hunt, the cats encounter appealing, delicious smelling mush in little burrows. Some of the patrol investigates, and doors slam down behind them. There's nothing they or the rest of the patrol can do to get them out - eventually the Twolegs notice, and the trapped cats are taken.",
            null,
            "A Twoleg spots s_c and crouches down, clicking softly. s_c pauses - are they hurt? Do they want to make friends? {PRONOUN/s_c/subject/CAP} {VERB/s_c/wander/wanders} closer, drawing more of the patrol in with {PRONOUN/s_c/object}. Before they can decide whether to step away, there's a swoosh, and a net falls around the cats. They fight desperately, but the Twolegs take them away in the monster."
        ],
        "win_skills": ["extremely smart"],
        "win_trait": ["ambitious", "bloodthirsty", "cold", "fierce", "shameless", "strict", "troublesome", "vengeful"],
        "fail_trait": ["altruistic", "compassionate", "empathetic", "faithful", "loving", "patient", "responsible", "thoughtful", "wise"],
        "min_cats": 4,
<<<<<<< HEAD
        "max_cats": 6,
        "antagonize_text": null,
        "antagonize_fail_text": null
=======
        "max_cats": 6
>>>>>>> e6003fb3
    },
    {
        "patrol_id": "bch_hunt_gonetwolegden1",
        "biome": "beach",
        "season": "Any",
        "tags": ["hunting", "gone", "warrior", "injury", "blood loss", "scrapes", "medium_prey0", "large_prey3"],
        "intro_text": "r_c decides to hunt out near the Twoleg dens.",
        "decline_text": "On second thought, {PRONOUN/r_c/subject} {VERB/r_c/decide/decides} to reline {PRONOUN/r_c/poss} nest today instead.",
        "chance_of_success": 40,
        "exp": 20,
        "success_text": [
            "{PRONOUN/r_c/subject/CAP}{VERB/r_c/'re/'s} interrupted by Twolegs wandering through the woods a couple times, but it's a successful hunt.",
            "A friendly Twolegs makes a psspsspss noise, and pours kittypet food on the ground for r_c. {PRONOUN/r_c/subject/CAP}{VERB/r_c/'ve/'s} always wondered what it might taste like... dry, is the answer. Very odd.",
            "s_c gets distracted from hunting by strange Twoleg activity around one of their dens. They appear to be hauling all their many, many varieties of nest lining out and into a big monster. s_c take the opportunity to grab a little soft thing, something that's almost shaped like prey. It'll be good for the nursery.",
            "Calmly, s_c weaves around the Twoleg dens, picking out the mice from the tunnels and the birds off the strange metal hanging fruit. A successful, sneaky hunt."
        ],
        "fail_text": [
            null,
            "The Twolegs here are friendly, and a little carelessly, s_c goes to hunt in their garden. But there's a new thing there, a box, suspicious and strange. Wisely, s_c avoids it, and returns to c_n territory.",
            "Carelessly, r_c is seen by Twolegs, and taken from c_n.",
            "Carelessly, r_c is seen by Twolegs, and is taken hissing and spitting to be locked in a monster's den. Overnight, {PRONOUN/r_c/subject} {VERB/r_c/discover/discovers} that a broken window is just wide enough to push {PRONOUN/r_c/self} out to safety through, but the glass leaves {PRONOUN/r_c/object} bleeding as {PRONOUN/r_c/subject} {VERB/r_c/run/runs} back to c_n."
        ],
        "win_skills": ["smart", "very smart", "extremely smart"],
        "win_trait": [ "calm", "careful", "insecure", "lonesome", "loyal", "nervous", "sneaky", "strange"],
        "fail_trait": ["altruistic", "compassionate", "empathetic", "faithful", "loving", "patient", "responsible", "thoughtful", "wise"],
        "min_cats": 1,
<<<<<<< HEAD
        "max_cats": 1,
        "antagonize_text": null,
        "antagonize_fail_text": null
=======
        "max_cats": 1
>>>>>>> e6003fb3
    },
    {
        "patrol_id": "bch_hunt_gonetwolegden2",
        "biome": "beach",
        "season": "Any",
        "tags": ["app_stat", "hunting", "gone", "apprentice", "injury", "blood loss", "scrapes", "small_prey0", "medium_prey3"],
        "intro_text": "app1 decides to hunt out near the Twoleg dens.",
        "decline_text": "On second thought, {PRONOUN/app1/subject} {VERB/r_c/decide/decides} to reline {PRONOUN/app1/poss} nest today instead.",
        "chance_of_success": 40,
        "exp": 20,
        "success_text": [
            "{PRONOUN/app1/subject/CAP}{VERB/app1/'re/'s} interrupted by Twolegs wandering through the woods a couple times, so {PRONOUN/app1/subject} {VERB/app1/miss/misses} a couple catches, but overall it works out.",
            "A friendly Twolegs makes a psspsspss noise, and pours kittypet food on the ground for app1. {PRONOUN/app1/subject/CAP}{VERB/app1/'ve/'s} always wondered what it might taste like... dry, is the answer. It's strangely appealing.",
            null,
            "Tail lashing excitedly, app1 hunts in the strange, forbidden land, ducking around corners and crawling over gardens with {PRONOUN/app1/poss} belly low to the ground. A successful, sneaky hunt."
        ],
        "fail_text": [
            null,
            "A little carelessly, s_c jumps a fence to hunt in a den's garden. But there's a new thing there, a box, suspicious and strange. Wisely, s_c avoids it, and returns to c_n territory.",
            "Carelessly, app1 is seen by Twolegs, and taken from c_n.",
            "Carelessly, app1 is seen by Twolegs, and is taken hissing and spitting to be locked in a monster's den. Overnight, {PRONOUN/app1/subject} {VERB/app1/discover/discovers} that a broken window is just wide enough to push {PRONOUN/app1/self} out to safety through, but the glass leaves {PRONOUN/app1/object} bleeding as {PRONOUN/app1/subject} {VERB/app1/run/runs} back to c_n."
        ],
        "win_trait": ["calm", "careful", "insecure", "lonesome", "loyal", "nervous", "sneaky", "strange"],
        "fail_trait": ["altruistic", "compassionate", "empathetic", "faithful", "loving", "patient", "responsible", "thoughtful", "wise"],
        "min_cats": 1,
<<<<<<< HEAD
        "max_cats": 1,
        "antagonize_text": null,
        "antagonize_fail_text": null
=======
        "max_cats": 1
>>>>>>> e6003fb3
    },
    {
        "patrol_id": "bch_hunt_twolegdencatdare1",
        "biome": "beach",
        "season": "Any",
        "tags": [
            "hunting",
            "gone",
            "romantic",
            "platonic",
            "no_app",
            "large_prey0"
        ],
        "intro_text": "Boldly, eyes daring p_l to say no, r_c suggests hunting by the Twoleg dens.",
        "decline_text": "On second thought, they decide to reline their nests today instead.",
        "chance_of_success": 40,
        "exp": 20,
        "success_text": [
            "They're interrupted by Twolegs wandering through the woods a couple times, but it's a successful hunt.",
            "A friendly Twolegs makes a psspsspss noise, and pours kittypet food on the ground for r_c. {PRONOUN/r_c/subject/CAP} {VERB/r_c/fetch/fetches} p_l, and both cats investigate the food, loudly proclaiming how much better fresh-kill is, but both a little thrilled by the experience.",
            "s_c shows the other cat all around the outskirts of the Twoleg dens, showing off how much {PRONOUN/s_c/subject} {VERB/s_c/know/knows} about the strange animals and their weird behavior, and enjoying getting to feel clever.",
            "It's a strange adventure, odd and weird and a little thrilling. s_c takes the lead, but both s_c and r_c are wide-eyed and a little scared, in a fun way."
        ],
        "fail_text": [
            "Carelessly, r_c is seen by Twolegs, and is taken hissing and spitting to be locked in a monster's den. Overnight, {PRONOUN/r_c/subject} {VERB/r_c/hear/hears} p_l yowling from outside, and the two cats manage to craft an escape plan through a broken window. Shivering, r_c presses {PRONOUN/r_c/poss} pelt against p_l on the way back to c_n.",
            "The Twolegs here are friendly, and a little carelessly, s_c goes to hunt in their garden. But there's a new thing there, a box, suspicious and strange. Wisely, s_c avoids it, and returns to c_n territory.",
            "Carelessly, r_c is seen by Twolegs, and taken from c_n.",
            null
        ],
        "win_skills": ["smart", "very smart", "extremely smart"],
        "win_trait": ["calm", "careful", "insecure", "lonesome", "loyal", "nervous", "sneaky", "strange"],
        "fail_trait": ["altruistic", "compassionate", "empathetic", "faithful", "loving", "patient", "responsible", "thoughtful", "wise"],
        "min_cats": 2,
<<<<<<< HEAD
        "max_cats": 2,
        "antagonize_text": null,
        "antagonize_fail_text": null
=======
        "max_cats": 2
>>>>>>> e6003fb3
    },
    {
        "patrol_id": "bch_hunt_twolegdenappdare1",
        "biome": "beach",
        "season": "Any",
        "tags": ["app_stat", "hunting", "gone", "apprentice", "romantic", "platonic", "two_apprentices", "medium_prey0"],
        "intro_text": "Boldly, eyes daring app1 to say no, app2 suggests hunting by the Twoleg dens. Where apprentices are definitely not allowed.",
        "decline_text": "On second thought, they decide to reline their nests today instead.",
        "chance_of_success": 30,
        "exp": 20,
        "success_text": [
            "They're interrupted by Twolegs wandering through the woods a couple times, so they miss a couple catches, but overall it works out.",
            "A friendly Twolegs makes a psspsspss noise, and pours kittypet food on the ground for app2. {PRONOUN/app2/subject/CAP} {VERB/app2/fetch/fetches} app1, and both apprentices loudly proclaim how much better fresh-kill is, but both are wide-eyed and thrilled by the experience.",
            null,
            "Tail lashing excitedly, app1 hunts in the strange, forbidden land, ducking around corners and crawling over gardens with {PRONOUN/app1/poss} belly low to the ground. app2 tries to be even sneakier, and so app1 ups {PRONOUN/app1/poss} game, until they two are probably the most obvious pair of cats in the neighborhood."
        ],
        "fail_text": [
            "Carelessly, app2 is seen by Twolegs, and is taken hissing and spitting to be locked in a monster's den. Overnight, {PRONOUN/app2/subject} {VERB/app2/hear/hears} app1 yowling from outside, and the two cats manage to craft an escape plan through a broken window. Shivering, app2 presses {PRONOUN/app2/poss} pelt against app1 as they pad home.",
            "A little carelessly, s_c jumps a fence to hunt in a den's garden. But there's a new thing there, a box, suspicious and strange. Wisely, s_c avoids it, and returns to c_n territory.",
            "Carelessly, app1 is seen by Twolegs, and taken from c_n.",
            null
        ],
        "win_trait": ["calm", "careful", "insecure", "lonesome", "loyal", "nervous", "sneaky", "strange"],
        "fail_trait": ["altruistic", "compassionate", "empathetic", "faithful", "loving", "patient", "responsible", "thoughtful", "wise"],
        "min_cats": 2,
<<<<<<< HEAD
        "max_cats": 2,
        "antagonize_text": null,
        "antagonize_fail_text": null
=======
        "max_cats": 2
>>>>>>> e6003fb3
    },
    {
        "patrol_id": "bch_hunt_gonetwolegtrap1",
        "biome": "beach",
        "season": "Any",
        "tags": ["hunting", "gone"],
        "intro_text": "The smell of food lures r_c into what looks like a tunnel under some recently disturbed sand.",
        "decline_text": "Turning {PRONOUN/r_c/poss} nose up at the temptation, {PRONOUN/r_c/subject} {VERB/r_c/continue/continues} on {PRONOUN/r_c/poss} way.",
        "chance_of_success": 40,
        "exp": 20,
        "success_text": [
            "Darting through quickly, {PRONOUN/r_c/subject} {VERB/r_c/see/sees} that the lovely smell is Twoleg mush, and {VERB/r_c/keep/keeps} running.",
            "The lovely smell leads to Twoleg mush. Puzzled, r_c checks around {PRONOUN/r_c/object}, only for {PRONOUN/r_c/poss} fur to stand on end as {PRONOUN/r_c/subject} {VERB/r_c/realize/realizes} {PRONOUN/r_c/subject}{VERB/r_c/'re/'s} standing in a metal tunnel, cloaked in rust and camouflage. It's to {PRONOUN/r_c/poss} great fortune that this trap seems to be broken, but whatever Twoleg restocked the bait might still be around. {PRONOUN/r_c/subject/CAP} {VERB/r_c/leave/leaves} quickly.",
            "Something about this situation sets all of s_c's instincts off. {PRONOUN/s_c/subject/CAP} {VERB/s_c/investigate/investigates}, carefully, and {VERB/s_c/strip/strips} the cover of the sand away from a Twoleg trap underneath.",
            "Something isn't right. Nervously pawing at the sand, s_c thinks that the smell is too good to be true. {PRONOUN/s_c/subject/CAP} {VERB/s_c/leave/leaves} it, deciding to return to camp and report it to the deputy instead."
        ],
        "fail_text": [
            null,
            "Easily swayed by the delicious smell, s_c wanders recklessly into the sheltered space, only to smack into a metal wall. Inside the trap, a young fox starts up a distressed wail, and s_c feels sympathy {PRONOUN/s_c/subject} never expected to feel for a fox, as well as the heart-stopping realization that it could easily have been {PRONOUN/s_c/object}.",
            "r_c is caught in a trap hidden in the sand and is taken by Twolegs shortly after."
        ],
        "win_skills": ["smart", "very smart", "extremely smart"],
        "win_trait": ["calm", "careful", "insecure", "lonesome", "loyal", "nervous", "sneaky", "strange"],
        "fail_trait": ["adventurous", "bold", "confident", "daring", "playful"],
        "min_cats": 1,
<<<<<<< HEAD
        "max_cats": 1,
        "antagonize_text": null,
        "antagonize_fail_text": null
=======
        "max_cats": 1
>>>>>>> e6003fb3
    },
    {
        "patrol_id": "bch_hunt_gonetwolegtrap2",
        "biome": "beach",
        "season": "Any",
        "tags": ["hunting", "gone"],
        "intro_text": "The smell of food lures r_c into what looks like a tunnel under some recently disturbed sand.",
        "decline_text": "Turning their nose up at the temptation, the patrol continues on their way.",
        "chance_of_success": 40,
        "exp": 20,
        "success_text": [
            "Darting through quickly, r_c sees that the lovely smell is Twoleg mush, and keeps running.",
            "The lovely smell leads to Twoleg mush. Puzzled, r_c checks around {PRPONOUN/r_c/object}, only for {PRONOUN/r_c/poss} fur to stand on end as {PRONOUN/r_c/subject} {VERB/r_c/realize/realizes} {PRONOUN/r_c/subject}{VERB/r_c/'re/'s} standing in a metal tunnel, cloaked in rust and camouflage. It's to {PRONOUN/r_c/poss} great fortune that this trap seems to be broken, but whatever Twoleg restocked the bait might still be around. {PRONOUN/r_c/subject/CAP} {VERB/r_c/leave/leaves} quickly.",
            "Something about this situation sets all of s_c's instincts off. {PRONOUN/s_c/subject/CAP} {VERB/s_c/investigate/investigates}, carefully, and the patrol helps {PRONOUN/s_c/object} strip the cover of the sand away from a Twoleg trap underneath.",
            "Something isn't right. Nervously pawing at the sand, s_c thinks that the smell is too good to be true. {PRONOUN/s_c/subject/CAP} {VERB/s_c/leave/leaves} it, convincing the patrol to return to camp and report it to the deputy instead."
        ],
        "fail_text": [
            null,
            "Easily swayed by the delicious smell, s_c wanders recklessly into the sheltered space, only to smack into a metal wall. Inside the trap, a young fox starts up a distressed wail, and s_c feels sympathy {PRONOUN/s_c/subject} never expected to feel for a fox, as well as the heart-stopping realization that it could easily have been {PRONOUN/s_c/object}.",
            "r_c is caught in a trap hidden in the sand! There's nothing the patrol is able to do to help {PRONOUN/r_c/object}, and r_c is taken by Twolegs shortly after."
        ],
        "win_skills": ["smart", "very smart", "extremely smart"],
        "win_trait": ["calm", "careful", "insecure", "lonesome", "loyal", "nervous", "sneaky", "strange"],
        "fail_trait": ["adventurous", "bold", "confident", "daring", "playful"],
        "min_cats": 2,
<<<<<<< HEAD
        "max_cats": 6,
        "antagonize_text": null,
        "antagonize_fail_text": null
=======
        "max_cats": 6
>>>>>>> e6003fb3
    },
    {
        "patrol_id": "bch_hunt_thunderpath1",
        "biome": "beach",
        "season": "Any",
        "tags": ["death", "scar", "MANLEG", "retirement", "blunt_force_injury", "hunting", "medium_prey"],
        "intro_text": "The patrol comes across a Thunderpath running along the shore.",
        "decline_text": "The patrol decides it is better not to cross.",
        "chance_of_success": 40,
        "exp": 10,
        "success_text": [
            "Your patrol crosses the Thunderpath and can hunt on the other side.",
            "Your patrol finds a pipe running under the Thunderpath and uses it to cross. They end up with slightly damp paws, but a successful haul of prey.",
            "Your patrol stops on the edge of the Thunderpath, and s_c organizes a thorough search that finds a flattened squirrel. It's a reminder of the danger of the Thunderpath, and a good source of scavenged meat.",
            "s_c is patient enough to wait until the Thunderpath is completely clear, then trots across calmly to hunt on the other side."
        ],
        "fail_text": [
            "r_c hears a monster thundering towards them, but it screeches to a halt just in time. That was close! Maybe it's best to go back to camp.",
            null,
            "r_c is hit by a monster while crossing and dies instantly.",
            "r_c is hit by a monster and seems quite injured, but miraculously still alive."
        ],
        "win_skills": ["smart", "very smart", "extremely smart"],
        "win_trait": ["calm", "careful", "insecure", "nervous", "sneaky", "strange", "patient", "responsible", "thoughtful", "wise"],
        "min_cats": 1,
        "max_cats": 6,
<<<<<<< HEAD
        "antagonize_text": null,
        "antagonize_fail_text": null,
        "history_text": {
            "scar": "r_c was heavily injured by a monster, and carries the scars from it.",
            "reg_death": "r_c was hit by a monster and killed.",
            "lead_death": "{VERB/r_c/were/was} hit by a monster"
        }
=======
        "history_text": {
        "scar": "r_c was heavily injured by a monster, and carries the scars from it.",
        "reg_death": "r_c was hit by a monster and killed.",
        "lead_death": "were hit by a monster"
    }
>>>>>>> e6003fb3
    },
    {
        "patrol_id": "bch_hunt_thunderpath2",
        "biome": "beach",
        "season": "Any",
        "tags": ["death", "scar", "MANLEG", "retirement", "blunt_force_injury", "hunting", "cruel_season", "medium_prey"],
        "intro_text": "The patrol comes across a Thunderpath running along the shore.",
        "decline_text": "The patrol decides it is better not to cross.",
        "chance_of_success": 40,
        "exp": 10,
        "success_text": [
            "Your patrol crosses the Thunderpath and can hunt on the other side.",
            "Your patrol finds a pipe running under the Thunderpath and uses it to cross. They end up with slightly damp paws, but a successful haul of prey.",
            "Your patrol stops on the edge of the Thunderpath, and s_c organizes a thorough search that finds a flattened squirrel. It's a reminder of the danger of the Thunderpath, and a good source of scavenged meat.",
            "s_c is patient enough to wait until the Thunderpath is completely clear, then trots across calmly to hunt on the other side."
        ],
        "fail_text": [
            "r_c hears a monster thundering towards them, but it screeches to a halt just in time. That was close! Maybe it's best to go back to camp.",
            null,
            "r_c is crossing the Thunderpath and hears a monster thundering towards {PRONOUN/r_c/object}. {PRONOUN/r_c/subject/CAP} {VERB/r_c/freeze/freezes}, and the monster swerves to hit {PRONOUn/r_c/object} deliberately, killing them instantly.",
            "r_c is hit by a monster and seems quite injured, but miraculously still alive."
        ],
        "win_skills": ["smart", "very smart", "extremely smart"
        ],
        "win_trait": ["calm", "careful", "insecure", "nervous", "sneaky", "strange", "patient", "responsible", "thoughtful", "wise"],
        "min_cats": 1,
        "max_cats": 6,
<<<<<<< HEAD
        "antagonize_text": null,
        "antagonize_fail_text": null,
        "history_text": {
            "scar": "r_c was heavily injured by a monster, and carries the scars from it.",
            "reg_death": "r_c was hit by a monster and killed.",
            "lead_death": "{VERB/r_c/were/was} hit by a monster"
        }
=======
        "history_text": {
        "scar": "r_c was heavily injured by a monster, and carries the scars from it.",
        "reg_death": "r_c was hit by a monster and killed.",
        "lead_death": "were hit by a monster"
    }
>>>>>>> e6003fb3
    },
    {
        "patrol_id": "bch_hunt_thunderpath3",
        "biome": "beach",
        "season": "Any",
        "tags": ["multi_deaths", "scar", "MANLEG", "retirement", "blunt_force_injury", "hunting", "large_prey"],
        "intro_text": "The patrol comes across a Thunderpath running along the shore.",
        "decline_text": "The patrol decides it is better not to cross.",
        "chance_of_success": 40,
        "exp": 10,
        "success_text": [
            "Your patrol crosses the Thunderpath and can hunt on the other side.",
            "Your patrol finds a pipe running under the Thunderpath and uses it to cross. They end up with slightly damp paws, but a successful haul of lots of prey.",
            "Your patrol stops on the edge of the Thunderpath, and s_c organizes a thorough search that finds several flattened pieces of roadkill. It's a reminder of the danger of the Thunderpath, and a good source of scavenged meat.",
            "s_c is patient enough to wait until the Thunderpath is completely clear, then trots across calmly with the patrol to hunt on the other side."
        ],
        "fail_text": [
            null,
            null,
            "As the group crosses the Thunderpath, a speeding monster appears out of nowhere. The cats run panicked in all directions, and several of them get hit and die.",
            "r_c is hit by a monster and seems quite injured, but miraculously still alive."
        ],
        "win_skills": ["smart", "very smart", "extremely smart"],
        "win_trait": ["calm", "careful", "insecure", "nervous", "sneaky", "strange", "patient", "responsible", "thoughtful", "wise"],
        "min_cats": 5,
        "max_cats": 6,
        "antagonize_text": null,
        "antagonize_fail_text": null,
        "history_text": {
<<<<<<< HEAD
            "scar": "r_c was heavily injured by a monster, and carries the scars from it.",
            "reg_death": "r_c was hit by a monster and killed.",
            "lead_death": "{VERB/r_c/were/was} hit by a monster"
        }
=======
        "scar": "r_c was heavily injured by a monster, and carries the scars from it.",
        "reg_death": "This cat was hit by a monster and killed.",
        "lead_death": "were hit by a monster"
    }
>>>>>>> e6003fb3
    },
    {
        "patrol_id": "bch_hunt_thunderpath4",
        "biome": "beach",
        "season": "Any",
        "tags": ["multi_deaths", "scar", "MANLEG", "retirement", "blunt_force_injury", "hunting", "cruel_season", "large_prey"],
        "intro_text": "The patrol comes across a Thunderpath running along the shore.",
        "decline_text": "The patrol decides it is better not to cross.",
        "chance_of_success": 40,
        "exp": 10,
        "success_text": [
            "Your patrol crosses the Thunderpath and can hunt on the other side.",
            "Your patrol finds a pipe running under the Thunderpath and uses it to cross. They end up with slightly damp paws, but a successful haul of lots of prey.",
            "Your patrol stops on the edge of the Thunderpath, and s_c organizes a thorough search that finds a flattened squirrel. It's a reminder of the danger of the Thunderpath, and a good source of scavenged meat.",
            "s_c is patient enough to wait until the Thunderpath is completely clear, then trots across calmly with the patrol to hunt on the other side."
        ],
        "fail_text": [
            "r_c hears a monster thundering towards {PRONOUN/r_c/object}, but it screeches to a halt just in time. That was close! Maybe it's best to go back to camp.",
            null,
            "As the group crosses the Thunderpath, a speeding monster appears out of nowhere. The cats run panicked in all directions, and several of them get hit as the monster swerves to hit them deliberately, killing them instantly.",
            "r_c is hit by a monster and seems quite injured, but miraculously still alive."
        ],
        "win_skills": ["smart", "very smart", "extremely smart"],
        "win_trait": ["calm", "careful", "insecure", "nervous", "sneaky", "strange", "patient", "responsible", "thoughtful", "wise"],
        "min_cats": 5,
        "max_cats": 6,
        "antagonize_text": null,
        "antagonize_fail_text": null,
        "history_text": {
<<<<<<< HEAD
            "scar": "r_c was heavily injured by a monster, and carries the scars from it.",
            "reg_death": "r_c was hit by a monster and killed.",
            "lead_death": "{VERB/r_c/were/was} hit by a monster"
        }
=======
        "scar": "r_c was heavily injured by a monster, and carries the scars from it.",
        "reg_death": "This cat was hit by a monster and killed.",
        "lead_death": "were hit by a monster"
    }
>>>>>>> e6003fb3
    },
    {
        "patrol_id": "bch_hunt_octopus1",
        "biome": "beach",
        "season": "Any",
        "tags": ["hunting", "platonic", "comfort", "small_prey"],
        "intro_text": "As the patrol passes a series of shallow rockpools, they spot a small octopus trapped by the tide.",
        "decline_text": "They move on to find easier prey.",
        "chance_of_success": 60,
        "exp": 15,
        "success_text": [
            "r_c professionally flips the octopus out of its refuge and dispatches it with a quick bite. One for the fresh-kill pile!",
            "This rockpool proves to be a good fishing ground, and as well as the octopus, the patrol pulls crabs and limpets out from where the tides have left them.",
            "The octopus sees the cats and vanishes into a crevice, but s_c is able to lever it out with a thin strip of driftwood.",
            "s_c pounces on the octopus enthusiastically. It thwacks its tentacles around {PRONOUN/s_c/poss} head, trying to avoid {PRONOUN/s_c/poss} snapping muzzle, but s_c takes it in stride, prancing out of the rockpool to cheers and hilarity from the patrol, letting {PRONOUN/s_c/poss} friends guide {PRONOUN/s_c/object} and {PRONOUN/s_c/poss} semi-captured prey blindly back to camp as everyone murrps with laughter."
        ],
        "fail_text": [
            "The octopus spots the patrol and vanishes into an impossibly small crevice. The cats check it carefully, but there doesn't seem to be a way to get it out.",
            "s_c pounces on the octopus enthusiastically. It thwacks its tentacles around {PRONOUN/s_c/poss} head, trying to avoid {PRONOUN/s_c/poss} snapping muzzle, and s_c skitters backwards, uncoordinated flailing about until the rest of the patrol is able to help {PRONOUN/s_c/object}. The octopus escapes."
        ],
        "win_skills": ["great hunter", "fantastic hunter", "very smart", "extremely smart"],
        "win_trait": ["charismatic", "childish", "confident", "playful"],
        "fail_trait": ["adventurous", "bold", "daring", "righteous"],
        "min_cats": 2,
        "max_cats": 6,
        "antagonize_text": null,
        "antagonize_fail_text": null
    },
    {
        "patrol_id": "bch_hunt_octopus2",
        "biome": "beach",
        "season": "Any",
        "tags": ["hunting", "platonic", "comfort", "small_prey"],
        "intro_text": "As the patrol passes along the sand between the waves and some rockpools, they find one of the oddest things any of them have ever seen - an octopus on land. It's clearly trying to head for the ocean.",
        "decline_text": "A little impressed, a lot weirded out, the patrol decided to leave the poor creature alone.",
        "chance_of_success": 60,
        "exp": 15,
        "success_text": [
            "r_c pounces, feeling almost sorry for the sea creature, which is too small to put up much of a fight.",
            "The cats watch the roiling, uncoordinated, twisting mass of limbs, completely weirded out. The small octopus is almost to the sea before someone thinks to catch the thing, and it's not exactly a true hunt, more an undignified scramble.",
            null,
            "Well, this octopus decided to cross at the wrong time. Ruthlessly, s_c dispatches it, paws squishing through the very squishy squish."
        ],
        "fail_text": [
            "The cats watch the roiling, uncoordinated, twisting mass of limbs, completely weirded out. The octopus is almost to the sea before someone thinks to catch the thing, and in the resulting undignified scramble the octopus gets away entirely.",
            "s_c convinces the patrol to let it go - the poor thing is clearly struggling so much already, this feels unfair."
        ],
        "win_trait": ["bloodthirsty", "cold", "fierce", "strict"],
        "fail_trait": ["altruistic", "compassionate", "empathetic", "faithful", "loving"],
        "min_cats": 2,
        "max_cats": 6,
        "antagonize_text": null,
        "antagonize_fail_text": null
    },
    {
        "patrol_id": "bch_hunt_octopus3",
        "biome": "beach",
        "season": "Any",
        "tags": ["hunting", "small_prey"],
        "intro_text": "As r_c passes along the sand between the waves and some rockpools, {PRONOUN/r_c/subject} {VERB/r_c/find/finds} one of the oddest things {PRONOUN/r_c/subject}{VERB/r_c/'ve/'s} ever seen - an octopus on land. It's clearly trying to head for the ocean.",
        "decline_text": "A little impressed, a lot weirded out, r_c decided to leave the poor creature alone.",
        "chance_of_success": 60,
        "exp": 15,
        "success_text": [
            "r_c pounces, feeling almost sorry for the sea creature, which is too small to put up much of a fight.",
            "r_c watches the roiling, uncoordinated, twisting mass of limbs, completely weirded out. The small octopus is almost to the sea before r_c thinks to catch the thing, and it's not exactly a true hunt, more an undignified scramble.",
            null,
            "Well, this octopus decided to cross at the wrong time. Ruthlessly, s_c dispatches it, paws squishing through the very squishy squish."
        ],
        "fail_text": [
            "r_c watches the roiling, uncoordinated, twisting mass of limbs, completely weirded out. The small octopus is almost to the sea before r_c thinks to catch the thing, and in the resulting undignified scramble the octopus gets away entirely.",
            "s_c lets it go - the poor thing is clearly struggling so much already, this feels unfair."
        ],
        "win_trait": ["bloodthirsty", "cold", "fierce", "strict"],
        "fail_trait": ["altruistic", "compassionate", "empathetic", "faithful", "loving"],
        "min_cats": 1,
        "max_cats": 1,
        "antagonize_text": null,
        "antagonize_fail_text": null
    },
    {
        "patrol_id": "bch_hunt_octopus4",
        "biome": "beach",
        "season": "Any",
        "tags": ["hunting", "trust", "injury", "beak_bite", "large_prey"],
        "intro_text": "As the patrol passes along the sand between the waves and some rockpools, they find one of the oddest things any of them have ever seen - a huge octopus on land. It's clearly trying to head for the ocean.",
        "decline_text": "A little impressed, a lot weirded out, the patrol decided to leave the poor creature alone.",
        "chance_of_success": 50,
        "exp": 30,
        "success_text": [
            "The patrol pounces in a coordinated strike on the massive potential prey - but this prey has more arms than there are cats, and it takes all their energy to wrestle with the titanicly strong long arms. The patrol takes a couple hours to rest afterwards before they try moving it, and in the end almost lose the octopus' body to the tides.",
            null,
            "s_c coordinates the cats, and they all work together, distracting the octopus while another member of the patrol grabs an arm and hauls it backwards. Through repeated short jerks, and avoiding its snapping beak, they manage to drag the octopus away from the ocean. Then it's just a matter of time before it dies.",
            "Keeping a cool head under very odd circumstances, s_c manages to keep the patrol focused on the prey opportunity, and not how weird the whole thing is. The octopus is an individual so large that if it was in the water the patrol would never have a chance, but on land and working together calmly, they manage to win."
        ],
        "fail_text": [
            "The cats watch the roiling, uncoordinated, twisting mass of limbs, completely weirded out. r_c darts in to try and catch it, but one long tentacle almost lazily smacks {PRONOUN/r_c/object} back. Even on land, this octopus seems too big to tackle.",
            "Confronted with the roiling mass of flesh, s_c panics, and is no help as the patrol tries to decide what to do. In the end, the octopus slithers into the ocean and disappears.",
            null,
            "r_c pounces, trying to end the weird encounter quickly, but a tentacle grabs {PRONOUN/r_c/object} and hauls {PRONOUN/r_c/object} closer, revealing a massive hooked beak. With r_c yowling and wriggling, and a complete lack of bones to hold itself up, the octopus only manages to take a small chunk out of {PRONOUN/r_c/object}, but it's enough to make the patrol back off.",
            null,
            "s_c dances around nervously, but the patrol wants to give this hunt a try. {PRONOUN/s_c/poss/CAP} anxiety doesn't help, and the deflated octopus manages to grab and bite {PRONOUN/s_c/object} with its hooked beak, proving that maybe s_c was right to be cautious."
        ],
        "min_cats": 2,
        "max_cats": 6,
        "antagonize_text": null,
        "antagonize_fail_text": null
    },
    {
        "patrol_id": "bch_hunt_eagleswim1",
        "biome": "beach",
        "season": "Any",
        "tags": ["hunting", "large_prey0", "large_prey1", "huge_prey2", "huge_prey3", "warrior", "trust", "scar", "BEAKCHEEK", "injury", "beak_bite"],
        "intro_text": "The hunting patrol spots an eagle on the wing overhead, and watches as it swoops to dig its talons through the spine of an impressively huge fish. But then it doesn't take its catch into the air. Perhaps it's too heavy?",
        "decline_text": "The patrol moves on, ignoring the eagle to focus on their own hunt.",
        "chance_of_success": 30,
        "exp": 20,
        "success_text": [
            "Your patrol uses the eagle as a scout for their own hunt, and eventually manage several smaller catches from the same area that cumulatively are just as impressive as the eagle's massive catch.",
            "The cats' eyes light up with possibility, watching the eagle swimming to shore awkwardly. p_l leads the patrol yowling threats and insults from the shoreline, making a massive racket. Bewildered, the eagle eventually gives up its catch and takes to the air. The massive fish washes ashore into the paws of c_n.",
            "As the rest of the patrol discuss whether they can steal the catch, s_c fixates on the bird that caught it. The eagle works its way awkwardly towards shore, and just as it's going to climb out s_c pounces, fighting in the shallows where s_c has the edge over the bird in swimming. {PRONOUN/s_c/subject/CAP} {VERB/s_c/win/wins} both the fish and the predator as prey for c_n.",
            "As the rest of the patrol discuss whether they can steal the catch, s_c fixates on the bird that caught it. The eagle works its way awkwardly towards shore, and just as it's going to climb out s_c pounces, fighting in the shallows where s_c has the edge over the bird in swimming. {PRONOUN/s_c/subject/CAP} {VERB/s_c/win/wins} both the fish and the predator as prey for c_n."
        ],
        "fail_text": [
            "The patrol dives into the water, keen to make a play to steal the fish, but even though its talons are occupied keeping grip on its prey, the eagle's huge wings pack a buffeting punch and the cats are driven back, giving up on the idea of scavenging.",
            null,
            null,
            "The patrol decides to fight the eagle in the water for possession of the prey, but while its talons are occupied holding on to its prey, its beak is not, and it takes a nasty chunk out of r_c before the cats retreat."
        ],
        "win_skills": ["excellent fighter"],
        "win_trait": ["ambitious"],
        "min_cats": 1,
        "max_cats": 3,
        "antagonize_text": null,
        "antagonize_fail_text": null,
        "history_text": {
<<<<<<< HEAD
            "scar": "r_c carries a scar from an eagle's beak."
        }
=======
        "scar": "r_c carries a scar from an eagle's beak."
    }
>>>>>>> e6003fb3
    },
    {
        "patrol_id": "bch_hunt_eagleswim2",
        "biome": "beach",
        "season": "Any",
        "tags": ["hunting", "large_prey0", "large_prey1", "huge_prey2", "huge_prey3", "warrior", "trust", "scar", "BEAKCHEEK", "injury", "beak_bite"],
        "intro_text": "The hunting patrol spots an eagle on the wing overhead, and watches as it swoops to dig its talons through the spine of an impressively huge fish. But then it doesn't take its catch into the air. Perhaps it's too heavy?",
        "decline_text": "The patrol moves on, ignoring the eagle to focus on their own hunt.",
        "chance_of_success": 30,
        "exp": 20,
        "success_text": [
            "Your patrol uses the eagle as a scout for their own hunt, and eventually manage several smaller catches from the same area that cumulatively are just as impressive as the eagle's massive catch.",
            "The cats' eyes light up with possibility, watching the eagle swimming to shore awkwardly. p_l leads the patrol yowling threats and insults from the shoreline, making a massive racket. Bewildered, the eagle eventually gives up its catch and takes to the air. The massive fish washes ashore into the paws of c_n.",
            "As the rest of the patrol discuss whether they can steal the catch, s_c fixates on the bird that caught it. The eagle works its way awkwardly towards shore, and just as it's going to climb out s_c pounces, fighting in the shallows where s_c has the edge over the bird in swimming. {PRONOUN/s_c/subject/CAP} {VERB/s_c/win/wins} both the fish and the predator as prey for c_n.",
            "As the rest of the patrol discuss whether they can steal the catch, s_c fixates on the bird that caught it. The eagle works its way awkwardly towards shore, and just as it's going to climb out s_c pounces, fighting in the shallows where s_c has the edge over the bird in swimming. {PRONOUN/s_c/subject/CAP} {VERB/s_c/win/wins} both the fish and the predator as prey for c_n."
        ],
        "fail_text": [
            "The patrol dives into the water, keen to make a play to steal the fish, but even though its talons are occupied keeping grip on its prey, the eagle's huge wings pack a buffeting punch and the cats are driven back, giving up on the idea of scavenging.",
            null,
            null,
            "The patrol decides to fight the eagle in the water for possession of the prey, but while its talons are occupied holding on to its prey, its beak is not, and it takes a nasty chunk out of r_c before the cats retreat."
        ],
        "win_skills": ["excellent fighter"],
        "win_trait": ["ambitious"],
        "min_cats": 4,
        "max_cats": 6,
        "antagonize_text": null,
        "antagonize_fail_text": null,
        "history_text": {
<<<<<<< HEAD
            "scar": "r_c carries a scar from an eagle's beak."
        }
=======
        "scar": "r_c carries a scar from an eagle's beak."
    }
>>>>>>> e6003fb3
    },
    {
        "patrol_id": "bch_hunt_eagleswim3",
        "biome": "beach",
        "season": "Any",
        "tags": ["hunting", "large_prey0", "large_prey1", "huge_prey2", "huge_prey3", "warrior", "trust", "cruel_season", "death", "scar", "BEAKCHEEK", "injury", "beak_bite"],
        "intro_text": "The hunting patrol spots an eagle on the wing overhead, and watches as it swoops to dig its talons through the spine of an impressively huge fish. But then it doesn't take its catch into the air. Perhaps it's too heavy?",
        "decline_text": "The patrol moves on, ignoring the eagle to focus on their own hunt.",
        "chance_of_success": 30,
        "exp": 20,
        "success_text": [
            "Your patrol uses the eagle as a scout for their own hunt, and eventually manage several smaller catches from the same area that cumulatively are just as impressive as the eagle's massive catch.",
            "The cats' eyes light up with possibility, watching the eagle swimming to shore awkwardly. p_l leads the patrol yowling threats and insults from the shoreline, making a massive racket. Bewildered, the eagle eventually gives up its catch and takes to the air. The massive fish washes ashore into the paws of c_n.",
            "As the rest of the patrol discuss whether they can steal the catch, s_c fixates on the bird that caught it. The eagle works its way awkwardly towards shore, and just as it's going to climb out s_c pounces, fighting in the shallows where s_c has the edge over the bird in swimming. {PRONOUN/s_c/subject/CAP} {VERB/s_c/win/wins} both the fish and the predator as prey for c_n.",
            "As the rest of the patrol discuss whether they can steal the catch, s_c fixates on the bird that caught it. The eagle works its way awkwardly towards shore, and just as it's going to climb out s_c pounces, fighting in the shallows where s_c has the edge over the bird in swimming. {PRONOUN/s_c/subject/CAP} {VERB/s_c/win/wins} both the fish and the predator as prey for c_n."
        ],
        "fail_text": [
            "The patrol dives into the water, keen to make a play to steal the fish, but even though its talons are occupied keeping grip on its prey, the eagle's huge wings pack a buffeting punch and the cats are driven back, giving up on the idea of scavenging.",
            null,
            "The patrol decides to fight the eagle in the water for possession of the prey, but the bird drops the prey and a furious haphazard swimming fight ensues. The eagle's talons, wings, and beak flail in an uncoordinated, dangerous tangle that brings r_c below the water. It's hard to say what kills {PRONOUN/r_c/object}, the talon wounds or drowning.",
            "The patrol decides to fight the eagle in the water for possession of the prey, but while its talons are occupied holding on to its prey, its beak is not, and it takes a nasty chunk out of r_c before the cats retreat."
        ],
        "win_skills": ["excellent fighter"],
        "win_trait": ["ambitious"],
        "min_cats": 1,
        "max_cats": 3,
        "antagonize_text": null,
        "antagonize_fail_text": null,
        "history_text": {
<<<<<<< HEAD
            "scar": "r_c carries a scar from an eagle's beak.",
            "reg_death": "r_c was killed by an eagle, scrapping over food.",
            "lead_death": "{VERB/r_c/were/was} killed by an eagle"
        }
=======
        "scar": "r_c carries a scar from an eagle's beak.",
        "reg_death": "r_c was killed by an eagle, scrapping over food.",
        "lead_death": "were killed by an eagle"
    }
>>>>>>> e6003fb3
    },
    {
        "patrol_id": "bch_hunt_eagleswim4",
        "biome": "beach",
        "season": "Any",
        "tags": ["hunting", "large_prey0", "large_prey1", "huge_prey2", "huge_prey3", "warrior", "trust", "cruel_season", "death", "scar", "BEAKCHEEK", "injury", "beak_bite"],
        "intro_text": "The hunting patrol spots an eagle on the wing overhead, and watches as it swoops to dig its talons through the spine of an impressively huge fish. But then it doesn't take its catch into the air. Perhaps it's too heavy?",
        "decline_text": "The patrol moves on, ignoring the eagle to focus on their own hunt.",
        "chance_of_success": 30,
        "exp": 20,
        "success_text": [
            "Your patrol uses the eagle as a scout for their own hunt, and eventually manage several smaller catches from the same area that cumulatively are just as impressive as the eagle's massive catch.",
            "The cats' eyes light up with possibility, watching the eagle swimming to shore awkwardly. p_l leads the patrol yowling threats and insults from the shoreline and making a massive racket. Bewildered, the eagle eventually gives up its catch and takes to the air. The massive fish washes ashore into the paws of c_n.",
            "As the rest of the patrol discuss whether they can steal the catch, s_c fixates on the bird that caught it. The eagle works its way awkwardly towards shore, and just as it's going to climb out s_c pounces, fighting in the shallows where s_c has the edge over the bird in swimming. {PRONOUN/s_c/subject/CAP} {VERB/s_c/win/wins} both the fish and the predator as prey for c_n.",
            "As the rest of the patrol discuss whether they can steal the catch, s_c fixates on the bird that caught it. The eagle works its way awkwardly towards shore, and just as it's going to climb out s_c pounces, fighting in the shallows where s_c has the edge over the bird in swimming. {PRONOUN/s_c/subject/CAP} {VERB/s_c/win/wins} both the fish and the predator as prey for c_n."
        ],
        "fail_text": [
            "The patrol dives into the water, keen to make a play to steal the fish, but even though its talons are occupied keeping grip on its prey, the eagle's huge wings pack a buffeting punch and the cats are driven back, giving up on the idea of scavenging.",
            null,
            "The patrol decides to fight the eagle in the water for possession of the prey, but the bird drops the prey and a furious haphazard swimming fight ensues. The eagle's talons, wings, and beak flail in an uncoordinated, dangerous tangle that brings r_c below the water. It's hard to say what kills {PRONOUN/r_c/object}, the talon wounds or drowning.",
            "The patrol decides to fight the eagle in the water for possession of the prey, but while its talons are occupied holding on to its prey, its beak is not, and it takes a nasty chunk out of r_c before the cats retreat."
        ],
        "win_skills": ["excellent fighter"],
        "win_trait": ["ambitious"],
        "min_cats": 4,
        "max_cats": 6,
        "antagonize_text": null,
        "antagonize_fail_text": null,
        "history_text": {
<<<<<<< HEAD
            "scar": "r_c carries a scar from an eagle's beak.",
            "reg_death": "r_c was killed by an eagle, scrapping over food.",
            "lead_death": "{VERB/r_c/were/was} killed by an eagle"
        }
=======
        "scar": "r_c carries a scar from an eagle's beak.",
        "reg_death": "r_c was killed by an eagle, scrapping over food.",
        "lead_death": "were killed by an eagle"
    }
>>>>>>> e6003fb3
    },
    {
        "patrol_id": "bch_hunt_redfox_scavenge1",
        "biome": "beach",
        "season": "Any",
        "tags": ["hunting", "large_prey", "fighting", "scar", "NECKBITE", "big_bite_injury", "clan_to_patrol", "respect", "rel_patrol"],
        "intro_text": "Your patrol catches the scent of a red fox. Tracking it, they find the animal feeding on a shark that the waves have washed ashore in the night.",
        "decline_text": "Your patrol decides not to quarrel with the fox and to find prey elsewhere.",
        "chance_of_success": 40,
        "exp": 20,
        "success_text": [
            "Your cats are smaller but they outnumber the fox, if only by a little, and it's a prize they're willing to fight for. With a prayer to StarClan they throw themselves into battle, and the fox, already half full of food and unwilling to lose blood over it, is driven off from the kill.",
            null,
            "s_c shows {PRONOUN/s_c/poss} strength, leading the fight against the fox. By working together and keeping it distracted, the cats harry and harass the fox until it gives up and runs.",
            "The patrol launches into battle, but with so few cats it's exhausting trying to keep the fox and its snapping jaws on the defensive. In an act of daring bravery, s_c darts low to the ground, gets under the jaws, and sinks {PRONOUN/s_c/poss} teeth into the fox's throat. It's only one bite, but the fox has had enough and flees."
        ],
        "fail_text": [
            "Your patrol fails to drive away the fox, which keeps possession of the food. However there were no injuries.",
            null,
            null,
            "The patrol launches into battle, but r_c is caught with a nasty bite, and the cats give up on challenging for the food in favor of quickly helping r_c back to the medicine cat den.",
            null,
            "s_c means well, but {PRONOUN/s_c/subject}{VERB/s_c/'re/'s} overconfident in {PRONOUN/s_c/poss} attack, and the fox manages to sink its teeth into {PRONOUN/s_c/object}. The patrol is forced to retreat, forming a defensive ring around the hurt s_c."
        ],
        "win_skills": ["good fighter", "great fighter", "excellent fighter"],
        "win_trait": ["adventurous", "altruistic", "ambitious", "confident", "daring", "fierce", "responsible", "righteous"],
        "fail_trait": ["troublesome", "vengeful", "bloodthirsty", "bold"],
        "min_cats": 2,
        "max_cats": 3,
        "antagonize_text": null,
        "antagonize_fail_text": null,
        "history_text": {
<<<<<<< HEAD
            "scar": "r_c carries a scar from a fox fight."
        }
=======
        "scar": "r_c carries a scar from a fox fight."
    }
>>>>>>> e6003fb3
    },
    {
        "patrol_id": "bch_hunt_redfox_scavenge2",
        "biome": "beach",
        "season": "Any",
        "tags": ["hunting", "large_prey", "fighting", "scar", "NECKBITE", "big_bite_injury", "clan_to_patrol", "respect", "rel_patrol"],
        "intro_text": "Your patrol catches the scent of a red fox. Tracking it, they find the animal feeding on a shark that the waves have washed ashore in the night.",
        "decline_text": "Your patrol decides not to quarrel with the fox and to find prey elsewhere.",
        "chance_of_success": 40,
        "exp": 20,
        "success_text": [
            "Your cats are smaller but heavily outnumber the fox, and it's a prize they're willing to fight for. With a prayer to StarClan they throw themselves into battle, and the fox, already half full and unwilling to lose blood over it, is driven off from the kill.",
            null,
            "s_c shows {PRONOUN/s_c/poss} strength, leading the fight against the fox. By working together and keeping it distracted, the cats harry and harass the fox until s_c lands a crucial blow, snapping a tendon in one of the fox's hindlegs. The fox runs, but there's no way it'll live long with such a crippling injury.",
            "The patrol launches into battle, keeping the fox on the defensive with teamwork. In an act of daring bravery, s_c darts low to the ground, gets under the jaws, and sinks {PRONOUN/s_c/poss} teeth into the fox's throat. Holding on grimly, s_c's daring move gives the rest of the patrol the opportunity needed to bring the fox down for good."
        ],
        "fail_text": [
            "Your patrol fails to drive away the fox, which keeps possession of the food. However with so many cats to protect each other, there were no injuries.",
            null,
            null,
            "The patrol launches into battle, but r_c is caught with a nasty bite, and the cats give up on challenging for the food in favor of quickly helping r_c back to the medicine cat den.",
            null,
            "s_c means well, but {PRONOUN/s_c/subject}{VERB/s_c/'re/'s} overconfident in {PRONOUN/s_c/poss} attack, and the fox manages to sink its teeth into {PRONOUN/s_c/object}. The patrol is forced to retreat, forming a defensive ring around the hurt s_c."
        ],
        "win_skills": ["good fighter", "great fighter", "excellent fighter"],
        "win_trait": ["adventurous", "altruistic", "ambitious", "confident", "daring", "fierce", "responsible", "righteous"],
        "fail_trait": ["troublesome", "vengeful", "bloodthirsty", "bold"],
        "min_cats": 4,
        "max_cats": 6,
        "antagonize_text": null,
        "antagonize_fail_text": null,
        "history_text": {
<<<<<<< HEAD
            "scar": "r_c carries a scar from a fox fight."
        }
=======
        "scar": "r_c carries a scar from a fox fight."
    }
>>>>>>> e6003fb3
    },
    {
        "patrol_id": "bch_hunt_redfox_scavenge3",
        "biome": "beach",
        "season": "Any",
        "tags": ["hunting", "large_prey", "fighting", "death", "scar", "LEGBITE", "big_bite_injury", "clan_to_patrol", "respect"],
        "intro_text": "r_c catches the scent of a red fox. Tracking it, {PRONOUN/r_c/subject} {VERB/r_c/find/finds} the animal feeding on a shark that the waves have washed ashore in the night.",
        "decline_text": "r_c decides not to quarrel with the fox and to find prey elsewhere.",
        "chance_of_success": 40,
        "exp": 30,
        "success_text": [
            "r_c is smaller, alone, and half its weight, but the fox has a prize {PRONOUN/r_c/subject}{VERB/r_c/'re/'s} willing to fight for. With a prayer to StarClan {PRONOUN/r_c/subject} {VERB/r_c/throw/throws} {PRONOUN/r_c/self} into battle. The fox, already stuffed full and unwilling to lose blood over it, leaves the kill with a grumble.",
            null,
            "s_c uses every trick in {PRONOUN/s_c/poss} talented fighting skill set to attack the fox with no one to watch {PRONOUN/s_c/poss} flank, until the perfect opportunity opens up and {PRONOUN/s_c/subject} {VERB/s_c/pounce/pounces} onto the fox's back, digging in {PRONOUN/s_c/poss} claws. It's a wild ride through the forest until the fox bucks {PRONOUN/s_c/object} off, but it wins {PRONOUN/s_c/object} the shark carcass.",
            "In an act of daring bravery, s_c darts low to the ground, gets under the jaws, and sinks {PRONOUN/s_c/poss} teeth into the fox's throat. But then {PRONOUN/s_c/subject}{VERB/s_c/'re/'s} stuck, unwilling to let go and risk being bitten. {PRONOUN/s_c/subject/CAP}{VERB/s_c/'re/'s} dragged through the forest, over rocks and through bushes, until the fox finally collapses and the battered s_c goes back to proudly claim the shark."
        ],
        "fail_text": [
            "Your patrol fails to drive away the fox, which keeps possession of the food. However there were no injuries.",
            null,
            "Fiercely, r_c throws {PRONOUN/r_c/self} at the fox, determined to win the shark prize. But the fox values it just as dearly, and manages to get a good grip on r_c, shaking {PRONOUN/r_c/object} to pieces and killing {PRONOUN/r_c/object}.",
            "r_c launches into battle, but is caught with a nasty bite, and retreats to limp back home. The fox doesn't follow, happy enough to eat the shark instead of the foolish cat.",
            null,
            "s_c is overconfident in {PRONOUN/s_c/poss} attack and the fox manages to sink its teeth into {PRONOUN/s_c/object}. {PRONOUN/s_c/subject/CAP} {VERB/s_c/retreat/retreats}, bleeding and in pain, and the fox settles back down to its meal."
        ],
        "win_skills": ["great fighter", "excellent fighter"],
        "win_trait": ["adventurous", "altruistic", "ambitious", "confident", "daring", "fierce", "responsible", "righteous"],
        "fail_trait": ["troublesome", "vengeful", "bloodthirsty", "bold"],
        "min_cats": 1,
        "max_cats": 1,
        "antagonize_text": null,
        "antagonize_fail_text": null,
        "history_text": {
<<<<<<< HEAD
            "scar": "r_c carries a scar from a solo fox fight.",
            "reg_death": "r_c fell in a solo battle with a fox.",
            "lead_death": "died fighting a fox"
        }
=======
        "scar": "r_c carries a scar from a solo fox fight.",
        "reg_death": "r_c fell in a solo battle with a fox.",
        "lead_death": "died fighting a fox"
    }
>>>>>>> e6003fb3
    },
    {
        "patrol_id": "bch_hunt_foxgray_scavenge1",
        "biome": "beach",
        "season": "Any",
        "tags": ["hunting", "large_prey", "fighting", "scar", "NECKBITE", "injury", "bite-wound", "clan_to_patrol", "respect", "rel_patrol"],
        "intro_text": "Your patrol catches the scent of a fox - but is it red, or gray? Tracking it, they find a stocky gray fox feeding on an unidentifiable but deliciously stinky mound of carrion the sea has washed up onto the shore.",
        "decline_text": "Your patrol decides not to quarrel with the fox and to find prey elsewhere.",
        "chance_of_success": 40,
        "exp": 20,
        "success_text": [
            "While a gray fox is bigger and far stockier than the cats, the delicious stench of whatever-it-is makes the patrol's eyes go wide, and they leap to claim possession of it. Outnumbered and already full of stinky nonsense, the gray fox leaves the beach, scrambling up a cliff as the cats give in to instinct and roll around in the glorious smell.",
            "A gray fox is bigger than them, yes... but only just, and that carcass smells divine. The cats creep up on the fox, using the dunes for cover, and wait until the fox has its head buried in the carcass to attack. The ambush sends the competing predator fleeing, and leaves the cats to claim the heavenly stinky food.",
            "s_c shows {PRONOUN/s_c/poss} strength, leading the fight against the gray fox. By working together and keeping it distracted, the cats harry and harass the fox until it gives up and runs.",
            "The patrol launches into battle, but with so few cats it's exhausting trying to keep the fox and its snapping jaws on the defensive. In an act of daring bravery, s_c darts low to the ground, gets under the jaws, and sinks {PRONOUN/s_c/poss} teeth into the fox's throat. It's only one bite, but the fox has had enough and flees."
        ],
        "fail_text": [
            "Your patrol fails to drive away the fox, which keeps possession of the food. However, there were no injuries.",
            "s_c makes a stupid mistake, too intent on winning the fight to respect {PRONOUN/s_c/poss} enemy's teeth, and it's only being yanked back by the tail that saves {PRONOUN/s_c/object} from injury. The patrol gives up, and settles down to wait a safe distance away until the fox leaves of its own accord.",
            null,
            null,
            null,
            "s_c means well, but {PRONOUN/s_c/subject}{VERB/s_c/'re/'s} overconfident in {PRONOUN/s_c/poss} attack and the fox manages to sink its teeth into {PRONOUN/s_c/object}. The patrol is forced to retreat, forming a defensive ring around the hurt s_c."
        ],
        "win_skills": ["good fighter", "great fighter", "excellent fighter"],
        "win_trait": ["adventurous", "altruistic", "ambitious", "confident", "daring", "fierce", "responsible", "righteous"],
        "fail_trait": ["troublesome", "vengeful", "bloodthirsty", "bold"],
        "min_cats": 2,
        "max_cats": 3,
        "antagonize_text": null,
        "antagonize_fail_text": null,
        "history_text": {
<<<<<<< HEAD
            "scar": "r_c carries a scar from a gray fox fight."
        }
=======
        "scar": "r_c carries a scar from a gray fox fight."
    }
>>>>>>> e6003fb3
    },
    {
        "patrol_id": "bch_hunt_foxgray_scavenge2",
        "biome": "beach",
        "season": "Any",
        "tags": ["hunting", "large_prey", "fighting", "clan_to_patrol", "respect", "rel_patrol"],
        "intro_text": "Your patrol catches the scent of a fox - but is it red, or gray? Tracking it, they find a stocky gray fox feeding on an unidentifiable but deliciously stinky mound of carrion the sea has washed up onto the shore.",
        "decline_text": "Your patrol decides not to quarrel with the fox and to find prey elsewhere.",
        "chance_of_success": 40,
        "exp": 20,
        "success_text": [
            "While a gray fox is bigger and far stockier than the cats, the delicious stench of whatever-it-is makes the patrol's eyes go wide, and they leap to claim possession of it. Heavily outnumbered and already full of stinky nonsense, the gray fox leaves the beach, scrambling up a cliff as the cats give in to instinct and roll around in the glorious smell.",
            "A gray fox is bigger than them, yes... but only just, and that carcass smells divine. The cats creep up on the fox, using the dunes for cover, and wait until the fox has its head buried in the carcass to attack. The ambush sends the competing predator fleeing, and leaves the cats to claim the heavenly stinky food.",
            "s_c shows {PRONOUN/s_c/poss} strength, leading the fight against the fox. By working together and keeping it distracted, the cats harry and harass the fox until s_c lands a crucial blow, snapping a tendon in one of the fox's hindlegs. The fox runs, but there's no way it'll live long with such a crippling injury.",
            "The patrol launches into battle, keeping the fox on the defensive with teamwork. In an act of daring bravery, s_c darts low to the ground, gets under the jaws, and sinks {PRONOUN/s_c/poss} teeth into the fox's throat. Holding on grimly, s_c's daring move gives the rest of the patrol the opportunity needed to bring the fox down for good."
        ],
        "fail_text": [
            "Your patrol fails to drive away the fox, which keeps possession of the food. However, with so many cats to protect each other, there were no injuries.",
            "s_c makes a stupid mistake, too intent on winning the fight to respect {PRONOUN/s_c/poss} enemy's teeth, and it's only being yanked back by the tail that saves {PRONOUN/s_c/object} from injury. The patrol gives up, and settles down to wait a safe distance away until the fox leaves of its own accord."
        ],
        "win_skills": ["good fighter", "great fighter", "excellent fighter"],
        "win_trait": ["adventurous", "altruistic", "ambitious", "confident", "daring", "fierce", "responsible", "righteous"
        ],
        "fail_trait": ["troublesome", "vengeful", "bloodthirsty", "bold"],
        "min_cats": 4,
        "max_cats": 6,
        "antagonize_text": null,
        "antagonize_fail_text": null
    },
    {
        "patrol_id": "bch_hunt_foxgray_scavenge3",
        "biome": "beach",
        "season": "Any",
        "tags": ["hunting", "large_prey", "fighting", "scar", "LEGBITE", "injury", "bite-wound", "clan_to_patrol", "respect"],
        "intro_text": "r_c catches the scent of a fox - but is it red, or gray? Tracking it, {PRONOUN/r_c/subject} {VERB/r_c/find/finds} a stocky gray fox feeding on an unidentifiable but deliciously stinky mound of carrion the sea has washed up onto the shore.",
        "decline_text": "r_c decides not to quarrel with the fox and to find prey elsewhere.",
        "chance_of_success": 40,
        "exp": 30,
        "success_text": [
            "While a gray fox is bigger and far stockier than r_c, the delicious stench of whatever-it-is makes {PRONOUN/r_c/poss} eyes go wide, and {PRONOUN/r_c/subject} {VERB/r_c/leap/leaps} to claim some of it for {PRONOUN/r_c/self} and c_n. It's such a big lump that the fox doesn't seem to mind sharing.",
            "A gray fox is bigger than {PRONOUN/r_c/object}, yes... but only just, and that carcass smells divine. r_c creeps up on the fox, using the dunes for cover, and waits until the fox has its head buried in the carcass to attack. The ambush sends the competing predator fleeing, and leaves r_c to claim the heavenly stinky food.",
            "s_c uses every trick in {PRONOUN/s_c/poss} talented fighting skillset to attack the fox with no one to watch {PRONOUN/s_c/poss} flank, until the perfect opportunity opens up and {PRONOUN/s_c/subject} {VERB/s_c/pounce/pounces} onto the fox's back, digging in {PRONOUN/s_c/poss} claws. It's enough to convince the gray to back off, and s_c claims a seat at the carcass.",
            "In an act of daring bravery, s_c darts low to the ground, gets under the jaws, and sinks {PRONOUN/s_c/poss} teeth into the fox's throat. But then {PRONOUN/s_c/subject}{VERB/s_c/'re/'s} stuck, unwilling to let go and risk being bitten. {PRONOUN/s_c/subject/CAP}{VERB/s_c/'re/'s} dragged along the beach, sand casing {PRONOUN/s_c/poss} pelt, until the fox finally throws {PRONOUN/s_c/object} off and the battered s_c goes back to proudly claim the carcass."
        ],
        "fail_text": [
            "Your patrol fails to drive away the gray fox, which keeps possession of the food. However there were no injuries.",
            "s_c makes a stupid mistake, too intent on winning the fight to respect {PRONOUN/s_c/poss} enemy's teeth, and it's tripping over {PRONOUN/s_c/poss} own feet that saves {PRONOUN/s_c/object}. {PRONOUN/s_c/subject/CAP} {VERB/s_c/give/gives} up, and {VERB/s_c/settle/settles} down to wait a safe distance away until the fox leaves of its own accord.",
            null,
            "r_c launches into battle, but is caught with a nasty bite, and retreats to limp back home. The gray fox doesn't follow, happy enough to eat the carcass instead of the foolish cat.",
            null,
            "s_c is overconfident in {PRONOUN/s_c/poss} attack, and the fox manages to sink its teeth into {PRONOUN/s_c/object}. {PRONOUN/s_c/subject/CAP} {VERB/s_c/retreat/retreats}, bleeding and in pain, and the gray fox settles back down to its meal."
        ],
        "win_skills": ["great fighter", "excellent fighter"],
        "win_trait": ["adventurous", "altruistic", "ambitious", "confident", "daring", "fierce", "responsible", "righteous"],
        "fail_trait": ["troublesome", "vengeful", "bloodthirsty", "bold"],
        "min_cats": 1,
        "max_cats": 1,
        "antagonize_text": null,
        "antagonize_fail_text": null,
        "history_text": {
<<<<<<< HEAD
            "scar": "r_c carries a scar from a solo fight with a gray fox."
        }
=======
        "scar": "r_c carries a scar from a solo fight with a gray fox."
    }
>>>>>>> e6003fb3
    },
    {
        "patrol_id": "bch_hunt_redfox_steal1",
        "biome": "beach",
        "season": "Any",
        "tags": ["hunting", "small_prey", "fighting", "scar", "LEGBITE", "small_bite_injury", "platonic", "dislike", "respect", "rel_patrol"],
        "intro_text": "Your patrol catches the scent of a fox - but is it red, or gray? And is it worth a fight if they encounter it?",
        "decline_text": "Your patrol decides not to quarrel with the fox and to find prey elsewhere.",
        "chance_of_success": 40,
        "exp": 20,
        "success_text": [
            "p_l leads the patrol to the end of the scent trail, where a red fox sits plucking the feathers off a plump seagull. With careful signals, the cats set up an ambush. There aren't many of them, but the fox doesn't need to know that - with a massive explosion of yowls, the cats sound like a full battle patrol, and the fox leaps up frightened out of its skin as the cats pounce to take possession of the bird.",
            null,
            "They're a small patrol, but a skilled one. When they track down the red fox at the end of the scent trail, they have enough skill and muscle to drive it off from the fish it was gnawing on. The cats gather around the prey, congratulating each other.",
            "Tracking the fox trail, s_c reminds the rest of the patrol that things don't always need to end in a fight. Following the trail, they uncover a food cache of dead fish buried in a dune. They still don't know what kind of fox left the trail, and they don't need to - these fish will make great additions to the fresh-kill pile back home."
        ],
        "fail_text": [
            "The fox's trail vanishes, almost as though the creature has figured out they're tracking it. Grumbling and arguing, the patrol has to head back home disappointed.",
            "The patrol tracks down a red fox, and spots that it's holding fresh-kill. However, s_c bursts from cover without warning, trying to intimidate the fox. Which {PRONOUN/s_c/subject} can say sort of worked, but also causes the fox to run off with the food it carries. The other cats aren't particularly pleased with s_c.",
            null,
            "p_l leads the patrol to the end of the scent trail, where a red fox sits plucking the feathers off a plump seagull. With careful signals, the cats set up an ambush, but they aren't careful enough, and with a snarl the fox takes a bite at r_c as it flees with its dinner.",
            null,
            "The patrol tracks down a red fox, and spots that it's holding fresh-kill. However, s_c bursts from cover without warning, trying to intimidate the fox, and the overconfident attack ends in disaster as the fox bites s_c, leaving the rest of the patrol to rescue their annoying Clanmate as the fox runs off with what could've been their dinner."
        ],
        "win_skills": ["good hunter", "great hunter", "fantastic hunter", "good fighter", "great fighter", "excellent fighter"],
        "win_trait": ["altruistic", "calm", "careful", "faithful", "insecure", "loyal", "nervous", "patient", "responsible", "righteous", "thoughtful", "wise"],
        "fail_trait": ["adventurous", "ambitious", "bloodthirsty", "bold", "confident", "daring", "fierce", "playful", "troublesome", "vengeful"],
        "min_cats": 2,
        "max_cats": 3,
        "antagonize_text": null,
        "antagonize_fail_text": null,
        "history_text": {
<<<<<<< HEAD
            "scar": "r_c carries a scar from a red fox fight."
        }
=======
        "scar": "r_c carries a scar from a red fox fight."
    }
>>>>>>> e6003fb3
    },
    {
        "patrol_id": "bch_hunt_redfox_steal2",
        "biome": "beach",
        "season": "Any",
        "tags": ["hunting", "small_prey", "fighting", "scar", "LEGBITE", "small_bite_injury", "platonic", "respect", "rel_patrol"],
        "intro_text": "Your patrol catches the scent of a fox - but is it red, or gray? And is it worth a fight if they encounter it?",
        "decline_text": "Your patrol decides not to quarrel with the fox and to find prey elsewhere.",
        "chance_of_success": 40,
        "exp": 20,
        "success_text": [
            "p_l leads the patrol to the end of the scent trail, where a red fox sits plucking the feathers off a plump seagull. With careful signals, the cats set up an ambush. While they'd expected having more cats would make it easier, it also makes the patrol far more of a threat to the red fox, and the creature panicks when they reveal themselves. They win the bird, but r_c nearly gets injured, and it's only p_l shoving them both out of the way that saves both their pelts.",
            null,
            "With such a big patrol, and with s_c there, when they track down the red fox at the end of the scent trail they have more than enough skill and muscle to drive it off from the fish it was gnawing on. The cats gather around it, congratulating each other.",
            "Tracking the fox trail, s_c reminds the rest of the patrol that things don't always need to end in a fight, using the trail to uncover a food cache of dead fish buried in a dune. They still don't know what kind of fox left the trail, and they don't need to - these fish will make great additions to the fresh-kill pile back home."
        ],
        "fail_text": [
            "The fox's trail vanishes, almost as though the creature has figured out they're tracking it. Grumbling and arguing, the patrol has to head back home disappointed.",
            "The patrol tracks down a red fox, and spots that it's holding fresh-kill. However, s_c bursts from cover without warning, trying to intimidate the fox. Which {PRONOUN/s_c/subject} can say sort of worked, but also causes the fox to run off with the food it carries. The other cats aren't particularly pleased with s_c.",
            null,
            "p_l leads the patrol to the end of the scent trail, where a red fox sits plucking the feathers off a plump seagull. With careful signals, the cats set up an ambush, but they aren't careful enough, and with a snarl the fox takes a bite at r_c as it flees with its dinner.",
            null,
            "The patrol tracks down a red fox, and spots that it's holding fresh-kill. However, s_c bursts from cover without warning, trying to intimidate the fox, and the overconfident attack ends in disaster as the fox bites s_c, leaving the rest of the patrol to rescue their annoying Clanmate as the fox runs off with what could've been their dinner."
        ],
        "win_skills": ["good hunter", "great hunter", "fantastic hunter", "good fighter", "great fighter", "excellent fighter"],
        "win_trait": ["altruistic", "calm", "careful", "faithful", "insecure", "loyal", "nervous", "patient", "responsible", "righteous", "thoughtful", "wise"],
        "fail_trait": ["adventurous", "ambitious", "bloodthirsty", "bold", "confident", "daring", "fierce", "playful", "troublesome", "vengeful"],
        "min_cats": 4,
        "max_cats": 6,
        "antagonize_text": null,
        "antagonize_fail_text": null,
        "history_text": {
<<<<<<< HEAD
            "scar": "r_c carries a scar from a red fox fight."
        }
=======
        "scar": "r_c carries a scar from a red fox fight."
    }
>>>>>>> e6003fb3
    },
    {
        "patrol_id": "bch_hunt_redfox_steal3",
        "biome": "beach",
        "season": "Any",
        "tags": ["hunting", "small_prey", "fighting", "scar", "NECKBITE", "big_bite_injury", "clan_to_patrol", "respect"],
        "intro_text": "r_c catches the scent of a fox - but is it red, or gray? And is it worth a fight if {PRONOUN/r_c/subject} {VERB/r_c/encounter/encounters} it?",
        "decline_text": "r_c decides not to quarrel with the fox and to find prey elsewhere.",
        "chance_of_success": 40,
        "exp": 20,
        "success_text": [
            "Spotting the red fox {PRONOUN/r_c/subject}{VERB/r_c/'ve/'s} tracked dipping into a sheltered cove, r_c hangs back, sneaking around until they spot the fox burying a fish for later. {PRONOUN/r_c/subject/CAP} simply {VERB/r_c/wait/waits} for it to finish and leave, then {VERB/r_c/creep/creeps} in to steal the fox's hard work, bringing the prize back to camp for the fresh-kill pile. Sometimes winning a battle doesn't require fighting.",
            null,
            "It requires s_c to use some of {PRONOUN/s_c/poss} best tricks, but {PRONOUN/s_c/subject} {VERB/s_c/sneak/sneaks} close to the red fox at the end of the scent trail, eyes on the fish the fox carries. The creature puts down its fresh-kill to start digging at a dune, and s_c takes the opportunity, grabbing the fish and running. It's a good prize, and {PRONOUN/s_c/subject} {VERB/s_c/feel/feels} proud to present it to the elders when {PRONOUN/s_c/subject} {VERB/s_c/pad/pads} into camp, tired but satisfied.",
            "It's a situation that calls for careful, calm, not impulsive action. s_c tracks down a red fox at the end of the scent trail, holding a young seagull, and waits carefully. Eventually, as the fox starts to hunt at a different beach, it drops its fresh-kill to try win more. s_c carefully snatches it while the fox is distracted, and trots back to camp having successfully outwitted the competing predator."
        ],
        "fail_text": [
            "It embarrasses {PRONOUN/r_c/object}, but r_c doesn't even manage to find the fox they track, let alone earn anything useful from the afternoon's attempts.",
            "s_c hones in on the scent, and as soon as {PRONOUN/s_c/subject} {VERB/s_c/spot/spots} the red fox with a dead fish hanging from its jaws, {PRONOUN/s_c/subject} {VERB/s_c/throw/throws} {PRONOUN/s_c/self} to the attack. The fox hears {PRONOUN/s_c/object} coming, and with insulting nonchalance trots off, unwilling to get into a fight.",
            null,
            "Finding a red fox holding a fish that would be much appreciated for c_n's fresh-kill pile, r_c goes to attack it. But the fox is just as keen to keep it as r_c is to win it, and {PRONOUN/r_c/subject}{VERB/r_c/'re/'s} injured in the resulting fight.",
            null,
            "s_c hones in on the scent, and as soon as {PRONOUN/s_c/subject} {VERB/s_c/spot/spots} the red fox with a dead fish hanging from its jaws, {PRONOUN/s_c/subject} recklessly {VERB/s_c/throw/throws} {PRONOUN/s_c/self} to the attack. But the fox is as desperate to keep its meal as s_c is to win it. Bleeding, s_c has to retreat as the fox trots off with its dinner."
        ],
        "win_skills": ["good hunter", "great hunter", "fantastic hunter", "good fighter", "great fighter", "excellent fighter"],
        "win_trait": ["altruistic", "calm", "careful", "faithful", "insecure", "loyal", "nervous", "patient", "responsible", "righteous", "thoughtful", "wise"],
        "fail_trait": ["adventurous", "ambitious", "bloodthirsty", "bold", "confident", "daring", "fierce", "playful", "troublesome", "vengeful"],
        "min_cats": 1,
        "max_cats": 1,
        "antagonize_text": null,
        "antagonize_fail_text": null,
        "history_text": {
<<<<<<< HEAD
            "scar": "r_c carries a scar from a solo fight with a red fox."
        }
=======
        "scar": "r_c carries a scar from a solo fight with a red fox."
    }
>>>>>>> e6003fb3
    },
    {
        "patrol_id": "bch_hunt_foxgray_steal1",
        "biome": "beach",
        "season": "Any",
        "tags": ["hunting", "small_prey", "fighting", "scar", "LEGBITE", "small_bite_injury", "platonic", "respect", "rel_patrol"],
        "intro_text": "Your patrol catches the scent of a fox - but is it red, or gray? And is it worth a fight if they encounter it?",
        "decline_text": "Your patrol decides not to quarrel with the fox and to find prey elsewhere.",
        "chance_of_success": 40,
        "exp": 20,
        "success_text": [
            "It's a gray fox, which as far as the cats are concerned, means free food. They leap after it, and after a short chase the fox drops the mouse it was holding. That's not enough to satisfy the c_n cats, who drive it out of their territory before collecting the mouse and continuing the afternoon's hunt.",
            "The scent trail leads to where some kind of fox has cached half a fish in a poorly concealed hole. The cats take it as their due, and leave the fox to wander on.",
            "The trail leads to a gray fox, and s_c makes sure it both hands over the prey it's poached from c_n land and flees for the border, tail between its legs and yelping. The smaller predator can't stand up to a patrol working together.",
            "The cats slowly follow the trail, with s_c urging caution. There's no reason to rush into things. Sure enough, they find a gray fox. It's digging at a rotten log, unearthing insects. The patrol uses the presence of the other predator as a distraction to bring down a plump bird, one that was too busy watching the fox to guard from them, and the fox is left unscathed to keep bug hunting."
        ],
        "fail_text": [
            "The fox's trail vanishes, almost as though the creature has figured out they're tracking it. Grumbling and arguing, the patrol has to head back home disappointed.",
            "The patrol tracks down a gray fox trespassing on c_n land, but s_c runs at it without thinking, and instead of intimidating the fox into fleeing for the border, it makes the gray fox skitter up a cliff and start yelping. It takes all afternoon to wait the fox out and then drive it more gently from c_n's hunting grounds, and no one is happy with s_c.",
            null,
            "p_l leads the patrol to the end of the scent trail, where a gray fox sits grooming its fur in the sunshine. With careful signals, the cats set up an ambush, but the small gray panics beyond anything any cat expected, and as it flees, convinced its life is in danger, it bites at r_c.",
            null,
            "The patrol tracks down a gray fox trespassing on c_n land, but s_c runs at it without thinking, and instead of intimidating the fox into fleeing for the border, it makes the gray fox skitter up a cliff and start yelping. s_c tries to make up for the mistake by following the fox up into the branches, which goes even more poorly and leaves the patrol needing to help {PRONOUN/s_c/object} back to the medicine den."
        ],
        "win_skills": ["good hunter", "great hunter", "fantastic hunter", "great fighter", "excellent fighter"],
        "win_trait": ["altruistic", "calm", "careful", "faithful", "insecure", "loyal", "nervous", "patient", "responsible", "righteous", "thoughtful", "wise"],
        "fail_trait": ["adventurous", "ambitious", "bloodthirsty", "bold", "confident", "daring", "fierce", "playful", "troublesome", "vengeful"],
        "min_cats": 2,
        "max_cats": 3,
        "antagonize_text": null,
        "antagonize_fail_text": null,
        "history_text": {
<<<<<<< HEAD
            "scar": "r_c carries a scar from a gray fox fight."
        }
=======
        "scar": "r_c carries a scar from a gray fox fight."
    }
>>>>>>> e6003fb3
    },
    {
        "patrol_id": "bch_hunt_foxgray_steal2",
        "biome": "beach",
        "season": "Any",
        "tags": ["hunting", "small_prey", "fighting", "scar", "LEGBITE", "small_bite_injury", "platonic", "respect", "rel_patrol"],
        "intro_text": "Your patrol catches the scent of a fox - but is it red, or gray? And is it worth a fight if they encounter it?",
        "decline_text": "Your patrol decides not to quarrel with the fox and to find prey elsewhere.",
        "chance_of_success": 10,
        "exp": 20,
        "success_text": [
            "It's a gray fox, which as far as the cats are concerned, means free food. They leap after it, and after a short chase the fox drops the mouse it was holding. That's not enough to satisfy the c_n cats, who drive it out of their territory before collecting the mouse and continuing the afternoon's hunt.",
            "The scent trail leads to where some kind of fox has cached a wood rat in a poorly concealed hole. The cats take it as their due, and leave the fox to wander on.",
            "The trail leads to a gray fox, and s_c makes sure it both hands over the prey it's poached from c_n land and flees for the border, tail between its legs and yelping. The smaller predator can't stand up to a patrol working together.",
            "The cats slowly follow the trail, with s_c urging caution. There's no reason to rush into things. Sure enough, they find a gray fox. It's digging at a rotten log, unearthing insects. The patrol uses the presence of the other predator as a distraction to bring down a plump bird, one that was too busy watching the fox to guard from them, and the fox is left unscathed to keep bug hunting."
        ],
        "fail_text": [
            "The fox's trail vanishes, almost as though the creature has figured out they're tracking it. Grumbling and arguing, the patrol has to head back home disappointed.",
            "The patrol tracks down a gray fox trespassing on c_n land, but s_c runs at it without thinking, and instead of intimidating the fox into fleeing for the border, it makes the gray fox skitter up a cliff and start yelping. It takes all afternoon to wait the fox out and then drive it more gently from c_n's hunting grounds, and no one is happy with s_c.",
            null,
            "p_l leads the patrol to the end of the scent trail, where a gray fox sits grooming it's fur in the sunshine. With careful signals, the cats set up an ambush, but the small gray panics beyond anything any cat expected, and as it flees, convinced its life is in danger, it bites at r_c.",
            null,
            "The patrol tracks down a gray fox trespassing on c_n land, but s_c runs at it without thinking, and instead of intimidating the fox into fleeing for the border, it makes the gray fox skitter up a cliff and start yelping. s_c tries to make up for the mistake by following the fox up into the branches, which goes even more poorly and leaves the patrol needing to help {PRONOUN/s_c/object} back to the medicine den."
        ],
        "win_skills": ["good hunter", "great hunter", "fantastic hunter", "great fighter", "excellent fighter"],
        "win_trait": ["altruistic", "calm", "careful", "faithful", "insecure", "loyal", "nervous", "patient", "responsible", "righteous", "thoughtful", "wise"],
        "fail_trait": ["adventurous", "ambitious", "bloodthirsty", "bold", "confident", "daring", "fierce", "playful", "troublesome", "vengeful"],
        "min_cats": 4,
        "max_cats": 6,
        "antagonize_text": null,
        "antagonize_fail_text": null
    },
    {
        "patrol_id": "bch_hunt_foxgray_steal3",
        "biome": "beach",
        "season": "Any",
        "tags": ["hunting", "small_prey", "fighting", "scar", "LEGBITE", "small_bite_injury"],
        "intro_text": "r_c catches the scent of a fox - but is it red, or gray? And is it worth a fight if {PRONOUN/r_c/subject} {VERB/r_c/encounter/encounters} it?",
        "decline_text": "r_c decides not to quarrel with the fox and to find prey elsewhere.",
        "chance_of_success": 50,
        "exp": 15,
        "success_text": [
            "Spotting the gray fox {PRONOUN/r_c/subject}{VERB/r_c/'ve/'s} tracked dipping into a sheltered cove, r_c hangs back, sneaking around until {PRONOUN/r_c/subject} {VERB/r_c/spot/spots} the fox caching a bird kill in an old log a storm washed in moons ago. {PRONOUN/r_c/subject/CAP} simply {VERB/r_c/wait/waits} for it to finish and leave, then {VERB/r_c/creep/creeps} in to steal the fox's hard work, bringing the prize back to camp for the fresh-kill pile. Sometimes winning a battle doesn't require fighting.",
            null,
            "s_c tracks down a gray fox, and carefully considers it as an opponent. Stocky, yes, but {PRONOUN/s_c/subject} finally {VERB/s_c/decide/decides} {PRONOUN/s_c/subject} can take it, and {VERB/s_c/burst/bursts} from cover, using surprise to get in a couple vicious swipes to the fox's face while its jaws are still full of prey. Yelping, the gray fox retreats from the cat, unwilling to risk more split blood, and s_c picks up the rat it carried with a proud grin.",
            "It's a situation that calls for careful, calm, not impulsive action. s_c tracks down a gray fox at the end of the scent trail, holding a little plump mouse, and waits carefully. Eventually, the fox tries to cache its fresh-kill in a little hole. s_c picks it up once the fox leaves, strolling back to camp having successfully outwitted the competing predator."
        ],
        "fail_text": [
            "It embarrasses {PRONOUN/r_c/object}, but r_c doesn't even manage to find the fox {PRONOUN/r_c/subject} {VERB/r_c/track/tracks}, let alone earn anything useful from the afternoon's attempts.",
            "s_c hones in on the scent, and as soon as {PRONOUN/s_c/subject} {VERB/s_c/spot/spots} the gray fox with a dead fish hanging from its jaws, {PRONOUN/s_c/subject} {VERB/s_c/throw/throws} {PRONOUN/s_c/self} to the attack. The fox hears {PRONOUN/s_c/object} coming, and makes a hasty retreat before the fight can start, taking its dinner with it.",
            null,
            "Finding a gray fox holding a mouse that would make a nice addition to c_n's fresh-kill pile, r_c goes to attack it. But the fox is just as keen to keep it as r_c is to win it, and {PRONOUN/r_c/subject}{VERB/r_c/'re/'s} injured in the resulting fight.",
            null,
            "s_c hones in on the scent, and as soon as {PRONOUN/s_c/subject} {VERB/s_c/spot/spots} the gray fox with a dead fish hanging from its jaws, {PRONOUN/s_c/subject} recklessly {VERB/s_c/throw/throws} {PRONOUN/s_c/self} to the attack. But the fox is a little too desperate to keep itself from harm, and s_c has to retreat, bleeding."
        ],
        "win_skills": ["good hunter", "great hunter", "fantastic hunter", "good fighter", "great fighter", "excellent fighter"],
        "win_trait": ["altruistic", "calm", "careful", "faithful", "insecure", "loyal", "nervous", "patient", "responsible", "righteous", "thoughtful", "wise"],
        "fail_trait": ["adventurous", "ambitious", "bloodthirsty", "bold", "confident", "daring", "fierce", "playful", "troublesome", "vengeful"],
        "min_cats": 1,
        "max_cats": 1,
        "antagonize_text": null,
        "antagonize_fail_text": null,
        "history_text": {
<<<<<<< HEAD
            "scar": "r_c carries a scar from a solo fight with a gray fox."
        }
=======
        "scar": "r_c carries a scar from a solo fight with a gray fox."
    }
>>>>>>> e6003fb3
    },
    {
        "patrol_id": "bch_hunting_patrol_dolphinofferings1",
        "biome": "beach",
        "season": "Any",
        "tags": ["hunting", "random_herbs", "respect", "warrior", "medium_prey","patrol_to_p_l", "dislike"],
        "intro_text": "The patrol, going back to camp with a good haul of fish, sees a pod of dolphins chattering at them.",
        "decline_text": "p_l bows their head and offers {PRONOUN/p_l/poss} apologies to the pod of dolphins, but they will keep those fish for the fresh-kill pile.",
        "chance_of_success": 60,
        "exp": 5,
        "success_text": [
            "p_l offers the dolphins some of their fish catch. Good relations with the dolphins are more important than a few fish. {PRONOUN/p_l/subject/CAP} {VERB/p_l/are/is} surprised to see the dolphins offering a few soggy wet herbs back in return, and {PRONOUN/p_l/subject} {VERB/p_l/accept/accepts} them with gratitude and grace.",
            "p_l gives the dolphins a few of their fish, and is surprised and grateful when {PRONOUN/p_l/subject} get some useful herbs in return, for the medicine cat den.",
            null,
            null
        ],
         "fail_text": [
            "As p_l offers the dolphin some of their fishes, {PRONOUN/p_l/subject} accidentally {VERB/p_l/slip/slips} and {VERB/p_l/fall/falls} into the water. Both the patrol and the dolphins seem to be laughing at {PRONOUN/p_l/object}. The dolphins give some herbs for the good laugh {PRONOUN/p_l/object} gave them, it seems."
        ],
        "min_cats": 2,
        "max_cats": 6,
        "antagonize_text": null,
        "antagonize_fail_text": null
    }
]<|MERGE_RESOLUTION|>--- conflicted
+++ resolved
@@ -116,13 +116,8 @@
         "antagonize_text": null,
         "antagonize_fail_text": null,
         "history_text": {
-<<<<<<< HEAD
-            "scar": "r_c got injured as an apprentice, exploring alone."
-        }
-=======
         "scar": "r_c got injured as an apprentice, exploring alone."
     }
->>>>>>> e6003fb3
     },
     {
         "patrol_id": "bch_hunt_solo2",
@@ -237,13 +232,8 @@
         "antagonize_text": null,
         "antagonize_fail_text": null,
         "history_text": {
-<<<<<<< HEAD
-            "scar": "p_l gained a scar from a fox."
-        }
-=======
         "scar": "p_l gained a scar from a fox."
     }
->>>>>>> e6003fb3
     },
     {
         "patrol_id": "bch_hunt_noise2",
@@ -272,17 +262,10 @@
         "antagonize_text": null,
         "antagonize_fail_text": null,
         "history_text": {
-<<<<<<< HEAD
-            "scar": "p_l gained a scar from a fox.",
-            "reg_death": "p_l was killed by a wolverine.",
-            "lead_death": "{VERB/p_l/were/was} killed by a wolverine"
-        }
-=======
         "scar": "p_l gained a scar from a fox.",
         "reg_death": "p_l was killed by a wolverine.",
-        "lead_death": "were killed by a wolverine"
-    }
->>>>>>> e6003fb3
+        "lead_death": "{VERB/p_l/were/was} killed by a wolverine"
+    }
     },
     {
         "patrol_id": "bch_hunt_noise3",
@@ -311,17 +294,10 @@
         "antagonize_text": null,
         "antagonize_fail_text": null,
         "history_text": {
-<<<<<<< HEAD
-            "scar": "p_l gained a scar from a fox.",
-            "reg_death": "p_l was killed by a dog while patrolling alone.",
-            "lead_death": "were killed while patrolling alone"
-        }
-=======
         "scar": "p_l gained a scar from a fox.",
         "reg_death": "p_l was killed by a dog while patrolling alone.",
         "lead_death": "were killed while patrolling alone"
     }
->>>>>>> e6003fb3
     },
     {
         "patrol_id": "bch_hunt_gonetnr1",
@@ -349,13 +325,7 @@
         "win_trait": ["ambitious", "bloodthirsty", "cold", "fierce", "shameless", "strict", "troublesome", "vengeful"],
         "fail_trait": ["altruistic", "compassionate", "empathetic", "faithful", "loving", "patient", "responsible", "thoughtful", "wise"],
         "min_cats": 2,
-<<<<<<< HEAD
-        "max_cats": 3,
-        "antagonize_text": null,
-        "antagonize_fail_text": null
-=======
         "max_cats": 3
->>>>>>> e6003fb3
     },
     {
         "patrol_id": "bch_hunt_gonetnr2",
@@ -383,13 +353,7 @@
         "win_trait": ["ambitious", "bloodthirsty", "cold", "fierce", "shameless","strict", "troublesome", "vengeful"],
         "fail_trait": ["altruistic", "compassionate", "empathetic", "faithful", "loving", "patient", "responsible", "thoughtful", "wise"],
         "min_cats": 4,
-<<<<<<< HEAD
-        "max_cats": 6,
-        "antagonize_text": null,
-        "antagonize_fail_text": null
-=======
         "max_cats": 6
->>>>>>> e6003fb3
     },
     {
         "patrol_id": "bch_hunt_gonetnr3",
@@ -417,13 +381,7 @@
         "win_trait": ["ambitious", "bloodthirsty", "cold", "fierce", "shameless", "strict", "troublesome", "vengeful"],
         "fail_trait": ["altruistic", "compassionate", "empathetic", "faithful", "loving", "patient", "responsible", "thoughtful", "wise"],
         "min_cats": 4,
-<<<<<<< HEAD
-        "max_cats": 6,
-        "antagonize_text": null,
-        "antagonize_fail_text": null
-=======
         "max_cats": 6
->>>>>>> e6003fb3
     },
     {
         "patrol_id": "bch_hunt_gonetwolegden1",
@@ -450,13 +408,7 @@
         "win_trait": [ "calm", "careful", "insecure", "lonesome", "loyal", "nervous", "sneaky", "strange"],
         "fail_trait": ["altruistic", "compassionate", "empathetic", "faithful", "loving", "patient", "responsible", "thoughtful", "wise"],
         "min_cats": 1,
-<<<<<<< HEAD
-        "max_cats": 1,
-        "antagonize_text": null,
-        "antagonize_fail_text": null
-=======
         "max_cats": 1
->>>>>>> e6003fb3
     },
     {
         "patrol_id": "bch_hunt_gonetwolegden2",
@@ -482,13 +434,7 @@
         "win_trait": ["calm", "careful", "insecure", "lonesome", "loyal", "nervous", "sneaky", "strange"],
         "fail_trait": ["altruistic", "compassionate", "empathetic", "faithful", "loving", "patient", "responsible", "thoughtful", "wise"],
         "min_cats": 1,
-<<<<<<< HEAD
-        "max_cats": 1,
-        "antagonize_text": null,
-        "antagonize_fail_text": null
-=======
         "max_cats": 1
->>>>>>> e6003fb3
     },
     {
         "patrol_id": "bch_hunt_twolegdencatdare1",
@@ -522,13 +468,7 @@
         "win_trait": ["calm", "careful", "insecure", "lonesome", "loyal", "nervous", "sneaky", "strange"],
         "fail_trait": ["altruistic", "compassionate", "empathetic", "faithful", "loving", "patient", "responsible", "thoughtful", "wise"],
         "min_cats": 2,
-<<<<<<< HEAD
-        "max_cats": 2,
-        "antagonize_text": null,
-        "antagonize_fail_text": null
-=======
         "max_cats": 2
->>>>>>> e6003fb3
     },
     {
         "patrol_id": "bch_hunt_twolegdenappdare1",
@@ -554,13 +494,7 @@
         "win_trait": ["calm", "careful", "insecure", "lonesome", "loyal", "nervous", "sneaky", "strange"],
         "fail_trait": ["altruistic", "compassionate", "empathetic", "faithful", "loving", "patient", "responsible", "thoughtful", "wise"],
         "min_cats": 2,
-<<<<<<< HEAD
-        "max_cats": 2,
-        "antagonize_text": null,
-        "antagonize_fail_text": null
-=======
         "max_cats": 2
->>>>>>> e6003fb3
     },
     {
         "patrol_id": "bch_hunt_gonetwolegtrap1",
@@ -586,13 +520,7 @@
         "win_trait": ["calm", "careful", "insecure", "lonesome", "loyal", "nervous", "sneaky", "strange"],
         "fail_trait": ["adventurous", "bold", "confident", "daring", "playful"],
         "min_cats": 1,
-<<<<<<< HEAD
-        "max_cats": 1,
-        "antagonize_text": null,
-        "antagonize_fail_text": null
-=======
         "max_cats": 1
->>>>>>> e6003fb3
     },
     {
         "patrol_id": "bch_hunt_gonetwolegtrap2",
@@ -618,13 +546,7 @@
         "win_trait": ["calm", "careful", "insecure", "lonesome", "loyal", "nervous", "sneaky", "strange"],
         "fail_trait": ["adventurous", "bold", "confident", "daring", "playful"],
         "min_cats": 2,
-<<<<<<< HEAD
-        "max_cats": 6,
-        "antagonize_text": null,
-        "antagonize_fail_text": null
-=======
         "max_cats": 6
->>>>>>> e6003fb3
     },
     {
         "patrol_id": "bch_hunt_thunderpath1",
@@ -651,21 +573,11 @@
         "win_trait": ["calm", "careful", "insecure", "nervous", "sneaky", "strange", "patient", "responsible", "thoughtful", "wise"],
         "min_cats": 1,
         "max_cats": 6,
-<<<<<<< HEAD
-        "antagonize_text": null,
-        "antagonize_fail_text": null,
-        "history_text": {
-            "scar": "r_c was heavily injured by a monster, and carries the scars from it.",
-            "reg_death": "r_c was hit by a monster and killed.",
-            "lead_death": "{VERB/r_c/were/was} hit by a monster"
-        }
-=======
         "history_text": {
         "scar": "r_c was heavily injured by a monster, and carries the scars from it.",
         "reg_death": "r_c was hit by a monster and killed.",
-        "lead_death": "were hit by a monster"
-    }
->>>>>>> e6003fb3
+        "lead_death": "{VERB/r_c/were/was} hit by a monster"
+    }
     },
     {
         "patrol_id": "bch_hunt_thunderpath2",
@@ -693,21 +605,11 @@
         "win_trait": ["calm", "careful", "insecure", "nervous", "sneaky", "strange", "patient", "responsible", "thoughtful", "wise"],
         "min_cats": 1,
         "max_cats": 6,
-<<<<<<< HEAD
-        "antagonize_text": null,
-        "antagonize_fail_text": null,
-        "history_text": {
-            "scar": "r_c was heavily injured by a monster, and carries the scars from it.",
-            "reg_death": "r_c was hit by a monster and killed.",
-            "lead_death": "{VERB/r_c/were/was} hit by a monster"
-        }
-=======
         "history_text": {
         "scar": "r_c was heavily injured by a monster, and carries the scars from it.",
         "reg_death": "r_c was hit by a monster and killed.",
-        "lead_death": "were hit by a monster"
-    }
->>>>>>> e6003fb3
+        "lead_death": "{VERB/r_c/were/was} hit by a monster"
+    }
     },
     {
         "patrol_id": "bch_hunt_thunderpath3",
@@ -737,17 +639,10 @@
         "antagonize_text": null,
         "antagonize_fail_text": null,
         "history_text": {
-<<<<<<< HEAD
-            "scar": "r_c was heavily injured by a monster, and carries the scars from it.",
-            "reg_death": "r_c was hit by a monster and killed.",
-            "lead_death": "{VERB/r_c/were/was} hit by a monster"
-        }
-=======
         "scar": "r_c was heavily injured by a monster, and carries the scars from it.",
         "reg_death": "This cat was hit by a monster and killed.",
-        "lead_death": "were hit by a monster"
-    }
->>>>>>> e6003fb3
+        "lead_death": "{VERB/r_c/were/was} hit by a monster"
+    }
     },
     {
         "patrol_id": "bch_hunt_thunderpath4",
@@ -777,17 +672,10 @@
         "antagonize_text": null,
         "antagonize_fail_text": null,
         "history_text": {
-<<<<<<< HEAD
-            "scar": "r_c was heavily injured by a monster, and carries the scars from it.",
-            "reg_death": "r_c was hit by a monster and killed.",
-            "lead_death": "{VERB/r_c/were/was} hit by a monster"
-        }
-=======
         "scar": "r_c was heavily injured by a monster, and carries the scars from it.",
         "reg_death": "This cat was hit by a monster and killed.",
-        "lead_death": "were hit by a monster"
-    }
->>>>>>> e6003fb3
+        "lead_death": "{VERB/r_c/were/was} hit by a monster"
+    }
     },
     {
         "patrol_id": "bch_hunt_octopus1",
@@ -924,13 +812,8 @@
         "antagonize_text": null,
         "antagonize_fail_text": null,
         "history_text": {
-<<<<<<< HEAD
-            "scar": "r_c carries a scar from an eagle's beak."
-        }
-=======
         "scar": "r_c carries a scar from an eagle's beak."
     }
->>>>>>> e6003fb3
     },
     {
         "patrol_id": "bch_hunt_eagleswim2",
@@ -960,13 +843,8 @@
         "antagonize_text": null,
         "antagonize_fail_text": null,
         "history_text": {
-<<<<<<< HEAD
-            "scar": "r_c carries a scar from an eagle's beak."
-        }
-=======
         "scar": "r_c carries a scar from an eagle's beak."
     }
->>>>>>> e6003fb3
     },
     {
         "patrol_id": "bch_hunt_eagleswim3",
@@ -996,17 +874,10 @@
         "antagonize_text": null,
         "antagonize_fail_text": null,
         "history_text": {
-<<<<<<< HEAD
-            "scar": "r_c carries a scar from an eagle's beak.",
-            "reg_death": "r_c was killed by an eagle, scrapping over food.",
-            "lead_death": "{VERB/r_c/were/was} killed by an eagle"
-        }
-=======
         "scar": "r_c carries a scar from an eagle's beak.",
         "reg_death": "r_c was killed by an eagle, scrapping over food.",
-        "lead_death": "were killed by an eagle"
-    }
->>>>>>> e6003fb3
+        "lead_death": "{VERB/r_c/were/was} killed by an eagle"
+    }
     },
     {
         "patrol_id": "bch_hunt_eagleswim4",
@@ -1036,17 +907,10 @@
         "antagonize_text": null,
         "antagonize_fail_text": null,
         "history_text": {
-<<<<<<< HEAD
-            "scar": "r_c carries a scar from an eagle's beak.",
-            "reg_death": "r_c was killed by an eagle, scrapping over food.",
-            "lead_death": "{VERB/r_c/were/was} killed by an eagle"
-        }
-=======
         "scar": "r_c carries a scar from an eagle's beak.",
         "reg_death": "r_c was killed by an eagle, scrapping over food.",
-        "lead_death": "were killed by an eagle"
-    }
->>>>>>> e6003fb3
+        "lead_death": "{VERB/r_c/were/was} killed by an eagle"
+    }
     },
     {
         "patrol_id": "bch_hunt_redfox_scavenge1",
@@ -1079,13 +943,8 @@
         "antagonize_text": null,
         "antagonize_fail_text": null,
         "history_text": {
-<<<<<<< HEAD
-            "scar": "r_c carries a scar from a fox fight."
-        }
-=======
         "scar": "r_c carries a scar from a fox fight."
     }
->>>>>>> e6003fb3
     },
     {
         "patrol_id": "bch_hunt_redfox_scavenge2",
@@ -1118,13 +977,8 @@
         "antagonize_text": null,
         "antagonize_fail_text": null,
         "history_text": {
-<<<<<<< HEAD
-            "scar": "r_c carries a scar from a fox fight."
-        }
-=======
         "scar": "r_c carries a scar from a fox fight."
     }
->>>>>>> e6003fb3
     },
     {
         "patrol_id": "bch_hunt_redfox_scavenge3",
@@ -1157,17 +1011,10 @@
         "antagonize_text": null,
         "antagonize_fail_text": null,
         "history_text": {
-<<<<<<< HEAD
-            "scar": "r_c carries a scar from a solo fox fight.",
-            "reg_death": "r_c fell in a solo battle with a fox.",
-            "lead_death": "died fighting a fox"
-        }
-=======
         "scar": "r_c carries a scar from a solo fox fight.",
         "reg_death": "r_c fell in a solo battle with a fox.",
         "lead_death": "died fighting a fox"
     }
->>>>>>> e6003fb3
     },
     {
         "patrol_id": "bch_hunt_foxgray_scavenge1",
@@ -1200,13 +1047,8 @@
         "antagonize_text": null,
         "antagonize_fail_text": null,
         "history_text": {
-<<<<<<< HEAD
-            "scar": "r_c carries a scar from a gray fox fight."
-        }
-=======
         "scar": "r_c carries a scar from a gray fox fight."
     }
->>>>>>> e6003fb3
     },
     {
         "patrol_id": "bch_hunt_foxgray_scavenge2",
@@ -1267,13 +1109,8 @@
         "antagonize_text": null,
         "antagonize_fail_text": null,
         "history_text": {
-<<<<<<< HEAD
-            "scar": "r_c carries a scar from a solo fight with a gray fox."
-        }
-=======
         "scar": "r_c carries a scar from a solo fight with a gray fox."
     }
->>>>>>> e6003fb3
     },
     {
         "patrol_id": "bch_hunt_redfox_steal1",
@@ -1306,13 +1143,8 @@
         "antagonize_text": null,
         "antagonize_fail_text": null,
         "history_text": {
-<<<<<<< HEAD
-            "scar": "r_c carries a scar from a red fox fight."
-        }
-=======
         "scar": "r_c carries a scar from a red fox fight."
     }
->>>>>>> e6003fb3
     },
     {
         "patrol_id": "bch_hunt_redfox_steal2",
@@ -1345,13 +1177,8 @@
         "antagonize_text": null,
         "antagonize_fail_text": null,
         "history_text": {
-<<<<<<< HEAD
-            "scar": "r_c carries a scar from a red fox fight."
-        }
-=======
         "scar": "r_c carries a scar from a red fox fight."
     }
->>>>>>> e6003fb3
     },
     {
         "patrol_id": "bch_hunt_redfox_steal3",
@@ -1384,13 +1211,8 @@
         "antagonize_text": null,
         "antagonize_fail_text": null,
         "history_text": {
-<<<<<<< HEAD
-            "scar": "r_c carries a scar from a solo fight with a red fox."
-        }
-=======
         "scar": "r_c carries a scar from a solo fight with a red fox."
     }
->>>>>>> e6003fb3
     },
     {
         "patrol_id": "bch_hunt_foxgray_steal1",
@@ -1423,13 +1245,8 @@
         "antagonize_text": null,
         "antagonize_fail_text": null,
         "history_text": {
-<<<<<<< HEAD
-            "scar": "r_c carries a scar from a gray fox fight."
-        }
-=======
         "scar": "r_c carries a scar from a gray fox fight."
     }
->>>>>>> e6003fb3
     },
     {
         "patrol_id": "bch_hunt_foxgray_steal2",
@@ -1493,13 +1310,8 @@
         "antagonize_text": null,
         "antagonize_fail_text": null,
         "history_text": {
-<<<<<<< HEAD
-            "scar": "r_c carries a scar from a solo fight with a gray fox."
-        }
-=======
         "scar": "r_c carries a scar from a solo fight with a gray fox."
     }
->>>>>>> e6003fb3
     },
     {
         "patrol_id": "bch_hunting_patrol_dolphinofferings1",
