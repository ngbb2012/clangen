--- conflicted
+++ resolved
@@ -1313,11 +1313,7 @@
                 ]
             },
             {
-<<<<<<< HEAD
                 "text": "They're nearly of equal height, and s_c's aggression makes up for the weight that the gray vixen has on {PRONOUN/s_c/object}. The standoff is resolved when s_c charges the gray fox, and she chooses flight over fight.",
-=======
-                "text": "The cat and gray vixen are nearly of equal height, with s_c's bold aggression making up for the weight that the gray vixen has on {PRONOUN/s_c/object}, and the standoff is resolved when s_c charges the gray fox, and she chooses flight over fight.",
->>>>>>> 5c872191
                 "exp": 50,
                 "weight": 20,
                 "stat_trait": [
