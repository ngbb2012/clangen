[
    {
        "patrol_id": "bch_hunt_greenleaf_solosquirrel1",
        "biome": ["beach"],
        "season": ["greenleaf"],
        "types": ["hunting"],
        "tags": [],
        "patrol_art": "hunt_general_intro",
        "min_cats": 1,
        "max_cats": 1,
        "min_max_status": {
            "all apprentices": [-1, -1]
        },
        "weight": 20,
        "intro_text": "p_l walks low to the ground, paws soft and light so as not to make a sound. {PRONOUN/p_l/poss/CAP} jaws hang open to taste at the air, and a tingle of satisfaction shoots through {PRONOUN/p_l/object} as {PRONOUN/p_l/subject} {VERB/p_l/scent/scents} a nearby ground squirrel, snuffling in the sand for food.",
        "decline_text": "p_l decides against pursuing this one. There's plenty of fatter, easier prey to be found than one paltry squirrel.",
        "chance_of_success": 60,
        "success_outcomes": [
            {
                "text": "The wind shifts, but before the squirrel can react, p_l acts fast and leaps, stopping it from shrieking an alarm call with a quick nip to the back of the neck.",
                "exp": 10,
                "weight": 20,
                "prey": ["medium"]
            },
            {
                "text": "The squirrel doesn't notice p_l stalking up to them... that is, until {PRONOUN/p_l/subject}{VERB/p_l/'ve/'s} already pounced and {VERB/p_l/have/has} it between {PRONOUN/p_l/poss} jaws. It's a little late to do anything about it at that point, though.",
                "exp": 10,
                "weight": 5,
                "prey": ["medium"]
            },
            {
                "text": "The squirrel blissfully snuffles around in the sand, completely unaware of the looming danger it's in. s_c stalks, as quiet as the wind, and doesn't even need to pounce; {PRONOUN/s_c/subject} just {VERB/s_c/walk/walks} right up behind it and {VERB/s_c/take/takes} the kill.",
                "exp": 10,
                "weight": 20,
                "stat_skill": ["HUNTER,1"],
                "prey": ["medium"]
            }
        ],
        "fail_outcomes": [
            {
                "text": "The wind shifts, and the squirrel stiffens, shrieks out an alarm call, and vanishes back into its burrow. Oh well.",
                "exp": 0,
                "weight": 20,
                "prey": ["very_small"]
            }
        ]
    },
    {
        "patrol_id": "bch_hunt_greenleaf_soloappsquirrel1",
        "biome": ["beach"],
        "season": ["greenleaf"],
        "types": ["hunting"],
        "tags": [],
        "patrol_art": "hunt_general_intro",
        "min_cats": 1,
        "max_cats": 1,
        "min_max_status": {
            "apprentice": [1, 6]
        },
        "weight": 20,
        "intro_text": "app1 has snuck out of camp alone, hoping {PRONOUN/app1/subject}'ll find a squirrel grown lazy in the heat of greenleaf. Running through everything {PRONOUN/app1/subject}{VERB/app1/'ve/'s} been taught in {PRONOUN/app1/poss} head, {PRONOUN/app1/subject} carefully {VERB/app1/scent/scents} the air and {VERB/app1/strain/strains} {PRONOUN/app1/poss} ears, hoping for any hint of the burrowing critters in the stony outcrop {PRONOUN/app1/subject} {VERB/app1/like/likes} to nest in.",
        "decline_text": "{PRONOUN/app1/subject/CAP}{VERB/app1/'re/'s} focusing so hard, {PRONOUN/app1/subject} {VERB/app1/don't/doesn't} notice a Clanmate standing silently behind {PRONOUN/app1/object}, waiting for {PRONOUN/app1/object} to notice that {PRONOUN/app1/subject}{VERB/app1/'ve/'s} been caught red-pawed. Oops!",
        "chance_of_success": 60,
        "success_outcomes": [
            {
                "text": "The wind blows a scent towards {PRONOUN/app1/object}, and app1 immediately drops into a crouch. It's hard to locate in the maze of stones, and {PRONOUN/app1/subject}{VERB/app1/'re/'s} pretty sure at one point it's long gone, but in the end {PRONOUN/app1/subject} {VERB/app1/find/finds} and {VERB/app1/catch/catches} it!",
                "exp": 20,
                "weight": 20,
                "prey": ["medium"]
            },
            {
                "text": "app1 hears a quiet snuffling nearby, and slides into a hunting crouch. Slinking forward, {PRONOUN/app1/subject} {VERB/app1/find/finds} the source is a squirrel, foraging for newleaf food! {PRONOUN/app1/subject/CAP} {VERB/app1/stalk/stalks} carefully and {VERB/app1/catch/catches} it while it's distracted, heading home with {PRONOUN/app1/poss} head held high.",
                "exp": 20,
                "weight": 5,
                "prey": ["medium"]
            }
        ],
        "fail_outcomes": [
            {
                "text": "Unfortunately, {PRONOUN/app1/subject} {VERB/app1/don't/doesn't} end up finding anything, and {PRONOUN/app1/subject} {VERB/app1/slink/slinks} back to camp empty-pawed.",
                "exp": 0,
                "weight": 20,
                "prey": ["very_small"]
            }
        ]
    },
    {
        "patrol_id": "bch_hunt_greenleaf_mentorsquirrel1",
        "biome": ["beach"],
        "season": ["greenleaf"],
        "types": ["hunting"],
        "tags": [],
        "patrol_art": "hunt_general_intro",
        "min_cats": 2,
        "max_cats": 2,
        "min_max_status": {
            "apprentice": [1, 6],
            "normal adult": [1, 6]
        },
        "weight": 20,
        "intro_text": "p_l and app1 sit on the beach, near a network of ground squirrel burrows hidden in the stones. This is one of a few such networks, rotated around by mentors to teach apprentices their hunting skills. app1 scents the air as instructed, and points out a burrow; sure enough, there's a squirrel's head poking out the entrance!",
        "decline_text": "p_l praises {PRONOUN/app1/object} and smiles, but reminds app1 that they aren't there to hunt, just to observe and discuss. There'll be plenty of time another day!",
        "chance_of_success": 60,
        "success_outcomes": [
            {
                "text": "p_l praises {PRONOUN/app1/object} and smiles, and app1 drops into a hunting crouch as the squirrel crawls out of the burrow. Though {PRONOUN/app1/poss} paws are rather unpracticed, the basic knowledge is solid, and {PRONOUN/app1/poss} hunt is a success!",
                "exp": 20,
                "weight": 20,
                "prey": ["medium"],
                "relationships": [
                    {
                        "cats_to": ["patrol"],
                        "cats_from": ["patrol"],
                        "mutual": false,
                        "values": ["comfort", "trust"],
                        "amount": 5
                    }
                ]
            },
            {
                "text": "p_l praises {PRONOUN/app1/object} and smiles, and app1 drops into a hunting crouch as the squirrel crawls out of the burrow. {PRONOUN/app1/subject/CAP}{VERB/app1/'re/'s} nervous, of course, but {PRONOUN/app1/poss} technique is pretty-near flawless, and {PRONOUN/app1/subject} {VERB/app1/catch/catches} the squirrel easily!",
                "exp": 20,
                "weight": 5,
                "prey": ["medium"],
                "relationships": [
                    {
                        "cats_to": ["patrol"],
                        "cats_from": ["patrol"],
                        "mutual": false,
                        "values": ["comfort", "trust"],
                        "amount": 5
                    }
                ]
            }
        ],
        "fail_outcomes": [
            {
                "text": "p_l praises {PRONOUN/app1/object} and smiles, and app1 drops into a hunting crouch as the squirrel crawls out of the burrow. Unfortunately, in {PRONOUN/app1/poss} excitement, app1 loses {PRONOUN/app1/poss} footing, and {PRONOUN/app1/poss} claws skid a little on the rocks; the squirrel shrieks at {PRONOUN/app1/object} and vanishes into the burrow.",
                "exp": 0,
                "weight": 20,
                "relationships": [
                    {
                        "cats_to": ["patrol"],
                        "cats_from": ["patrol"],
                        "mutual": false,
                        "values": ["comfort", "trust"],
                        "amount": -5
                    }
                ],
                "prey": ["very_small"]
            }
        ]
    },
    {
        "patrol_id": "bch_hunt_greenleaf_squirrel_rattlesnakerumble1",
        "biome": ["beach"],
        "season": ["greenleaf"],
        "types": ["hunting"],
        "tags": [],
        "patrol_art": "hunt_general_intro",
        "min_cats": 3,
        "max_cats": 6,
        "min_max_status": {},
        "weight": 20,
        "intro_text": "As the patrol walks through the sandy beaches of their territory, a low sound kicks up just at the edges of their hearing. p_l comes to an abrupt stop and scrambles backwards, hissing at the others to stop as well, once {PRONOUN/p_l/subject} {VERB/p_l/realize/realizes} what's making it - there's a rattlesnake, staring down a ground squirrel!",
        "decline_text": "The patrol wastes no time in turning tail and going home, not wanting to risk being on the receiving end of a rattlesnake even if there's a squirrel to be caught.",
        "chance_of_success": 50,
        "success_outcomes": [
            {
                "text": "Watching from a careful distance, the patrol observes the squirrel chittering at it, kicking up sand and wildly whipping its tail in the air. The snake backs up and hisses, before turning and slithering away. r_c wastes no time in pouncing on the squirrel now that it's safe to approach, securing the meal for the Clan!",
                "exp": 40,
                "weight": 20,
                "prey": ["medium"],
                "relationships": [
                    {
                        "cats_to": ["patrol"],
                        "cats_from": ["patrol"],
                        "mutual": false,
                        "values": ["platonic", "respect", "trust"],
                        "amount": 5
                    }
                ]
            },
            {
                "text": "Watching from a careful distance, the patrol observes the squirrel chittering at it, kicking up sand and wildly whipping its tail in the air. The snake backs up and hisses, and the squirrel lunges! The patrol is stupefied, watching it attack and send it fleeing, before r_c remembers what they're doing and kills the squirrel before it, too, flees.",
                "exp": 40,
                "weight": 5,
                "prey": ["medium"],
                "relationships": [
                    {
                        "cats_to": ["patrol"],
                        "cats_from": ["patrol"],
                        "mutual": false,
                        "values": ["platonic", "respect", "trust"],
                        "amount": 5
                    }
                ]
            },
            {
                "text": "Watching from a careful distance, the patrol observes the squirrel chittering at it, kicking up sand and wildly whipping its tail in the air. s_c moves in once {PRONOUN/s_c/subject} {VERB/s_c/realize/realizes} the snake is intimidated by the squirrel, killing <i>both</i> creatures before either can fully react! The patrol lets s_c carry both home, eager to show the Clan what {PRONOUN/s_c/subject} accomplished.",
                "exp": 40,
                "weight": 20,
                "stat_skill": ["HUNTER,1"],
                "prey": ["medium"],
                "relationships": [
                    {
                        "cats_to": ["patrol"],
                        "cats_from": ["patrol"],
                        "mutual": false,
                        "values": ["platonic", "respect", "trust"],
                        "amount": 5
                    }
                ]
            }
        ],
        "fail_outcomes": [
            {
                "text": "Watching from a careful distance, the patrol observes the squirrel chittering at it, kicking up sand and wildly whipping its tail in the air. The snake backs up and hisses, and the squirrel lunges! The patrol is stupefied, watching it attack and send it fleeing, and nobody even thinks to catch the squirrel until it, too, is long gone.",
                "exp": 0,
                "weight": 20,
                "relationships": [
                    {
                        "cats_to": ["patrol"],
                        "cats_from": ["patrol"],
                        "mutual": false,
                        "values": ["platonic", "respect", "trust"],
                        "amount": -5
                    }
                ]
            },
            {
                "text": "Watching from a careful distance, the patrol observes the squirrel chittering at it, kicking up sand and wildly whipping its tail in the air. r_c moves in once {PRONOUN/r_c/subject} {VERB/r_c/realize/realizes} the snake is intimidated by it, but doesn't anticipate it turning on {PRONOUN/r_c/object} instead! With no squirrel, no snake, and an envenomed bite, r_c is rushed home to the medicine den.",
                "exp": 0,
                "weight": 10,
                "injury": [
                    {
                        "cats": ["r_c"],
                        "injuries": ["snake bite", "poisoned"],
                        "scars": ["SNAKE"]
                    }
                ],
                "history_text": { "scar": "m_c was scarred by a rattlesnake." },
                "relationships": [
                    {
                        "cats_to": ["patrol"],
                        "cats_from": ["patrol"],
                        "mutual": false,
                        "values": ["platonic", "respect", "trust"],
                        "amount": -5
                    }
                ]
            }
        ]
    },
    {
        "patrol_id": "bch_hunt_greenleaf_groupsquirrel1",
        "biome": ["beach"],
        "season": ["greenleaf"],
        "types": ["hunting"],
        "tags": [],
        "patrol_art": "hunt_general_intro",
        "min_cats": 3,
        "max_cats": 6,
        "min_max_status": {},
        "weight": 20,
        "intro_text": "p_l's patrol strolls leisurely along the coastline, enjoying the greenleaf sun. One cat raises their tail, signaling the others to be still; they've scented ground squirrels nearby.",
        "decline_text": "p_l quietly shakes {PRONOUN/p_l/poss} head and leads the patrol elsewhere. Better not to disturb the squirrels, who are loud and territorial.",
        "chance_of_success": 60,
        "success_outcomes": [
            {
                "text": "The patrol makes short work of locating the squirrels, spreading out into a loose formation to encircle their prey. Slowly, they move in, the circle getting tighter and tighter, until they're finally seen. The squirrels screech and scatter in different directions, but the circle cuts off their escape, and by the end of it they're fresh-kill.",
                "exp": 20,
                "weight": 20,
                "prey": ["medium"],
                "relationships": [
                    {
                        "cats_to": ["r_c"],
                        "cats_from": ["patrol"],
                        "mutual": false,
                        "values": ["respect"],
                        "amount": 5
                    }
                ]
            },
            {
                "text": "First order of business is blocking their access to any nearby burrows, which r_c takes care of. After that, it's a matter of finding and catching the squirrels, which proves to be simple, especially with their access to safety denied. One really couldn't ask for a better hunt.",
                "exp": 20,
                "weight": 5,
                "prey": ["large"],
                "relationships": [
                    {
                        "cats_to": ["r_c"],
                        "cats_from": ["patrol"],
                        "mutual": false,
                        "values": ["respect"],
                        "amount": 5
                    }
                ]
            },
            {
                "text": "s_c murmurs instructions to {PRONOUN/s_c/poss} Clanmates, who nod silently and move into position. One cat feints at a squirrel, who raises the alarm and turns to run; another cat blocks off the nearby burrow's entrance, forcing the squirrels to run towards s_c; and s_c lunges in for the kill. A flawless hunt, not a single squirrel left behind.",
                "exp": 20,
                "weight": 20,
                "stat_skill": ["HUNTER,1"],
                "prey": ["large"],
                "relationships": [
                    {
                        "cats_to": ["s_c"],
                        "cats_from": ["patrol"],
                        "mutual": false,
                        "values": ["respect"],
                        "amount": 5
                    }
                ]
            }
        ],
        "fail_outcomes": [
            {
                "text": "It only takes one squirrel spotting r_c to raise the alarm before they've all vanished into their burrows. Though the others made a few catches before they scattered, they didn't get nearly what they would have otherwise.",
                "exp": 0,
                "weight": 20,
                "relationships": [
                    {
                        "cats_to": ["r_c"],
                        "cats_from": ["patrol"],
                        "mutual": false,
                        "values": ["respect"],
                        "amount": -5
                    }
                ],
                "prey": ["very_small"]
            }
        ]
    },
    {
        "patrol_id": "bch_hunt_random_greenleaf_siblings2applocked1",
        "biome": ["beach"],
        "season": ["greenleaf"],
        "types": ["hunting"],
        "tags": ["medium_prey2"],
        "patrol_art": "hunt_general_intro",
        "min_cats": 2,
        "max_cats": 2,
        "min_max_status": {
            "apprentice": [1, 6],
            "all apprentices": [2, 2]
        },
        "weight": 20,
        "intro_text": "The two siblings head out together, declaring a friendly competition to stock the fresh-kill pile. Greenleaf has brought warm waters and long days to the beaches, and they're going to prove themselves!",
        "decline_text": "Their mentors hold them back with a gentle word - the warriors have other plans for the apprentices today.",
        "chance_of_success": 40,
        "relationship_constraint": ["siblings"],
        "success_outcomes": [
            {
                "text": "app1 misses a b_tp_a_s, and app2 startles a pair of b_tp_a_p. They don't let it get them down, instead capturing a plump rabbit with a beautiful team ambush! But when they bring it back to camp, app1 tries to take sole credit for the prey, and instead of familial talent, it's familial discord that's displayed, as the apprentices get into a massive argument in the middle of camp.",
                "exp": 20,
                "weight": 20,
                "prey": ["small"],
                "relationships": [
                    {
                        "cats_to": ["patrol"],
                        "cats_from": ["patrol"],
                        "mutual": false,
                        "values": ["jealous", "dislike"],
                        "amount": 10
                    }
                ]
            },
            {
                "text": "s_c catches a great b_mp_a_s, and two b_tp_l_p! But {PRONOUN/s_c/poss} sibling comes up empty pawed. s_c offers to let them claim the smaller prey as their own, but the insulting suggestion just causes a massive argument.",
                "exp": 20,
                "weight": 20,
                "stat_skill": ["HUNTER,0"],
                "relationships": [
                    {
                        "cats_to": ["patrol"],
                        "cats_from": ["patrol"],
                        "mutual": false,
                        "values": ["jealous", "dislike"],
                        "amount": 10
                    }
                ]
            }
        ],
        "fail_outcomes": [
            {
                "text": "The littermates end up dirty, exhausted, and without much more than a b_tp_l_s to show for it. Fox-dung! But at least out here, even if they didn't get much prey, they can complain about how stupidly hard hunting is to a sympathetic audience.",
                "exp": 0,
                "weight": 20,
                "relationships": [
                    {
                        "cats_to": ["patrol"],
                        "cats_from": ["patrol"],
                        "mutual": false,
                        "values": ["jealous", "dislike"],
                        "amount": -10
                    }
                ],
                "prey": ["very_small"]
            },
            {
                "text": "app1 takes a hard fall while swiping at a b_mp_a_s in a sharply decorated rockpool, and the afternoon's hunt is called off as {PRONOUN/app1/poss} sibling helps {PRONOUN/app1/object} back to camp, chatting reassuringly about how hard their hunting lessons are.",
                "exp": 0,
                "weight": 10,
                "injury": [
                    {
                        "cats": ["app1"],
                        "injuries": ["minor_injury"],
                        "scars": []
                    }
                ],
                "relationships": [
                    {
                        "cats_to": ["patrol"],
                        "cats_from": ["patrol"],
                        "mutual": false,
                        "values": ["jealous", "dislike"],
                        "amount": -10
                    }
                ],
                "prey": ["very_small"]
            }
        ]
    },
    {
        "patrol_id": "bch_hunt_random_greenleaf_siblings2applocked2",
        "biome": ["beach"],
        "season": ["greenleaf"],
        "types": ["hunting"],
        "tags": ["medium_prey2"],
        "patrol_art": "hunt_general_intro",
        "min_cats": 2,
        "max_cats": 2,
        "min_max_status": {
            "apprentice": [1, 6],
            "all apprentices": [2, 2]
        },
        "weight": 20,
        "intro_text": "It's nice to get the chance to go out hunting with app2. app1 knows they're still in the apprentice den together, but their different mentors and focuses and skills - it's not the same as it was back in the nursery as littermates. And the greenleaf sun is so warm and bright!",
        "decline_text": "Their mentors hold them back with a gentle word - the warriors have other plans for the apprentices today.",
        "chance_of_success": 40,
        "relationship_constraint": ["siblings"],
        "success_outcomes": [
            {
                "text": "Yeah, it's a relatively okay hunt, with a couple b_tp_l_p and a dirty b_tp_l_s. But what app1 is actually going to remember about today is that app2 thinks that {PRONOUN/app2/poss} mentor and app1's would make a cute couple!",
                "exp": 20,
                "weight": 20,
                "prey": ["small"],
                "relationships": [
                    {
                        "cats_to": ["patrol"],
                        "cats_from": ["patrol"],
                        "mutual": false,
                        "values": ["platonic", "respect"],
                        "amount": 5
                    }
                ]
            },
            {
                "text": "It turns out s_c has really been listening to {PRONOUN/s_c/poss} mentor's tips for hunting - and {PRONOUN/s_c/subject}{VERB/s_c/'re/'s} willing to pass it on!",
                "exp": 20,
                "weight": 20,
                "stat_skill": ["HUNTER,0"],
                "relationships": [
                    {
                        "cats_to": ["patrol"],
                        "cats_from": ["patrol"],
                        "mutual": false,
                        "values": ["platonic", "respect"],
                        "amount": 5
                    }
                ]
            }
        ],
        "fail_outcomes": [
            {
                "text": "Together they manage a grand haul of one b_tp_l_s, and not even a very big b_tp_l_s at that. They have a lot more to learn before they'll all be ready to take on the responsibility of providing for c_n.",
                "exp": 0,
                "weight": 20,
                "prey": ["very_small"]
            }
        ]
    },
    {
        "patrol_id": "bch_hunt_random_greenleaf_siblings2applocked3",
        "biome": ["beach"],
        "season": ["greenleaf"],
        "types": ["hunting"],
        "tags": ["medium_prey2"],
        "patrol_art": "hunt_general_intro",
        "min_cats": 2,
        "max_cats": 2,
        "min_max_status": {
            "apprentice": [1, 6],
            "all apprentices": [2, 2]
        },
        "weight": 20,
        "intro_text": "The clouds are out, making the world seem murky after all the strong sunny days recently. And just like the clouds, app1 and {PRONOUN/app1/poss} littermate are everywhere today, sticking their heads into every unexplored corner of the territory. All in the name of hunting, of course!",
        "decline_text": "Their mentors hold them back with a gentle word - the warriors have other plans for the apprentices today.",
        "chance_of_success": 40,
        "relationship_constraint": ["siblings"],
        "success_outcomes": [
            {
                "text": "app1 thinks app2's b_tp_l_s looks infinitly more delicous than {PRONOUN/app1/poss} own contributions of two b_tp_l_p, while app2 insists that {PRONOUN/app2/subject}'d much rather bring back b_tp_l_p.",
                "exp": 20,
                "weight": 20,
                "prey": ["small"],
                "relationships": [
                    {
                        "cats_to": ["patrol"],
                        "cats_from": ["patrol"],
                        "mutual": false,
                        "values": ["respect", "jealous"],
                        "amount": 5
                    }
                ]
            },
            {
                "text": "s_c spends half the patrol in the heavy waves of the tidal zone, both impressing and frustrating the sibling trying to keep up with {PRONOUN/s_c/object}.",
                "exp": 20,
                "weight": 20,
                "stat_skill": ["SWIMMER,0"],
                "relationships": [
                    {
                        "cats_to": ["patrol"],
                        "cats_from": ["patrol"],
                        "mutual": false,
                        "values": ["respect", "jealous"],
                        "amount": 5
                    }
                ]
            }
        ],
        "fail_outcomes": [
            {
                "text": "Well, they have a lot of fun exploring, even if it's not that productive of a hunting patrol.",
                "exp": 0,
                "weight": 20,
                "prey": ["very_small"]
            }
        ]
    },
    {
        "patrol_id": "bch_hunt_random_greenleaf_siblings3applocked1",
        "biome": ["beach"],
        "season": ["greenleaf"],
        "types": ["hunting"],
        "tags": ["medium_prey2"],
        "patrol_art": "hunt_general_intro",
        "min_cats": 3,
        "max_cats": 3,
        "min_max_status": {
            "apprentice": [1, 6],
            "all apprentices": [3, 3]
        },
        "weight": 20,
        "intro_text": "The three siblings head out together, declaring a friendly competition to stock the fresh-kill pile. Greenleaf has brought warm waters and long days to the beaches, and they're going to prove themselves!",
        "decline_text": "Their mentors hold them back with a gentle word - the warriors have other plans for the apprentices today.",
        "chance_of_success": 40,
        "relationship_constraint": ["siblings"],
        "success_outcomes": [
            {
                "text": "app1 misses a b_tp_a_s, and app2 and app3 startles a pair of b_tp_a_p. They don't let it get them down, instead capturing a plump rabbit with a beautiful team ambush! But when they bring it back to camp, app1 tries to take sole credit for the prey, and instead of familial talent, it's familial discord that's displayed, as the apprentices get into a massive argument in the middle of camp.",
                "exp": 30,
                "weight": 20,
                "prey": ["small"],
                "relationships": [
                    {
                        "cats_to": ["patrol"],
                        "cats_from": ["patrol"],
                        "mutual": false,
                        "values": ["jealous", "dislike"],
                        "amount": 5
                    }
                ]
            },
            {
                "text": "s_c catches a great b_mp_a_s, and two b_tp_l_p! But {PRONOUN/s_c/poss} siblings come up empty pawed. s_c offers to let them claim the smaller prey as their own, but the insulting suggestion just causes a massive argument.",
                "exp": 30,
                "weight": 20,
                "stat_skill": ["HUNTER,0"],
                "relationships": [
                    {
                        "cats_to": ["patrol"],
                        "cats_from": ["patrol"],
                        "mutual": false,
                        "values": ["jealous", "dislike"],
                        "amount": 5
                    }
                ]
            }
        ],
        "fail_outcomes": [
            {
                "text": "The littermates end up dirty, exhausted, and without much more than a b_tp_l_s to show for it. Fox-dung! But at least out here, even if they didn't get much prey, they can complain about how stupidly hard hunting is to a sympathetic audience.",
                "exp": 0,
                "weight": 20,
                "relationships": [
                    {
                        "cats_to": ["patrol"],
                        "cats_from": ["patrol"],
                        "mutual": false,
                        "values": ["jealous", "dislike"],
                        "amount": -5
                    }
                ],
                "prey": ["very_small"]
            },
            {
                "text": "app1 takes a hard fall while swiping at a b_mp_a_s in a sharply decorated rockpool, and the afternoon's hunt is called off as {PRONOUN/app1/poss} siblings help {PRONOUN/app1/object} back to camp, chatting reassuringly about how hard their hunting lessons are.",
                "exp": 0,
                "weight": 10,
                "injury": [
                    {
                        "cats": ["app1"],
                        "injuries": ["minor_injury"],
                        "scars": []
                    }
                ],
                "relationships": [
                    {
                        "cats_to": ["patrol"],
                        "cats_from": ["patrol"],
                        "mutual": false,
                        "values": ["jealous", "dislike"],
                        "amount": -5
                    }
                ],
                "prey": ["very_small"]
            }
        ]
    },
    {
        "patrol_id": "bch_hunt_random_greenleaf_siblings3applocked2",
        "biome": ["beach"],
        "season": ["greenleaf"],
        "types": ["hunting"],
        "tags": ["medium_prey2"],
        "patrol_art": "hunt_general_intro",
        "min_cats": 3,
        "max_cats": 3,
        "min_max_status": {
            "apprentice": [1, 6],
            "all apprentices": [3, 3]
        },
        "weight": 20,
        "intro_text": "It's nice to get the chance to go out hunting together. app1 knows they're all still in the apprentice den together, but their different mentors and focuses and skills - it's not the same as it was back in the nursery with {PRONOUN/app1/poss} littermates. And the greenleaf sun is so warm and bright!",
        "decline_text": "Their mentors hold them back with a gentle word - the warriors have other plans for the apprentices today.",
        "chance_of_success": 40,
        "relationship_constraint": ["siblings"],
        "success_outcomes": [
            {
                "text": "Yeah, it's a relatively okay hunt, with a couple b_tp_l_p and a dirty b_tp_l_s. But what app1 is actually going to remember about today is that app2 thinks that {PRONOUN/app2/poss} mentor and app3's would make a cute couple!",
                "exp": 30,
                "weight": 20,
                "prey": ["small"],
                "relationships": [
                    {
                        "cats_to": ["patrol"],
                        "cats_from": ["patrol"],
                        "mutual": false,
                        "values": ["platonic", "respect"],
                        "amount": 5
                    }
                ]
            },
            {
                "text": "It turns out s_c has really been listening to {PRONOUN/s_c/poss} mentor's tips for hunting - and {PRONOUN/s_c/subject}{VERB/s_c/'re/'s} willing to pass it on!",
                "exp": 30,
                "weight": 20,
                "stat_skill": ["HUNTER,0"],
                "relationships": [
                    {
                        "cats_to": ["patrol"],
                        "cats_from": ["patrol"],
                        "mutual": false,
                        "values": ["platonic", "respect"],
                        "amount": 5
                    }
                ]
            }
        ],
        "fail_outcomes": [
            {
                "text": "Together they manage a grand haul of one b_tp_l_s, and not even a very big b_tp_l_s at that. They have a lot more to learn before they'll all be ready to take on the responsibility of providing for c_n.",
                "exp": 0,
                "weight": 20,
                "prey": ["very_small"]
            }
        ]
    },
    {
        "patrol_id": "bch_hunt_random_greenleaf_siblings3applocked3",
        "biome": ["beach"],
        "season": ["greenleaf"],
        "types": ["hunting"],
        "tags": ["medium_prey2"],
        "patrol_art": "hunt_general_intro",
        "min_cats": 3,
        "max_cats": 3,
        "min_max_status": {
            "apprentice": [1, 6],
            "all apprentices": [3, 3]
        },
        "weight": 20,
        "intro_text": "The clouds are out, making the world seem murky after all the strong sunny days recently. And just like the clouds, app1 and {PRONOUN/app1/poss} littermates are everywhere today, sticking their heads into every unexplored corner of the territory. All in the name of hunting, of course!",
        "decline_text": "Their mentors hold them back with a gentle word - the warriors have other plans for the apprentices today.",
        "chance_of_success": 40,
        "relationship_constraint": ["siblings"],
        "success_outcomes": [
            {
                "text": "app1 thinks app2's b_tp_l_s looks infinitly more delicous than {PRONOUN/app1/poss} own contributions of two b_tp_l_p, while app3 insists that {PRONOUN/app3/subject}'d much rather bring back b_tp_l_p than the b_tp_a_s {PRONOUN/app3/subject} caught.",
                "exp": 30,
                "weight": 20,
                "prey": ["small"],
                "relationships": [
                    {
                        "cats_to": ["patrol"],
                        "cats_from": ["patrol"],
                        "mutual": false,
                        "values": ["respect", "jealous"],
                        "amount": 5
                    }
                ]
            },
            {
                "text": "s_c spends half the patrol in the heavy waves of the tidal zone, both impressing and frustrating the siblings trying to keep up with {PRONOUN/s_c/object}.",
                "exp": 30,
                "weight": 20,
                "stat_skill": ["SWIMMER,0"],
                "relationships": [
                    {
                        "cats_to": ["patrol"],
                        "cats_from": ["patrol"],
                        "mutual": false,
                        "values": ["respect", "jealous"],
                        "amount": 5
                    }
                ]
            }
        ],
        "fail_outcomes": [
            {
                "text": "Well, they have a lot of fun exploring, even if it's not that productive of a hunting patrol.",
                "exp": 0,
                "weight": 20,
                "prey": ["very_small"]
            }
        ]
    },
    {
        "patrol_id": "bch_hunt_random_greenleaf_siblings4applocked1",
        "biome": ["beach"],
        "season": ["greenleaf"],
        "types": ["hunting"],
        "tags": ["medium_prey2"],
        "patrol_art": "hunt_general_intro",
        "min_cats": 4,
        "max_cats": 4,
        "min_max_status": {
            "apprentice": [1, 6],
            "all apprentices": [4, 4]
        },
        "weight": 20,
        "intro_text": "The four siblings head out together, declaring a friendly competition to stock the fresh-kill pile. Greenleaf has brought warm waters and long days to the beaches, and they're going to prove themselves!",
        "decline_text": "Their mentors hold them back with a gentle word - the warriors have other plans for the apprentices today.",
        "chance_of_success": 40,
        "relationship_constraint": ["siblings"],
        "success_outcomes": [
            {
                "text": "app1 misses a b_tp_a_s, and app2 and app3 startles a pair of b_tp_a_p. They don't let it get them down, instead capturing a plump rabbit with a beautiful team ambush! But when they bring it back to camp, app1 tries to take sole credit for the prey, and instead of familial talent, it's familial discord that's displayed, as the apprentices get into a massive argument in the middle of camp.",
                "exp": 30,
                "weight": 20,
                "prey": ["small"],
                "relationships": [
                    {
                        "cats_to": ["patrol"],
                        "cats_from": ["patrol"],
                        "mutual": false,
                        "values": ["jealous", "dislike"],
                        "amount": 10
                    }
                ]
            },
            {
                "text": "s_c catches a great b_mp_a_s, and two b_tp_l_p! But {PRONOUN/s_c/poss} siblings come up empty pawed. s_c offers to let them claim the smaller prey as their own, but the insulting suggestion just causes a massive argument.",
                "exp": 30,
                "weight": 20,
                "stat_skill": ["HUNTER,0"],
                "relationships": [
                    {
                        "cats_to": ["patrol"],
                        "cats_from": ["patrol"],
                        "mutual": false,
                        "values": ["jealous", "dislike"],
                        "amount": 10
                    }
                ]
            }
        ],
        "fail_outcomes": [
            {
                "text": "The littermates end up dirty, exhausted, and without much more than a b_tp_l_s to show for it. Fox-dung! But at least out here, even if they didn't get much prey, they can complain about how stupidly hard hunting is to a sympathetic audience.",
                "exp": 0,
                "weight": 20,
                "relationships": [
                    {
                        "cats_to": ["patrol"],
                        "cats_from": ["patrol"],
                        "mutual": false,
                        "values": ["jealous", "dislike"],
                        "amount": -10
                    }
                ],
                "prey": ["very_small"]
            },
            {
                "text": "app1 takes a hard fall while swiping at a b_mp_a_s in a sharply decorated rockpool, and the afternoon's hunt is called off as {PRONOUN/app1/poss} siblings help {PRONOUN/app1/object} back to camp, chatting reassuringly about how hard their hunting lessons are.",
                "exp": 0,
                "weight": 10,
                "injury": [
                    {
                        "cats": ["app1"],
                        "injuries": ["minor_injury"],
                        "scars": []
                    }
                ],
                "relationships": [
                    {
                        "cats_to": ["patrol"],
                        "cats_from": ["patrol"],
                        "mutual": false,
                        "values": ["jealous", "dislike"],
                        "amount": -10
                    }
                ],
                "prey": ["very_small"]
            }
        ]
    },
    {
        "patrol_id": "bch_hunt_random_greenleaf_siblings4applocked2",
        "biome": ["beach"],
        "season": ["greenleaf"],
        "types": ["hunting"],
        "tags": ["medium_prey2"],
        "patrol_art": "hunt_general_intro",
        "min_cats": 4,
        "max_cats": 4,
        "min_max_status": {
            "apprentice": [1, 6],
            "all apprentices": [4, 4]
        },
        "weight": 20,
        "intro_text": "It's nice to get the chance to go out hunting together. app1 knows they're all still in the apprentice den together, but their different mentors and focuses and skills - it's not the same as it was back in the nursery with {PRONOUN/app1/poss} littermates. And the greenleaf sun is so warm and bright!",
        "decline_text": "Their mentors hold them back with a gentle word - the warriors have other plans for the apprentices today.",
        "chance_of_success": 40,
        "relationship_constraint": ["siblings"],
        "success_outcomes": [
            {
                "text": "Yeah, it's a relatively okay hunt, with a couple b_tp_l_p and a dirty b_tp_l_s. But what app1 is actually going to remember about today is that app2 thinks that {PRONOUN/app2/poss} mentor and app3's would make a cute couple!",
                "exp": 30,
                "weight": 20,
                "prey": ["small"],
                "relationships": [
                    {
                        "cats_to": ["patrol"],
                        "cats_from": ["patrol"],
                        "mutual": false,
                        "values": ["platonic", "respect"],
                        "amount": 5
                    }
                ]
            },
            {
                "text": "It turns out s_c has really been listening to {PRONOUN/s_c/poss} mentor's tips for hunting - and {PRONOUN/s_c/subject}{VERB/s_c/'re/'s} willing to pass it on!",
                "exp": 30,
                "weight": 20,
                "stat_skill": ["HUNTER,0"],
                "relationships": [
                    {
                        "cats_to": ["patrol"],
                        "cats_from": ["patrol"],
                        "mutual": false,
                        "values": ["platonic", "respect"],
                        "amount": 5
                    }
                ]
            }
        ],
        "fail_outcomes": [
            {
                "text": "Together they manage a grand haul of one b_tp_l_s, and not even a very big b_tp_l_s at that. They have a lot more to learn before they'll all be ready to take on the responsibility of providing for c_n.",
                "exp": 0,
                "weight": 20,
                "prey": ["very_small"]
            }
        ]
    },
    {
        "patrol_id": "bch_hunt_random_greenleaf_siblings4applocked3",
        "biome": ["beach"],
        "season": ["greenleaf"],
        "types": ["hunting"],
        "tags": ["medium_prey2"],
        "patrol_art": "hunt_general_intro",
        "min_cats": 4,
        "max_cats": 4,
        "min_max_status": {
            "apprentice": [1, 6],
            "all apprentices": [4, 4]
        },
        "weight": 20,
        "intro_text": "The clouds are out, making the world seem murky after all the strong sunny days recently. And just like the clouds, app1 and {PRONOUN/app1/poss} littermates are everywhere today, sticking their heads into every unexplored corner of the territory. All in the name of hunting, of course!",
        "decline_text": "Their mentors hold them back with a gentle word - the warriors have other plans for the apprentices today.",
        "chance_of_success": 40,
        "relationship_constraint": ["siblings"],
        "success_outcomes": [
            {
                "text": "app1 thinks app2's b_tp_l_s looks infinitly more delicous than {PRONOUN/app1/poss} own contributions of two b_tp_l_p, while app3 insists that {PRONOUN/app3/subject}'d much rather bring back b_tp_l_p than the b_tp_a_s {PRONOUN/app3/subject} caught.",
                "exp": 30,
                "weight": 20,
                "prey": ["small"],
                "relationships": [
                    {
                        "cats_to": ["patrol"],
                        "cats_from": ["patrol"],
                        "mutual": false,
                        "values": ["respect", "jealous"],
                        "amount": 5
                    }
                ]
            },
            {
                "text": "s_c spends half the patrol in the heavy waves of the tidal zone, both impressing and frustrating the siblings trying to keep up with {PRONOUN/s_c/object}.",
                "exp": 30,
                "weight": 20,
                "stat_skill": ["SWIMMER,0"],
                "relationships": [
                    {
                        "cats_to": ["patrol"],
                        "cats_from": ["patrol"],
                        "mutual": false,
                        "values": ["respect", "jealous"],
                        "amount": 5
                    }
                ]
            }
        ],
        "fail_outcomes": [
            {
                "text": "Well, they have a lot of fun exploring, even if it's not that productive of a hunting patrol.",
                "exp": 0,
                "weight": 20,
                "prey": ["very_small"]
            }
        ]
    },
    {
        "patrol_id": "bch_hunt_random_greenleaf_siblings5applocked1",
        "biome": ["beach"],
        "season": ["greenleaf"],
        "types": ["hunting"],
        "tags": ["medium_prey2"],
        "patrol_art": "hunt_general_intro",
        "min_cats": 5,
        "max_cats": 5,
        "min_max_status": {
            "apprentice": [1, 6],
            "all apprentices": [5, 5]
        },
        "weight": 20,
        "intro_text": "The five siblings head out together, declaring a friendly competition to stock the fresh-kill pile. Greenleaf has brought warm waters and long days to the beaches, and they're going to prove themselves!",
        "decline_text": "Their mentors hold them back with a gentle word - the warriors have other plans for the apprentices today.",
        "chance_of_success": 40,
        "relationship_constraint": ["siblings"],
        "success_outcomes": [
            {
                "text": "app1 misses a b_tp_a_s, and app2 and app3 startles a pair of b_tp_a_p. They don't let it get them down, instead capturing a plump rabbit with a beautiful team ambush! But when they bring it back to camp, app1 tries to take sole credit for the prey, and instead of familial talent, it's familial discord that's displayed, as the apprentices get into a massive argument in the middle of camp.",
                "exp": 30,
                "weight": 20,
                "prey": ["small"],
                "relationships": [
                    {
                        "cats_to": ["patrol"],
                        "cats_from": ["patrol"],
                        "mutual": false,
                        "values": ["jealous", "dislike"],
                        "amount": 10
                    }
                ]
            },
            {
                "text": "s_c catches a great b_mp_a_s, and two b_tp_l_p! But {PRONOUN/s_c/poss} siblings come up empty pawed. s_c offers to let them claim the smaller prey as their own, but the insulting suggestion just causes a massive argument.",
                "exp": 30,
                "weight": 20,
                "stat_skill": ["HUNTER,0"],
                "relationships": [
                    {
                        "cats_to": ["patrol"],
                        "cats_from": ["patrol"],
                        "mutual": false,
                        "values": ["jealous", "dislike"],
                        "amount": 10
                    }
                ]
            }
        ],
        "fail_outcomes": [
            {
                "text": "The littermates end up dirty, exhausted, and without much more than a b_tp_l_s to show for it. Fox-dung! But at least out here, even if they didn't get much prey, they can complain about how stupidly hard hunting is to a sympathetic audience.",
                "exp": 0,
                "weight": 20,
                "relationships": [
                    {
                        "cats_to": ["patrol"],
                        "cats_from": ["patrol"],
                        "mutual": false,
                        "values": ["jealous", "dislike"],
                        "amount": -10
                    }
                ],
                "prey": ["very_small"]
            },
            {
                "text": "app1 takes a hard fall while swiping at a b_mp_a_s in a sharply decorated rockpool, and the afternoon's hunt is called off as {PRONOUN/app1/poss} siblings help {PRONOUN/app1/object} back to camp, chatting reassuringly about how hard their hunting lessons are.",
                "exp": 0,
                "weight": 10,
                "injury": [
                    {
                        "cats": ["app1"],
                        "injuries": ["minor_injury"],
                        "scars": []
                    }
                ],
                "relationships": [
                    {
                        "cats_to": ["patrol"],
                        "cats_from": ["patrol"],
                        "mutual": false,
                        "values": ["jealous", "dislike"],
                        "amount": -10
                    }
                ],
                "prey": ["very_small"]
            }
        ]
    },
    {
        "patrol_id": "bch_hunt_random_greenleaf_siblings5applocked2",
        "biome": ["beach"],
        "season": ["greenleaf"],
        "types": ["hunting"],
        "tags": ["medium_prey2"],
        "patrol_art": "hunt_general_intro",
        "min_cats": 5,
        "max_cats": 5,
        "min_max_status": {
            "apprentice": [1, 6],
            "all apprentices": [5, 5]
        },
        "weight": 20,
        "intro_text": "It's nice to get the chance to go out hunting together. app1 knows they're all still in the apprentice den together, but their different mentors and focuses and skills - it's not the same as it was back in the nursery with {PRONOUN/app1/poss} littermates. And the greenleaf sun is so warm and bright!",
        "decline_text": "Their mentors hold them back with a gentle word - the warriors have other plans for the apprentices today.",
        "chance_of_success": 40,
        "relationship_constraint": ["siblings"],
        "success_outcomes": [
            {
                "text": "Yeah, it's a relatively okay hunt, with a couple b_tp_l_p and a dirty b_tp_l_s. But what app1 is actually going to remember about today is that app2 thinks that {PRONOUN/app2/poss} mentor and app3's would make a cute couple!",
                "exp": 30,
                "weight": 20,
                "prey": ["small"],
                "relationships": [
                    {
                        "cats_to": ["patrol"],
                        "cats_from": ["patrol"],
                        "mutual": false,
                        "values": ["platonic", "respect"],
                        "amount": 5
                    }
                ]
            },
            {
                "text": "It turns out s_c has really been listening to {PRONOUN/s_c/poss} mentor's tips for hunting - and {PRONOUN/s_c/subject}{VERB/s_c/'re/'s} willing to pass it on!",
                "exp": 30,
                "weight": 20,
                "stat_skill": ["HUNTER,0"],
                "relationships": [
                    {
                        "cats_to": ["patrol"],
                        "cats_from": ["patrol"],
                        "mutual": false,
                        "values": ["platonic", "respect"],
                        "amount": 5
                    }
                ]
            }
        ],
        "fail_outcomes": [
            {
                "text": "Together they manage a grand haul of one b_tp_l_s, and not even a very big b_tp_l_s at that. They have a lot more to learn before they'll all be ready to take on the responsibility of providing for c_n.",
                "exp": 0,
                "weight": 20,
                "prey": ["very_small"]
            }
        ]
    },
    {
        "patrol_id": "bch_hunt_random_greenleaf_siblings5applocked3",
        "biome": ["beach"],
        "season": ["greenleaf"],
        "types": ["hunting"],
        "tags": ["medium_prey2"],
        "patrol_art": "hunt_general_intro",
        "min_cats": 5,
        "max_cats": 5,
        "min_max_status": {
            "apprentice": [1, 6],
            "all apprentices": [5, 5]
        },
        "weight": 20,
        "intro_text": "The clouds are out, making the world seem murky after all the strong sunny days recently. And just like the clouds, app1 and {PRONOUN/app1/poss} littermates are everywhere today, sticking their heads into every unexplored corner of the territory. All in the name of hunting, of course!",
        "decline_text": "Their mentors hold them back with a gentle word - the warriors have other plans for the apprentices today.",
        "chance_of_success": 40,
        "relationship_constraint": ["siblings"],
        "success_outcomes": [
            {
                "text": "app1 thinks app2's b_tp_l_s looks infinitly more delicous than {PRONOUN/app1/poss} own contributions of two b_tp_l_p, while app3 insists that {PRONOUN/app3/subject}'d much rather bring back b_tp_l_p than the b_tp_a_s {PRONOUN/app3/subject} caught.",
                "exp": 30,
                "weight": 20,
                "prey": ["small"],
                "relationships": [
                    {
                        "cats_to": ["patrol"],
                        "cats_from": ["patrol"],
                        "mutual": false,
                        "values": ["respect", "jealous"],
                        "amount": 5
                    }
                ]
            },
            {
                "text": "s_c spends half the patrol in the heavy waves of the tidal zone, both impressing and frustrating the siblings trying to keep up with {PRONOUN/s_c/object}.",
                "exp": 30,
                "weight": 20,
                "stat_skill": ["SWIMMER,0"],
                "relationships": [
                    {
                        "cats_to": ["patrol"],
                        "cats_from": ["patrol"],
                        "mutual": false,
                        "values": ["respect", "jealous"],
                        "amount": 5
                    }
                ]
            }
        ],
        "fail_outcomes": [
            {
                "text": "Well, they have a lot of fun exploring, even if it's not that productive of a hunting patrol.",
                "exp": 0,
                "weight": 20,
                "prey": ["very_small"]
            }
        ]
    },
    {
        "patrol_id": "bch_hunt_random_greenleaf_siblings6applocked1",
        "biome": ["beach"],
        "season": ["greenleaf"],
        "types": ["hunting"],
        "tags": ["medium_prey2"],
        "patrol_art": "hunt_general_intro",
        "min_cats": 6,
        "max_cats": 6,
        "min_max_status": {
            "apprentice": [1, 6],
            "all apprentices": [6, 6]
        },
        "weight": 20,
        "intro_text": "The six siblings head out together, declaring a friendly competition to stock the fresh-kill pile. Greenleaf has brought warm waters and long days to the beaches, and they're going to prove themselves!",
        "decline_text": "Their mentors hold them back with a gentle word - the warriors have other plans for the apprentices today.",
        "chance_of_success": 40,
        "relationship_constraint": ["siblings"],
        "success_outcomes": [
            {
                "text": "app1 misses a b_tp_a_s, and app2 and app3 startles a pair of b_tp_a_p. They don't let it get them down, instead capturing a plump rabbit with a beautiful team ambush! But when they bring it back to camp, app1 tries to take sole credit for the prey, and instead of familial talent, it's familial discord that's displayed, as the apprentices get into a massive argument in the middle of camp.",
                "exp": 30,
                "weight": 20,
                "prey": ["small"],
                "relationships": [
                    {
                        "cats_to": ["patrol"],
                        "cats_from": ["patrol"],
                        "mutual": false,
                        "values": ["jealous", "dislike"],
                        "amount": 10
                    }
                ]
            },
            {
                "text": "s_c catches a great b_mp_a_s, and two b_tp_l_p! But {PRONOUN/s_c/poss} siblings come up empty pawed. s_c offers to let them claim the smaller prey as their own, but the insulting suggestion just causes a massive argument.",
                "exp": 30,
                "weight": 20,
                "stat_skill": ["HUNTER,0"],
                "relationships": [
                    {
                        "cats_to": ["patrol"],
                        "cats_from": ["patrol"],
                        "mutual": false,
                        "values": ["jealous", "dislike"],
                        "amount": 10
                    }
                ]
            }
        ],
        "fail_outcomes": [
            {
                "text": "The littermates end up dirty, exhausted, and without much more than a b_tp_l_s to show for it. Fox-dung! But at least out here, even if they didn't get much prey, they can complain about how stupidly hard hunting is to a sympathetic audience.",
                "exp": 0,
                "weight": 20,
                "relationships": [
                    {
                        "cats_to": ["patrol"],
                        "cats_from": ["patrol"],
                        "mutual": false,
                        "values": ["jealous", "dislike"],
                        "amount": -10
                    }
                ],
                "prey": ["very_small"]
            },
            {
                "text": "app1 takes a hard fall while swiping at a b_mp_a_s in a sharply decorated rockpool, and the afternoon's hunt is called off as {PRONOUN/app1/poss} siblings help {PRONOUN/app1/object} back to camp, chatting reassuringly about how hard their hunting lessons are.",
                "exp": 0,
                "weight": 10,
                "injury": [
                    {
                        "cats": ["app1"],
                        "injuries": ["minor_injury"],
                        "scars": []
                    }
                ],
                "relationships": [
                    {
                        "cats_to": ["patrol"],
                        "cats_from": ["patrol"],
                        "mutual": false,
                        "values": ["jealous", "dislike"],
                        "amount": -10
                    }
                ],
                "prey": ["very_small"]
            }
        ]
    },
    {
        "patrol_id": "bch_hunt_random_greenleaf_siblings6applocked2",
        "biome": ["beach"],
        "season": ["greenleaf"],
        "types": ["hunting"],
        "tags": ["medium_prey2"],
        "patrol_art": "hunt_general_intro",
        "min_cats": 6,
        "max_cats": 6,
        "min_max_status": {
            "apprentice": [1, 6],
            "all apprentices": [6, 6]
        },
        "weight": 20,
        "intro_text": "It's nice to get the chance to go out hunting together. app1 knows they're all still in the apprentice den together, but their different mentors and focuses and skills - it's not the same as it was back in the nursery with {PRONOUN/app1/poss} littermates. And the greenleaf sun is so warm and bright!",
        "decline_text": "Their mentors hold them back with a gentle word - the warriors have other plans for the apprentices today.",
        "chance_of_success": 40,
        "relationship_constraint": ["siblings"],
        "success_outcomes": [
            {
                "text": "Yeah, it's a relatively okay hunt, with a couple b_tp_l_p and a dirty b_tp_l_s. But what app1 is actually going to remember about today is that app2 thinks that {PRONOUN/app2/poss} mentor and app3's would make a cute couple!",
                "exp": 30,
                "weight": 20,
                "prey": ["small"],
                "relationships": [
                    {
                        "cats_to": ["patrol"],
                        "cats_from": ["patrol"],
                        "mutual": false,
                        "values": ["platonic", "respect"],
                        "amount": 5
                    }
                ]
            },
            {
                "text": "It turns out s_c has really been listening to {PRONOUN/s_c/poss} mentor's tips for hunting - and {PRONOUN/s_c/subject}{VERB/s_c/'re/'s} willing to pass it on!",
                "exp": 30,
                "weight": 20,
                "stat_skill": ["HUNTER,0"],
                "relationships": [
                    {
                        "cats_to": ["patrol"],
                        "cats_from": ["patrol"],
                        "mutual": false,
                        "values": ["platonic", "respect"],
                        "amount": 5
                    }
                ]
            }
        ],
        "fail_outcomes": [
            {
                "text": "Together they manage a grand haul of one b_tp_l_s, and not even a very big b_tp_l_s at that. They have a lot more to learn before they'll all be ready to take on the responsibility of providing for c_n.",
                "exp": 0,
                "weight": 20,
                "prey": ["very_small"]
            }
        ]
    },
    {
        "patrol_id": "bch_hunt_random_greenleaf_siblings6applocked3",
        "biome": ["beach"],
        "season": ["greenleaf"],
        "types": ["hunting"],
        "tags": ["medium_prey2"],
        "patrol_art": "hunt_general_intro",
        "min_cats": 6,
        "max_cats": 6,
        "min_max_status": {
            "apprentice": [1, 6],
            "all apprentices": [6, 6]
        },
        "weight": 20,
        "intro_text": "The clouds are out, making the world seem murky after all the strong sunny days recently. And just like the clouds, app1 and {PRONOUN/app1/poss} littermates are everywhere today, sticking their heads into every unexplored corner of the territory. All in the name of hunting, of course!",
        "decline_text": "Their mentors hold them back with a gentle word - the warriors have other plans for the apprentices today.",
        "chance_of_success": 40,
        "relationship_constraint": ["siblings"],
        "success_outcomes": [
            {
                "text": "app1 thinks app2's b_tp_l_s looks infinitly more delicous than {PRONOUN/app1/poss} own contributions of two b_tp_l_p, while app3 insists that {PRONOUN/app3/subject}'d much rather bring back b_tp_l_p than the b_tp_a_s {PRONOUN/app3/subject} caught.",
                "exp": 30,
                "weight": 20,
                "prey": ["small"],
                "relationships": [
                    {
                        "cats_to": ["patrol"],
                        "cats_from": ["patrol"],
                        "mutual": false,
                        "values": ["respect", "jealous"],
                        "amount": 5
                    }
                ]
            },
            {
                "text": "s_c spends half the patrol in the heavy waves of the tidal zone, both impressing and frustrating the siblings trying to keep up with {PRONOUN/s_c/object}.",
                "exp": 30,
                "weight": 20,
                "stat_skill": ["SWIMMER,0"],
                "relationships": [
                    {
                        "cats_to": ["patrol"],
                        "cats_from": ["patrol"],
                        "mutual": false,
                        "values": ["respect", "jealous"],
                        "amount": 5
                    }
                ]
            }
        ],
        "fail_outcomes": [
            {
                "text": "Well, they have a lot of fun exploring, even if it's not that productive of a hunting patrol.",
                "exp": 0,
                "weight": 20,
                "prey": ["very_small"]
            }
        ]
    },
    {
        "patrol_id": "bch_hunt_random_greenleaf_siblings1warrior1applocked1",
        "biome": ["beach"],
        "season": ["greenleaf"],
        "types": ["hunting"],
        "tags": [],
        "patrol_art": "hunt_general_intro",
        "min_cats": 2,
        "max_cats": 2,
        "min_max_status": {
            "apprentice": [1, 6],
            "all apprentices": [1, 1],
            "normal adult": [1, 6]
        },
        "weight": 20,
        "intro_text": "app1 suppresses a yawn, trying not to make a weird expression in front of p_l as {PRONOUN/app1/subject} do. p_l suggested this as sibling bonding time, but did they <i>really</i> have to get up at dawn? Greenleaf heat isn't that big of an issue, surely.",
        "decline_text": "Actually, {PRONOUN/app1/subject}'d really rather be back in their nest.",
        "chance_of_success": 50,
        "relationship_constraint": ["siblings"],
        "success_outcomes": [
            {
                "text": "app1 collects two b_tp_l_p, and watches p_l take down a b_mp_a_s in a astonishing pounce. {PRONOUN/app1/subject/CAP}{VERB/app1/'re/'s} about to trot up to p_l to express admiration over the kill when p_l turns around and compliments app1's b_tp_l_p, making app1 grimace at what's got to be fake praise.",
                "exp": 20,
                "weight": 20,
                "prey": ["medium"],
                "relationships": [
                    {
                        "cats_to": ["p_l"],
                        "cats_from": ["patrol"],
                        "mutual": false,
                        "values": ["respect", "jealous"],
                        "amount": 5
                    }
                ]
            },
            {
                "text": "Watching s_c's displays of atheticism makes app1 feel small - surely {PRONOUN/app1/subject}'ll never be able to do that?",
                "exp": 20,
                "weight": 20,
                "stat_skill": ["CLIMBER,1", "HUNTER,1", "RUNNER,1", "SWIMMER,1"],
                "can_have_stat": ["adult"],
                "prey": ["medium"],
                "relationships": [
                    {
                        "cats_to": ["p_l"],
                        "cats_from": ["patrol"],
                        "mutual": false,
                        "values": ["respect", "jealous"],
                        "amount": 5
                    }
                ]
            }
        ],
        "fail_outcomes": [
            {
                "text": "app1 yawns {PRONOUN/app1/poss} way through the not overly successful hunting patrol.",
                "exp": 0,
                "weight": 20,
                "prey": ["very_small"]
            }
        ]
    },
    {
        "patrol_id": "bch_hunt_random_greenleaf_siblings1warrior1applocked2",
        "biome": ["beach"],
        "season": ["greenleaf"],
        "types": ["hunting"],
        "tags": [],
        "patrol_art": "hunt_general_intro",
        "min_cats": 2,
        "max_cats": 2,
        "min_max_status": {
            "apprentice": [1, 6],
            "all apprentices": [1, 1],
            "normal adult": [1, 6]
        },
        "weight": 20,
        "intro_text": "As they wander through the greenleaf-scorched dunes, on a determined path to get out of them as soon as possible, p_l awkwardly asks app1 how {PRONOUN/app1/subject} {VERB/app1/think/thinks} {PRONOUN/app1/poss} training is going.",
        "decline_text": "app1 carefully talks around the subject, telling p_l nothing of importance.",
        "chance_of_success": 50,
        "relationship_constraint": ["siblings"],
        "success_outcomes": [
            {
                "text": "Giving in and accepting that {PRONOUN/app1/subject}{VERB/app1/'re/'s} just going to look stupid in front of {PRONOUN/app1/poss} cool older sibling, app1 tells p_l about the trouble {PRONOUN/app1/subject}{VERB/app1/'ve/'s} been having with {PRONOUN/app1/poss} pounce. It's such a simple thing - {PRONOUN/app1/subject} should have it by now! But p_l is actually super helpful and reassuring about it, it's nice.",
                "exp": 20,
                "weight": 20,
                "prey": ["medium"],
                "relationships": [
                    {
                        "cats_to": ["patrol"],
                        "cats_from": ["patrol"],
                        "mutual": false,
                        "values": ["platonic", "respect"],
                        "amount": 5
                    }
                ]
            },
            {
                "text": "Because, you see, if app1 ever wanted help - s_c knows they're not littermates, but they're still siblings, s_c is totally here for {PRONOUN/app1/object} if app1 ever wants extra training. It's still an awkward offer. But it's nice.",
                "exp": 20,
                "weight": 20,
                "stat_skill": ["CLIMBER,1", "HUNTER,1", "RUNNER,1", "SWIMMER,1"],
                "can_have_stat": ["adult"],
                "prey": ["medium"],
                "relationships": [
                    {
                        "cats_to": ["patrol"],
                        "cats_from": ["patrol"],
                        "mutual": false,
                        "values": ["platonic", "respect"],
                        "amount": 5
                    }
                ]
            }
        ],
        "fail_outcomes": [
            {
                "text": "app1 doesn't want to talk about it. Like. At all. {PRONOUN/app1/subject/CAP} {VERB/app1/stalk/stalks} off in a huff.",
                "exp": 0,
                "weight": 20,
                "relationships": [
                    {
                        "cats_to": ["patrol"],
                        "cats_from": ["patrol"],
                        "mutual": false,
                        "values": ["platonic", "respect"],
                        "amount": -5
                    }
                ],
                "prey": ["very_small"]
            }
        ]
    },
    {
        "patrol_id": "bch_hunt_random_greenleaf_siblings1warrior1applocked3",
        "biome": ["beach"],
        "season": ["greenleaf"],
        "types": ["hunting"],
        "tags": [],
        "patrol_art": "hunt_general_intro",
        "min_cats": 2,
        "max_cats": 2,
        "min_max_status": {
            "apprentice": [1, 6],
            "all apprentices": [1, 1],
            "normal adult": [1, 6]
        },
        "weight": 20,
        "intro_text": "app1 bounds out of camp, determined to show off to p_l!",
        "decline_text": "And both are immediately recalled - the camp needs new nesting materials, not more prey.",
        "chance_of_success": 50,
        "relationship_constraint": ["siblings"],
        "success_outcomes": [
            {
                "text": "Taking down a b_mp_a_s all by {PRONOUN/app1/self}, app1 feels twice {PRONOUN/app1/poss} actual size showing it to p_l.",
                "exp": 20,
                "weight": 20,
                "prey": ["medium"],
                "relationships": [
                    {
                        "cats_to": ["patrol"],
                        "cats_from": ["patrol"],
                        "mutual": false,
                        "values": ["platonic", "respect"],
                        "amount": 5
                    }
                ]
            },
            {
                "text": "s_c, so physically strong and impressive, shows app1 exactly how to pull off one of {PRONOUN/s_c/poss} moves, and app1 trots back to camp with a b_mp_a_s to prove it!",
                "exp": 20,
                "weight": 20,
                "stat_skill": ["CLIMBER,1", "HUNTER,1", "RUNNER,1", "SWIMMER,1"],
                "can_have_stat": ["adult"],
                "prey": ["medium"],
                "relationships": [
                    {
                        "cats_to": ["patrol"],
                        "cats_from": ["patrol"],
                        "mutual": false,
                        "values": ["platonic", "respect"],
                        "amount": 5
                    }
                ]
            }
        ],
        "fail_outcomes": [
            {
                "text": "app1 knows {PRONOUN/app1/poss} patrol is still bringing back a little prey for the fresh-kill pile, but... it's so disappointing. {PRONOUN/app1/subject/CAP} really wanted to prove how much {PRONOUN/app1/subject}{VERB/app1/'ve/'s} grown to p_l.",
                "exp": 0,
                "weight": 20,
                "relationships": [
                    {
                        "cats_to": ["patrol"],
                        "cats_from": ["patrol"],
                        "mutual": false,
                        "values": ["platonic", "respect"],
                        "amount": -5
                    }
                ],
                "prey": ["very_small"]
            }
        ]
    },
    {
        "patrol_id": "bch_hunt_random_greenleaf_siblings2to5warrior1applocked1",
        "biome": ["beach"],
        "season": ["greenleaf"],
        "types": ["hunting"],
        "tags": [],
        "patrol_art": "hunt_general_intro",
        "min_cats": 3,
        "max_cats": 6,
        "min_max_status": {
            "apprentice": [1, 6],
            "all apprentices": [1, 1],
            "normal adult": [1, 6]
        },
        "weight": 20,
        "intro_text": "app1 suppresses a yawn, trying not to make a weird expression in front of p_l as {PRONOUN/app1/subject} do. p_l suggested this as sibling bonding time, but did they <i>really</i> have to get up at dawn? Greenleaf heat isn't that big of an issue, surely.",
        "decline_text": "Actually, {PRONOUN/app1/subject}'d really rather be back in their nest.",
        "chance_of_success": 50,
        "relationship_constraint": ["siblings"],
        "success_outcomes": [
            {
                "text": "app1 collects two b_tp_l_p, watches p_l take down a b_mp_a_s in a astonishing pounce, and the rest of {PRONOUN/app1/poss} older siblings bring down two b_tp_a_p. {PRONOUN/app1/subject}{VERB/app1/'re/'s} about to trot up to p_l to express admiration over the kill when p_l turns around and compliments app1's b_tp_l_p, making app1 grimace at what's got to be fake praise.",
                "exp": 30,
                "weight": 20,
                "prey": ["medium"],
                "relationships": [
                    {
                        "cats_to": ["patrol"],
                        "cats_from": ["patrol"],
                        "mutual": false,
                        "values": ["respect", "jealous"],
                        "amount": 5
                    }
                ]
            },
            {
                "text": "Watching s_c's displays of atheticism makes app1 feel small - surely {PRONOUN/app1/subject}'ll never be able to do that?",
                "exp": 30,
                "weight": 20,
                "stat_skill": ["CLIMBER,1", "HUNTER,1", "RUNNER,1", "SWIMMER,1"],
                "can_have_stat": ["adult"],
                "prey": ["medium"],
                "relationships": [
                    {
                        "cats_to": ["patrol"],
                        "cats_from": ["patrol"],
                        "mutual": false,
                        "values": ["respect", "jealous"],
                        "amount": 5
                    }
                ]
            }
        ],
        "fail_outcomes": [
            {
                "text": "app1 yawns {PRONOUN/app1/poss} way through the not overly successful hunting patrol.",
                "exp": 0,
                "weight": 20,
                "prey": ["very_small"]
            }
        ]
    },
    {
        "patrol_id": "bch_hunt_random_greenleaf_siblings2to5warrior1applocked2",
        "biome": ["beach"],
        "season": ["greenleaf"],
        "types": ["hunting"],
        "tags": [],
        "patrol_art": "hunt_general_intro",
        "min_cats": 3,
        "max_cats": 6,
        "min_max_status": {
            "apprentice": [1, 6],
            "all apprentices": [1, 1],
            "normal adult": [1, 6]
        },
        "weight": 20,
        "intro_text": "app1 bounds out of camp, determined to show off to {PRONOUN/app1/poss} older siblings!",
        "decline_text": "And everyone is immediately recalled - the camp needs new nesting materials, not more prey.",
        "chance_of_success": 50,
        "relationship_constraint": ["siblings"],
        "success_outcomes": [
            {
                "text": "Taking down a b_mp_a_s all by {PRONOUN/app1/self}, app1 feels twice {PRONOUN/app1/poss} actual size showing it to {PRONOUN/app1/poss} older, fully named warrior siblings.",
                "exp": 30,
                "weight": 20,
                "prey": ["medium"],
                "relationships": [
                    {
                        "cats_to": ["patrol"],
                        "cats_from": ["patrol"],
                        "mutual": false,
                        "values": ["platonic", "respect"],
                        "amount": 5
                    }
                ]
            },
            {
                "text": "s_c, so physically strong and impressive, shows app1 exactly how to pull off one of {PRONOUN/s_c/poss} moves, and app1 trots back to camp with a b_mp_a_s to prove it!",
                "exp": 30,
                "weight": 20,
                "stat_skill": ["CLIMBER,1", "HUNTER,1", "RUNNER,1", "SWIMMER,1"],
                "can_have_stat": ["adult"],
                "prey": ["medium"],
                "relationships": [
                    {
                        "cats_to": ["patrol"],
                        "cats_from": ["patrol"],
                        "mutual": false,
                        "values": ["platonic", "respect"],
                        "amount": 5
                    }
                ]
            }
        ],
        "fail_outcomes": [
            {
                "text": "app1 knows {PRONOUN/app1/poss} patrol is still bringing back a little prey for the fresh-kill pile, but... it's so disappointing. {PRONOUN/app1/subject/CAP} really wanted to prove how much {PRONOUN/app1/subject}{VERB/app1/'ve/'s} grown to their family.",
                "exp": 0,
                "weight": 20,
                "relationships": [
                    {
                        "cats_to": ["patrol"],
                        "cats_from": ["patrol"],
                        "mutual": false,
                        "values": ["platonic", "respect"],
                        "amount": -5
                    }
                ],
                "prey": ["very_small"]
            }
        ]
    },
    {
        "patrol_id": "bch_hunt_random_greenleaf_siblings2warriorslocked1",
        "biome": ["beach"],
        "season": ["greenleaf"],
        "types": ["hunting"],
        "tags": [],
        "patrol_art": "hunt_general_intro",
        "min_cats": 2,
        "max_cats": 2,
        "min_max_status": {
            "all apprentices": [-1, -1]
        },
        "weight": 20,
        "intro_text": "The sun is out, (again) the seagulls are squabbling, (it's been constant lately), there's not a breath of wind (time to go fishing and dip their paws in the rockpools) and p_l is out on a hunting patrol with r_c.",
        "decline_text": "Actually, {PRONOUN/p_l/subject}'d rather try a land hunt. {PRONOUN/p_l/subject/CAP} wave {PRONOUN/p_l/poss} siblings off with a flick of {PRONOUN/p_l/poss} tail and {VERB/p_l/disappear/disappears} into the inland undergrowth.",
        "chance_of_success": 50,
        "relationship_constraint": ["siblings"],
        "success_outcomes": [
            {
                "text": "A b_mp_a_s and two b_tp_a_p is nothing to sniff at, as a hunting success, but stars above being alone with r_c makes p_l feel like a kitten again. And not in the cute way either, in the chewing on tails, whiny, petty, immature way. Ugh.",
                "exp": 20,
                "weight": 20,
                "prey": ["medium"],
                "relationships": [
                    {
                        "cats_to": ["patrol"],
                        "cats_from": ["patrol"],
                        "mutual": false,
                        "values": ["dislike"],
                        "amount": 5
                    }
                ]
            },
            {
                "text": "The hunting patrol is perfectly successful and it matters not a wit to either of the warriors, because p_l makes a joke that {PRONOUN/p_l/subject} {VERB/p_l/think/thinks} is funny but that's always gotten on r_c's nerves and suddenly they're both acting like apprentices again, snippy, immature, and irritable.",
                "exp": 20,
                "weight": 5,
                "prey": ["medium"],
                "relationships": [
                    {
                        "cats_to": ["patrol"],
                        "cats_from": ["patrol"],
                        "mutual": false,
                        "values": ["dislike"],
                        "amount": 5
                    }
                ]
            },
            {
                "text": "s_c nets them two healthy b_mp_a_p to take back to camp, but it only irritates {PRONOUN/s_c/poss} sibling. r_c never even got the chance to to even try for a swipe, {VERB/r_c/are/is} {PRONOUN/r_c/subject} only there to carry around s_c's prey?",
                "exp": 20,
                "weight": 20,
                "stat_skill": ["CLIMBER,1", "HUNTER,1", "RUNNER,1", "SWIMMER,1"],
                "prey": ["medium"],
                "relationships": [
                    {
                        "cats_to": ["patrol"],
                        "cats_from": ["patrol"],
                        "mutual": false,
                        "values": ["dislike"],
                        "amount": 5
                    }
                ]
            }
        ],
        "fail_outcomes": [
            {
                "text": "It isn't a very successful hunt - they'll have to head out again for more soon.",
                "exp": 0,
                "weight": 20,
                "prey": ["very_small"]
            }
        ]
    },
    {
        "patrol_id": "bch_hunt_random_greenleaf_siblings2warriorslocked2",
        "biome": ["beach"],
        "season": ["greenleaf"],
        "types": ["hunting"],
        "tags": [],
        "patrol_art": "hunt_general_intro",
        "min_cats": 2,
        "max_cats": 2,
        "min_max_status": {
            "all apprentices": [-1, -1]
        },
        "weight": 20,
        "intro_text": "Sometimes, it's just nice to hang out with {PRONOUN/r_c/poss} sibling. Especially with the waters pleasently cool on their overheated pelts, perfect for a great hunt together!",
        "decline_text": "But sometimes, you get called back to camp instead. Ah well, another time!",
        "chance_of_success": 50,
        "relationship_constraint": ["siblings"],
        "success_outcomes": [
            {
                "text": "A scruffy b_mp_l_s, a bundle of b_tp_a_p, and a patrol spent retreading all their favorite in-jokes, it's a good day.",
                "exp": 20,
                "weight": 20,
                "prey": ["medium"],
                "relationships": [
                    {
                        "cats_to": ["patrol"],
                        "cats_from": ["patrol"],
                        "mutual": false,
                        "values": ["platonic", "comfort"],
                        "amount": 5
                    },
                    {
                        "cats_to": ["patrol"],
                        "cats_from": ["patrol"],
                        "mutual": false,
                        "values": ["dislike"],
                        "amount": -5
                    }
                ]
            },
            {
                "text": "There's just something nice about hanging out with another warrior who'll always be there for {PRONOUN/r_c/object}, regardless of their similarities and differences. And they also bring back a good sized b_mp_a_s with some b_tp_l_p on the side for the fresh-kill pile.",
                "exp": 20,
                "weight": 5,
                "prey": ["medium"],
                "relationships": [
                    {
                        "cats_to": ["patrol"],
                        "cats_from": ["patrol"],
                        "mutual": false,
                        "values": ["platonic", "comfort"],
                        "amount": 5
                    },
                    {
                        "cats_to": ["patrol"],
                        "cats_from": ["patrol"],
                        "mutual": false,
                        "values": ["dislike"],
                        "amount": -5
                    }
                ]
            },
            {
                "text": "r_c is proud of s_c, watching {PRONOUN/s_c/object} dart among the waves, foam bubbling along {PRONOUN/s_c/poss} pelt.",
                "exp": 20,
                "weight": 20,
                "stat_skill": ["SWIMMER,1", "HUNTER,1"],
                "prey": ["medium"],
                "relationships": [
                    {
                        "cats_to": ["patrol"],
                        "cats_from": ["patrol"],
                        "mutual": false,
                        "values": ["platonic", "comfort"],
                        "amount": 5
                    },
                    {
                        "cats_to": ["patrol"],
                        "cats_from": ["patrol"],
                        "mutual": false,
                        "values": ["dislike"],
                        "amount": -5
                    }
                ]
            }
        ],
        "fail_outcomes": [
            {
                "text": "They don't manage anything like the number of catches they were both expecting to get - a bit disappointing, even if they're not entirely empty-pawed.",
                "exp": 0,
                "weight": 20,
                "prey": ["very_small"]
            }
        ]
    },
    {
        "patrol_id": "bch_hunt_random_greenleaf_siblings2warriorslocked3",
        "biome": ["beach"],
        "season": ["greenleaf"],
        "types": ["hunting"],
        "tags": [],
        "patrol_art": "hunt_general_intro",
        "min_cats": 2,
        "max_cats": 2,
        "min_max_status": {
            "all apprentices": [-1, -1]
        },
        "weight": 20,
        "intro_text": "Sun's out, and r_c has been assigned a moderately tolerable hunting partner - {PRONOUN/r_c/poss} sibling!",
        "decline_text": "Cancel that - a border patrol needs backup.",
        "chance_of_success": 50,
        "relationship_constraint": ["siblings"],
        "success_outcomes": [
            {
                "text": "Watching r_c execute a fantastic leap to bring down a b_mp_l_s, p_l smiles. Does r_c remember the time {PRONOUN/r_c/subject} tried to do that as a kitten, and stood on {PRONOUN/r_c/poss} own tail? The siblings laugh about it as they move on to the next hunting ground.",
                "exp": 20,
                "weight": 20,
                "prey": ["medium"],
                "relationships": [
                    {
                        "cats_to": ["patrol"],
                        "cats_from": ["patrol"],
                        "mutual": false,
                        "values": ["platonic", "comfort"],
                        "amount": 5
                    }
                ]
            },
            {
                "text": "It's been a while since they've been on a patrol alone together, and after they catch a couple b_mp_l_p for the fresh-kill pile r_c spends a bit just chasing p_l around the seashore, batting at each other in a moment of silliness.",
                "exp": 20,
                "weight": 5,
                "prey": ["medium"],
                "relationships": [
                    {
                        "cats_to": ["patrol"],
                        "cats_from": ["patrol"],
                        "mutual": false,
                        "values": ["platonic", "comfort"],
                        "amount": 5
                    }
                ]
            },
            {
                "text": "r_c jokes that {PRONOUN/r_c/subject} can't possibly be related to s_c - clearly s_c was born from reef sharks, not cats, with the way {PRONOUN/s_c/subject} {VERB/s_c/glide/glides} through the water.",
                "exp": 20,
                "weight": 20,
                "stat_skill": ["SWIMMER,1"],
                "prey": ["medium"],
                "relationships": [
                    {
                        "cats_to": ["patrol"],
                        "cats_from": ["patrol"],
                        "mutual": false,
                        "values": ["platonic", "comfort"],
                        "amount": 5
                    }
                ]
            }
        ],
        "fail_outcomes": [
            {
                "text": "Sometimes, the prey just doesn't run, and today is one of those times.",
                "exp": 0,
                "weight": 20,
                "prey": ["very_small"]
            },
            {
                "text": "r_c sees a fish {PRONOUN/r_c/subject}'d like for the fresh-kill pile, but while perched on a rock setting up a good pounce a rogue wave washes them into the ocean - {PRONOUN/r_c/subject} {VERB/r_c/bob/bobs} to the surface and splutter {PRONOUN/r_c/poss} way to shore, but {PRONOUN/r_c/poss} breath comes short and wheezing after the dunking. Fleas and ticks!",
                "exp": 0,
                "weight": 10,
                "injury": [
                    {
                        "cats": ["r_c"],
                        "injuries": ["dislocated joint"],
                        "scars": []
                    }
                ],
                "prey": ["very_small"]
            }
        ]
    },
    {
        "patrol_id": "bch_hunt_random_greenleaf_siblings2warriorslocked4",
        "biome": ["beach"],
        "season": ["greenleaf"],
        "types": ["hunting"],
        "tags": [],
        "patrol_art": "hunt_general_intro",
        "min_cats": 2,
        "max_cats": 2,
        "min_max_status": {
            "all apprentices": [-1, -1]
        },
        "weight": 20,
        "intro_text": "The hunting patrol heads out early, before the sun can turn the dunes into the bakingly hot expanse they've been recently.",
        "decline_text": "They encounter a dawn patrol on their way back to camp and join up with them instead.",
        "chance_of_success": 50,
        "relationship_constraint": ["siblings"],
        "success_outcomes": [
            {
                "text": "p_l grabs a massive b_mp_l_s that {PRONOUN/p_l/subject} can barely carry, and r_c congratulates {PRONOUN/p_l/object}, secretly wondering if {PRONOUN/r_c/subject}'ll ever manage to surpass {PRONOUN/r_c/poss} sibling's achievements.",
                "exp": 20,
                "weight": 20,
                "prey": ["medium"],
                "relationships": [
                    {
                        "cats_to": ["p_l"],
                        "cats_from": ["patrol"],
                        "mutual": false,
                        "values": ["jealous"],
                        "amount": 10
                    }
                ]
            },
            {
                "text": "r_c always feels like {PRONOUN/r_c/subject}{VERB/r_c/'re/'s} padding in p_l's footsteps, especially today, watching {PRONOUN/p_l/object} haul back such a good catch of prey for the clan, a contribution that more than makes up for r_c's meagre offerings.",
                "exp": 20,
                "weight": 5,
                "prey": ["medium"],
                "relationships": [
                    {
                        "cats_to": ["p_l"],
                        "cats_from": ["patrol"],
                        "mutual": false,
                        "values": ["jealous"],
                        "amount": 10
                    }
                ]
            }
        ],
        "fail_outcomes": [
            {
                "text": "Sometimes, the prey just doesn't run, and today is one of those times.",
                "exp": 0,
                "weight": 20,
                "relationships": [
                    {
                        "cats_to": ["p_l"],
                        "cats_from": ["patrol"],
                        "mutual": false,
                        "values": ["jealous"],
                        "amount": -10
                    }
                ],
                "prey": ["very_small"]
            },
            {
                "text": "r_c comes down with a crippling headache, making {PRONOUN/r_c/object} stagger, dizzy and weak, as {PRONOUN/r_c/subject}{VERB/r_c/'re/'s} helped back to camp.",
                "exp": 0,
                "weight": 10,
                "injury": [
                    {
                        "cats": ["r_c"],
                        "injuries": ["severe headache"],
                        "scars": []
                    }
                ],
                "relationships": [
                    {
                        "cats_to": ["p_l"],
                        "cats_from": ["patrol"],
                        "mutual": false,
                        "values": ["jealous"],
                        "amount": -10
                    }
                ],
                "prey": ["very_small"]
            }
        ]
    },
    {
        "patrol_id": "bch_hunt_random_greenleaf_siblings2warriorslocked5",
        "biome": ["beach"],
        "season": ["greenleaf"],
        "types": ["hunting"],
        "tags": [],
        "patrol_art": "hunt_general_intro",
        "min_cats": 2,
        "max_cats": 2,
        "min_max_status": {
            "all apprentices": [-1, -1]
        },
        "weight": 20,
        "intro_text": "The siblings head out to one of the further hunting grounds of the beach, where a long series of shallow rock pools promise good hunting and a way to cool off.",
        "decline_text": "They decide to bask for a bit instead of making the long walk.",
        "chance_of_success": 50,
        "relationship_constraint": ["siblings"],
        "success_outcomes": [
            {
                "text": "Together, they collect a b_tp_a_s, a couple b_tp_a_p, and a old b_mp_a_s. It should be a great patrol, returning with so much prey - but r_c is acting obnoxious and {PRONOUN/r_c/poss} sibling has little time or patience for it.",
                "exp": 20,
                "weight": 20,
                "prey": ["medium"],
                "relationships": [
                    {
                        "cats_to": ["r_c"],
                        "cats_from": ["patrol"],
                        "mutual": false,
                        "values": ["dislike"],
                        "amount": 10
                    }
                ]
            },
            {
                "text": "r_c makes a dumb comment that accidentally cuts deep. {PRONOUN/r_c/poss/CAP} sibling works with {PRONOUN/r_c/object} long enough to bring back a decent haul of prey - but no longer.",
                "exp": 20,
                "weight": 5,
                "prey": ["medium"],
                "relationships": [
                    {
                        "cats_to": ["r_c"],
                        "cats_from": ["patrol"],
                        "mutual": false,
                        "values": ["dislike"],
                        "amount": 10
                    }
                ]
            }
        ],
        "fail_outcomes": [
            {
                "text": "Today is just not their day.",
                "exp": 0,
                "weight": 20,
                "prey": ["very_small"]
            },
            {
                "text": "The patrol tries to hunt, but r_c keeps stopping to duck behind bushes, until it's obvious that something is actually wrong. Eww.",
                "exp": 0,
                "weight": 10,
                "injury": [
                    {
                        "cats": ["r_c"],
                        "injuries": ["diarrhea"],
                        "scars": []
                    }
                ],
                "prey": ["very_small"]
            }
        ]
    },
    {
        "patrol_id": "bch_hunt_random_greenleaf_siblings3to6warriorslocked1",
        "biome": ["beach"],
        "season": ["greenleaf"],
        "types": ["hunting"],
        "tags": [],
        "patrol_art": "hunt_general_intro",
        "min_cats": 3,
        "max_cats": 6,
        "min_max_status": {
            "all apprentices": [-1, -1]
        },
        "weight": 20,
        "intro_text": "The sun is out, (again) the seagulls are squabbling, (it's been constant lately), there's not a breath of wind (time to go fishing and dip their paws in the rockpools) and p_l is out on a hunting patrol with their siblings.",
        "decline_text": "Actually, {PRONOUN/p_l/subject}'d rather try a land hunt. {PRONOUN/p_l/subject/CAP} wave {PRONOUN/p_l/poss} siblings off with a flick of {PRONOUN/p_l/poss} tail and {VERB/p_l/disappear/disappears} into the inland undergrowth.",
        "chance_of_success": 50,
        "relationship_constraint": ["siblings"],
        "success_outcomes": [
            {
                "text": "A b_mp_a_s and a couple b_mp_a_p are nothing to sniff at, as a hunting success, but stars above being alone with {PRONOUN/p_l/poss} siblings makes p_l feel like a kitten again. And not in the cute way either, in the chewing on tails, whiny, petty, immature way. Ugh.",
                "exp": 20,
                "weight": 20,
                "prey": ["medium"],
                "relationships": [
                    {
                        "cats_to": ["patrol"],
                        "cats_from": ["patrol"],
                        "mutual": false,
                        "values": ["dislike"],
                        "amount": 5
                    }
                ]
            },
            {
                "text": "The hunting patrol is perfectly successful and it matters not a wit to any of the warriors, because p_l makes a joke that {PRONOUN/p_l/subject} {VERB/p_l/think/thinks} is funny but that's always gotten on r_c's nerves and suddenly everyone's acting like apprentices again, snippy, immature, and irritable.",
                "exp": 20,
                "weight": 5,
                "prey": ["medium"],
                "relationships": [
                    {
                        "cats_to": ["patrol"],
                        "cats_from": ["patrol"],
                        "mutual": false,
                        "values": ["dislike"],
                        "amount": 5
                    }
                ]
            },
            {
                "text": "s_c nets them four healthy b_mp_a_p to take back to camp, but it only irritates {PRONOUN/s_c/poss} siblings. r_c never even got the chance to to even try for a swipe, {VERB/r_c/are/is} {PRONOUN/r_c/subject} only there to carry around s_c's prey?",
                "exp": 20,
                "weight": 20,
                "stat_skill": ["CLIMBER,1", "HUNTER,1", "RUNNER,1", "SWIMMER,1"],
                "prey": ["medium"],
                "relationships": [
                    {
                        "cats_to": ["patrol"],
                        "cats_from": ["patrol"],
                        "mutual": false,
                        "values": ["dislike"],
                        "amount": 5
                    }
                ]
            }
        ],
        "fail_outcomes": [
            {
                "text": "It isn't a very successful hunt - they'll have to head out again for more soon.",
                "exp": 0,
                "weight": 20,
                "prey": ["very_small"]
            }
        ]
    },
    {
        "patrol_id": "bch_hunt_random_greenleaf_siblings3to6warriorslocked2",
        "biome": ["beach"],
        "season": ["greenleaf"],
        "types": ["hunting"],
        "tags": [],
        "patrol_art": "hunt_general_intro",
        "min_cats": 3,
        "max_cats": 6,
        "min_max_status": {
            "all apprentices": [-1, -1]
        },
        "weight": 20,
        "intro_text": "Sometimes, it's just nice to hang out with {PRONOUN/r_c/poss} siblings. Especially with the waters pleasently cool on their overheated pelts, perfect for a great hunt together!",
        "decline_text": "But sometimes, you get called back to camp instead. Ah well, another time!",
        "chance_of_success": 50,
        "relationship_constraint": ["siblings"],
        "success_outcomes": [
            {
                "text": "A scruffy b_mp_l_s, a bundle of b_tp_a_p, and a patrol spent retreading all their favorite in-jokes, it's a good day.",
                "exp": 20,
                "weight": 20,
                "prey": ["medium"],
                "relationships": [
                    {
                        "cats_to": ["patrol"],
                        "cats_from": ["patrol"],
                        "mutual": false,
                        "values": ["platonic", "comfort"],
                        "amount": 5
                    },
                    {
                        "cats_to": ["patrol"],
                        "cats_from": ["patrol"],
                        "mutual": false,
                        "values": ["dislike"],
                        "amount": -5
                    }
                ]
            },
            {
                "text": "There's just something nice about hanging out with other warriors who'll always be there for {PRONOUN/r_c/object}, regardless of their similarities and differences. And they also bring back a good sized b_mp_a_s with some b_tp_l_p on the side for the fresh-kill pile.",
                "exp": 20,
                "weight": 5,
                "prey": ["medium"],
                "relationships": [
                    {
                        "cats_to": ["patrol"],
                        "cats_from": ["patrol"],
                        "mutual": false,
                        "values": ["platonic", "comfort"],
                        "amount": 5
                    },
                    {
                        "cats_to": ["patrol"],
                        "cats_from": ["patrol"],
                        "mutual": false,
                        "values": ["dislike"],
                        "amount": -5
                    }
                ]
            },
            {
                "text": "The siblings are proud of s_c, watching {PRONOUN/s_c/object} dart among the waves, foam bubbling along {PRONOUN/s_c/poss} pelt.",
                "exp": 20,
                "weight": 20,
                "stat_skill": ["SWIMMER,1", "HUNTER,1"],
                "prey": ["medium"],
                "relationships": [
                    {
                        "cats_to": ["patrol"],
                        "cats_from": ["patrol"],
                        "mutual": false,
                        "values": ["platonic", "comfort"],
                        "amount": 5
                    },
                    {
                        "cats_to": ["patrol"],
                        "cats_from": ["patrol"],
                        "mutual": false,
                        "values": ["dislike"],
                        "amount": -5
                    }
                ]
            }
        ],
        "fail_outcomes": [
            {
                "text": "They don't manage anything like the number of catches they were all expecting to get - a bit disappointing, even if they're not entirely empty-pawed.",
                "exp": 0,
                "weight": 20,
                "prey": ["very_small"]
            }
        ]
    },
    {
        "patrol_id": "bch_hunt_random_greenleaf_siblings3to6warriorslocked3",
        "biome": ["beach"],
        "season": ["greenleaf"],
        "types": ["hunting"],
        "tags": [],
        "patrol_art": "hunt_general_intro",
        "min_cats": 3,
        "max_cats": 6,
        "min_max_status": {
            "all apprentices": [-1, -1]
        },
        "weight": 20,
        "intro_text": "Sun's out, and r_c has been assigned a moderately tolerable hunting patrol - {PRONOUN/r_c/poss} siblings!",
        "decline_text": "Cancel that - a border patrol needs backup.",
        "chance_of_success": 50,
        "relationship_constraint": ["siblings"],
        "success_outcomes": [
            {
                "text": "Watching r_c execute a fantastic leap to bring down a b_mp_l_s, p_l smiles. Does r_c remember the time {PRONOUN/r_c/subject} tried to do that as a kitten, and stood on {PRONOUN/r_c/poss} own tail? The siblings laugh about it together as they move on to the next hunting ground.",
                "exp": 20,
                "weight": 20,
                "prey": ["medium"],
                "relationships": [
                    {
                        "cats_to": ["patrol"],
                        "cats_from": ["patrol"],
                        "mutual": false,
                        "values": ["platonic", "comfort"],
                        "amount": 5
                    }
                ]
            },
            {
                "text": "It's been a while since they've been on a patrol alone together, and after they catch a couple b_mp_a_p and a b_mp_a_s for the fresh-kill pile r_c spends a bit just chasing their siblings around the seashore, batting at each other in a moment of silliness.",
                "exp": 20,
                "weight": 5,
                "prey": ["medium"],
                "relationships": [
                    {
                        "cats_to": ["patrol"],
                        "cats_from": ["patrol"],
                        "mutual": false,
                        "values": ["platonic", "comfort"],
                        "amount": 5
                    }
                ]
            },
            {
                "text": "r_c jokes that {PRONOUN/r_c/subject} can't possibly be related to s_c - clearly s_c was born from reef sharks, not cats, with the way {PRONOUN/s_c/subject} {VERB/s_c/glide/glides} through the water.",
                "exp": 20,
                "weight": 20,
                "stat_skill": ["SWIMMER,1"],
                "prey": ["medium"],
                "relationships": [
                    {
                        "cats_to": ["patrol"],
                        "cats_from": ["patrol"],
                        "mutual": false,
                        "values": ["platonic", "comfort"],
                        "amount": 5
                    }
                ]
            }
        ],
        "fail_outcomes": [
            {
                "text": "Sometimes, the prey just doesn't run, and today is one of those times.",
                "exp": 0,
                "weight": 20,
                "prey": ["very_small"]
            },
            {
                "text": "r_c sees a fish {PRONOUN/r_c/subject}'d like for the fresh-kill pile, but while perched on a rock setting up a good pounce a rogue wave washes them into the ocean - {PRONOUN/r_c/subject} {VERB/r_c/bob/bobs} to the surface and splutter {PRONOUN/r_c/poss} way to shore, but {PRONOUN/r_c/poss} breath comes short and wheezing after the dunking. Fleas and ticks!",
                "exp": 0,
                "weight": 10,
                "injury": [
                    {
                        "cats": ["r_c"],
                        "injuries": ["water in their lungs"],
                        "scars": []
                    }
                ],
                "prey": ["very_small"]
            }
        ]
    },
    {
        "patrol_id": "bch_hunt_random_greenleaf_siblings3to6warriorslocked4",
        "biome": ["beach"],
        "season": ["greenleaf"],
        "types": ["hunting"],
        "tags": [],
        "patrol_art": "hunt_general_intro",
        "min_cats": 3,
        "max_cats": 6,
        "min_max_status": {
            "all apprentices": [-1, -1]
        },
        "weight": 20,
        "intro_text": "The hunting patrol heads out early, before the sun can turn the dunes into the bakingly hot expanse they've been recently.",
        "decline_text": "They encounter a dawn patrol on their way back to camp and join up with them instead.",
        "chance_of_success": 50,
        "relationship_constraint": ["siblings"],
        "success_outcomes": [
            {
                "text": "p_l grabs a massive b_mp_l_s that {PRONOUN/p_l/subject} can barely carry, and r_c congratulates {PRONOUN/p_l/object}, secretly wondering if {PRONOUN/r_c/subject}'ll ever manage to surpass {PRONOUN/r_c/poss} sibling's achievements.",
                "exp": 20,
                "weight": 20,
                "prey": ["medium"],
                "relationships": [
                    {
                        "cats_to": ["p_l"],
                        "cats_from": ["patrol"],
                        "mutual": false,
                        "values": ["jealous"],
                        "amount": 10
                    }
                ]
            },
            {
                "text": "r_c always feels like {PRONOUN/r_c/subject}{VERB/r_c/'re/'s} padding in p_l's footsteps, especially today, watching {PRONOUN/p_l/object} haul back such a good catch of prey for the clan, a contribution that more than makes up for r_c's meagre offerings.",
                "exp": 20,
                "weight": 5,
                "prey": ["medium"],
                "relationships": [
                    {
                        "cats_to": ["p_l"],
                        "cats_from": ["patrol"],
                        "mutual": false,
                        "values": ["jealous"],
                        "amount": 10
                    }
                ]
            }
        ],
        "fail_outcomes": [
            {
                "text": "Sometimes, the prey just doesn't run, and today is one of those times.",
                "exp": 0,
                "weight": 20,
                "relationships": [
                    {
                        "cats_to": ["p_l"],
                        "cats_from": ["patrol"],
                        "mutual": false,
                        "values": ["jealous"],
                        "amount": -10
                    }
                ],
                "prey": ["very_small"]
            },
            {
                "text": "r_c comes down with a crippling headache, making {PRONOUN/r_c/object} stagger, dizzy and weak, as {PRONOUN/r_c/subject}{VERB/r_c/'re/'s} helped back to camp.",
                "exp": 0,
                "weight": 10,
                "injury": [
                    {
                        "cats": ["r_c"],
                        "injuries": ["severe headache"],
                        "scars": []
                    }
                ],
                "relationships": [
                    {
                        "cats_to": ["p_l"],
                        "cats_from": ["patrol"],
                        "mutual": false,
                        "values": ["jealous"],
                        "amount": -10
                    }
                ],
                "prey": ["very_small"]
            }
        ]
    },
    {
        "patrol_id": "bch_hunt_random_greenleaf_siblings3to6warriorslocked5",
        "biome": ["beach"],
        "season": ["greenleaf"],
        "types": ["hunting"],
        "tags": [],
        "patrol_art": "hunt_general_intro",
        "min_cats": 3,
        "max_cats": 6,
        "min_max_status": {
            "all apprentices": [-1, -1]
        },
        "weight": 20,
        "intro_text": "The siblings head out to one of the further hunting grounds of the beach, where a long series of shallow rock pools promise good hunting and a way to cool off.",
        "decline_text": "They decide to bask for a bit instead of making the long walk.",
        "chance_of_success": 50,
        "relationship_constraint": ["siblings"],
        "success_outcomes": [
            {
                "text": "Together, they collect a b_tp_a_s, a couple b_tp_a_p, a old b_mp_a_s and two b_tp_l_p. It should be a great patrol, returning with so much prey - but r_c is acting obnoxious and {PRONOUN/r_c/poss} siblings have little time or patience for it.",
                "exp": 20,
                "weight": 20,
                "prey": ["medium"],
                "relationships": [
                    {
                        "cats_to": ["r_c"],
                        "cats_from": ["patrol"],
                        "mutual": false,
                        "values": ["dislike"],
                        "amount": 10
                    }
                ]
            },
            {
                "text": "r_c makes a dumb comment that accidentally cuts deep. {PRONOUN/r_c/poss/CAP} siblings work with {PRONOUN/r_c/object} long enough to bring back a decent haul of prey - but no longer.",
                "exp": 20,
                "weight": 5,
                "prey": ["medium"],
                "relationships": [
                    {
                        "cats_to": ["r_c"],
                        "cats_from": ["patrol"],
                        "mutual": false,
                        "values": ["dislike"],
                        "amount": 10
                    }
                ]
            }
        ],
        "fail_outcomes": [
            {
                "text": "Today is just not their day.",
                "exp": 0,
                "weight": 20,
                "prey": ["very_small"]
            },
            {
                "text": "The patrol tries to hunt, but r_c keeps stopping to duck behind bushes, until it's obvious that something is actually wrong. Eww.",
                "exp": 0,
                "weight": 10,
                "injury": [
                    {
                        "cats": ["r_c"],
                        "injuries": ["diarrhea"],
                        "scars": []
                    }
                ],
                "prey": ["very_small"]
            }
        ]
    },
    {
        "patrol_id": "bch_hunt_herb_warriorgreenleaf1",
        "biome": ["beach"],
        "season": ["greenleaf"],
        "types": ["hunting"],
        "tags": [],
        "patrol_art": "hunt_general_intro",
        "min_cats": 3,
        "max_cats": 6,
        "min_max_status": {},
        "weight": 20,
        "intro_text": "p_l finds a patch of herbs that {PRONOUN/p_l/subject} believe c_n might need for their stores. {PRONOUN/p_l/subject/CAP} freely admit to {PRONOUN/p_l/poss} patrol {PRONOUN/p_l/subject} {VERB/p_l/aren't/isn't} a medicine cat, and ask {PRONOUN/p_l/poss} companions' advice. What do they know about this part of the coast's herbal properties, especially in the heat of greenleaf?",
        "decline_text": "They decide to focus on hunting and leave the herb collecting to the medicine cats.",
        "chance_of_success": 50,
        "success_outcomes": [
            {
                "text": "It's not their normal task, but they're all smart enough to value supporting the Clan's medicine den. The patrol brings the herbs back to camp and they are put to good use.",
                "exp": 10,
                "weight": 20,
                "herbs": ["random_herbs"],
                "relationships": [
                    {
                        "cats_to": ["p_l"],
                        "cats_from": ["patrol"],
                        "mutual": false,
                        "values": ["respect"],
                        "amount": 5
                    }
                ]
            },
            {
                "text": "s_c carefully plucks some of the herbs and takes them back to the camp to be identified before the patrol goes to the trouble of collecting them, smartly decideding to get an informed opinion before committing the patrol.",
                "exp": 10,
                "weight": 20,
                "stat_skill": [
                    "CLEVER,0",
                    "INSIGHTFUL,0",
                    "SENSE,0",
                    "STORY,0",
                    "HEALER,0",
                    "LORE,0"
                ],
                "herbs": ["random_herbs"],
                "relationships": [
                    {
                        "cats_to": ["p_l"],
                        "cats_from": ["patrol"],
                        "mutual": false,
                        "values": ["respect"],
                        "amount": 5
                    }
                ]
            }
        ],
        "fail_outcomes": [
            {
                "text": "The patrol brings the herbs back to camp, only to find out that while the herbs promote good gut health, they're not a rare resource. Still, c_n will be eating an extra healthy dinner tonight with the herbs sprinkled into their freshkill.",
                "exp": 0,
                "weight": 20,
                "relationships": [
                    {
                        "cats_to": ["p_l"],
                        "cats_from": ["patrol"],
                        "mutual": false,
                        "values": ["respect"],
                        "amount": -5
                    }
                ]
            }
        ]
    },
    {
        "patrol_id": "bch_hunt_redvixen4",
        "biome": ["beach"],
        "season": ["greenleaf"],
        "types": [],
        "tags": [],
        "patrol_art": "hunt_general_intro",
        "min_cats": 2,
        "max_cats": 3,
        "min_max_status": {},
        "weight": 20,
        "intro_text": "Your patrol catches the scent of a fox - but is it red, or gray?",
        "decline_text": "Your patrol decides not to pursue the fox.",
        "chance_of_success": 30,
        "success_outcomes": [
            {
                "text": "The red vixen smells of milk and blood. Hopefully by driving her out of the territory, the litter she has been raising this greenleaf won't be a threat to the Clan. If they don't starve, c_n will hunt them down - they do not share with foxes.",
                "exp": 30,
                "weight": 20,
                "relationships": [
                    {
                        "cats_to": ["r_c"],
                        "cats_from": ["clan"],
                        "mutual": false,
                        "values": ["respect", "trust"],
                        "amount": 5
                    }
                ]
            },
            {
                "text": "Your patrol drives away the red fox, seeks out her den, and kills her cubs. It's brutal, but these fluffy small foxes would one day have grown to be kit-killers and thieves.",
                "exp": 30,
                "weight": 5,
                "relationships": [
                    {
                        "cats_to": ["r_c"],
                        "cats_from": ["clan"],
                        "mutual": false,
                        "values": ["respect", "trust"],
                        "amount": 5
                    }
                ]
            },
            {
                "text": "s_c displays incredible skill, driving the mother vixen out of the territory almost by {PRONOUN/s_c/self}. Now neither the red fox nor her dependent cubs pose a threat to the Clan. It truly proves s_c's place as one of c_n's most talented and skillful fighters.",
                "exp": 30,
                "weight": 20,
                "stat_skill": ["FIGHTER,2"],
                "relationships": [
                    {
                        "cats_to": ["s_c"],
                        "cats_from": ["clan"],
                        "mutual": false,
                        "values": ["respect", "trust"],
                        "amount": 10
                    }
                ]
            },
            {
                "text": "The patrol overcomes the red vixen and drives her off thanks to a brilliant battle move by s_c at a critical moment. {PRONOUN/s_c/poss/CAP} bravery ensures the patrol's success, and the cats arrive back at camp singing {PRONOUN/s_c/poss} praises to make sure the Clan knows it.",
                "exp": 30,
                "weight": 20,
                "stat_trait": [
                    "adventurous",
                    "altruistic",
                    "ambitious",
                    "bloodthirsty",
                    "bold",
                    "confident",
                    "daring",
                    "fierce",
                    "responsible",
                    "righteous",
                    "troublesome",
                    "vengeful"
                ],
                "relationships": [
                    {
                        "cats_to": ["s_c"],
                        "cats_from": ["clan"],
                        "mutual": false,
                        "values": ["respect", "trust"],
                        "amount": 10
                    }
                ]
            }
        ],
        "fail_outcomes": [
            {
                "text": "The mother red fox is vicious and determined, and the small patrol is beaten back. But this coast is c_n's and they haven't given up. They may have lost this battle, but c_n will win this war.",
                "exp": 0,
                "weight": 20,
                "relationships": [
                    {
                        "cats_to": ["r_c", "patrol", "r_c"],
                        "cats_from": ["clan", "clan", "patrol"],
                        "mutual": false,
                        "values": ["respect", "trust"],
                        "amount": -5
                    }
                ]
            },
            {
                "text": "s_c is determined to win, but {PRONOUN/s_c/poss} confidence is misplaced. {PRONOUN/s_c/subject/CAP}{VERB/s_c/'re/'s} a good fighter, but not a great one, and in a moment that embarrasses {PRONOUN/s_c/object} deeply, the rest of the patrol have to rescue {PRONOUN/s_c/object} from the red vixen.",
                "exp": 0,
                "weight": 20,
                "stat_trait": [
                    "adventurous",
                    "altruistic",
                    "ambitious",
                    "bloodthirsty",
                    "bold",
                    "confident",
                    "daring",
                    "fierce",
                    "responsible",
                    "righteous",
                    "troublesome",
                    "vengeful"
                ],
                "relationships": [
                    {
                        "cats_to": ["s_c"],
                        "cats_from": ["clan"],
                        "mutual": false,
                        "values": ["respect", "trust"],
                        "amount": -5
                    }
                ]
            },
            {
                "text": "Never threaten a mother's young - the red vixen kills r_c in the skirmish.",
                "exp": 0,
                "weight": 10,
                "dead_cats": ["r_c"],
                "history_text": {
                    "scar": "m_c carries a scar from a fight with a red vixen.",
                    "reg_death": "m_c fell in battle with a red fox.",
                    "lead_death": "died while fighting a red vixen"
                },
                "relationships": [
                    {
                        "cats_to": ["r_c"],
                        "cats_from": ["clan"],
                        "mutual": false,
                        "values": ["respect", "trust"],
                        "amount": -5
                    }
                ]
            },
            {
                "text": "The mother red fox's snapping jaws leave r_c dripping blood on the sand, forcing the patrol to back off.",
                "exp": 0,
                "weight": 10,
                "injury": [
                    {
                        "cats": ["r_c"],
                        "injuries": ["big_bite_injury"],
                        "scars": ["NECKBITE"]
                    }
                ],
                "history_text": {
                    "scar": "m_c carries a scar from a fight with a red vixen.",
                    "reg_death": "m_c fell in battle with a red fox.",
                    "lead_death": "died while fighting a red vixen"
                },
                "relationships": [
                    {
                        "cats_to": ["r_c"],
                        "cats_from": ["clan"],
                        "mutual": false,
                        "values": ["respect", "trust"],
                        "amount": -5
                    }
                ]
            },
            {
                "text": "s_c is determined to win, but {PRONOUN/s_c/poss} confidence is misplaced. {PRONOUN/s_c/subject/CAP}{VERB/s_c/'re/'s} a good fighter, but not a great one, and the red vixen manages to sink her teeth into {PRONOUN/s_c/object}. The patrol rallies around s_c, but they have to give up on the fight.",
                "exp": 0,
                "weight": 10,
                "stat_trait": [
                    "adventurous",
                    "altruistic",
                    "ambitious",
                    "bloodthirsty",
                    "bold",
                    "confident",
                    "daring",
                    "fierce",
                    "responsible",
                    "righteous",
                    "troublesome",
                    "vengeful"
                ],
                "injury": [
                    {
                        "cats": ["s_c"],
                        "injuries": ["big_bite_injury"],
                        "scars": ["NECKBITE"]
                    }
                ],
                "history_text": {
                    "scar": "m_c carries a scar from a fight with a red vixen.",
                    "reg_death": "m_c fell in battle with a red fox.",
                    "lead_death": "died while fighting a red vixen"
                },
                "relationships": [
                    {
                        "cats_to": ["r_c"],
                        "cats_from": ["clan"],
                        "mutual": false,
                        "values": ["respect", "trust"],
                        "amount": -5
                    }
                ]
            }
        ]
    },
    {
        "patrol_id": "bch_hunt_redvixen5",
        "biome": ["beach"],
        "season": ["greenleaf"],
        "types": [],
        "tags": [],
        "patrol_art": "hunt_general_intro",
        "min_cats": 4,
        "max_cats": 6,
        "min_max_status": {},
        "weight": 20,
        "intro_text": "Your patrol catches the scent of a fox - but is it red, or gray?",
        "decline_text": "Your patrol decides not to pursue the fox.",
        "chance_of_success": 30,
        "success_outcomes": [
            {
                "text": "Led by p_l, and with a heap of cooperation and teamwork, the patrol drives away the red fox, seeks out her den, and kills her growing cubs. The coasts will be safe from both the threat the vixen posed this season, and the threat her cubs would've given c_n in the seasons to come.",
                "exp": 30,
                "weight": 20,
                "relationships": [
                    {
                        "cats_to": ["patrol"],
                        "cats_from": ["clan"],
                        "mutual": false,
                        "values": ["respect", "trust"],
                        "amount": 5
                    }
                ]
            },
            {
                "text": "With so many cats working together in tight coordination, they manage to accomplish the near-impossible: killing the red mother vixen and ending the threat to the Clan that she and her cubs pose.",
                "exp": 30,
                "weight": 5,
                "relationships": [
                    {
                        "cats_to": ["patrol"],
                        "cats_from": ["clan"],
                        "mutual": false,
                        "values": ["respect", "trust"],
                        "amount": 5
                    }
                ]
            },
            {
                "text": "s_c displays incredible skill, driving the mother vixen out of the territory almost by {PRONOUN/s_c/self}. Now neither the red fox nor her dependent cubs pose a threat to the Clan. It truly proves s_c's place as one of c_n's most talented and skillful fighters.",
                "exp": 30,
                "weight": 20,
                "stat_skill": ["FIGHTER,3"],
                "relationships": [
                    {
                        "cats_to": ["s_c"],
                        "cats_from": ["clan"],
                        "mutual": false,
                        "values": ["respect", "trust"],
                        "amount": 10
                    }
                ]
            },
            {
                "text": "The patrol overcomes the red vixen and drives her off thanks to a brilliant battle move by s_c at a critical moment. {PRONOUN/s_c/poss/CAP} bravery ensures the patrol's success, and the cats arrive back at camp singing {PRONOUN/s_c/poss} praises to make sure the Clan knows it.",
                "exp": 30,
                "weight": 20,
                "stat_trait": [
                    "adventurous",
                    "altruistic",
                    "ambitious",
                    "bloodthirsty",
                    "bold",
                    "confident",
                    "daring",
                    "fierce",
                    "responsible",
                    "righteous",
                    "troublesome",
                    "vengeful"
                ],
                "relationships": [
                    {
                        "cats_to": ["s_c"],
                        "cats_from": ["clan"],
                        "mutual": false,
                        "values": ["respect", "trust"],
                        "amount": 5
                    }
                ]
            }
        ],
        "fail_outcomes": [
            {
                "text": "The mother red fox is vicious and determined. Although they lose this battle, through teamwork the cats manage to retreat without injury.",
                "exp": 0,
                "weight": 20,
                "relationships": [
                    {
                        "cats_to": ["patrol"],
                        "cats_from": ["clan", "clan", "patrol"],
                        "mutual": false,
                        "values": ["respect", "trust"],
                        "amount": -5
                    }
                ]
            },
            {
                "text": "s_c is determined to win, but {PRONOUN/s_c/poss} confidence is misplaced. {PRONOUN/s_c/subject/CAP}{VERB/s_c/'re/'s} a good fighter, but not a great one, and in a moment that embarrasses {PRONOUN/s_c/object} deeply, the rest of the patrol have to rescue {PRONOUN/s_c/object} from the red vixen.",
                "exp": 0,
                "weight": 20,
                "stat_trait": [
                    "adventurous",
                    "altruistic",
                    "ambitious",
                    "bloodthirsty",
                    "bold",
                    "confident",
                    "daring",
                    "fierce",
                    "responsible",
                    "righteous",
                    "troublesome",
                    "vengeful"
                ],
                "relationships": [
                    {
                        "cats_to": ["s_c"],
                        "cats_from": ["clan"],
                        "mutual": false,
                        "values": ["respect", "trust"],
                        "amount": -5
                    }
                ]
            },
            {
                "text": "r_c is left wounded as the patrol and the red mother vixen fight to a stalemate. Hopefully they've given the fox mother a reason not to return to this part of the coast.",
                "exp": 0,
                "weight": 10,
                "injury": [
                    {
                        "cats": ["r_c"],
                        "injuries": ["big_bite_injury"],
                        "scars": ["NECKBITE"]
                    }
                ],
                "history_text": { "scar": "m_c carries a scar from a fight with a red vixen." },
                "relationships": [
                    {
                        "cats_to": ["r_c", "patrol", "r_c"],
                        "cats_from": ["clan", "clan", "patrol"],
                        "mutual": false,
                        "values": ["respect", "trust"],
                        "amount": -5
                    }
                ]
            },
            {
                "text": "s_c is determined to win, but {PRONOUN/s_c/poss} confidence is misplaced. {PRONOUN/s_c/subject/CAP}{VERB/s_c/'re/'s} a good fighter, but not a great one, and the red vixen manages to sink her teeth into {PRONOUN/s_c/object}. The patrol rallies around s_c, but they have to give up on the fight.",
                "exp": 0,
                "weight": 10,
                "stat_trait": [
                    "adventurous",
                    "altruistic",
                    "ambitious",
                    "bloodthirsty",
                    "bold",
                    "confident",
                    "daring",
                    "fierce",
                    "responsible",
                    "righteous",
                    "troublesome",
                    "vengeful"
                ],
                "injury": [
                    {
                        "cats": ["s_c"],
                        "injuries": ["big_bite_injury"],
                        "scars": ["NECKBITE"]
                    }
                ],
                "history_text": { "scar": "m_c carries a scar from a fight with a red vixen." },
                "relationships": [
                    {
                        "cats_to": ["s_c"],
                        "cats_from": ["clan"],
                        "mutual": false,
                        "values": ["respect", "trust"],
                        "amount": -5
                    }
                ]
            }
        ]
    },
    {
        "patrol_id": "bch_hunt_redvixen6",
        "biome": ["beach"],
        "season": ["greenleaf"],
        "types": [],
        "tags": [],
        "patrol_art": "hunt_general_intro",
        "min_cats": 1,
        "max_cats": 1,
        "min_max_status": {},
        "weight": 20,
        "intro_text": "Your patrol catches the scent of a fox - but is it red, or gray?",
        "decline_text": "Your patrol decides not to pursue the fox.",
        "chance_of_success": 30,
        "success_outcomes": [
            {
                "text": "The red vixen smells of milk and blood. Hopefully by driving her out of the territory, the litter she has been raising this greenleaf won't be a threat to the Clan.",
                "exp": 50,
                "weight": 20,
                "relationships": [
                    {
                        "cats_to": ["patrol"],
                        "cats_from": ["clan"],
                        "mutual": false,
                        "values": ["respect", "trust"],
                        "amount": 5
                    }
                ]
            },
            {
                "text": "s_c displays incredible skill, driving the mother vixen and her brood off of the coast all by {PRONOUN/s_c/self}. Now neither the red fox nor her dependent cubs pose a threat to the Clan. {PRONOUN/s_c/subject/CAP} {VERB/s_c/swell/swells} with pride, feeling the confidence of knowing that {PRONOUN/s_c/subject}{VERB/s_c/'re/'s} truly one of the best fighters c_n has ever produced.",
                "exp": 50,
                "weight": 20,
                "stat_skill": ["FIGHTER,3"],
                "relationships": [
                    {
                        "cats_to": ["s_c"],
                        "cats_from": ["clan"],
                        "mutual": false,
                        "values": ["respect", "trust"],
                        "amount": 5
                    }
                ]
            },
            {
                "text": "A brilliant battle move by s_c at a critical moment knocks the red vixen off balance, and s_c manages to drive her out of c_n territory, though it takes every spark of strength in {PRONOUN/s_c/poss} pelt to do it alone.",
                "exp": 50,
                "weight": 20,
                "stat_trait": [
                    "adventurous",
                    "altruistic",
                    "ambitious",
                    "bloodthirsty",
                    "bold",
                    "confident",
                    "daring",
                    "fierce",
                    "responsible",
                    "righteous",
                    "troublesome",
                    "vengeful"
                ],
                "relationships": [
                    {
                        "cats_to": ["s_c"],
                        "cats_from": ["clan"],
                        "mutual": false,
                        "values": ["respect", "trust"],
                        "amount": 5
                    }
                ]
            }
        ],
        "fail_outcomes": [
            {
                "text": "Never threaten a mother's young - the red vixen kills r_c in the skirmish, and carries off the body to feed her litter.",
                "exp": 0,
                "weight": 10,
                "dead_cats": ["r_c"],
                "history_text": {
                    "scar": "m_c carries a scar from a solo fight with a red vixen.",
                    "reg_death": "m_c fell in a solo battle with a vixen.",
                    "lead_death": "died while fighting a red vixen"
                },
                "relationships": [
                    {
                        "cats_to": ["patrol"],
                        "cats_from": ["clan"],
                        "mutual": false,
                        "values": ["respect", "trust"],
                        "amount": -5
                    }
                ]
            },
            {
                "text": "The mother red fox's snapping jaws leave r_c dripping blood on the sand, and barely able to escape further injury.",
                "exp": 0,
                "weight": 10,
                "injury": [
                    {
                        "cats": ["r_c"],
                        "injuries": ["big_bite_injury", "shock"],
                        "scars": ["THREE"]
                    }
                ],
                "history_text": {
                    "scar": "m_c carries a scar from a solo fight with a red vixen.",
                    "reg_death": "m_c fell in a solo battle with a vixen.",
                    "lead_death": "died while fighting a red vixen"
                },
                "relationships": [
                    {
                        "cats_to": ["patrol"],
                        "cats_from": ["clan"],
                        "mutual": false,
                        "values": ["respect", "trust"],
                        "amount": -5
                    }
                ]
            },
            {
                "text": "s_c is determined to win, but the red vixen is determined to live, and that makes all the difference. s_c ends up pinned in a defensible hiding spot, bleeding and terrified, until the vixen judges {PRONOUN/s_c/object} no longer a threat and continues on her way.",
                "exp": 0,
                "weight": 10,
                "stat_trait": [
                    "adventurous",
                    "altruistic",
                    "ambitious",
                    "bloodthirsty",
                    "bold",
                    "confident",
                    "daring",
                    "fierce",
                    "responsible",
                    "righteous",
                    "troublesome",
                    "vengeful"
                ],
                "injury": [
                    {
                        "cats": ["s_c"],
                        "injuries": ["big_bite_injury", "shock"],
                        "scars": ["THREE"]
                    }
                ],
                "history_text": {
                    "scar": "m_c carries a scar from a solo fight with a red vixen.",
                    "reg_death": "m_c fell in a solo battle with a vixen.",
                    "lead_death": "died while fighting a red vixen"
                },
                "relationships": [
                    {
                        "cats_to": ["s_c"],
                        "cats_from": ["clan"],
                        "mutual": false,
                        "values": ["respect", "trust"],
                        "amount": -5
                    }
                ]
            }
        ]
    },
    {
        "patrol_id": "bch_hunt_grayvixen4",
        "biome": ["beach"],
        "season": ["greenleaf"],
        "types": [],
        "tags": [],
        "patrol_art": "hunt_general_intro",
        "min_cats": 2,
        "max_cats": 3,
        "min_max_status": {},
        "weight": 20,
        "intro_text": "Your patrol catches the scent of a fox - but is it red, or gray?",
        "decline_text": "Your patrol decides not to pursue the fox.",
        "chance_of_success": 40,
        "success_outcomes": [
            {
                "text": "The stocky gray vixen they track down smells of milk, and though she's nearly double the weight of any of the patrol and all of it muscle, they meet her eyes squarely, and leap to attack. c_n does not tolerate sharing their territory with foxes, and they work together to drive her off.",
                "exp": 30,
                "weight": 20,
                "relationships": [
                    {
                        "cats_to": ["r_c"],
                        "cats_from": ["patrol"],
                        "mutual": true,
                        "values": ["respect", "trust"],
                        "amount": 5
                    }
                ]
            },
            {
                "text": "Your patrol drives away the gray fox, seeks out her den, and kills her young cubs. It's brutal, but these fluffy small foxes would one day have grown to be kit-killers and thieves. Better to deal with them now rather than when they're the same height as and nearly double the weight of a cat, though a gray fox will always be easier to fight than a bigger red one.",
                "exp": 30,
                "weight": 5,
                "relationships": [
                    {
                        "cats_to": ["patrol"],
                        "cats_from": ["patrol"],
                        "mutual": false,
                        "values": ["respect", "trust"],
                        "amount": 5
                    }
                ]
            },
            {
                "text": "s_c displays incredible skill, driving the mother vixen out of the territory almost by {PRONOUN/s_c/self}. Now neither the gray fox nor her cubs pose a threat to the Clan. It places s_c as one of c_n's most talented and skillful fighters; a gray fox is a dangerous competitor.",
                "exp": 30,
                "weight": 20,
                "stat_skill": ["FIGHTER,3"],
                "relationships": [
                    {
                        "cats_to": ["s_c"],
                        "cats_from": ["patrol"],
                        "mutual": false,
                        "values": ["respect", "trust"],
                        "amount": 5
                    }
                ]
            },
            {
                "text": "The patrol overcomes the gray vixen they find and drives her off thanks to a brilliant battle move by s_c. The cats swirl around s_c afterwards, congratulating {PRONOUN/s_c/object} on {PRONOUN/s_c/poss} bravery and skill.",
                "exp": 30,
                "weight": 20,
                "stat_trait": [
                    "adventurous",
                    "altruistic",
                    "ambitious",
                    "bloodthirsty",
                    "bold",
                    "confident",
                    "daring",
                    "fierce",
                    "responsible",
                    "righteous",
                    "troublesome",
                    "vengeful"
                ],
                "relationships": [
                    {
                        "cats_to": ["s_c"],
                        "cats_from": ["patrol"],
                        "mutual": false,
                        "values": ["respect", "trust"],
                        "amount": 5
                    }
                ]
            }
        ],
        "fail_outcomes": [
            {
                "text": "The patrol comes across a gray vixen at the end of the scent trail. She spots them too, measures herself up against them, then flees, scrambling up the cliffs of the headland in a move that completely surprises the cats. This round goes to the gray fox.",
                "exp": 0,
                "weight": 20,
                "relationships": [
                    {
                        "cats_to": ["patrol"],
                        "cats_from": ["patrol"],
                        "mutual": false,
                        "values": ["respect", "trust"],
                        "amount": -5
                    }
                ]
            },
            {
                "text": "s_c is determined to win, but {PRONOUN/s_c/poss} confidence is misplaced. {PRONOUN/s_c/subject/CAP}{VERB/s_c/'re/'s} a good fighter, but not a great one, and in a moment that embarrasses {PRONOUN/s_c/object} deeply, the gray vixen slips past {PRONOUN/s_c/object} and flees into the maze of the sand dunes.",
                "exp": 0,
                "weight": 20,
                "stat_trait": [
                    "adventurous",
                    "altruistic",
                    "ambitious",
                    "bloodthirsty",
                    "bold",
                    "confident",
                    "daring",
                    "fierce",
                    "responsible",
                    "righteous",
                    "troublesome",
                    "vengeful"
                ],
                "relationships": [
                    {
                        "cats_to": ["s_c"],
                        "cats_from": ["patrol"],
                        "mutual": false,
                        "values": ["respect", "trust"],
                        "amount": -5
                    }
                ]
            },
            {
                "text": "The patrol finds a stocky gray vixen wandering their coast, and drives her out in a scene that mostly involves yowling and screaming and yapping at each other until she gives in. r_c gets a little battered, but everyone is mostly fine.",
                "exp": 0,
                "weight": 10,
                "injury": [
                    {
                        "cats": ["r_c"],
                        "injuries": ["minor_injury"],
                        "scars": ["LEGBITE"]
                    }
                ],
                "history_text": { "scar": "m_c carries a scar from a fight with a gray vixen." },
                "relationships": [
                    {
                        "cats_to": ["r_c", "patrol"],
                        "cats_from": ["patrol", "patrol"],
                        "mutual": false,
                        "values": ["respect", "trust"],
                        "amount": -5
                    }
                ]
            },
            {
                "text": "s_c is determined to win, but {PRONOUN/s_c/poss} confidence is misplaced. {PRONOUN/s_c/subject/CAP}{VERB/s_c/'re/'s} a good fighter, but not a great one, and the stocky gray vixen is all muscle, barging past s_c and knocking {PRONOUN/s_c/object} ass over paws as she flees from the patrol.",
                "exp": 0,
                "weight": 10,
                "stat_trait": [
                    "adventurous",
                    "altruistic",
                    "ambitious",
                    "bloodthirsty",
                    "bold",
                    "confident",
                    "daring",
                    "fierce",
                    "responsible",
                    "righteous",
                    "troublesome",
                    "vengeful"
                ],
                "injury": [
                    {
                        "cats": ["s_c"],
                        "injuries": ["minor_injury"],
                        "scars": ["LEGBITE"]
                    }
                ],
                "history_text": { "scar": "m_c carries a scar from a fight with a gray vixen." },
                "relationships": [
                    {
                        "cats_to": ["s_c"],
                        "cats_from": ["patrol"],
                        "mutual": false,
                        "values": ["respect", "trust"],
                        "amount": -5
                    }
                ]
            }
        ]
    },
    {
        "patrol_id": "bch_hunt_grayvixen5",
        "biome": ["beach"],
        "season": ["greenleaf"],
        "types": [],
        "tags": [],
        "patrol_art": "hunt_general_intro",
        "min_cats": 4,
        "max_cats": 6,
        "min_max_status": {},
        "weight": 20,
        "intro_text": "Your patrol catches the scent of a fox - but is it red, or gray?",
        "decline_text": "Your patrol decides not to pursue the fox.",
        "chance_of_success": 40,
        "success_outcomes": [
            {
                "text": "Led by p_l, and with a heap of cooperation and teamwork, the patrol drives away the gray fox, seeks out her den, and kills her growing cubs. The coast will be safe from both the competition the vixen posed this season, and the threat her cubs would've given c_n in the seasons to come.",
                "exp": 30,
                "weight": 20,
                "relationships": [
                    {
                        "cats_to": ["r_c", "patrol"],
                        "cats_from": ["patrol", "patrol"],
                        "mutual": false,
                        "values": ["respect", "trust"],
                        "amount": 5
                    }
                ]
            },
            {
                "text": "With so many cats working together in tight coordination, they're able to keep the gray vixen they find pinned and distracted as they wear her down. The fox eventually flees for her den, and the patrol follows to take care of the cubs she's raising.",
                "exp": 30,
                "weight": 5,
                "relationships": [
                    {
                        "cats_to": ["r_c", "patrol"],
                        "cats_from": ["patrol", "patrol"],
                        "mutual": false,
                        "values": ["respect", "trust"],
                        "amount": 5
                    }
                ]
            },
            {
                "text": "s_c displays incredible skill, driving the mother vixen out of the territory almost by {PRONOUN/s_c/self}. Now neither the gray fox nor her cubs pose a threat to the Clan. It places s_c as one of c_n's most talented and skillful fighters; a gray fox is a dangerous competitor.",
                "exp": 30,
                "weight": 20,
                "stat_skill": ["FIGHTER,3"],
                "relationships": [
                    {
                        "cats_to": ["s_c"],
                        "cats_from": ["patrol"],
                        "mutual": false,
                        "values": ["respect", "trust"],
                        "amount": 5
                    }
                ]
            },
            {
                "text": "Bravely, s_c charges the gray fox, yowling threats. The vixen spooks and skitters up a tree, growling and barking in a squeaky tone, and s_c follows her up into the branches. As the rest of the patrol backs them up from the ground, s_c screams until the fox is cowering and afraid, then lets her flee.",
                "exp": 30,
                "weight": 20,
                "stat_trait": [
                    "adventurous",
                    "altruistic",
                    "ambitious",
                    "bloodthirsty",
                    "bold",
                    "confident",
                    "daring",
                    "fierce",
                    "responsible",
                    "righteous",
                    "troublesome",
                    "vengeful"
                ],
                "relationships": [
                    {
                        "cats_to": ["s_c"],
                        "cats_from": ["patrol"],
                        "mutual": false,
                        "values": ["respect", "trust"],
                        "amount": 5
                    }
                ]
            }
        ],
        "fail_outcomes": [
            {
                "text": "The patrol comes across a gray vixen at the end of the scent trail. She spots them too, measures herself up against them, then flees, scrambling up the cliffs of the headland in a move that completely surprises the cats. This round goes to the gray fox.",
                "exp": 0,
                "weight": 20,
                "relationships": [
                    {
                        "cats_to": ["r_c", "patrol"],
                        "cats_from": ["patrol", "patrol"],
                        "mutual": false,
                        "values": ["respect", "trust"],
                        "amount": -5
                    }
                ]
            },
            {
                "text": "s_c is determined to win, but {PRONOUN/s_c/poss} confidence is misplaced. {PRONOUN/s_c/subject/CAP}{VERB/s_c/'re/'s} a good fighter, but not a great one, and in a moment that embarrasses {PRONOUN/s_c/object} deeply, the gray vixen slips past {PRONOUN/s_c/object} and flees into the maze of the sand dunes.",
                "exp": 0,
                "weight": 20,
                "stat_trait": [
                    "adventurous",
                    "altruistic",
                    "ambitious",
                    "bloodthirsty",
                    "bold",
                    "confident",
                    "daring",
                    "fierce",
                    "responsible",
                    "righteous",
                    "troublesome",
                    "vengeful"
                ],
                "relationships": [
                    {
                        "cats_to": ["s_c"],
                        "cats_from": ["patrol"],
                        "mutual": false,
                        "values": ["respect", "trust"],
                        "amount": -5
                    }
                ]
            },
            {
                "text": "The patrol finds a stocky gray vixen wandering their coast, and drives her out in a scene that mostly involves yowling and screaming and yapping at each other until she gives in. r_c gets a little battered, but everyone is mostly fine.",
                "exp": 0,
                "weight": 10,
                "injury": [
                    {
                        "cats": ["r_c"],
                        "injuries": ["minor_injury"],
                        "scars": ["LEGBITE"]
                    }
                ],
                "history_text": { "scar": "m_c carries a scar from a fight with a gray vixen." },
                "relationships": [
                    {
                        "cats_to": ["r_c"],
                        "cats_from": ["patrol"],
                        "mutual": false,
                        "values": ["respect", "trust"],
                        "amount": -5
                    }
                ]
            },
            {
                "text": "s_c is determined to win, but {PRONOUN/s_c/poss} confidence is misplaced. {PRONOUN/s_c/subject/CAP}{VERB/s_c/'re/'s} a good fighter, but not a great one, and the stocky gray vixen is all muscle, barging past s_c and knocking {PRONOUN/s_c/object} ass over paws as she flees from the patrol.",
                "exp": 0,
                "weight": 10,
                "stat_trait": [
                    "adventurous",
                    "altruistic",
                    "ambitious",
                    "bloodthirsty",
                    "bold",
                    "confident",
                    "daring",
                    "fierce",
                    "responsible",
                    "righteous",
                    "troublesome",
                    "vengeful"
                ],
                "injury": [
                    {
                        "cats": ["s_c"],
                        "injuries": ["minor_injury"],
                        "scars": ["LEGBITE"]
                    }
                ],
                "history_text": { "scar": "m_c carries a scar from a fight with a gray vixen." },
                "relationships": [
                    {
                        "cats_to": ["s_c"],
                        "cats_from": ["patrol"],
                        "mutual": false,
                        "values": ["respect", "trust"],
                        "amount": -5
                    }
                ]
            }
        ]
    },
    {
        "patrol_id": "bch_hunt_grayvixen6",
        "biome": ["beach"],
        "season": ["greenleaf"],
        "types": [],
        "tags": [],
        "patrol_art": "hunt_general_intro",
        "min_cats": 1,
        "max_cats": 1,
        "min_max_status": {},
        "weight": 20,
        "intro_text": "Your patrol catches the scent of a fox - but is it red, or gray?",
        "decline_text": "Your patrol decides not to pursue the fox.",
        "chance_of_success": 40,
        "success_outcomes": [
            {
                "text": "r_c finds a gray vixen smelling of milk and blood. Hopefully by driving her out of the territory, the litter she has been raising this greenleaf won't be a threat to the Clan.",
                "exp": 50,
                "weight": 20,
                "relationships": [
                    {
                        "cats_to": ["patrol"],
                        "cats_from": ["clan"],
                        "mutual": false,
                        "values": ["respect", "trust"],
                        "amount": 5
                    }
                ]
            },
            {
                "text": "s_c displays incredible skill, driving the mother vixen and her brood off of the coast all by {PRONOUN/s_c/self}. Now neither the gray fox nor her dependent cubs pose a threat to the Clan. {PRONOUN/s_c/subject/CAP} {VERB/s_c/swell/swells} with pride, returning to camp knowing there's one less competitor poaching c_n's prey.",
                "exp": 50,
                "weight": 20,
                "stat_skill": ["FIGHTER,3"],
                "relationships": [
                    {
                        "cats_to": ["patrol"],
                        "cats_from": ["clan"],
                        "mutual": false,
                        "values": ["respect", "trust"],
                        "amount": 5
                    }
                ]
            },
            {
                "text": "They're nearly of equal height, with s_c's bold aggression making up for the weight that the gray vixen has on {PRONOUN/s_c/object}, and the stand off is resolved when s_c charges the gray fox and she chooses flight over fight.",
                "exp": 50,
                "weight": 20,
                "stat_trait": [
                    "adventurous",
                    "altruistic",
                    "ambitious",
                    "bloodthirsty",
                    "bold",
                    "confident",
                    "daring",
                    "fierce",
                    "responsible",
                    "righteous",
                    "troublesome",
                    "vengeful"
                ],
                "relationships": [
                    {
                        "cats_to": ["patrol"],
                        "cats_from": ["clan"],
                        "mutual": false,
                        "values": ["respect", "trust"],
                        "amount": 5
                    }
                ]
            }
        ],
        "fail_outcomes": [
            {
                "text": "r_c comes across a gray vixen at the end of the scent trail. She spots {PRONOUN/r_c/object} too, measures herself up against {PRONOUN/r_c/object}, then flees, scrambling up the cliffs of the headland in a move that completely surprises r_c. This round goes to the gray fox.",
                "exp": 0,
                "weight": 20,
                "relationships": [
                    {
                        "cats_to": ["patrol"],
                        "cats_from": ["clan"],
                        "mutual": false,
                        "values": ["respect", "trust"],
                        "amount": -5
                    }
                ]
            },
            {
                "text": "s_c is determined to win, but {PRONOUN/s_c/poss} confidence is misplaced. {PRONOUN/s_c/subject/CAP}{VERB/s_c/'re/'s} a good fighter, but not a great one, and in a moment that embarrasses them deeply, the gray vixen slips past {PRONOUN/s_c/object} and flees into the maze of the sand dunes.",
                "exp": 0,
                "weight": 20,
                "stat_trait": [
                    "adventurous",
                    "altruistic",
                    "ambitious",
                    "bloodthirsty",
                    "bold",
                    "confident",
                    "daring",
                    "fierce",
                    "responsible",
                    "righteous",
                    "troublesome",
                    "vengeful"
                ],
                "relationships": [
                    {
                        "cats_to": ["patrol"],
                        "cats_from": ["clan"],
                        "mutual": false,
                        "values": ["respect", "trust"],
                        "amount": -5
                    }
                ]
            },
            {
                "text": "r_c nearly managed to pin the gray vixen they find on a cliff ledge, but snapping jaws leave r_c dripping blood on the sand. Today, this round goes to the gray fox.",
                "exp": 0,
                "weight": 10,
                "injury": [
                    {
                        "cats": ["r_c"],
                        "injuries": ["big_bite_injury"],
                        "scars": ["THREE"]
                    }
                ],
                "history_text": { "scar": "m_c carries a scar from a solo fight with a gray vixen." },
                "relationships": [
                    {
                        "cats_to": ["patrol"],
                        "cats_from": ["clan"],
                        "mutual": false,
                        "values": ["respect", "trust"],
                        "amount": -5
                    }
                ]
            },
            {
                "text": "s_c is determined to win, but {PRONOUN/s_c/poss} confidence is misplaced. {PRONOUN/s_c/subject/CAP}{VERB/s_c/'re/'s} a good fighter, but not a great one, and the stocky gray vixen is cunning, sinking her teeth into s_c to distract {PRONOUN/s_c/object} as she flees.",
                "exp": 0,
                "weight": 10,
                "stat_trait": [
                    "adventurous",
                    "altruistic",
                    "ambitious",
                    "bloodthirsty",
                    "bold",
                    "confident",
                    "daring",
                    "fierce",
                    "responsible",
                    "righteous",
                    "troublesome",
                    "vengeful"
                ],
                "injury": [
                    {
                        "cats": ["s_c"],
                        "injuries": ["big_bite_injury"],
                        "scars": ["THREE"]
                    }
                ],
                "history_text": { "scar": "m_c carries a scar from a solo fight with a gray vixen." },
                "relationships": [
                    {
                        "cats_to": ["patrol"],
                        "cats_from": ["clan"],
                        "mutual": false,
                        "values": ["respect", "trust"],
                        "amount": -5
                    }
                ]
            }
        ]
    },
    {
        "patrol_id": "bch_hunt_twolegsobject1",
        "biome": ["beach"],
        "season": ["greenleaf"],
        "types": ["hunting"],
        "tags": [],
        "patrol_art": "bch_hunt_twolegsobject",
        "min_cats": 2,
        "max_cats": 6,
        "min_max_status": {},
        "weight": 20,
        "intro_text": "As the patrol arrives at a beach, they spot Twolegs and their kits lounging around a brightly colored pelt of some kind, and smell food-scent.",
        "decline_text": "The patrol decides to avoid the Twolegs.",
        "chance_of_success": 40,
        "success_outcomes": [
            {
                "text": "The patrol sneaks closer. It seems the Twolegs are eating, though the open beach shore means the cats don't have any chances of stealing a bite.",
                "exp": 10,
                "weight": 20
            },
            {
                "text": "s_c is more interested in the strangely-colored pelt than the food-scent, which the Twolegs will undoubtedly be possessive of. {PRONOUN/s_c/subject/CAP} {VERB/s_c/wonder/wonders} how the odd creatures make such things, and why on earth they'd bring them to a beach to sit on pointlessly.",
                "exp": 10,
                "weight": 20,
                "stat_skill": ["CLEVER,1"]
            }
        ],
        "fail_outcomes": [
            {
                "text": "The patrol can't seem to interpret the purpose of the Gathering. Twolegs are just mystifying.",
                "exp": 0,
                "weight": 20
            },
            {
                "text": "As the patrol gets close, a Twoleg kit runs at them, screaming unintelligibly. While running away, r_c sprains a leg.",
                "exp": 0,
                "weight": 10,
                "injury": [
                    {
                        "cats": ["r_c"],
                        "injuries": ["sprain"],
                        "scars": []
                    }
                ]
            }
        ]
    },
    {
        "patrol_id": "bch_hunt_random_greenleaf_siblings2applocked1",
        "biome": ["beach"],
        "season": ["greenleaf"],
        "types": ["hunting"],
        "tags": ["medium_prey2"],
        "patrol_art": "hunt_general_intro",
        "min_cats": 2,
        "max_cats": 2,
        "min_max_status": {
            "apprentice": [1, 6],
            "all apprentices": [2, 2]
        },
        "weight": 20,
        "intro_text": "The two siblings head out together, declaring a friendly competition to stock the fresh-kill pile. Greenleaf has brought warm waters and long days to the beaches, and they're going to prove themselves!",
        "decline_text": "Their mentors hold them back with a gentle word - the warriors have other plans for the apprentices today.",
        "chance_of_success": 40,
        "relationship_constraint": ["siblings"],
        "success_outcomes": [
            {
                "text": "app1 misses a b_tp_a_s, and app2 startles a pair of b_tp_a_p. They don't let it get them down, instead capturing a plump rabbit with a beautiful team ambush! But when they bring it back to camp, app1 tries to take sole credit for the prey, and instead of familial talent, it's familial discord that's displayed, as the apprentices get into a massive argument in the middle of camp.",
                "exp": 20,
                "weight": 20,
                "prey": ["small"],
                "relationships": [
                    {
                        "cats_to": ["patrol"],
                        "cats_from": ["patrol"],
                        "mutual": false,
                        "values": ["jealous", "dislike"],
                        "amount": 10
                    }
                ]
            },
            {
                "text": "s_c catches a great b_mp_a_s, and two b_tp_l_p! But {PRONOUN/s_c/poss} sibling comes up empty pawed. s_c offers to let them claim the smaller prey as their own, but the insulting suggestion just causes a massive argument.",
                "exp": 20,
                "weight": 20,
                "stat_skill": ["HUNTER,0"],
                "relationships": [
                    {
                        "cats_to": ["patrol"],
                        "cats_from": ["patrol"],
                        "mutual": false,
                        "values": ["jealous", "dislike"],
                        "amount": 10
                    }
                ]
            }
        ],
        "fail_outcomes": [
            {
                "text": "The littermates end up dirty, exhausted, and without much more than a b_tp_l_s to show for it. Fox-dung! But at least out here, even if they didn't get much prey, they can complain about how stupidly hard hunting is to a sympathetic audience.",
                "exp": 0,
                "weight": 20,
                "relationships": [
                    {
                        "cats_to": ["patrol"],
                        "cats_from": ["patrol"],
                        "mutual": false,
                        "values": ["jealous", "dislike"],
                        "amount": -10
                    }
                ],
                "prey": ["very_small"]
            },
            {
                "text": "app1 takes a hard fall while swiping at a b_mp_a_s in a sharply decorated rockpool, and the afternoon's hunt is called off as {PRONOUN/app1/poss} sibling helps {PRONOUN/app1/object} back to camp, chatting reassuringly about how hard their hunting lessons are.",
                "exp": 0,
                "weight": 10,
                "injury": [
                    {
                        "cats": ["app1"],
                        "injuries": ["minor_injury"],
                        "scars": []
                    }
                ],
                "relationships": [
                    {
                        "cats_to": ["patrol"],
                        "cats_from": ["patrol"],
                        "mutual": false,
                        "values": ["jealous", "dislike"],
                        "amount": -10
                    }
                ],
                "prey": ["very_small"]
            }
        ]
    },
    {
        "patrol_id": "bch_hunt_random_greenleaf_siblings2applocked2",
        "biome": ["beach"],
        "season": ["greenleaf"],
        "types": ["hunting"],
        "tags": ["medium_prey2"],
        "patrol_art": "hunt_general_intro",
        "min_cats": 2,
        "max_cats": 2,
        "min_max_status": {
            "apprentice": [1, 6],
            "all apprentices": [2, 2]
        },
        "weight": 20,
        "intro_text": "It's nice to get the chance to go out hunting with app2. app1 knows they're still in the apprentice den together, but their different mentors and focuses and skills - it's not the same as it was back in the nursery as littermates. And the greenleaf sun is so warm and bright!",
        "decline_text": "Their mentors hold them back with a gentle word - the warriors have other plans for the apprentices today.",
        "chance_of_success": 40,
        "relationship_constraint": ["siblings"],
        "success_outcomes": [
            {
                "text": "Yeah, it's a relatively okay hunt, with a couple b_tp_l_p and a dirty b_tp_l_s. But what app1 is actually going to remember about today is that app2 thinks that {PRONOUN/app2/poss} mentor and app1's would make a cute couple!",
                "exp": 20,
                "weight": 20,
                "prey": ["small"],
                "relationships": [
                    {
                        "cats_to": ["patrol"],
                        "cats_from": ["patrol"],
                        "mutual": false,
                        "values": ["platonic", "respect"],
                        "amount": 5
                    }
                ]
            },
            {
                "text": "It turns out s_c has really been listening to {PRONOUN/s_c/poss} mentor's tips for hunting - and {PRONOUN/s_c/subject}{VERB/s_c/'re/'s} willing to pass it on!",
                "exp": 20,
                "weight": 20,
                "stat_skill": ["HUNTER,0"],
                "relationships": [
                    {
                        "cats_to": ["patrol"],
                        "cats_from": ["patrol"],
                        "mutual": false,
                        "values": ["platonic", "respect"],
                        "amount": 5
                    }
                ]
            }
        ],
        "fail_outcomes": [
            {
                "text": "Together they manage a grand haul of one b_tp_l_s, and not even a very big b_tp_l_s at that. They have a lot more to learn before they'll all be ready to take on the responsibility of providing for c_n.",
                "exp": 0,
                "weight": 20,
                "prey": ["very_small"]
            }
        ]
    },
    {
        "patrol_id": "bch_hunt_random_greenleaf_siblings2applocked3",
        "biome": ["beach"],
        "season": ["greenleaf"],
        "types": ["hunting"],
        "tags": ["medium_prey2"],
        "patrol_art": "hunt_general_intro",
        "min_cats": 2,
        "max_cats": 2,
        "min_max_status": {
            "apprentice": [1, 6],
            "all apprentices": [2, 2]
        },
        "weight": 20,
        "intro_text": "The clouds are out, making the world seem murky after all the strong sunny days recently. And just like the clouds, app1 and {PRONOUN/app1/poss} littermate are everywhere today, sticking their heads into every unexplored corner of the territory. All in the name of hunting, of course!",
        "decline_text": "Their mentors hold them back with a gentle word - the warriors have other plans for the apprentices today.",
        "chance_of_success": 40,
        "relationship_constraint": ["siblings"],
        "success_outcomes": [
            {
                "text": "app1 thinks app2's b_tp_l_s looks infinitly more delicous than {PRONOUN/app1/poss} own contributions of two b_tp_l_p, while app2 insists that {PRONOUN/app2/subject}'d much rather bring back b_tp_l_p.",
                "exp": 20,
                "weight": 20,
                "prey": ["small"],
                "relationships": [
                    {
                        "cats_to": ["patrol"],
                        "cats_from": ["patrol"],
                        "mutual": false,
                        "values": ["respect", "jealous"],
                        "amount": 5
                    }
                ]
            },
            {
                "text": "s_c spends half the patrol in the heavy waves of the tidal zone, both impressing and frustrating the sibling trying to keep up with {PRONOUN/s_c/object}.",
                "exp": 20,
                "weight": 20,
                "stat_skill": ["SWIMMER,0"],
                "relationships": [
                    {
                        "cats_to": ["patrol"],
                        "cats_from": ["patrol"],
                        "mutual": false,
                        "values": ["respect", "jealous"],
                        "amount": 5
                    }
                ]
            }
        ],
        "fail_outcomes": [
            {
                "text": "Well, they have a lot of fun exploring, even if it's not that productive of a hunting patrol.",
                "exp": 0,
                "weight": 20,
                "prey": ["very_small"]
            }
        ]
    },
    {
        "patrol_id": "bch_hunt_random_greenleaf_siblings3applocked1",
        "biome": ["beach"],
        "season": ["greenleaf"],
        "types": ["hunting"],
        "tags": ["medium_prey2"],
        "patrol_art": "hunt_general_intro",
        "min_cats": 3,
        "max_cats": 3,
        "min_max_status": {
            "apprentice": [1, 6],
            "all apprentices": [3, 3]
        },
        "weight": 20,
        "intro_text": "The three siblings head out together, declaring a friendly competition to stock the fresh-kill pile. Greenleaf has brought warm waters and long days to the beaches, and they're going to prove themselves!",
        "decline_text": "Their mentors hold them back with a gentle word - the warriors have other plans for the apprentices today.",
        "chance_of_success": 40,
        "relationship_constraint": ["siblings"],
        "success_outcomes": [
            {
                "text": "app1 misses a b_tp_a_s, and app2 and app3 startles a pair of b_tp_a_p. They don't let it get them down, instead capturing a plump rabbit with a beautiful team ambush! But when they bring it back to camp, app1 tries to take sole credit for the prey, and instead of familial talent, it's familial discord that's displayed, as the apprentices get into a massive argument in the middle of camp.",
                "exp": 30,
                "weight": 20,
                "prey": ["small"],
                "relationships": [
                    {
                        "cats_to": ["patrol"],
                        "cats_from": ["patrol"],
                        "mutual": false,
                        "values": ["jealous", "dislike"],
                        "amount": 5
                    }
                ]
            },
            {
                "text": "s_c catches a great b_mp_a_s, and two b_tp_l_p! But {PRONOUN/s_c/poss} siblings come up empty pawed. s_c offers to let them claim the smaller prey as their own, but the insulting suggestion just causes a massive argument.",
                "exp": 30,
                "weight": 20,
                "stat_skill": ["HUNTER,0"],
                "relationships": [
                    {
                        "cats_to": ["patrol"],
                        "cats_from": ["patrol"],
                        "mutual": false,
                        "values": ["jealous", "dislike"],
                        "amount": 5
                    }
                ]
            }
        ],
        "fail_outcomes": [
            {
                "text": "The littermates end up dirty, exhausted, and without much more than a b_tp_l_s to show for it. Fox-dung! But at least out here, even if they didn't get much prey, they can complain about how stupidly hard hunting is to a sympathetic audience.",
                "exp": 0,
                "weight": 20,
                "relationships": [
                    {
                        "cats_to": ["patrol"],
                        "cats_from": ["patrol"],
                        "mutual": false,
                        "values": ["jealous", "dislike"],
                        "amount": -5
                    }
                ],
                "prey": ["very_small"]
            },
            {
                "text": "app1 takes a hard fall while swiping at a b_mp_a_s in a sharply decorated rockpool, and the afternoon's hunt is called off as {PRONOUN/app1/poss} siblings help {PRONOUN/app1/object} back to camp, chatting reassuringly about how hard their hunting lessons are.",
                "exp": 0,
                "weight": 10,
                "injury": [
                    {
                        "cats": ["app1"],
                        "injuries": ["minor_injury"],
                        "scars": []
                    }
                ],
                "relationships": [
                    {
                        "cats_to": ["patrol"],
                        "cats_from": ["patrol"],
                        "mutual": false,
                        "values": ["jealous", "dislike"],
                        "amount": -5
                    }
                ],
                "prey": ["very_small"]
            }
        ]
    },
    {
        "patrol_id": "bch_hunt_random_greenleaf_siblings3applocked2",
        "biome": ["beach"],
        "season": ["greenleaf"],
        "types": ["hunting"],
        "tags": ["medium_prey2"],
        "patrol_art": "hunt_general_intro",
        "min_cats": 3,
        "max_cats": 3,
        "min_max_status": {
            "apprentice": [1, 6],
            "all apprentices": [3, 3]
        },
        "weight": 20,
        "intro_text": "It's nice to get the chance to go out hunting together. app1 knows they're all still in the apprentice den together, but their different mentors and focuses and skills - it's not the same as it was back in the nursery with {PRONOUN/app1/poss} littermates. And the greenleaf sun is so warm and bright!",
        "decline_text": "Their mentors hold them back with a gentle word - the warriors have other plans for the apprentices today.",
        "chance_of_success": 40,
        "relationship_constraint": ["siblings"],
        "success_outcomes": [
            {
                "text": "Yeah, it's a relatively okay hunt, with a couple b_tp_l_p and a dirty b_tp_l_s. But what app1 is actually going to remember about today is that app2 thinks that {PRONOUN/app2/poss} mentor and app3's would make a cute couple!",
                "exp": 30,
                "weight": 20,
                "prey": ["small"],
                "relationships": [
                    {
                        "cats_to": ["patrol"],
                        "cats_from": ["patrol"],
                        "mutual": false,
                        "values": ["platonic", "respect"],
                        "amount": 5
                    }
                ]
            },
            {
                "text": "It turns out s_c has really been listening to {PRONOUN/s_c/poss} mentor's tips for hunting - and {PRONOUN/s_c/subject}{VERB/s_c/'re/'s} willing to pass it on!",
                "exp": 30,
                "weight": 20,
                "stat_skill": ["HUNTER,0"],
                "relationships": [
                    {
                        "cats_to": ["patrol"],
                        "cats_from": ["patrol"],
                        "mutual": false,
                        "values": ["platonic", "respect"],
                        "amount": 5
                    }
                ]
            }
        ],
        "fail_outcomes": [
            {
                "text": "Together they manage a grand haul of one b_tp_l_s, and not even a very big b_tp_l_s at that. They have a lot more to learn before they'll all be ready to take on the responsibility of providing for c_n.",
                "exp": 0,
                "weight": 20,
                "prey": ["very_small"]
            }
        ]
    },
    {
        "patrol_id": "bch_hunt_random_greenleaf_siblings3applocked3",
        "biome": ["beach"],
        "season": ["greenleaf"],
        "types": ["hunting"],
        "tags": ["medium_prey2"],
        "patrol_art": "hunt_general_intro",
        "min_cats": 3,
        "max_cats": 3,
        "min_max_status": {
            "apprentice": [1, 6],
            "all apprentices": [3, 3]
        },
        "weight": 20,
        "intro_text": "The clouds are out, making the world seem murky after all the strong sunny days recently. And just like the clouds, app1 and {PRONOUN/app1/poss} littermates are everywhere today, sticking their heads into every unexplored corner of the territory. All in the name of hunting, of course!",
        "decline_text": "Their mentors hold them back with a gentle word - the warriors have other plans for the apprentices today.",
        "chance_of_success": 40,
        "relationship_constraint": ["siblings"],
        "success_outcomes": [
            {
                "text": "app1 thinks app2's b_tp_l_s looks infinitly more delicous than {PRONOUN/app1/poss} own contributions of two b_tp_l_p, while app3 insists that {PRONOUN/app3/subject}'d much rather bring back b_tp_l_p than the b_tp_a_s {PRONOUN/app3/subject} caught.",
                "exp": 30,
                "weight": 20,
                "prey": ["small"],
                "relationships": [
                    {
                        "cats_to": ["patrol"],
                        "cats_from": ["patrol"],
                        "mutual": false,
                        "values": ["respect", "jealous"],
                        "amount": 5
                    }
                ]
            },
            {
                "text": "s_c spends half the patrol in the heavy waves of the tidal zone, both impressing and frustrating the siblings trying to keep up with {PRONOUN/s_c/object}.",
                "exp": 30,
                "weight": 20,
                "stat_skill": ["SWIMMER,0"],
                "relationships": [
                    {
                        "cats_to": ["patrol"],
                        "cats_from": ["patrol"],
                        "mutual": false,
                        "values": ["respect", "jealous"],
                        "amount": 5
                    }
                ]
            }
        ],
        "fail_outcomes": [
            {
                "text": "Well, they have a lot of fun exploring, even if it's not that productive of a hunting patrol.",
                "exp": 0,
                "weight": 20,
                "prey": ["very_small"]
            }
        ]
    },
    {
        "patrol_id": "bch_hunt_random_greenleaf_siblings4applocked1",
        "biome": ["beach"],
        "season": ["greenleaf"],
        "types": ["hunting"],
        "tags": ["medium_prey2"],
        "patrol_art": "hunt_general_intro",
        "min_cats": 4,
        "max_cats": 4,
        "min_max_status": {
            "apprentice": [1, 6],
            "all apprentices": [4, 4]
        },
        "weight": 20,
        "intro_text": "The four siblings head out together, declaring a friendly competition to stock the fresh-kill pile. Greenleaf has brought warm waters and long days to the beaches, and they're going to prove themselves!",
        "decline_text": "Their mentors hold them back with a gentle word - the warriors have other plans for the apprentices today.",
        "chance_of_success": 40,
        "relationship_constraint": ["siblings"],
        "success_outcomes": [
            {
                "text": "app1 misses a b_tp_a_s, and app2 and app3 startles a pair of b_tp_a_p. They don't let it get them down, instead capturing a plump rabbit with a beautiful team ambush! But when they bring it back to camp, app1 tries to take sole credit for the prey, and instead of familial talent, it's familial discord that's displayed, as the apprentices get into a massive argument in the middle of camp.",
                "exp": 30,
                "weight": 20,
                "prey": ["small"],
                "relationships": [
                    {
                        "cats_to": ["patrol"],
                        "cats_from": ["patrol"],
                        "mutual": false,
                        "values": ["jealous", "dislike"],
                        "amount": 10
                    }
                ]
            },
            {
                "text": "s_c catches a great b_mp_a_s, and two b_tp_l_p! But {PRONOUN/s_c/poss} siblings come up empty pawed. s_c offers to let them claim the smaller prey as their own, but the insulting suggestion just causes a massive argument.",
                "exp": 30,
                "weight": 20,
                "stat_skill": ["HUNTER,0"],
                "relationships": [
                    {
                        "cats_to": ["patrol"],
                        "cats_from": ["patrol"],
                        "mutual": false,
                        "values": ["jealous", "dislike"],
                        "amount": 10
                    }
                ]
            }
        ],
        "fail_outcomes": [
            {
                "text": "The littermates end up dirty, exhausted, and without much more than a b_tp_l_s to show for it. Fox-dung! But at least out here, even if they didn't get much prey, they can complain about how stupidly hard hunting is to a sympathetic audience.",
                "exp": 0,
                "weight": 20,
                "relationships": [
                    {
                        "cats_to": ["patrol"],
                        "cats_from": ["patrol"],
                        "mutual": false,
                        "values": ["jealous", "dislike"],
                        "amount": -10
                    }
                ],
                "prey": ["very_small"]
            },
            {
                "text": "app1 takes a hard fall while swiping at a b_mp_a_s in a sharply decorated rockpool, and the afternoon's hunt is called off as {PRONOUN/app1/poss} siblings help {PRONOUN/app1/object} back to camp, chatting reassuringly about how hard their hunting lessons are.",
                "exp": 0,
                "weight": 10,
                "injury": [
                    {
                        "cats": ["app1"],
                        "injuries": ["minor_injury"],
                        "scars": []
                    }
                ],
                "relationships": [
                    {
                        "cats_to": ["patrol"],
                        "cats_from": ["patrol"],
                        "mutual": false,
                        "values": ["jealous", "dislike"],
                        "amount": -10
                    }
                ],
                "prey": ["very_small"]
            }
        ]
    },
    {
        "patrol_id": "bch_hunt_random_greenleaf_siblings4applocked2",
        "biome": ["beach"],
        "season": ["greenleaf"],
        "types": ["hunting"],
        "tags": ["medium_prey2"],
        "patrol_art": "hunt_general_intro",
        "min_cats": 4,
        "max_cats": 4,
        "min_max_status": {
            "apprentice": [1, 6],
            "all apprentices": [4, 4]
        },
        "weight": 20,
        "intro_text": "It's nice to get the chance to go out hunting together. app1 knows they're all still in the apprentice den together, but their different mentors and focuses and skills - it's not the same as it was back in the nursery with {PRONOUN/app1/poss} littermates. And the greenleaf sun is so warm and bright!",
        "decline_text": "Their mentors hold them back with a gentle word - the warriors have other plans for the apprentices today.",
        "chance_of_success": 40,
        "relationship_constraint": ["siblings"],
        "success_outcomes": [
            {
                "text": "Yeah, it's a relatively okay hunt, with a couple b_tp_l_p and a dirty b_tp_l_s. But what app1 is actually going to remember about today is that app2 thinks that {PRONOUN/app2/poss} mentor and app3's would make a cute couple!",
                "exp": 30,
                "weight": 20,
                "prey": ["small"],
                "relationships": [
                    {
                        "cats_to": ["patrol"],
                        "cats_from": ["patrol"],
                        "mutual": false,
                        "values": ["platonic", "respect"],
                        "amount": 5
                    }
                ]
            },
            {
                "text": "It turns out s_c has really been listening to {PRONOUN/s_c/poss} mentor's tips for hunting - and {PRONOUN/s_c/subject}{VERB/s_c/'re/'s} willing to pass it on!",
                "exp": 30,
                "weight": 20,
                "stat_skill": ["HUNTER,0"],
                "relationships": [
                    {
                        "cats_to": ["patrol"],
                        "cats_from": ["patrol"],
                        "mutual": false,
                        "values": ["platonic", "respect"],
                        "amount": 5
                    }
                ]
            }
        ],
        "fail_outcomes": [
            {
                "text": "Together they manage a grand haul of one b_tp_l_s, and not even a very big b_tp_l_s at that. They have a lot more to learn before they'll all be ready to take on the responsibility of providing for c_n.",
                "exp": 0,
                "weight": 20,
                "prey": ["very_small"]
            }
        ]
    },
    {
        "patrol_id": "bch_hunt_random_greenleaf_siblings4applocked3",
        "biome": ["beach"],
        "season": ["greenleaf"],
        "types": ["hunting"],
        "tags": ["medium_prey2"],
        "patrol_art": "hunt_general_intro",
        "min_cats": 4,
        "max_cats": 4,
        "min_max_status": {
            "apprentice": [1, 6],
            "all apprentices": [4, 4]
        },
        "weight": 20,
        "intro_text": "The clouds are out, making the world seem murky after all the strong sunny days recently. And just like the clouds, app1 and {PRONOUN/app1/poss} littermates are everywhere today, sticking their heads into every unexplored corner of the territory. All in the name of hunting, of course!",
        "decline_text": "Their mentors hold them back with a gentle word - the warriors have other plans for the apprentices today.",
        "chance_of_success": 40,
        "relationship_constraint": ["siblings"],
        "success_outcomes": [
            {
                "text": "app1 thinks app2's b_tp_l_s looks infinitly more delicous than {PRONOUN/app1/poss} own contributions of two b_tp_l_p, while app3 insists that {PRONOUN/app3/subject}'d much rather bring back b_tp_l_p than the b_tp_a_s {PRONOUN/app3/subject} caught.",
                "exp": 30,
                "weight": 20,
                "prey": ["small"],
                "relationships": [
                    {
                        "cats_to": ["patrol"],
                        "cats_from": ["patrol"],
                        "mutual": false,
                        "values": ["respect", "jealous"],
                        "amount": 5
                    }
                ]
            },
            {
                "text": "s_c spends half the patrol in the heavy waves of the tidal zone, both impressing and frustrating the siblings trying to keep up with {PRONOUN/s_c/object}.",
                "exp": 30,
                "weight": 20,
                "stat_skill": ["SWIMMER,0"],
                "relationships": [
                    {
                        "cats_to": ["patrol"],
                        "cats_from": ["patrol"],
                        "mutual": false,
                        "values": ["respect", "jealous"],
                        "amount": 5
                    }
                ]
            }
        ],
        "fail_outcomes": [
            {
                "text": "Well, they have a lot of fun exploring, even if it's not that productive of a hunting patrol.",
                "exp": 0,
                "weight": 20,
                "prey": ["very_small"]
            }
        ]
    },
    {
        "patrol_id": "bch_hunt_random_greenleaf_siblings5applocked1",
        "biome": ["beach"],
        "season": ["greenleaf"],
        "types": ["hunting"],
        "tags": ["medium_prey2"],
        "patrol_art": "hunt_general_intro",
        "min_cats": 5,
        "max_cats": 5,
        "min_max_status": {
            "apprentice": [1, 6],
            "all apprentices": [5, 5]
        },
        "weight": 20,
        "intro_text": "The five siblings head out together, declaring a friendly competition to stock the fresh-kill pile. Greenleaf has brought warm waters and long days to the beaches, and they're going to prove themselves!",
        "decline_text": "Their mentors hold them back with a gentle word - the warriors have other plans for the apprentices today.",
        "chance_of_success": 40,
        "relationship_constraint": ["siblings"],
        "success_outcomes": [
            {
                "text": "app1 misses a b_tp_a_s, and app2 and app3 startles a pair of b_tp_a_p. They don't let it get them down, instead capturing a plump rabbit with a beautiful team ambush! But when they bring it back to camp, app1 tries to take sole credit for the prey, and instead of familial talent, it's familial discord that's displayed, as the apprentices get into a massive argument in the middle of camp.",
                "exp": 30,
                "weight": 20,
                "prey": ["small"],
                "relationships": [
                    {
                        "cats_to": ["patrol"],
                        "cats_from": ["patrol"],
                        "mutual": false,
                        "values": ["jealous", "dislike"],
                        "amount": 10
                    }
                ]
            },
            {
                "text": "s_c catches a great b_mp_a_s, and two b_tp_l_p! But {PRONOUN/s_c/poss} siblings come up empty pawed. s_c offers to let them claim the smaller prey as their own, but the insulting suggestion just causes a massive argument.",
                "exp": 30,
                "weight": 20,
                "stat_skill": ["HUNTER,0"],
                "relationships": [
                    {
                        "cats_to": ["patrol"],
                        "cats_from": ["patrol"],
                        "mutual": false,
                        "values": ["jealous", "dislike"],
                        "amount": 10
                    }
                ]
            }
        ],
        "fail_outcomes": [
            {
                "text": "The littermates end up dirty, exhausted, and without much more than a b_tp_l_s to show for it. Fox-dung! But at least out here, even if they didn't get much prey, they can complain about how stupidly hard hunting is to a sympathetic audience.",
                "exp": 0,
                "weight": 20,
                "relationships": [
                    {
                        "cats_to": ["patrol"],
                        "cats_from": ["patrol"],
                        "mutual": false,
                        "values": ["jealous", "dislike"],
                        "amount": -10
                    }
                ],
                "prey": ["very_small"]
            },
            {
                "text": "app1 takes a hard fall while swiping at a b_mp_a_s in a sharply decorated rockpool, and the afternoon's hunt is called off as {PRONOUN/app1/poss} siblings help {PRONOUN/app1/object} back to camp, chatting reassuringly about how hard their hunting lessons are.",
                "exp": 0,
                "weight": 10,
                "injury": [
                    {
                        "cats": ["app1"],
                        "injuries": ["minor_injury"],
                        "scars": []
                    }
                ],
                "relationships": [
                    {
                        "cats_to": ["patrol"],
                        "cats_from": ["patrol"],
                        "mutual": false,
                        "values": ["jealous", "dislike"],
                        "amount": -10
                    }
                ],
                "prey": ["very_small"]
            }
        ]
    },
    {
        "patrol_id": "bch_hunt_random_greenleaf_siblings5applocked2",
        "biome": ["beach"],
        "season": ["greenleaf"],
        "types": ["hunting"],
        "tags": ["medium_prey2"],
        "patrol_art": "hunt_general_intro",
        "min_cats": 5,
        "max_cats": 5,
        "min_max_status": {
            "apprentice": [1, 6],
            "all apprentices": [5, 5]
        },
        "weight": 20,
        "intro_text": "It's nice to get the chance to go out hunting together. app1 knows they're all still in the apprentice den together, but their different mentors and focuses and skills - it's not the same as it was back in the nursery with {PRONOUN/app1/poss} littermates. And the greenleaf sun is so warm and bright!",
        "decline_text": "Their mentors hold them back with a gentle word - the warriors have other plans for the apprentices today.",
        "chance_of_success": 40,
        "relationship_constraint": ["siblings"],
        "success_outcomes": [
            {
                "text": "Yeah, it's a relatively okay hunt, with a couple b_tp_l_p and a dirty b_tp_l_s. But what app1 is actually going to remember about today is that app2 thinks that {PRONOUN/app2/poss} mentor and app3's would make a cute couple!",
                "exp": 30,
                "weight": 20,
                "prey": ["small"],
                "relationships": [
                    {
                        "cats_to": ["patrol"],
                        "cats_from": ["patrol"],
                        "mutual": false,
                        "values": ["platonic", "respect"],
                        "amount": 5
                    }
                ]
            },
            {
                "text": "It turns out s_c has really been listening to {PRONOUN/s_c/poss} mentor's tips for hunting - and {PRONOUN/s_c/subject}{VERB/s_c/'re/'s} willing to pass it on!",
                "exp": 30,
                "weight": 20,
                "stat_skill": ["HUNTER,0"],
                "relationships": [
                    {
                        "cats_to": ["patrol"],
                        "cats_from": ["patrol"],
                        "mutual": false,
                        "values": ["platonic", "respect"],
                        "amount": 5
                    }
                ]
            }
        ],
        "fail_outcomes": [
            {
                "text": "Together they manage a grand haul of one b_tp_l_s, and not even a very big b_tp_l_s at that. They have a lot more to learn before they'll all be ready to take on the responsibility of providing for c_n.",
                "exp": 0,
                "weight": 20,
                "prey": ["very_small"]
            }
        ]
    },
    {
        "patrol_id": "bch_hunt_random_greenleaf_siblings5applocked3",
        "biome": ["beach"],
        "season": ["greenleaf"],
        "types": ["hunting"],
        "tags": ["medium_prey2"],
        "patrol_art": "hunt_general_intro",
        "min_cats": 5,
        "max_cats": 5,
        "min_max_status": {
            "apprentice": [1, 6],
            "all apprentices": [5, 5]
        },
        "weight": 20,
        "intro_text": "The clouds are out, making the world seem murky after all the strong sunny days recently. And just like the clouds, app1 and {PRONOUN/app1/poss} littermates are everywhere today, sticking their heads into every unexplored corner of the territory. All in the name of hunting, of course!",
        "decline_text": "Their mentors hold them back with a gentle word - the warriors have other plans for the apprentices today.",
        "chance_of_success": 40,
        "relationship_constraint": ["siblings"],
        "success_outcomes": [
            {
                "text": "app1 thinks app2's b_tp_l_s looks infinitly more delicous than {PRONOUN/app1/poss} own contributions of two b_tp_l_p, while app3 insists that {PRONOUN/app3/subject}'d much rather bring back b_tp_l_p than the b_tp_a_s {PRONOUN/app3/subject} caught.",
                "exp": 30,
                "weight": 20,
                "prey": ["small"],
                "relationships": [
                    {
                        "cats_to": ["patrol"],
                        "cats_from": ["patrol"],
                        "mutual": false,
                        "values": ["respect", "jealous"],
                        "amount": 5
                    }
                ]
            },
            {
                "text": "s_c spends half the patrol in the heavy waves of the tidal zone, both impressing and frustrating the siblings trying to keep up with {PRONOUN/s_c/object}.",
                "exp": 30,
                "weight": 20,
                "stat_skill": ["SWIMMER,0"],
                "relationships": [
                    {
                        "cats_to": ["patrol"],
                        "cats_from": ["patrol"],
                        "mutual": false,
                        "values": ["respect", "jealous"],
                        "amount": 5
                    }
                ]
            }
        ],
        "fail_outcomes": [
            {
                "text": "Well, they have a lot of fun exploring, even if it's not that productive of a hunting patrol.",
                "exp": 0,
                "weight": 20,
                "prey": ["very_small"]
            }
        ]
    },
    {
        "patrol_id": "bch_hunt_random_greenleaf_siblings6applocked1",
        "biome": ["beach"],
        "season": ["greenleaf"],
        "types": ["hunting"],
        "tags": ["medium_prey2", "six_apprentices"],
        "patrol_art": "hunt_general_intro",
        "min_cats": 6,
        "max_cats": 6,
        "min_max_status": {
            "apprentice": [1, 6]
        },
        "weight": 20,
        "intro_text": "The six siblings head out together, declaring a friendly competition to stock the fresh-kill pile. Greenleaf has brought warm waters and long days to the beaches, and they're going to prove themselves!",
        "decline_text": "Their mentors hold them back with a gentle word - the warriors have other plans for the apprentices today.",
        "chance_of_success": 40,
        "relationship_constraint": ["siblings"],
        "success_outcomes": [
            {
                "text": "app1 misses a b_tp_a_s, and app2 and app3 startles a pair of b_tp_a_p. They don't let it get them down, instead capturing a plump rabbit with a beautiful team ambush! But when they bring it back to camp, app1 tries to take sole credit for the prey, and instead of familial talent, it's familial discord that's displayed, as the apprentices get into a massive argument in the middle of camp.",
                "exp": 30,
                "weight": 20,
                "prey": ["small"],
                "relationships": [
                    {
                        "cats_to": ["patrol"],
                        "cats_from": ["patrol"],
                        "mutual": false,
                        "values": ["jealous", "dislike"],
                        "amount": 10
                    }
                ]
            },
            {
                "text": "s_c catches a great b_mp_a_s, and two b_tp_l_p! But {PRONOUN/s_c/poss} siblings come up empty pawed. s_c offers to let them claim the smaller prey as their own, but the insulting suggestion just causes a massive argument.",
                "exp": 30,
                "weight": 20,
                "stat_skill": ["HUNTER,0"],
                "relationships": [
                    {
                        "cats_to": ["patrol"],
                        "cats_from": ["patrol"],
                        "mutual": false,
                        "values": ["jealous", "dislike"],
                        "amount": 10
                    }
                ]
            }
        ],
        "fail_outcomes": [
            {
                "text": "The littermates end up dirty, exhausted, and without much more than a b_tp_l_s to show for it. Fox-dung! But at least out here, even if they didn't get much prey, they can complain about how stupidly hard hunting is to a sympathetic audience.",
                "exp": 0,
                "weight": 20,
                "relationships": [
                    {
                        "cats_to": ["patrol"],
                        "cats_from": ["patrol"],
                        "mutual": false,
                        "values": ["jealous", "dislike"],
                        "amount": -10
                    }
                ],
                "prey": ["very_small"]
            },
            {
                "text": "app1 takes a hard fall while swiping at a b_mp_a_s in a sharply decorated rockpool, and the afternoon's hunt is called off as {PRONOUN/app1/poss} siblings help {PRONOUN/app1/object} back to camp, chatting reassuringly about how hard their hunting lessons are.",
                "exp": 0,
                "weight": 10,
                "injury": [
                    {
                        "cats": ["app1"],
                        "injuries": ["minor_injury"],
                        "scars": []
                    }
                ],
                "relationships": [
                    {
                        "cats_to": ["patrol"],
                        "cats_from": ["patrol"],
                        "mutual": false,
                        "values": ["jealous", "dislike"],
                        "amount": -10
                    }
                ],
                "prey": ["very_small"]
            }
        ]
    },
    {
        "patrol_id": "bch_hunt_random_greenleaf_siblings6applocked2",
        "biome": ["beach"],
        "season": ["greenleaf"],
        "types": ["hunting"],
        "tags": ["medium_prey2", "six_apprentices"],
        "patrol_art": "hunt_general_intro",
        "min_cats": 6,
        "max_cats": 6,
        "min_max_status": {
            "apprentice": [1, 6]
        },
        "weight": 20,
        "intro_text": "It's nice to get the chance to go out hunting together. app1 knows they're all still in the apprentice den together, but their different mentors and focuses and skills - it's not the same as it was back in the nursery with {PRONOUN/app1/poss} littermates. And the greenleaf sun is so warm and bright!",
        "decline_text": "Their mentors hold them back with a gentle word - the warriors have other plans for the apprentices today.",
        "chance_of_success": 40,
        "relationship_constraint": ["siblings"],
        "success_outcomes": [
            {
                "text": "Yeah, it's a relatively okay hunt, with a couple b_tp_l_p and a dirty b_tp_l_s. But what app1 is actually going to remember about today is that app2 thinks that {PRONOUN/app2/poss} mentor and app3's would make a cute couple!",
                "exp": 30,
                "weight": 20,
                "prey": ["small"],
                "relationships": [
                    {
                        "cats_to": ["patrol"],
                        "cats_from": ["patrol"],
                        "mutual": false,
                        "values": ["platonic", "respect"],
                        "amount": 5
                    }
                ]
            },
            {
                "text": "It turns out s_c has really been listening to {PRONOUN/s_c/poss} mentor's tips for hunting - and {PRONOUN/s_c/subject}{VERB/s_c/'re/'s} willing to pass it on!",
                "exp": 30,
                "weight": 20,
                "stat_skill": ["HUNTER,0"],
                "relationships": [
                    {
                        "cats_to": ["patrol"],
                        "cats_from": ["patrol"],
                        "mutual": false,
                        "values": ["platonic", "respect"],
                        "amount": 5
                    }
                ]
            }
        ],
        "fail_outcomes": [
            {
                "text": "Together they manage a grand haul of one b_tp_l_s, and not even a very big b_tp_l_s at that. They have a lot more to learn before they'll all be ready to take on the responsibility of providing for c_n.",
                "exp": 0,
                "weight": 20,
                "prey": ["very_small"]
            }
        ]
    },
    {
        "patrol_id": "bch_hunt_random_greenleaf_siblings6applocked3",
        "biome": ["beach"],
        "season": ["greenleaf"],
        "types": ["hunting"],
        "tags": ["medium_prey2", "six_apprentices"],
        "patrol_art": "hunt_general_intro",
        "min_cats": 6,
        "max_cats": 6,
        "min_max_status": {
            "apprentice": [1, 6]
        },
        "weight": 20,
        "intro_text": "The clouds are out, making the world seem murky after all the strong sunny days recently. And just like the clouds, app1 and {PRONOUN/app1/poss} littermates are everywhere today, sticking their heads into every unexplored corner of the territory. All in the name of hunting, of course!",
        "decline_text": "Their mentors hold them back with a gentle word - the warriors have other plans for the apprentices today.",
        "chance_of_success": 40,
        "relationship_constraint": ["siblings"],
        "success_outcomes": [
            {
                "text": "app1 thinks app2's b_tp_l_s looks infinitly more delicous than {PRONOUN/app1/poss} own contributions of two b_tp_l_p, while app3 insists that {PRONOUN/app3/subject}'d much rather bring back b_tp_l_p than the b_tp_a_s {PRONOUN/app3/subject} caught.",
                "exp": 30,
                "weight": 20,
                "prey": ["small"],
                "relationships": [
                    {
                        "cats_to": ["patrol"],
                        "cats_from": ["patrol"],
                        "mutual": false,
                        "values": ["respect", "jealous"],
                        "amount": 5
                    }
                ]
            },
            {
                "text": "s_c spends half the patrol in the heavy waves of the tidal zone, both impressing and frustrating the siblings trying to keep up with {PRONOUN/s_c/object}.",
                "exp": 30,
                "weight": 20,
                "stat_skill": ["SWIMMER,0"],
                "relationships": [
                    {
                        "cats_to": ["patrol"],
                        "cats_from": ["patrol"],
                        "mutual": false,
                        "values": ["respect", "jealous"],
                        "amount": 5
                    }
                ]
            }
        ],
        "fail_outcomes": [
            {
                "text": "Well, they have a lot of fun exploring, even if it's not that productive of a hunting patrol.",
                "exp": 0,
                "weight": 20,
                "prey": ["very_small"]
            }
        ]
    },
    {
        "patrol_id": "bch_hunt_random_greenleaf_siblings1warrior1applocked1",
        "biome": ["beach"],
        "season": ["greenleaf"],
        "types": ["hunting"],
        "tags": [],
        "patrol_art": "hunt_general_intro",
        "min_cats": 2,
        "max_cats": 2,
        "min_max_status": {
            "apprentice": [1, 6],
            "all apprentices": [1, 1],
            "normal adult": [1, 6]
        },
        "weight": 20,
        "intro_text": "app1 suppresses a yawn, trying not to make a weird expression in front of p_l as {PRONOUN/app1/subject} do. p_l suggested this as sibling bonding time, but did they <i>really</i> have to get up at dawn? Greenleaf heat isn't that big of an issue, surely.",
        "decline_text": "Actually, {PRONOUN/app1/subject}'d really rather be back in their nest.",
        "chance_of_success": 50,
        "relationship_constraint": ["siblings"],
        "success_outcomes": [
            {
                "text": "app1 collects two b_tp_l_p, and watches p_l take down a b_mp_a_s in a astonishing pounce. {PRONOUN/app1/subject/CAP}{VERB/app1/'re/'s} about to trot up to p_l to express admiration over the kill when p_l turns around and compliments app1's b_tp_l_p, making app1 grimace at what's got to be fake praise.",
                "exp": 20,
                "weight": 20,
                "prey": ["medium"],
                "relationships": [
                    {
                        "cats_to": ["p_l"],
                        "cats_from": ["patrol"],
                        "mutual": false,
                        "values": ["respect", "jealous"],
                        "amount": 5
                    }
                ]
            },
            {
                "text": "Watching s_c's displays of atheticism makes app1 feel small - surely {PRONOUN/app1/subject}'ll never be able to do that?",
                "exp": 20,
                "weight": 20,
                "stat_skill": ["CLIMBER,1", "HUNTER,1", "RUNNER,1", "SWIMMER,1"],
                "can_have_stat": ["adult"],
                "prey": ["medium"],
                "relationships": [
                    {
                        "cats_to": ["p_l"],
                        "cats_from": ["patrol"],
                        "mutual": false,
                        "values": ["respect", "jealous"],
                        "amount": 5
                    }
                ]
            }
        ],
        "fail_outcomes": [
            {
                "text": "app1 yawns {PRONOUN/app1/poss} way through the not overly successful hunting patrol.",
                "exp": 0,
                "weight": 20,
                "prey": ["very_small"]
            }
        ]
    },
    {
        "patrol_id": "bch_hunt_random_greenleaf_siblings1warrior1applocked2",
        "biome": ["beach"],
        "season": ["greenleaf"],
        "types": ["hunting"],
        "tags": [],
        "patrol_art": "hunt_general_intro",
        "min_cats": 2,
        "max_cats": 2,
        "min_max_status": {
            "apprentice": [1, 6],
            "all apprentices": [1, 1],
            "normal adult": [1, 6]
        },
        "weight": 20,
        "intro_text": "As they wander through the greenleaf-scorched dunes, on a determined path to get out of them as soon as possible, p_l awkwardly asks app1 how {PRONOUN/app1/subject} {VERB/app1/think/thinks} {PRONOUN/app1/poss} training is going.",
        "decline_text": "app1 carefully talks around the subject, telling p_l nothing of importance.",
        "chance_of_success": 50,
        "relationship_constraint": ["siblings"],
        "success_outcomes": [
            {
                "text": "Giving in and accepting that {PRONOUN/app1/subject}{VERB/app1/'re/'s} just going to look stupid in front of {PRONOUN/app1/poss} cool older sibling, app1 tells p_l about the trouble {PRONOUN/app1/subject}{VERB/app1/'ve/'s} been having with {PRONOUN/app1/poss} pounce. It's such a simple thing - {PRONOUN/app1/subject} should have it by now! But p_l is actually super helpful and reassuring about it, it's nice.",
                "exp": 20,
                "weight": 20,
                "prey": ["medium"],
                "relationships": [
                    {
                        "cats_to": ["patrol"],
                        "cats_from": ["patrol"],
                        "mutual": false,
                        "values": ["platonic", "respect"],
                        "amount": 5
                    }
                ]
            },
            {
                "text": "Because, you see, if app1 ever wanted help - s_c knows they're not littermates, but they're still siblings, s_c is totally here for {PRONOUN/app1/object} if app1 ever wants extra training. It's still an awkward offer. But it's nice.",
                "exp": 20,
                "weight": 20,
                "stat_skill": ["CLIMBER,1", "HUNTER,1", "RUNNER,1", "SWIMMER,1"],
                "can_have_stat": ["adult"],
                "prey": ["medium"],
                "relationships": [
                    {
                        "cats_to": ["patrol"],
                        "cats_from": ["patrol"],
                        "mutual": false,
                        "values": ["platonic", "respect"],
                        "amount": 5
                    }
                ]
            }
        ],
        "fail_outcomes": [
            {
                "text": "app1 doesn't want to talk about it. Like. At all. {PRONOUN/app1/subject/CAP} {VERB/app1/stalk/stalks} off in a huff.",
                "exp": 0,
                "weight": 20,
                "relationships": [
                    {
                        "cats_to": ["patrol"],
                        "cats_from": ["patrol"],
                        "mutual": false,
                        "values": ["platonic", "respect"],
                        "amount": -5
                    }
                ],
                "prey": ["very_small"]
            }
        ]
    },
    {
        "patrol_id": "bch_hunt_random_greenleaf_siblings1warrior1applocked3",
        "biome": ["beach"],
        "season": ["greenleaf"],
        "types": ["hunting"],
        "tags": [],
        "patrol_art": "hunt_general_intro",
        "min_cats": 2,
        "max_cats": 2,
        "min_max_status": {
            "apprentice": [1, 6],
            "all apprentices": [1, 1],
            "normal adult": [1, 6]
        },
        "weight": 20,
        "intro_text": "app1 bounds out of camp, determined to show off to p_l!",
        "decline_text": "And both are immediately recalled - the camp needs new nesting materials, not more prey.",
        "chance_of_success": 50,
        "relationship_constraint": ["siblings"],
        "success_outcomes": [
            {
                "text": "Taking down a b_mp_a_s all by {PRONOUN/app1/self}, app1 feels twice {PRONOUN/app1/poss} actual size showing it to p_l.",
                "exp": 20,
                "weight": 20,
                "prey": ["medium"],
                "relationships": [
                    {
                        "cats_to": ["patrol"],
                        "cats_from": ["patrol"],
                        "mutual": false,
                        "values": ["platonic", "respect"],
                        "amount": 5
                    }
                ]
            },
            {
                "text": "s_c, so physically strong and impressive, shows app1 exactly how to pull off one of {PRONOUN/s_c/poss} moves, and app1 trots back to camp with a b_mp_a_s to prove it!",
                "exp": 20,
                "weight": 20,
                "stat_skill": ["CLIMBER,1", "HUNTER,1", "RUNNER,1", "SWIMMER,1"],
                "can_have_stat": ["adult"],
                "prey": ["medium"],
                "relationships": [
                    {
                        "cats_to": ["patrol"],
                        "cats_from": ["patrol"],
                        "mutual": false,
                        "values": ["platonic", "respect"],
                        "amount": 5
                    }
                ]
            }
        ],
        "fail_outcomes": [
            {
                "text": "app1 knows {PRONOUN/app1/poss} patrol is still bringing back a little prey for the fresh-kill pile, but... it's so disappointing. {PRONOUN/app1/subject/CAP} really wanted to prove how much {PRONOUN/app1/subject}{VERB/app1/'ve/'s} grown to p_l.",
                "exp": 0,
                "weight": 20,
                "relationships": [
                    {
                        "cats_to": ["patrol"],
                        "cats_from": ["patrol"],
                        "mutual": false,
                        "values": ["platonic", "respect"],
                        "amount": -5
                    }
                ],
                "prey": ["very_small"]
            }
        ]
    },
    {
        "patrol_id": "bch_hunt_random_greenleaf_siblings2to5warrior1applocked1",
        "biome": ["beach"],
        "season": ["greenleaf"],
        "types": ["hunting"],
        "tags": [],
        "patrol_art": "hunt_general_intro",
        "min_cats": 3,
        "max_cats": 6,
        "min_max_status": {
            "apprentice": [1, 6],
            "all apprentices": [1, 1],
            "normal adult": [1, 6]
        },
        "weight": 20,
        "intro_text": "app1 suppresses a yawn, trying not to make a weird expression in front of p_l as {PRONOUN/app1/subject} do. p_l suggested this as sibling bonding time, but did they <i>really</i> have to get up at dawn? Greenleaf heat isn't that big of an issue, surely.",
        "decline_text": "Actually, {PRONOUN/app1/subject}'d really rather be back in their nest.",
        "chance_of_success": 50,
        "relationship_constraint": ["siblings"],
        "success_outcomes": [
            {
                "text": "app1 collects two b_tp_l_p, watches p_l take down a b_mp_a_s in a astonishing pounce, and the rest of {PRONOUN/app1/poss} older siblings bring down two b_tp_a_p. {PRONOUN/app1/subject}{VERB/app1/'re/'s} about to trot up to p_l to express admiration over the kill when p_l turns around and compliments app1's b_tp_l_p, making app1 grimace at what's got to be fake praise.",
                "exp": 30,
                "weight": 20,
                "prey": ["medium"],
                "relationships": [
                    {
                        "cats_to": ["patrol"],
                        "cats_from": ["patrol"],
                        "mutual": false,
                        "values": ["respect", "jealous"],
                        "amount": 5
                    }
                ]
            },
            {
                "text": "Watching s_c's displays of atheticism makes app1 feel small - surely {PRONOUN/app1/subject}'ll never be able to do that?",
                "exp": 30,
                "weight": 20,
                "stat_skill": ["CLIMBER,1", "HUNTER,1", "RUNNER,1", "SWIMMER,1"],
                "can_have_stat": ["adult"],
                "prey": ["medium"],
                "relationships": [
                    {
                        "cats_to": ["patrol"],
                        "cats_from": ["patrol"],
                        "mutual": false,
                        "values": ["respect", "jealous"],
                        "amount": 5
                    }
                ]
            }
        ],
        "fail_outcomes": [
            {
                "text": "app1 yawns {PRONOUN/app1/poss} way through the not overly successful hunting patrol.",
                "exp": 0,
                "weight": 20,
                "prey": ["very_small"]
            }
        ]
    },
    {
        "patrol_id": "bch_hunt_random_greenleaf_siblings2to5warrior1applocked2",
        "biome": ["beach"],
        "season": ["greenleaf"],
        "types": ["hunting"],
        "tags": [],
        "patrol_art": "hunt_general_intro",
        "min_cats": 3,
        "max_cats": 6,
        "min_max_status": {
            "apprentice": [1, 6],
            "all apprentices": [1, 1],
            "normal adult": [1, 6]
        },
        "weight": 20,
        "intro_text": "app1 bounds out of camp, determined to show off to {PRONOUN/app1/poss} older siblings!",
        "decline_text": "And everyone is immediately recalled - the camp needs new nesting materials, not more prey.",
        "chance_of_success": 50,
        "relationship_constraint": ["siblings"],
        "success_outcomes": [
            {
                "text": "Taking down a b_mp_a_s all by {PRONOUN/app1/self}, app1 feels twice {PRONOUN/app1/poss} actual size showing it to {PRONOUN/app1/poss} older, fully named warrior siblings.",
                "exp": 30,
                "weight": 20,
                "prey": ["medium"],
                "relationships": [
                    {
                        "cats_to": ["patrol"],
                        "cats_from": ["patrol"],
                        "mutual": false,
                        "values": ["platonic", "respect"],
                        "amount": 5
                    }
                ]
            },
            {
                "text": "s_c, so physically strong and impressive, shows app1 exactly how to pull off one of {PRONOUN/s_c/poss} moves, and app1 trots back to camp with a b_mp_a_s to prove it!",
                "exp": 30,
                "weight": 20,
                "stat_skill": ["CLIMBER,1", "HUNTER,1", "RUNNER,1", "SWIMMER,1"],
                "can_have_stat": ["adult"],
                "prey": ["medium"],
                "relationships": [
                    {
                        "cats_to": ["patrol"],
                        "cats_from": ["patrol"],
                        "mutual": false,
                        "values": ["platonic", "respect"],
                        "amount": 5
                    }
                ]
            }
        ],
        "fail_outcomes": [
            {
                "text": "app1 knows {PRONOUN/app1/poss} patrol is still bringing back a little prey for the fresh-kill pile, but... it's so disappointing. {PRONOUN/app1/subject/CAP} really wanted to prove how much {PRONOUN/app1/subject}{VERB/app1/'ve/'s} grown to their family.",
                "exp": 0,
                "weight": 20,
                "relationships": [
                    {
                        "cats_to": ["patrol"],
                        "cats_from": ["patrol"],
                        "mutual": false,
                        "values": ["platonic", "respect"],
                        "amount": -5
                    }
                ],
                "prey": ["very_small"]
            }
        ]
    },
    {
        "patrol_id": "bch_hunt_random_greenleaf_siblings2warriorslocked1",
        "biome": ["beach"],
        "season": ["greenleaf"],
        "types": ["hunting"],
        "tags": [],
        "patrol_art": "hunt_general_intro",
        "min_cats": 2,
        "max_cats": 2,
        "min_max_status": {
            "all apprentices": [-1, -1]
        },
        "weight": 20,
        "intro_text": "The sun is out, (again) the seagulls are squabbling, (it's been constant lately), there's not a breath of wind (time to go fishing and dip their paws in the rockpools) and p_l is out on a hunting patrol with r_c.",
        "decline_text": "Actually, {PRONOUN/p_l/subject}'d rather try a land hunt. {PRONOUN/p_l/subject/CAP} wave {PRONOUN/p_l/poss} siblings off with a flick of {PRONOUN/p_l/poss} tail and {VERB/p_l/disappear/disappears} into the inland undergrowth.",
        "chance_of_success": 50,
        "relationship_constraint": ["siblings"],
        "success_outcomes": [
            {
                "text": "A b_mp_a_s and two b_tp_a_p is nothing to sniff at, as a hunting success, but stars above being alone with r_c makes p_l feel like a kitten again. And not in the cute way either, in the chewing on tails, whiny, petty, immature way. Ugh.",
                "exp": 20,
                "weight": 20,
                "prey": ["medium"],
                "relationships": [
                    {
                        "cats_to": ["patrol"],
                        "cats_from": ["patrol"],
                        "mutual": false,
                        "values": ["dislike"],
                        "amount": 5
                    }
                ]
            },
            {
                "text": "The hunting patrol is perfectly successful and it matters not a wit to either of the warriors, because p_l makes a joke that {PRONOUN/p_l/subject} {VERB/p_l/think/thinks} is funny but that's always gotten on r_c's nerves and suddenly they're both acting like apprentices again, snippy, immature, and irritable.",
                "exp": 20,
                "weight": 5,
                "prey": ["medium"],
                "relationships": [
                    {
                        "cats_to": ["patrol"],
                        "cats_from": ["patrol"],
                        "mutual": false,
                        "values": ["dislike"],
                        "amount": 5
                    }
                ]
            },
            {
                "text": "s_c nets them two healthy b_mp_a_p to take back to camp, but it only irritates {PRONOUN/s_c/poss} sibling. r_c never even got the chance to to even try for a swipe, {VERB/r_c/are/is} {PRONOUN/r_c/subject} only there to carry around s_c's prey?",
                "exp": 20,
                "weight": 20,
                "stat_skill": ["CLIMBER,1", "HUNTER,1", "RUNNER,1", "SWIMMER,1"],
                "prey": ["medium"],
                "relationships": [
                    {
                        "cats_to": ["patrol"],
                        "cats_from": ["patrol"],
                        "mutual": false,
                        "values": ["dislike"],
                        "amount": 5
                    }
                ]
            }
        ],
        "fail_outcomes": [
            {
                "text": "It isn't a very successful hunt - they'll have to head out again for more soon.",
                "exp": 0,
                "weight": 20,
                "prey": ["very_small"]
            }
        ]
    },
    {
        "patrol_id": "bch_hunt_random_greenleaf_siblings2warriorslocked2",
        "biome": ["beach"],
        "season": ["greenleaf"],
        "types": ["hunting"],
        "tags": [],
        "patrol_art": "hunt_general_intro",
        "min_cats": 2,
        "max_cats": 2,
        "min_max_status": {
            "all apprentices": [-1, -1]
        },
        "weight": 20,
        "intro_text": "Sometimes, it's just nice to hang out with {PRONOUN/r_c/poss} sibling. Especially with the waters pleasently cool on their overheated pelts, perfect for a great hunt together!",
        "decline_text": "But sometimes, you get called back to camp instead. Ah well, another time!",
        "chance_of_success": 50,
        "relationship_constraint": ["siblings"],
        "success_outcomes": [
            {
                "text": "A scruffy b_mp_l_s, a bundle of b_tp_a_p, and a patrol spent retreading all their favorite in-jokes, it's a good day.",
                "exp": 20,
                "weight": 20,
                "prey": ["medium"],
                "relationships": [
                    {
                        "cats_to": ["patrol"],
                        "cats_from": ["patrol"],
                        "mutual": false,
                        "values": ["platonic", "comfort"],
                        "amount": 5
                    },
                    {
                        "cats_to": ["patrol"],
                        "cats_from": ["patrol"],
                        "mutual": false,
                        "values": ["dislike"],
                        "amount": -5
                    }
                ]
            },
            {
                "text": "There's just something nice about hanging out with another warrior who'll always be there for {PRONOUN/r_c/object}, regardless of their similarities and differences. And they also bring back a good sized b_mp_a_s with some b_tp_l_p on the side for the fresh-kill pile.",
                "exp": 20,
                "weight": 5,
                "prey": ["medium"],
                "relationships": [
                    {
                        "cats_to": ["patrol"],
                        "cats_from": ["patrol"],
                        "mutual": false,
                        "values": ["platonic", "comfort"],
                        "amount": 5
                    },
                    {
                        "cats_to": ["patrol"],
                        "cats_from": ["patrol"],
                        "mutual": false,
                        "values": ["dislike"],
                        "amount": -5
                    }
                ]
            },
            {
                "text": "r_c is proud of s_c, watching {PRONOUN/s_c/object} dart among the waves, foam bubbling along {PRONOUN/s_c/poss} pelt.",
                "exp": 20,
                "weight": 20,
                "stat_skill": ["SWIMMER,1", "HUNTER,1"],
                "prey": ["medium"],
                "relationships": [
                    {
                        "cats_to": ["patrol"],
                        "cats_from": ["patrol"],
                        "mutual": false,
                        "values": ["platonic", "comfort"],
                        "amount": 5
                    },
                    {
                        "cats_to": ["patrol"],
                        "cats_from": ["patrol"],
                        "mutual": false,
                        "values": ["dislike"],
                        "amount": -5
                    }
                ]
            }
        ],
        "fail_outcomes": [
            {
                "text": "They don't manage anything like the number of catches they were both expecting to get - a bit disappointing, even if they're not entirely empty-pawed.",
                "exp": 0,
                "weight": 20,
                "prey": ["very_small"]
            }
        ]
    },
    {
        "patrol_id": "bch_hunt_random_greenleaf_siblings2warriorslocked3",
        "biome": ["beach"],
        "season": ["greenleaf"],
        "types": ["hunting"],
        "tags": [],
        "patrol_art": "hunt_general_intro",
        "min_cats": 2,
        "max_cats": 2,
        "min_max_status": {
            "all apprentices": [-1, -1]
        },
        "weight": 20,
        "intro_text": "Sun's out, and r_c has been assigned a moderately tolerable hunting partner - {PRONOUN/r_c/poss} sibling!",
        "decline_text": "Cancel that - a border patrol needs backup.",
        "chance_of_success": 50,
        "relationship_constraint": ["siblings"],
        "success_outcomes": [
            {
                "text": "Watching r_c execute a fantastic leap to bring down a b_mp_l_s, p_l smiles. Does r_c remember the time {PRONOUN/r_c/subject} tried to do that as a kitten, and stood on {PRONOUN/r_c/poss} own tail? The siblings laugh about it as they move on to the next hunting ground.",
                "exp": 20,
                "weight": 20,
                "prey": ["medium"],
                "relationships": [
                    {
                        "cats_to": ["patrol"],
                        "cats_from": ["patrol"],
                        "mutual": false,
                        "values": ["platonic", "comfort"],
                        "amount": 5
                    }
                ]
            },
            {
                "text": "It's been a while since they've been on a patrol alone together, and after they catch a couple b_mp_l_p for the fresh-kill pile r_c spends a bit just chasing p_l around the seashore, batting at each other in a moment of silliness.",
                "exp": 20,
                "weight": 5,
                "prey": ["medium"],
                "relationships": [
                    {
                        "cats_to": ["patrol"],
                        "cats_from": ["patrol"],
                        "mutual": false,
                        "values": ["platonic", "comfort"],
                        "amount": 5
                    }
                ]
            },
            {
                "text": "r_c jokes that {PRONOUN/r_c/subject} can't possibly be related to s_c - clearly s_c was born from reef sharks, not cats, with the way {PRONOUN/s_c/subject} {VERB/s_c/glide/glides} through the water.",
                "exp": 20,
                "weight": 20,
                "stat_skill": ["SWIMMER,1"],
                "prey": ["medium"],
                "relationships": [
                    {
                        "cats_to": ["patrol"],
                        "cats_from": ["patrol"],
                        "mutual": false,
                        "values": ["platonic", "comfort"],
                        "amount": 5
                    }
                ]
            }
        ],
        "fail_outcomes": [
            {
                "text": "Sometimes, the prey just doesn't run, and today is one of those times.",
                "exp": 0,
                "weight": 20,
                "prey": ["very_small"]
            },
            {
                "text": "r_c sees a fish {PRONOUN/r_c/subject}'d like for the fresh-kill pile, but while perched on a rock setting up a good pounce a rogue wave washes them into the ocean - {PRONOUN/r_c/subject} {VERB/r_c/bob/bobs} to the surface and splutter {PRONOUN/r_c/poss} way to shore, but {PRONOUN/r_c/poss} breath comes short and wheezing after the dunking. Fleas and ticks!",
                "exp": 0,
                "weight": 10,
                "injury": [
                    {
                        "cats": ["r_c"],
                        "injuries": ["dislocated joint"],
                        "scars": []
                    }
                ],
                "prey": ["very_small"]
            }
        ]
    },
    {
        "patrol_id": "bch_hunt_random_greenleaf_siblings2warriorslocked4",
        "biome": ["beach"],
        "season": ["greenleaf"],
        "types": ["hunting"],
        "tags": [],
        "patrol_art": "hunt_general_intro",
        "min_cats": 2,
        "max_cats": 2,
        "min_max_status": {
            "all apprentices": [-1, -1]
        },
        "weight": 20,
        "intro_text": "The hunting patrol heads out early, before the sun can turn the dunes into the bakingly hot expanse they've been recently.",
        "decline_text": "They encounter a dawn patrol on their way back to camp and join up with them instead.",
        "chance_of_success": 50,
        "relationship_constraint": ["siblings"],
        "success_outcomes": [
            {
                "text": "p_l grabs a massive b_mp_l_s that {PRONOUN/p_l/subject} can barely carry, and r_c congratulates {PRONOUN/p_l/object}, secretly wondering if {PRONOUN/r_c/subject}'ll ever manage to surpass {PRONOUN/r_c/poss} sibling's achievements.",
                "exp": 20,
                "weight": 20,
                "prey": ["medium"],
                "relationships": [
                    {
                        "cats_to": ["p_l"],
                        "cats_from": ["patrol"],
                        "mutual": false,
                        "values": ["jealous"],
                        "amount": 10
                    }
                ]
            },
            {
                "text": "r_c always feels like {PRONOUN/r_c/subject}{VERB/r_c/'re/'s} padding in p_l's footsteps, especially today, watching {PRONOUN/p_l/object} haul back such a good catch of prey for the clan, a contribution that more than makes up for r_c's meagre offerings.",
                "exp": 20,
                "weight": 5,
                "prey": ["medium"],
                "relationships": [
                    {
                        "cats_to": ["p_l"],
                        "cats_from": ["patrol"],
                        "mutual": false,
                        "values": ["jealous"],
                        "amount": 10
                    }
                ]
            }
        ],
        "fail_outcomes": [
            {
                "text": "Sometimes, the prey just doesn't run, and today is one of those times.",
                "exp": 0,
                "weight": 20,
                "relationships": [
                    {
                        "cats_to": ["p_l"],
                        "cats_from": ["patrol"],
                        "mutual": false,
                        "values": ["jealous"],
                        "amount": -10
                    }
                ],
                "prey": ["very_small"]
            },
            {
<<<<<<< HEAD
                "text": "r_c comes down with a crippling headache, making {PRONOUN/r_c/object} stagger, dizzy and weak, as {PRONOUN/r_c/subject}{VERB/r_c/'re/'s} helped back to camp.",
=======
                "text": "s_c is determined to win, but {PRONOUN/s_c/poss} confidence is misplaced. {PRONOUN/s_c/subject/CAP}{VERB/s_c/'re/'s} a good fighter, but not a great one, and the stocky gray vixen is all muscle, barging past s_c and knocking {PRONOUN/s_c/object} rump over paws as she flees from the patrol.",
>>>>>>> 32d10fd9
                "exp": 0,
                "weight": 10,
                "injury": [
                    {
                        "cats": ["r_c"],
                        "injuries": ["severe headache"],
                        "scars": []
                    }
                ],
                "relationships": [
                    {
                        "cats_to": ["p_l"],
                        "cats_from": ["patrol"],
                        "mutual": false,
                        "values": ["jealous"],
                        "amount": -10
                    }
                ],
                "prey": ["very_small"]
            }
        ]
    },
    {
        "patrol_id": "bch_hunt_random_greenleaf_siblings2warriorslocked5",
        "biome": ["beach"],
        "season": ["greenleaf"],
        "types": ["hunting"],
        "tags": [],
        "patrol_art": "hunt_general_intro",
        "min_cats": 2,
        "max_cats": 2,
        "min_max_status": {
            "all apprentices": [-1, -1]
        },
        "weight": 20,
        "intro_text": "The siblings head out to one of the further hunting grounds of the beach, where a long series of shallow rock pools promise good hunting and a way to cool off.",
        "decline_text": "They decide to bask for a bit instead of making the long walk.",
        "chance_of_success": 50,
        "relationship_constraint": ["siblings"],
        "success_outcomes": [
            {
                "text": "Together, they collect a b_tp_a_s, a couple b_tp_a_p, and a old b_mp_a_s. It should be a great patrol, returning with so much prey - but r_c is acting obnoxious and {PRONOUN/r_c/poss} sibling has little time or patience for it.",
                "exp": 20,
                "weight": 20,
                "prey": ["medium"],
                "relationships": [
                    {
                        "cats_to": ["r_c"],
                        "cats_from": ["patrol"],
                        "mutual": false,
                        "values": ["dislike"],
                        "amount": 10
                    }
                ]
            },
            {
                "text": "r_c makes a dumb comment that accidentally cuts deep. {PRONOUN/r_c/poss/CAP} sibling works with {PRONOUN/r_c/object} long enough to bring back a decent haul of prey - but no longer.",
                "exp": 20,
                "weight": 5,
                "prey": ["medium"],
                "relationships": [
                    {
                        "cats_to": ["r_c"],
                        "cats_from": ["patrol"],
                        "mutual": false,
                        "values": ["dislike"],
                        "amount": 10
                    }
                ]
            }
        ],
        "fail_outcomes": [
            {
                "text": "Today is just not their day.",
                "exp": 0,
                "weight": 20,
                "prey": ["very_small"]
            },
            {
                "text": "The patrol tries to hunt, but r_c keeps stopping to duck behind bushes, until it's obvious that something is actually wrong. Eww.",
                "exp": 0,
                "weight": 10,
                "injury": [
                    {
                        "cats": ["r_c"],
                        "injuries": ["diarrhea"],
                        "scars": []
                    }
                ],
                "prey": ["very_small"]
            }
        ]
    },
    {
        "patrol_id": "bch_hunt_random_greenleaf_siblings3to6warriorslocked1",
        "biome": ["beach"],
        "season": ["greenleaf"],
        "types": ["hunting"],
        "tags": [],
        "patrol_art": "hunt_general_intro",
        "min_cats": 3,
        "max_cats": 6,
        "min_max_status": {
            "all apprentices": [-1, -1]
        },
        "weight": 20,
        "intro_text": "The sun is out, (again) the seagulls are squabbling, (it's been constant lately), there's not a breath of wind (time to go fishing and dip their paws in the rockpools) and p_l is out on a hunting patrol with their siblings.",
        "decline_text": "Actually, {PRONOUN/p_l/subject}'d rather try a land hunt. {PRONOUN/p_l/subject/CAP} wave {PRONOUN/p_l/poss} siblings off with a flick of {PRONOUN/p_l/poss} tail and {VERB/p_l/disappear/disappears} into the inland undergrowth.",
        "chance_of_success": 50,
        "relationship_constraint": ["siblings"],
        "success_outcomes": [
            {
                "text": "A b_mp_a_s and a couple b_mp_a_p are nothing to sniff at, as a hunting success, but stars above being alone with {PRONOUN/p_l/poss} siblings makes p_l feel like a kitten again. And not in the cute way either, in the chewing on tails, whiny, petty, immature way. Ugh.",
                "exp": 20,
                "weight": 20,
                "prey": ["medium"],
                "relationships": [
                    {
                        "cats_to": ["patrol"],
                        "cats_from": ["patrol"],
                        "mutual": false,
                        "values": ["dislike"],
                        "amount": 5
                    }
                ]
            },
            {
                "text": "The hunting patrol is perfectly successful and it matters not a wit to any of the warriors, because p_l makes a joke that {PRONOUN/p_l/subject} {VERB/p_l/think/thinks} is funny but that's always gotten on r_c's nerves and suddenly everyone's acting like apprentices again, snippy, immature, and irritable.",
                "exp": 20,
                "weight": 5,
                "prey": ["medium"],
                "relationships": [
                    {
                        "cats_to": ["patrol"],
                        "cats_from": ["patrol"],
                        "mutual": false,
                        "values": ["dislike"],
                        "amount": 5
                    }
                ]
            },
            {
                "text": "s_c nets them four healthy b_mp_a_p to take back to camp, but it only irritates {PRONOUN/s_c/poss} siblings. r_c never even got the chance to to even try for a swipe, {VERB/r_c/are/is} {PRONOUN/r_c/subject} only there to carry around s_c's prey?",
                "exp": 20,
                "weight": 20,
                "stat_skill": ["CLIMBER,1", "HUNTER,1", "RUNNER,1", "SWIMMER,1"],
                "prey": ["medium"],
                "relationships": [
                    {
                        "cats_to": ["patrol"],
                        "cats_from": ["patrol"],
                        "mutual": false,
                        "values": ["dislike"],
                        "amount": 5
                    }
                ]
            }
        ],
        "fail_outcomes": [
            {
                "text": "It isn't a very successful hunt - they'll have to head out again for more soon.",
                "exp": 0,
                "weight": 20,
                "prey": ["very_small"]
            }
        ]
    },
    {
        "patrol_id": "bch_hunt_random_greenleaf_siblings3to6warriorslocked2",
        "biome": ["beach"],
        "season": ["greenleaf"],
        "types": ["hunting"],
        "tags": [],
        "patrol_art": "hunt_general_intro",
        "min_cats": 3,
        "max_cats": 6,
        "min_max_status": {
            "all apprentices": [-1, -1]
        },
        "weight": 20,
        "intro_text": "Sometimes, it's just nice to hang out with {PRONOUN/r_c/poss} siblings. Especially with the waters pleasently cool on their overheated pelts, perfect for a great hunt together!",
        "decline_text": "But sometimes, you get called back to camp instead. Ah well, another time!",
        "chance_of_success": 50,
        "relationship_constraint": ["siblings"],
        "success_outcomes": [
            {
                "text": "A scruffy b_mp_l_s, a bundle of b_tp_a_p, and a patrol spent retreading all their favorite in-jokes, it's a good day.",
                "exp": 20,
                "weight": 20,
                "prey": ["medium"],
                "relationships": [
                    {
                        "cats_to": ["patrol"],
                        "cats_from": ["patrol"],
                        "mutual": false,
                        "values": ["platonic", "comfort"],
                        "amount": 5
                    },
                    {
                        "cats_to": ["patrol"],
                        "cats_from": ["patrol"],
                        "mutual": false,
                        "values": ["dislike"],
                        "amount": -5
                    }
                ]
            },
            {
                "text": "There's just something nice about hanging out with other warriors who'll always be there for {PRONOUN/r_c/object}, regardless of their similarities and differences. And they also bring back a good sized b_mp_a_s with some b_tp_l_p on the side for the fresh-kill pile.",
                "exp": 20,
                "weight": 5,
                "prey": ["medium"],
                "relationships": [
                    {
                        "cats_to": ["patrol"],
                        "cats_from": ["patrol"],
                        "mutual": false,
                        "values": ["platonic", "comfort"],
                        "amount": 5
                    },
                    {
                        "cats_to": ["patrol"],
                        "cats_from": ["patrol"],
                        "mutual": false,
                        "values": ["dislike"],
                        "amount": -5
                    }
                ]
            },
            {
<<<<<<< HEAD
                "text": "The siblings are proud of s_c, watching {PRONOUN/s_c/object} dart among the waves, foam bubbling along {PRONOUN/s_c/poss} pelt.",
                "exp": 20,
                "weight": 20,
                "stat_skill": ["SWIMMER,1", "HUNTER,1"],
                "prey": ["medium"],
=======
                "text": "s_c is determined to win, but {PRONOUN/s_c/poss} confidence is misplaced. {PRONOUN/s_c/subject/CAP}{VERB/s_c/'re/'s} a good fighter, but not a great one, and the stocky gray vixen is all muscle, barging past s_c and knocking {PRONOUN/s_c/object} rump over paws as she flees from the patrol.",
                "exp": 0,
                "weight": 10,
                "stat_trait": [
                    "adventurous",
                    "altruistic",
                    "ambitious",
                    "bloodthirsty",
                    "bold",
                    "confident",
                    "daring",
                    "fierce",
                    "responsible",
                    "righteous",
                    "troublesome",
                    "vengeful"
                ],
                "injury": [
                    {
                        "cats": ["s_c"],
                        "injuries": ["minor_injury"],
                        "scars": ["LEGBITE"]
                    }
                ],
                "history_text": { "scar": "m_c carries a scar from a fight with a gray vixen." },
>>>>>>> 32d10fd9
                "relationships": [
                    {
                        "cats_to": ["patrol"],
                        "cats_from": ["patrol"],
                        "mutual": false,
                        "values": ["platonic", "comfort"],
                        "amount": 5
                    },
                    {
                        "cats_to": ["patrol"],
                        "cats_from": ["patrol"],
                        "mutual": false,
                        "values": ["dislike"],
                        "amount": -5
                    }
                ]
            }
        ],
        "fail_outcomes": [
            {
                "text": "They don't manage anything like the number of catches they were all expecting to get - a bit disappointing, even if they're not entirely empty-pawed.",
                "exp": 0,
                "weight": 20,
                "prey": ["very_small"]
            }
        ]
    },
    {
        "patrol_id": "bch_hunt_random_greenleaf_siblings3to6warriorslocked3",
        "biome": ["beach"],
        "season": ["greenleaf"],
        "types": ["hunting"],
        "tags": [],
        "patrol_art": "hunt_general_intro",
        "min_cats": 3,
        "max_cats": 6,
        "min_max_status": {
            "all apprentices": [-1, -1]
        },
        "weight": 20,
        "intro_text": "Sun's out, and r_c has been assigned a moderately tolerable hunting patrol - {PRONOUN/r_c/poss} siblings!",
        "decline_text": "Cancel that - a border patrol needs backup.",
        "chance_of_success": 50,
        "relationship_constraint": ["siblings"],
        "success_outcomes": [
            {
                "text": "Watching r_c execute a fantastic leap to bring down a b_mp_l_s, p_l smiles. Does r_c remember the time {PRONOUN/r_c/subject} tried to do that as a kitten, and stood on {PRONOUN/r_c/poss} own tail? The siblings laugh about it together as they move on to the next hunting ground.",
                "exp": 20,
                "weight": 20,
                "prey": ["medium"],
                "relationships": [
                    {
                        "cats_to": ["patrol"],
                        "cats_from": ["patrol"],
                        "mutual": false,
                        "values": ["platonic", "comfort"],
                        "amount": 5
                    }
                ]
            },
            {
                "text": "It's been a while since they've been on a patrol alone together, and after they catch a couple b_mp_a_p and a b_mp_a_s for the fresh-kill pile r_c spends a bit just chasing their siblings around the seashore, batting at each other in a moment of silliness.",
                "exp": 20,
                "weight": 5,
                "prey": ["medium"],
                "relationships": [
                    {
                        "cats_to": ["patrol"],
                        "cats_from": ["patrol"],
                        "mutual": false,
                        "values": ["platonic", "comfort"],
                        "amount": 5
                    }
                ]
            },
            {
                "text": "r_c jokes that {PRONOUN/r_c/subject} can't possibly be related to s_c - clearly s_c was born from reef sharks, not cats, with the way {PRONOUN/s_c/subject} {VERB/s_c/glide/glides} through the water.",
                "exp": 20,
                "weight": 20,
                "stat_skill": ["SWIMMER,1"],
                "prey": ["medium"],
                "relationships": [
                    {
                        "cats_to": ["patrol"],
                        "cats_from": ["patrol"],
                        "mutual": false,
                        "values": ["platonic", "comfort"],
                        "amount": 5
                    }
                ]
            }
        ],
        "fail_outcomes": [
            {
                "text": "Sometimes, the prey just doesn't run, and today is one of those times.",
                "exp": 0,
                "weight": 20,
                "prey": ["very_small"]
            },
            {
                "text": "r_c sees a fish {PRONOUN/r_c/subject}'d like for the fresh-kill pile, but while perched on a rock setting up a good pounce a rogue wave washes them into the ocean - {PRONOUN/r_c/subject} {VERB/r_c/bob/bobs} to the surface and splutter {PRONOUN/r_c/poss} way to shore, but {PRONOUN/r_c/poss} breath comes short and wheezing after the dunking. Fleas and ticks!",
                "exp": 0,
                "weight": 10,
                "injury": [
                    {
                        "cats": ["r_c"],
                        "injuries": ["water in their lungs"],
                        "scars": []
                    }
                ],
                "prey": ["very_small"]
            }
        ]
    },
    {
        "patrol_id": "bch_hunt_random_greenleaf_siblings3to6warriorslocked4",
        "biome": ["beach"],
        "season": ["greenleaf"],
        "types": ["hunting"],
        "tags": [],
        "patrol_art": "hunt_general_intro",
        "min_cats": 3,
        "max_cats": 6,
        "min_max_status": {
            "all apprentices": [-1, -1]
        },
        "weight": 20,
        "intro_text": "The hunting patrol heads out early, before the sun can turn the dunes into the bakingly hot expanse they've been recently.",
        "decline_text": "They encounter a dawn patrol on their way back to camp and join up with them instead.",
        "chance_of_success": 50,
        "relationship_constraint": ["siblings"],
        "success_outcomes": [
            {
                "text": "p_l grabs a massive b_mp_l_s that {PRONOUN/p_l/subject} can barely carry, and r_c congratulates {PRONOUN/p_l/object}, secretly wondering if {PRONOUN/r_c/subject}'ll ever manage to surpass {PRONOUN/r_c/poss} sibling's achievements.",
                "exp": 20,
                "weight": 20,
                "prey": ["medium"],
                "relationships": [
                    {
                        "cats_to": ["p_l"],
                        "cats_from": ["patrol"],
                        "mutual": false,
                        "values": ["jealous"],
                        "amount": 10
                    }
                ]
            },
            {
                "text": "r_c always feels like {PRONOUN/r_c/subject}{VERB/r_c/'re/'s} padding in p_l's footsteps, especially today, watching {PRONOUN/p_l/object} haul back such a good catch of prey for the clan, a contribution that more than makes up for r_c's meagre offerings.",
                "exp": 20,
                "weight": 5,
                "prey": ["medium"],
                "relationships": [
                    {
                        "cats_to": ["p_l"],
                        "cats_from": ["patrol"],
                        "mutual": false,
                        "values": ["jealous"],
                        "amount": 10
                    }
                ]
            }
        ],
        "fail_outcomes": [
            {
                "text": "Sometimes, the prey just doesn't run, and today is one of those times.",
                "exp": 0,
                "weight": 20,
                "relationships": [
                    {
                        "cats_to": ["p_l"],
                        "cats_from": ["patrol"],
                        "mutual": false,
                        "values": ["jealous"],
                        "amount": -10
                    }
                ],
                "prey": ["very_small"]
            },
            {
                "text": "r_c comes down with a crippling headache, making {PRONOUN/r_c/object} stagger, dizzy and weak, as {PRONOUN/r_c/subject}{VERB/r_c/'re/'s} helped back to camp.",
                "exp": 0,
                "weight": 10,
                "injury": [
                    {
                        "cats": ["r_c"],
                        "injuries": ["severe headache"],
                        "scars": []
                    }
                ],
                "relationships": [
                    {
                        "cats_to": ["p_l"],
                        "cats_from": ["patrol"],
                        "mutual": false,
                        "values": ["jealous"],
                        "amount": -10
                    }
                ],
                "prey": ["very_small"]
            }
        ]
    },
    {
        "patrol_id": "bch_hunt_random_greenleaf_siblings3to6warriorslocked5",
        "biome": ["beach"],
        "season": ["greenleaf"],
        "types": ["hunting"],
        "tags": [],
        "patrol_art": "hunt_general_intro",
        "min_cats": 3,
        "max_cats": 6,
        "min_max_status": {
            "all apprentices": [-1, -1]
        },
        "weight": 20,
        "intro_text": "The siblings head out to one of the further hunting grounds of the beach, where a long series of shallow rock pools promise good hunting and a way to cool off.",
        "decline_text": "They decide to bask for a bit instead of making the long walk.",
        "chance_of_success": 50,
        "relationship_constraint": ["siblings"],
        "success_outcomes": [
            {
                "text": "Together, they collect a b_tp_a_s, a couple b_tp_a_p, a old b_mp_a_s and two b_tp_l_p. It should be a great patrol, returning with so much prey - but r_c is acting obnoxious and {PRONOUN/r_c/poss} siblings have little time or patience for it.",
                "exp": 20,
                "weight": 20,
                "prey": ["medium"],
                "relationships": [
                    {
                        "cats_to": ["r_c"],
                        "cats_from": ["patrol"],
                        "mutual": false,
                        "values": ["dislike"],
                        "amount": 10
                    }
                ]
            },
            {
                "text": "r_c makes a dumb comment that accidentally cuts deep. {PRONOUN/r_c/poss/CAP} siblings work with {PRONOUN/r_c/object} long enough to bring back a decent haul of prey - but no longer.",
                "exp": 20,
                "weight": 5,
                "prey": ["medium"],
                "relationships": [
                    {
                        "cats_to": ["r_c"],
                        "cats_from": ["patrol"],
                        "mutual": false,
                        "values": ["dislike"],
                        "amount": 10
                    }
                ]
            }
        ],
        "fail_outcomes": [
            {
                "text": "Today is just not their day.",
                "exp": 0,
                "weight": 20,
                "prey": ["very_small"]
            },
            {
                "text": "The patrol tries to hunt, but r_c keeps stopping to duck behind bushes, until it's obvious that something is actually wrong. Eww.",
                "exp": 0,
                "weight": 10,
                "injury": [
                    {
                        "cats": ["r_c"],
                        "injuries": ["diarrhea"],
                        "scars": []
                    }
                ],
                "prey": ["very_small"]
            }
        ]
    },
    {
        "patrol_id": "bch_hunt_herb_warriorgreenleaf1",
        "biome": ["beach"],
        "season": ["greenleaf"],
        "types": ["hunting"],
        "tags": [],
        "patrol_art": "hunt_general_intro",
        "min_cats": 3,
        "max_cats": 6,
        "min_max_status": {},
        "weight": 20,
        "intro_text": "p_l finds a patch of herbs that {PRONOUN/p_l/subject} believe c_n might need for their stores. {PRONOUN/p_l/subject/CAP} freely admit to {PRONOUN/p_l/poss} patrol {PRONOUN/p_l/subject} {VERB/p_l/aren't/isn't} a medicine cat, and ask {PRONOUN/p_l/poss} companions' advice. What do they know about this part of the coast's herbal properties, especially in the heat of greenleaf?",
        "decline_text": "They decide to focus on hunting and leave the herb collecting to the medicine cats.",
        "chance_of_success": 50,
        "success_outcomes": [
            {
                "text": "It's not their normal task, but they're all smart enough to value supporting the Clan's medicine den. The patrol brings the herbs back to camp and they are put to good use.",
                "exp": 10,
                "weight": 20,
                "herbs": ["random_herbs"],
                "relationships": [
                    {
                        "cats_to": ["p_l"],
                        "cats_from": ["patrol"],
                        "mutual": false,
                        "values": ["respect"],
                        "amount": 5
                    }
                ]
            },
            {
                "text": "s_c carefully plucks some of the herbs and takes them back to the camp to be identified before the patrol goes to the trouble of collecting them, smartly decideding to get an informed opinion before committing the patrol.",
                "exp": 10,
                "weight": 20,
                "stat_skill": [
                    "CLEVER,0",
                    "INSIGHTFUL,0",
                    "SENSE,0",
                    "STORY,0",
                    "HEALER,0",
                    "LORE,0"
                ],
                "herbs": ["random_herbs"],
                "relationships": [
                    {
                        "cats_to": ["p_l"],
                        "cats_from": ["patrol"],
                        "mutual": false,
                        "values": ["respect"],
                        "amount": 5
                    }
                ]
            }
        ],
        "fail_outcomes": [
            {
                "text": "The patrol brings the herbs back to camp, only to find out that while the herbs promote good gut health, they're not a rare resource. Still, c_n will be eating an extra healthy dinner tonight with the herbs sprinkled into their freshkill.",
                "exp": 0,
                "weight": 20,
                "relationships": [
                    {
                        "cats_to": ["p_l"],
                        "cats_from": ["patrol"],
                        "mutual": false,
                        "values": ["respect"],
                        "amount": -5
                    }
                ]
            }
        ]
    }
]<|MERGE_RESOLUTION|>--- conflicted
+++ resolved
@@ -3335,7 +3335,7 @@
                 ]
             },
             {
-                "text": "s_c is determined to win, but {PRONOUN/s_c/poss} confidence is misplaced. {PRONOUN/s_c/subject/CAP}{VERB/s_c/'re/'s} a good fighter, but not a great one, and the stocky gray vixen is all muscle, barging past s_c and knocking {PRONOUN/s_c/object} ass over paws as she flees from the patrol.",
+                "text": "s_c is determined to win, but {PRONOUN/s_c/poss} confidence is misplaced. {PRONOUN/s_c/subject/CAP}{VERB/s_c/'re/'s} a good fighter, but not a great one, and the stocky gray vixen is all muscle, barging past s_c and knocking {PRONOUN/s_c/object} rump over paws as she flees from the patrol.",
                 "exp": 0,
                 "weight": 10,
                 "stat_trait": [
@@ -3525,7 +3525,7 @@
                 ]
             },
             {
-                "text": "s_c is determined to win, but {PRONOUN/s_c/poss} confidence is misplaced. {PRONOUN/s_c/subject/CAP}{VERB/s_c/'re/'s} a good fighter, but not a great one, and the stocky gray vixen is all muscle, barging past s_c and knocking {PRONOUN/s_c/object} ass over paws as she flees from the patrol.",
+                "text": "s_c is determined to win, but {PRONOUN/s_c/poss} confidence is misplaced. {PRONOUN/s_c/subject/CAP}{VERB/s_c/'re/'s} a good fighter, but not a great one, and the stocky gray vixen is all muscle, barging past s_c and knocking {PRONOUN/s_c/object} rump over paws as she flees from the patrol.",
                 "exp": 0,
                 "weight": 10,
                 "stat_trait": [
@@ -5481,11 +5481,7 @@
                 "prey": ["very_small"]
             },
             {
-<<<<<<< HEAD
                 "text": "r_c comes down with a crippling headache, making {PRONOUN/r_c/object} stagger, dizzy and weak, as {PRONOUN/r_c/subject}{VERB/r_c/'re/'s} helped back to camp.",
-=======
-                "text": "s_c is determined to win, but {PRONOUN/s_c/poss} confidence is misplaced. {PRONOUN/s_c/subject/CAP}{VERB/s_c/'re/'s} a good fighter, but not a great one, and the stocky gray vixen is all muscle, barging past s_c and knocking {PRONOUN/s_c/object} rump over paws as she flees from the patrol.",
->>>>>>> 32d10fd9
                 "exp": 0,
                 "weight": 10,
                 "injury": [
@@ -5716,39 +5712,11 @@
                 ]
             },
             {
-<<<<<<< HEAD
                 "text": "The siblings are proud of s_c, watching {PRONOUN/s_c/object} dart among the waves, foam bubbling along {PRONOUN/s_c/poss} pelt.",
                 "exp": 20,
                 "weight": 20,
                 "stat_skill": ["SWIMMER,1", "HUNTER,1"],
                 "prey": ["medium"],
-=======
-                "text": "s_c is determined to win, but {PRONOUN/s_c/poss} confidence is misplaced. {PRONOUN/s_c/subject/CAP}{VERB/s_c/'re/'s} a good fighter, but not a great one, and the stocky gray vixen is all muscle, barging past s_c and knocking {PRONOUN/s_c/object} rump over paws as she flees from the patrol.",
-                "exp": 0,
-                "weight": 10,
-                "stat_trait": [
-                    "adventurous",
-                    "altruistic",
-                    "ambitious",
-                    "bloodthirsty",
-                    "bold",
-                    "confident",
-                    "daring",
-                    "fierce",
-                    "responsible",
-                    "righteous",
-                    "troublesome",
-                    "vengeful"
-                ],
-                "injury": [
-                    {
-                        "cats": ["s_c"],
-                        "injuries": ["minor_injury"],
-                        "scars": ["LEGBITE"]
-                    }
-                ],
-                "history_text": { "scar": "m_c carries a scar from a fight with a gray vixen." },
->>>>>>> 32d10fd9
                 "relationships": [
                     {
                         "cats_to": ["patrol"],
