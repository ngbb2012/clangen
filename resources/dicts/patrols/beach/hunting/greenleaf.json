[
    {
        "patrol_id": "bch_hunt_greenleaf_solosquirrel1",
        "biome": ["beach"],
        "season": ["greenleaf"],
        "types": ["hunting"],
        "tags": [],
        "patrol_art": "hunt_general_intro",
        "min_cats": 1,
        "max_cats": 1,
        "min_max_status": {
            "all apprentices": [-1, -1]
        },
        "weight": 20,
        "intro_text": "p_l stalks low to the ground, paws soft and light so as not to make a sound. {PRONOUN/p_l/poss/CAP} jaws hang open to taste at the air, and a tingle of satisfaction shoots through {PRONOUN/p_l/object} as {PRONOUN/p_l/subject} {VERB/p_l/scent/scents} a nearby ground squirrel, snuffling in the sand for food.",
        "decline_text": "p_l decides against pursuing this one. There's plenty of fatter, easier prey to be found than one paltry squirrel.",
        "chance_of_success": 60,
        "success_outcomes": [
            {
                "text": "The wind shifts, but before the squirrel can react, p_l acts fast and leaps, stopping it from shrieking an alarm call with a quick nip to the back of the neck.",
                "exp": 10,
                "weight": 20,
                "prey": ["medium"]
            },
            {
                "text": "The squirrel doesn't notice p_l stalking up to it... that is, until {PRONOUN/p_l/subject}{VERB/p_l/'ve/'s} already pounced and {VERB/p_l/have/has} it between {PRONOUN/p_l/poss} jaws. It's a little late to do anything about it at that point, though.",
                "exp": 10,
                "weight": 5,
                "prey": ["medium"]
            },
            {
                "text": "The squirrel blissfully snuffles around in the sand, completely unaware of the looming danger it's in. s_c stalks, as quiet as a shadow, and doesn't even need to pounce; {PRONOUN/s_c/subject} just {VERB/s_c/walk/walks} right up behind it and {VERB/s_c/make/makes} the kill.",
                "exp": 10,
                "weight": 20,
                "stat_skill": ["HUNTER,1"],
                "prey": ["medium"]
            }
        ],
        "fail_outcomes": [
            {
                "text": "The wind shifts, and the squirrel stiffens, shrieks out an alarm call, and vanishes back into its burrow. Oh well.",
                "exp": 0,
                "weight": 20,
                "prey": ["very_small"]
            }
        ]
    },
    {
        "patrol_id": "bch_hunt_greenleaf_soloappsquirrel1",
        "biome": ["beach"],
        "season": ["greenleaf"],
        "types": ["hunting"],
        "tags": [],
        "patrol_art": "hunt_general_intro",
        "min_cats": 1,
        "max_cats": 1,
        "min_max_status": {
            "apprentice": [1, 6]
        },
        "weight": 20,
        "intro_text": "app1 has snuck out of camp alone, hoping {PRONOUN/app1/subject}'ll find a squirrel made lazy by the heat of greenleaf. Running through everything {PRONOUN/app1/subject}{VERB/app1/'ve/'s} been taught in {PRONOUN/app1/poss} head, {PRONOUN/app1/subject} carefully {VERB/app1/scent/scents} the air and {VERB/app1/strain/strains} {PRONOUN/app1/poss} ears, hoping for any hint of the burrowing critters in the stony outcrop they like to nest in.",
        "decline_text": "{PRONOUN/app1/subject/CAP}{VERB/app1/'re/'s} focusing so hard, {PRONOUN/app1/subject} {VERB/app1/do/does}n't notice a Clanmate standing silently behind {PRONOUN/app1/object}, waiting for {PRONOUN/app1/object} to notice that {PRONOUN/app1/subject}{VERB/app1/'ve/'s} been caught red-pawed. Oops!",
        "chance_of_success": 60,
        "success_outcomes": [
            {
                "text": "The wind blows a scent towards {PRONOUN/app1/object}, and app1 immediately drops into a crouch. It's hard to locate in the maze of stones, and {PRONOUN/app1/subject}{VERB/app1/'re/'s} pretty sure at one point it's long gone, but in the end {PRONOUN/app1/subject} {VERB/app1/find/finds} and {VERB/app1/catch/catches} it!",
                "exp": 20,
                "weight": 20,
                "prey": ["medium"]
            },
            {
                "text": "app1 hears a quiet snuffling nearby and slides into a hunting crouch. Slinking forward, {PRONOUN/app1/subject} {VERB/app1/find/finds} the source is a squirrel, foraging for newleaf food! {PRONOUN/app1/subject/CAP} {VERB/app1/stalk/stalks} carefully and {VERB/app1/catch/catches} it while it's distracted, heading home with {PRONOUN/app1/poss} head held high.",
                "exp": 20,
                "weight": 5,
                "prey": ["medium"]
            }
        ],
        "fail_outcomes": [
            {
                "text": "Unfortunately, {PRONOUN/app1/subject} {VERB/app1/do/does}n't end up finding anything, and {PRONOUN/app1/subject} {VERB/app1/slink/slinks} back to camp empty-pawed.",
                "exp": 0,
                "weight": 20,
                "prey": ["very_small"]
            }
        ]
    },
    {
        "patrol_id": "bch_hunt_greenleaf_mentorsquirrel1",
        "biome": ["beach"],
        "season": ["greenleaf"],
        "types": ["hunting"],
        "tags": [],
        "patrol_art": "hunt_general_intro",
        "min_cats": 2,
        "max_cats": 2,
        "min_max_status": {
            "apprentice": [1, 6],
            "normal adult": [1, 6]
        },
        "weight": 20,
        "intro_text": "p_l and app1 head to the beach, near a network of ground squirrel burrows hidden in the stones. This is one of a few such networks, rotated around by mentors to teach apprentices hunting skills. app1 scents the air as instructed and points out a burrow; sure enough, there's a squirrel's head poking out the entrance!",
        "decline_text": "p_l praises {PRONOUN/app1/object} and smiles but reminds app1 that they aren't there to hunt, just to observe and discuss. There'll be plenty of time another day!",
        "chance_of_success": 60,
        "success_outcomes": [
            {
                "text": "p_l praises {PRONOUN/app1/object} and smiles, and app1 drops into a hunting crouch as the squirrel crawls out of the burrow. Though {PRONOUN/app1/poss} paws are rather unpracticed, the basic knowledge is solid, and {PRONOUN/app1/poss} hunt is a success!",
                "exp": 20,
                "weight": 20,
                "prey": ["medium"],
                "relationships": [
                    {
                        "cats_to": ["patrol"],
                        "cats_from": ["patrol"],
                        "mutual": false,
                        "values": ["comfort", "trust"],
                        "amount": 5
                    }
                ]
            },
            {
                "text": "p_l praises {PRONOUN/app1/object} and smiles, and app1 drops into a hunting crouch as the squirrel crawls out of the burrow. {PRONOUN/app1/subject/CAP}{VERB/app1/'re/'s} nervous, of course, but {PRONOUN/app1/poss} technique is nearly flawless, and {PRONOUN/app1/subject} {VERB/app1/catch/catches} the squirrel easily!",
                "exp": 20,
                "weight": 5,
                "prey": ["medium"],
                "relationships": [
                    {
                        "cats_to": ["patrol"],
                        "cats_from": ["patrol"],
                        "mutual": false,
                        "values": ["comfort", "trust"],
                        "amount": 5
                    }
                ]
            }
        ],
        "fail_outcomes": [
            {
                "text": "p_l praises {PRONOUN/app1/object} and smiles, and app1 drops into a hunting crouch as the squirrel crawls out of the burrow. Unfortunately, in {PRONOUN/app1/poss} excitement, app1 loses {PRONOUN/app1/poss} footing, and {PRONOUN/app1/poss} claws skid on the rocks. The squirrel chatters at {PRONOUN/app1/object} and vanishes into the burrow.",
                "exp": 0,
                "weight": 20,
                "relationships": [
                    {
                        "cats_to": ["patrol"],
                        "cats_from": ["patrol"],
                        "mutual": false,
                        "values": ["comfort", "trust"],
                        "amount": -5
                    }
                ],
                "prey": ["very_small"]
            }
        ]
    },
    {
        "patrol_id": "bch_hunt_greenleaf_squirrel_rattlesnakerumble1",
        "biome": ["beach"],
        "season": ["greenleaf"],
        "types": ["hunting"],
        "tags": [],
        "patrol_art": "hunt_general_intro",
        "min_cats": 3,
        "max_cats": 6,
        "min_max_status": {},
        "weight": 20,
        "intro_text": "As the patrol crosses the sandy beaches of their territory, a low sound kicks up just at the edges of their hearing. p_l comes to an abrupt stop and scrambles backwards, hissing at the others to stop as well, once {PRONOUN/p_l/subject} {VERB/p_l/realize/realizes} what's making it - there's a rattlesnake, staring down a ground squirrel!",
        "decline_text": "The patrol wastes no time in turning tail and going home, not wanting to risk being on the receiving end of a rattlesnake, even if there's a squirrel to be caught.",
        "chance_of_success": 50,
        "success_outcomes": [
            {
                "text": "Watching from a careful distance, the patrol observes the squirrel chittering at it, kicking up sand and wildly whipping its tail in the air. The snake backs up and hisses, before turning and slithering away. r_c wastes no time in pouncing on the squirrel now that it's safe to approach, securing the meal for the Clan!",
                "exp": 40,
                "weight": 20,
                "prey": ["medium"],
                "relationships": [
                    {
                        "cats_to": ["patrol"],
                        "cats_from": ["patrol"],
                        "mutual": false,
                        "values": ["platonic", "respect", "trust"],
                        "amount": 5
                    }
                ]
            },
            {
                "text": "Watching from a careful distance, the patrol observes the squirrel chittering at it, kicking up sand and wildly whipping its tail in the air. The snake backs up and hisses, and the squirrel lunges! The patrol is stupefied, watching it attack and send the snake fleeing, before r_c remembers what they're doing and kills the squirrel before it, too, flees.",
                "exp": 40,
                "weight": 5,
                "prey": ["medium"],
                "relationships": [
                    {
                        "cats_to": ["patrol"],
                        "cats_from": ["patrol"],
                        "mutual": false,
                        "values": ["platonic", "respect", "trust"],
                        "amount": 5
                    }
                ]
            },
            {
                "text": "Watching from a careful distance, the patrol observes the squirrel chittering at it, kicking up sand and wildly whipping its tail in the air. s_c moves in once {PRONOUN/s_c/subject} {VERB/s_c/realize/realizes} the snake is intimidated by the squirrel, killing <i>both</i> creatures before either can fully react! The patrol lets s_c carry both home, eager to show the Clan what {PRONOUN/s_c/subject} accomplished.",
                "exp": 40,
                "weight": 20,
                "stat_skill": ["HUNTER,1"],
                "prey": ["medium"],
                "relationships": [
                    {
                        "cats_to": ["patrol"],
                        "cats_from": ["patrol"],
                        "mutual": false,
                        "values": ["platonic", "respect", "trust"],
                        "amount": 5
                    }
                ]
            }
        ],
        "fail_outcomes": [
            {
                "text": "Watching from a careful distance, the patrol observes the squirrel chittering at it, kicking up sand and wildly whipping its tail in the air. The snake backs up and hisses, and the squirrel lunges! The patrol is stupefied, watching it attack and send the snake fleeing, and nobody even thinks to catch the squirrel until it, too, is long gone.",
                "exp": 0,
                "weight": 20,
                "relationships": [
                    {
                        "cats_to": ["patrol"],
                        "cats_from": ["patrol"],
                        "mutual": false,
                        "values": ["platonic", "respect", "trust"],
                        "amount": -5
                    }
                ]
            },
            {
                "text": "Watching from a careful distance, the patrol observes the squirrel chittering at it, kicking up sand and wildly whipping its tail in the air. r_c moves in once {PRONOUN/r_c/subject} {VERB/r_c/realize/realizes} the snake is intimidated by it, but {PRONOUN/r_c/subject} {VERB/r_c/don't/doesn't} anticipate it turning on {PRONOUN/r_c/object} instead! With no squirrel, no snake, and an envenomed bite, r_c is rushed home to the medicine cat den.",
                "exp": 0,
                "weight": 10,
                "injury": [
                    {
                        "cats": ["r_c"],
                        "injuries": ["snake bite", "poisoned"],
                        "scars": ["SNAKE"]
                    }
                ],
                "history_text": { "scar": "m_c was scarred by a rattlesnake." },
                "relationships": [
                    {
                        "cats_to": ["patrol"],
                        "cats_from": ["patrol"],
                        "mutual": false,
                        "values": ["platonic", "respect", "trust"],
                        "amount": -5
                    }
                ]
            }
        ]
    },
    {
        "patrol_id": "bch_hunt_greenleaf_groupsquirrel1",
        "biome": ["beach"],
        "season": ["greenleaf"],
        "types": ["hunting"],
        "tags": [],
        "patrol_art": "hunt_general_intro",
        "min_cats": 3,
        "max_cats": 6,
        "min_max_status": {},
        "weight": 20,
        "intro_text": "p_l's patrol strolls leisurely along the coastline, enjoying the greenleaf sun. r_c raises {PRONOUN/r_c/poss} tail, signaling for the others to be still; {PRONOUN/r_c/subject}{VERB/r_c/'ve/'s} scented ground squirrels nearby.",
        "decline_text": "p_l quietly shakes {PRONOUN/p_l/poss} head and leads the patrol elsewhere. Better not to disturb the squirrels, who are loud and territorial.",
        "chance_of_success": 60,
        "success_outcomes": [
            {
                "text": "The patrol makes short work of locating the squirrels, spreading out into a loose formation to encircle their prey. Slowly, they move in, the circle getting tighter and tighter, until they're finally seen. The squirrels screech and scatter in different directions, but the circle cuts off their escape, and by the end of it they're fresh-kill.",
                "exp": 20,
                "weight": 20,
                "prey": ["medium"],
                "relationships": [
                    {
                        "cats_to": ["r_c"],
                        "cats_from": ["patrol"],
                        "mutual": false,
                        "values": ["respect"],
                        "amount": 5
                    }
                ]
            },
            {
                "text": "First order of business is blocking their access to any nearby burrows, which r_c takes care of. After that, it's a matter of finding and catching the squirrels, which proves to be simple, especially with their access to safety denied. No one could ask for a better hunt.",
                "exp": 20,
                "weight": 5,
                "prey": ["large"],
                "relationships": [
                    {
                        "cats_to": ["r_c"],
                        "cats_from": ["patrol"],
                        "mutual": false,
                        "values": ["respect"],
                        "amount": 5
                    }
                ]
            },
            {
                "text": "s_c murmurs instructions to {PRONOUN/s_c/poss} Clanmates, who nod silently and move into position. p_l feints at a squirrel, who raises the alarm and turns to run; r_c blocks off the nearby burrow's entrance, forcing the squirrels to run towards s_c; and s_c lunges in for the kill. A flawless hunt, with not a single squirrel left behind.",
                "exp": 20,
                "weight": 20,
                "stat_skill": ["HUNTER,1"],
                "prey": ["large"],
                "relationships": [
                    {
                        "cats_to": ["s_c"],
                        "cats_from": ["patrol"],
                        "mutual": false,
                        "values": ["respect"],
                        "amount": 5
                    }
                ]
            }
        ],
        "fail_outcomes": [
            {
                "text": "It only takes one squirrel spotting r_c to raise the alarm before they've all vanished into their burrows. Though the others made a few catches before they scattered, they didn't get nearly what they would have otherwise.",
                "exp": 0,
                "weight": 20,
                "relationships": [
                    {
                        "cats_to": ["r_c"],
                        "cats_from": ["patrol"],
                        "mutual": false,
                        "values": ["respect"],
                        "amount": -5
                    }
                ],
                "prey": ["very_small"]
            }
        ]
    },
    {
        "patrol_id": "bch_hunt_redvixen4",
        "biome": ["beach"],
        "season": ["greenleaf"],
        "types": [],
        "tags": [],
        "patrol_art": "hunt_general_intro",
        "min_cats": 2,
        "max_cats": 3,
        "min_max_status": {},
        "weight": 20,
        "intro_text": "The patrol catches the scent of a fox - but is it red or gray?",
        "decline_text": "The patrol decides not to pursue the fox.",
        "chance_of_success": 30,
        "success_outcomes": [
            {
                "text": "The red vixen smells of milk and blood. Hopefully by driving her out of the territory, the litter she has been raising this greenleaf won't be a threat to the Clan. If they don't starve, c_n will hunt them down - they do not share with foxes.",
                "exp": 30,
                "weight": 20,
                "relationships": [
                    {
                        "cats_to": ["r_c"],
                        "cats_from": ["clan"],
                        "mutual": false,
                        "values": ["respect", "trust"],
                        "amount": 5
                    }
                ]
            },
            {
                "text": "The patrol drives away the red fox, seeks out her den, and kills her cubs. It's brutal, but these fluffy small foxes would one day have grown to be kit-killers and thieves.",
                "exp": 30,
                "weight": 5,
                "relationships": [
                    {
                        "cats_to": ["r_c"],
                        "cats_from": ["clan"],
                        "mutual": false,
                        "values": ["respect", "trust"],
                        "amount": 5
                    }
                ]
            },
            {
                "text": "s_c displays incredible skill, driving the mother vixen out of the territory almost by {PRONOUN/s_c/self}. Now neither the red fox nor her dependent cubs pose a threat to the Clan. It truly proves s_c's place as one of c_n's most talented and skillful fighters.",
                "exp": 30,
                "weight": 20,
                "stat_skill": ["FIGHTER,2"],
                "relationships": [
                    {
                        "cats_to": ["s_c"],
                        "cats_from": ["clan"],
                        "mutual": false,
                        "values": ["respect", "trust"],
                        "amount": 10
                    }
                ]
            },
            {
                "text": "The patrol overcomes the red vixen and drives her off thanks to a brilliant battle move by s_c at a critical moment. {PRONOUN/s_c/poss/CAP} bravery ensures the patrol's success, and the cats arrive back at camp singing {PRONOUN/s_c/poss} praises to make sure the Clan knows it.",
                "exp": 30,
                "weight": 20,
                "stat_trait": [
                    "adventurous",
                    "ambitious",
                    "bloodthirsty",
                    "bold",
                    "confident",
                    "daring",
                    "fierce",
                    "responsible",
                    "righteous",
                    "troublesome",
                    "vengeful"
                ],
                "relationships": [
                    {
                        "cats_to": ["s_c"],
                        "cats_from": ["clan"],
                        "mutual": false,
                        "values": ["respect", "trust"],
                        "amount": 10
                    }
                ]
            }
        ],
        "fail_outcomes": [
            {
                "text": "The mother red fox is vicious and determined, and the small patrol is beaten back. But this coast is c_n's, and they haven't given up. They may have lost this battle, but c_n will win this war.",
                "exp": 0,
                "weight": 20,
                "relationships": [
                    {
                        "cats_to": ["r_c", "patrol", "r_c"],
                        "cats_from": ["clan", "clan", "patrol"],
                        "mutual": false,
                        "values": ["respect", "trust"],
                        "amount": -5
                    }
                ]
            },
            {
                "text": "s_c is determined to win, but {PRONOUN/s_c/poss} confidence is misplaced. {PRONOUN/s_c/subject/CAP}{VERB/s_c/'re/'s} a good fighter but not a great one, and in a moment that embarrasses {PRONOUN/s_c/object} deeply, the rest of the patrol has to rescue {PRONOUN/s_c/object} from the red vixen.",
                "exp": 0,
                "weight": 20,
                "stat_trait": [
                    "adventurous",
                    "ambitious",
                    "bloodthirsty",
                    "bold",
                    "confident",
                    "daring",
                    "fierce",
                    "responsible",
                    "righteous",
                    "troublesome",
                    "vengeful"
                ],
                "relationships": [
                    {
                        "cats_to": ["s_c"],
                        "cats_from": ["clan"],
                        "mutual": false,
                        "values": ["respect", "trust"],
                        "amount": -5
                    }
                ]
            },
            {
                "text": "Never threaten a mother's young - the red vixen kills r_c in the skirmish.",
                "exp": 0,
                "weight": 10,
                "dead_cats": ["r_c"],
                "history_text": {
                    "scar": "m_c carries a scar from a fight with a red vixen.",
                    "reg_death": "m_c fell in battle with a red vixen.",
                    "lead_death": "died while fighting a red vixen"
                },
                "relationships": [
                    {
                        "cats_to": ["r_c"],
                        "cats_from": ["clan"],
                        "mutual": false,
                        "values": ["respect", "trust"],
                        "amount": -5
                    }
                ]
            },
            {
                "text": "The mother red fox's snapping jaws leave r_c dripping blood on the sand, forcing the patrol to back off.",
                "exp": 0,
                "weight": 10,
                "injury": [
                    {
                        "cats": ["r_c"],
                        "injuries": ["big_bite_injury"],
                        "scars": ["NECKBITE"]
                    }
                ],
                "history_text": {
                    "scar": "m_c carries a scar from a fight with a red vixen.",
                    "reg_death": "m_c fell in battle with a red vixen.",
                    "lead_death": "died while fighting a red vixen"
                },
                "relationships": [
                    {
                        "cats_to": ["r_c"],
                        "cats_from": ["clan"],
                        "mutual": false,
                        "values": ["respect", "trust"],
                        "amount": -5
                    }
                ]
            },
            {
                "text": "s_c is determined to win, but {PRONOUN/s_c/poss} confidence is misplaced. {PRONOUN/s_c/subject/CAP}{VERB/s_c/'re/'s} a good fighter but not a great one, and the red vixen manages to sink her teeth into {PRONOUN/s_c/object}. The patrol rallies around s_c, but they have to give up on the fight.",
                "exp": 0,
                "weight": 10,
                "stat_trait": [
                    "adventurous",
                    "ambitious",
                    "bloodthirsty",
                    "bold",
                    "confident",
                    "daring",
                    "fierce",
                    "responsible",
                    "righteous",
                    "troublesome",
                    "vengeful"
                ],
                "injury": [
                    {
                        "cats": ["s_c"],
                        "injuries": ["big_bite_injury"],
                        "scars": ["NECKBITE"]
                    }
                ],
                "history_text": {
                    "scar": "m_c carries a scar from a fight with a red vixen.",
                    "reg_death": "m_c fell in battle with a red vixen.",
                    "lead_death": "died while fighting a red vixen"
                },
                "relationships": [
                    {
                        "cats_to": ["r_c"],
                        "cats_from": ["clan"],
                        "mutual": false,
                        "values": ["respect", "trust"],
                        "amount": -5
                    }
                ]
            }
        ]
    },
    {
        "patrol_id": "bch_hunt_redvixen5",
        "biome": ["beach"],
        "season": ["greenleaf"],
        "types": [],
        "tags": [],
        "patrol_art": "hunt_general_intro",
        "min_cats": 4,
        "max_cats": 6,
        "min_max_status": {},
        "weight": 20,
        "intro_text": "The patrol catches the scent of a fox - but is it red or gray?",
        "decline_text": "The patrol decides not to pursue the fox.",
        "chance_of_success": 30,
        "success_outcomes": [
            {
                "text": "Led by p_l and with a heap of cooperation and teamwork, the patrol drives away the red fox, seeks out her den, and kills her growing cubs. The coasts will be safe from both the threat the vixen posed this season, and the threat her cubs would have been to c_n in the seasons to come.",
                "exp": 30,
                "weight": 20,
                "relationships": [
                    {
                        "cats_to": ["patrol"],
                        "cats_from": ["clan"],
                        "mutual": false,
                        "values": ["respect", "trust"],
                        "amount": 5
                    }
                ]
            },
            {
                "text": "With so many cats working together in tight coordination, they manage to accomplish the near-impossible: killing the red mother vixen and ending the threat to the Clan that she and her cubs pose.",
                "exp": 30,
                "weight": 5,
                "relationships": [
                    {
                        "cats_to": ["patrol"],
                        "cats_from": ["clan"],
                        "mutual": false,
                        "values": ["respect", "trust"],
                        "amount": 5
                    }
                ]
            },
            {
                "text": "s_c displays incredible skill, driving the mother vixen out of the territory almost by {PRONOUN/s_c/self}. Now neither the red fox nor her dependent cubs pose a threat to the Clan. It truly proves s_c's place as one of c_n's most talented and skillful fighters.",
                "exp": 30,
                "weight": 20,
                "stat_skill": ["FIGHTER,3"],
                "relationships": [
                    {
                        "cats_to": ["s_c"],
                        "cats_from": ["clan"],
                        "mutual": false,
                        "values": ["respect", "trust"],
                        "amount": 10
                    }
                ]
            },
            {
                "text": "The patrol overcomes the red vixen and drives her off thanks to a brilliant battle move by s_c at a critical moment. {PRONOUN/s_c/poss/CAP} bravery ensures the patrol's success, and the cats arrive back at camp singing {PRONOUN/s_c/poss} praises to make sure the Clan knows it.",
                "exp": 30,
                "weight": 20,
                "stat_trait": [
                    "adventurous",
                    "ambitious",
                    "bloodthirsty",
                    "bold",
                    "confident",
                    "daring",
                    "fierce",
                    "responsible",
                    "righteous",
                    "troublesome",
                    "vengeful"
                ],
                "relationships": [
                    {
                        "cats_to": ["s_c"],
                        "cats_from": ["clan"],
                        "mutual": false,
                        "values": ["respect", "trust"],
                        "amount": 5
                    }
                ]
            }
        ],
        "fail_outcomes": [
            {
                "text": "The mother red fox is vicious and determined. Although they lose this battle, through teamwork the cats manage to retreat without injury.",
                "exp": 0,
                "weight": 20,
                "relationships": [
                    {
                        "cats_to": ["patrol"],
                        "cats_from": ["clan", "clan", "patrol"],
                        "mutual": false,
                        "values": ["respect", "trust"],
                        "amount": -5
                    }
                ]
            },
            {
                "text": "s_c is determined to win, but {PRONOUN/s_c/poss} confidence is misplaced. {PRONOUN/s_c/subject/CAP}{VERB/s_c/'re/'s} a good fighter but not a great one, and in a moment that embarrasses {PRONOUN/s_c/object} deeply, the rest of the patrol has to rescue {PRONOUN/s_c/object} from the red vixen.",
                "exp": 0,
                "weight": 20,
                "stat_trait": [
                    "adventurous",
                    "ambitious",
                    "bloodthirsty",
                    "bold",
                    "confident",
                    "daring",
                    "fierce",
                    "responsible",
                    "righteous",
                    "troublesome",
                    "vengeful"
                ],
                "relationships": [
                    {
                        "cats_to": ["s_c"],
                        "cats_from": ["clan"],
                        "mutual": false,
                        "values": ["respect", "trust"],
                        "amount": -5
                    }
                ]
            },
            {
                "text": "r_c is left wounded as the patrol and the red mother vixen fight to a stalemate. Hopefully they've given the fox mother a reason to not return to this part of the coast.",
                "exp": 0,
                "weight": 10,
                "injury": [
                    {
                        "cats": ["r_c"],
                        "injuries": ["big_bite_injury"],
                        "scars": ["NECKBITE"]
                    }
                ],
                "history_text": { "scar": "m_c carries a scar from a fight with a red vixen." },
                "relationships": [
                    {
                        "cats_to": ["r_c", "patrol", "r_c"],
                        "cats_from": ["clan", "clan", "patrol"],
                        "mutual": false,
                        "values": ["respect", "trust"],
                        "amount": -5
                    }
                ]
            },
            {
                "text": "s_c is determined to win, but {PRONOUN/s_c/poss} confidence is misplaced. {PRONOUN/s_c/subject/CAP}{VERB/s_c/'re/'s} a good fighter but not a great one, and the red vixen manages to sink her teeth into {PRONOUN/s_c/object}. The patrol rallies around s_c, but they have to give up on the fight.",
                "exp": 0,
                "weight": 10,
                "stat_trait": [
                    "adventurous",
                    "ambitious",
                    "bloodthirsty",
                    "bold",
                    "confident",
                    "daring",
                    "fierce",
                    "responsible",
                    "righteous",
                    "troublesome",
                    "vengeful"
                ],
                "injury": [
                    {
                        "cats": ["s_c"],
                        "injuries": ["big_bite_injury"],
                        "scars": ["NECKBITE"]
                    }
                ],
                "history_text": { "scar": "m_c carries a scar from a fight with a red vixen." },
                "relationships": [
                    {
                        "cats_to": ["s_c"],
                        "cats_from": ["clan"],
                        "mutual": false,
                        "values": ["respect", "trust"],
                        "amount": -5
                    }
                ]
            }
        ]
    },
    {
        "patrol_id": "bch_hunt_redvixen6",
        "biome": ["beach"],
        "season": ["greenleaf"],
        "types": [],
        "tags": [],
        "patrol_art": "hunt_general_intro",
        "min_cats": 1,
        "max_cats": 1,
        "min_max_status": {},
        "weight": 20,
        "intro_text": "p_l catches the scent of a fox - but is it red or gray?",
        "decline_text": "p_l decides not to pursue the fox.",
        "chance_of_success": 30,
        "success_outcomes": [
            {
                "text": "The red vixen smells of milk and blood. Hopefully by driving her out of the territory, the litter she has been raising this greenleaf won't be a threat to the Clan.",
                "exp": 50,
                "weight": 20,
                "relationships": [
                    {
                        "cats_to": ["patrol"],
                        "cats_from": ["clan"],
                        "mutual": false,
                        "values": ["respect", "trust"],
                        "amount": 5
                    }
                ]
            },
            {
                "text": "s_c displays incredible skill, driving the mother vixen and her brood off of the coast all by {PRONOUN/s_c/self}. Now neither the red fox nor her dependent cubs pose a threat to the Clan. {PRONOUN/s_c/subject/CAP} {VERB/s_c/swell/swells} with pride, feeling the confidence of knowing that {PRONOUN/s_c/subject}{VERB/s_c/'re/'s} truly one of the best fighters c_n has ever produced.",
                "exp": 50,
                "weight": 20,
                "stat_skill": ["FIGHTER,3"],
                "relationships": [
                    {
                        "cats_to": ["s_c"],
                        "cats_from": ["clan"],
                        "mutual": false,
                        "values": ["respect", "trust"],
                        "amount": 5
                    }
                ]
            },
            {
                "text": "A brilliant battle move by s_c at a critical moment knocks the red vixen off balance, and s_c manages to drive her out of c_n territory, though it takes every spark of strength in {PRONOUN/s_c/poss} pelt to do it alone.",
                "exp": 50,
                "weight": 20,
                "stat_trait": [
                    "adventurous",
                    "ambitious",
                    "bloodthirsty",
                    "bold",
                    "confident",
                    "daring",
                    "fierce",
                    "responsible",
                    "righteous",
                    "troublesome",
                    "vengeful"
                ],
                "relationships": [
                    {
                        "cats_to": ["s_c"],
                        "cats_from": ["clan"],
                        "mutual": false,
                        "values": ["respect", "trust"],
                        "amount": 5
                    }
                ]
            }
        ],
        "fail_outcomes": [
            {
                "text": "Never threaten a mother's young - the red vixen kills r_c in the skirmish and carries off the body to feed her litter.",
                "exp": 0,
                "weight": 10,
                "dead_cats": ["r_c"],
                "history_text": {
                    "scar": "m_c carries a scar from a solo fight with a red vixen.",
                    "reg_death": "m_c fell in a solo battle with a red vixen.",
                    "lead_death": "died while fighting a red vixen"
                },
                "relationships": [
                    {
                        "cats_to": ["patrol"],
                        "cats_from": ["clan"],
                        "mutual": false,
                        "values": ["respect", "trust"],
                        "amount": -5
                    }
                ]
            },
            {
                "text": "The mother red fox's snapping jaws leave r_c dripping blood on the sand and barely able to escape further injury.",
                "exp": 0,
                "weight": 10,
                "injury": [
                    {
                        "cats": ["r_c"],
                        "injuries": ["big_bite_injury", "shock"],
                        "scars": ["THREE"]
                    }
                ],
                "history_text": {
                    "scar": "m_c carries a scar from a solo fight with a red vixen.",
                    "reg_death": "m_c fell in a solo battle with a red vixen.",
                    "lead_death": "died while fighting a red vixen"
                },
                "relationships": [
                    {
                        "cats_to": ["patrol"],
                        "cats_from": ["clan"],
                        "mutual": false,
                        "values": ["respect", "trust"],
                        "amount": -5
                    }
                ]
            },
            {
                "text": "s_c is determined to win, but the red vixen is determined to live, and that makes all the difference. s_c ends up pinned in a defensible hiding spot, bleeding and terrified, until the vixen judges {PRONOUN/s_c/object} no longer a threat and continues on her way.",
                "exp": 0,
                "weight": 10,
                "stat_trait": [
                    "adventurous",
                    "ambitious",
                    "bloodthirsty",
                    "bold",
                    "confident",
                    "daring",
                    "fierce",
                    "responsible",
                    "righteous",
                    "troublesome",
                    "vengeful"
                ],
                "injury": [
                    {
                        "cats": ["s_c"],
                        "injuries": ["big_bite_injury", "shock"],
                        "scars": ["THREE"]
                    }
                ],
                "history_text": {
                    "scar": "m_c carries a scar from a solo fight with a red vixen.",
                    "reg_death": "m_c fell in a solo battle with a red vixen.",
                    "lead_death": "died while fighting a red vixen"
                },
                "relationships": [
                    {
                        "cats_to": ["s_c"],
                        "cats_from": ["clan"],
                        "mutual": false,
                        "values": ["respect", "trust"],
                        "amount": -5
                    }
                ]
            }
        ]
    },
    {
        "patrol_id": "bch_hunt_grayvixen4",
        "biome": ["beach"],
        "season": ["greenleaf"],
        "types": [],
        "tags": [],
        "patrol_art": "hunt_general_intro",
        "min_cats": 2,
        "max_cats": 3,
        "min_max_status": {},
        "weight": 20,
        "intro_text": "The patrol catches the scent of a fox - but is it red or gray?",
        "decline_text": "The patrol decides not to pursue the fox.",
        "chance_of_success": 40,
        "success_outcomes": [
            {
                "text": "The stocky gray vixen they track down smells of milk, and though she's nearly double the weight of any of the patrol and all of it muscle, they meet her eyes squarely and leap to attack. c_n does not tolerate sharing their territory with foxes, and they work together to drive her off.",
                "exp": 30,
                "weight": 20,
                "relationships": [
                    {
                        "cats_to": ["r_c"],
                        "cats_from": ["patrol"],
                        "mutual": true,
                        "values": ["respect", "trust"],
                        "amount": 5
                    }
                ]
            },
            {
                "text": "The patrol drives away the gray fox, seeks out her den, and kills her young cubs. It's brutal, but these fluffy small foxes would one day have grown to be kit-killers and thieves. Better to deal with them now rather than when they're the same height as and nearly double the weight of a cat, though a gray fox will always be easier to fight than a bigger red one.",
                "exp": 30,
                "weight": 5,
                "relationships": [
                    {
                        "cats_to": ["patrol"],
                        "cats_from": ["patrol"],
                        "mutual": false,
                        "values": ["respect", "trust"],
                        "amount": 5
                    }
                ]
            },
            {
                "text": "s_c displays incredible skill, driving the mother vixen out of the territory almost by {PRONOUN/s_c/self}. Now neither the gray fox nor her cubs pose a threat to the Clan. It places s_c as one of c_n's most talented and skillful fighters; a gray fox is a dangerous competitor.",
                "exp": 30,
                "weight": 20,
                "stat_skill": ["FIGHTER,3"],
                "relationships": [
                    {
                        "cats_to": ["s_c"],
                        "cats_from": ["patrol"],
                        "mutual": false,
                        "values": ["respect", "trust"],
                        "amount": 5
                    }
                ]
            },
            {
                "text": "The patrol overcomes the gray vixen they find and drives her off thanks to a brilliant battle move by s_c. The cats swirl around s_c afterwards, congratulating {PRONOUN/s_c/object} on {PRONOUN/s_c/poss} bravery and skill.",
                "exp": 30,
                "weight": 20,
                "stat_trait": [
                    "adventurous",
                    "ambitious",
                    "bloodthirsty",
                    "bold",
                    "confident",
                    "daring",
                    "fierce",
                    "responsible",
                    "righteous",
                    "troublesome",
                    "vengeful"
                ],
                "relationships": [
                    {
                        "cats_to": ["s_c"],
                        "cats_from": ["patrol"],
                        "mutual": false,
                        "values": ["respect", "trust"],
                        "amount": 5
                    }
                ]
            }
        ],
        "fail_outcomes": [
            {
                "text": "The patrol comes across a gray vixen at the end of the scent trail. She spots them too, measures herself up against them, then flees, scrambling up the cliffs of the headland in a move that completely surprises the cats. This round goes to the gray fox.",
                "exp": 0,
                "weight": 20,
                "relationships": [
                    {
                        "cats_to": ["patrol"],
                        "cats_from": ["patrol"],
                        "mutual": false,
                        "values": ["respect", "trust"],
                        "amount": -5
                    }
                ]
            },
            {
                "text": "s_c is determined to win, but {PRONOUN/s_c/poss} confidence is misplaced. {PRONOUN/s_c/subject/CAP}{VERB/s_c/'re/'s} a good fighter but not a great one, and in a moment that embarrasses {PRONOUN/s_c/object} deeply, the gray vixen slips past {PRONOUN/s_c/object} and flees into the maze of the sand dunes.",
                "exp": 0,
                "weight": 20,
                "stat_trait": [
                    "adventurous",
                    "ambitious",
                    "bloodthirsty",
                    "bold",
                    "confident",
                    "daring",
                    "fierce",
                    "responsible",
                    "righteous",
                    "troublesome",
                    "vengeful"
                ],
                "relationships": [
                    {
                        "cats_to": ["s_c"],
                        "cats_from": ["patrol"],
                        "mutual": false,
                        "values": ["respect", "trust"],
                        "amount": -5
                    }
                ]
            },
            {
                "text": "The patrol finds a stocky gray vixen wandering their coast and drives her out in a scene that mostly involves yowling and screaming and yapping at each other, until she gives in. r_c gets a little battered, but everyone is mostly fine.",
                "exp": 0,
                "weight": 10,
                "injury": [
                    {
                        "cats": ["r_c"],
                        "injuries": ["minor_injury"],
                        "scars": ["LEGBITE"]
                    }
                ],
                "history_text": { "scar": "m_c carries a scar from a fight with a gray vixen." },
                "relationships": [
                    {
                        "cats_to": ["r_c", "patrol"],
                        "cats_from": ["patrol", "patrol"],
                        "mutual": false,
                        "values": ["respect", "trust"],
                        "amount": -5
                    }
                ]
            },
            {
                "text": "s_c is determined to win, but {PRONOUN/s_c/poss} confidence is misplaced. {PRONOUN/s_c/subject/CAP}{VERB/s_c/'re/'s} a good fighter but not a great one, and the stocky gray vixen is all muscle, barging past s_c and knocking {PRONOUN/s_c/object} rump over paws as she flees from the patrol.",
                "exp": 0,
                "weight": 10,
                "stat_trait": [
                    "adventurous",
                    "ambitious",
                    "bloodthirsty",
                    "bold",
                    "confident",
                    "daring",
                    "fierce",
                    "responsible",
                    "righteous",
                    "troublesome",
                    "vengeful"
                ],
                "injury": [
                    {
                        "cats": ["s_c"],
                        "injuries": ["minor_injury"],
                        "scars": ["LEGBITE"]
                    }
                ],
                "history_text": { "scar": "m_c carries a scar from a fight with a gray vixen." },
                "relationships": [
                    {
                        "cats_to": ["s_c"],
                        "cats_from": ["patrol"],
                        "mutual": false,
                        "values": ["respect", "trust"],
                        "amount": -5
                    }
                ]
            }
        ]
    },
    {
        "patrol_id": "bch_hunt_grayvixen5",
        "biome": ["beach"],
        "season": ["greenleaf"],
        "types": [],
        "tags": [],
        "patrol_art": "hunt_general_intro",
        "min_cats": 4,
        "max_cats": 6,
        "min_max_status": {},
        "weight": 20,
        "intro_text": "The patrol catches the scent of a fox - but is it red or gray?",
        "decline_text": "The patrol decides not to pursue the fox.",
        "chance_of_success": 40,
        "success_outcomes": [
            {
                "text": "Led by p_l and with a heap of cooperation and teamwork, the patrol drives away the gray fox, seeks out her den, and kills her growing cubs. The coast will be safe from both the competition the vixen posed this season, and the threat her cubs would have been to c_n in the seasons to come.",
                "exp": 30,
                "weight": 20,
                "relationships": [
                    {
                        "cats_to": ["r_c", "patrol"],
                        "cats_from": ["patrol", "patrol"],
                        "mutual": false,
                        "values": ["respect", "trust"],
                        "amount": 5
                    }
                ]
            },
            {
                "text": "With so many cats working together in tight coordination, they're able to keep the gray vixen they find pinned and distracted as they wear her down. The fox eventually flees for her den, and the patrol follows to take care of the cubs she's raising.",
                "exp": 30,
                "weight": 5,
                "relationships": [
                    {
                        "cats_to": ["r_c", "patrol"],
                        "cats_from": ["patrol", "patrol"],
                        "mutual": false,
                        "values": ["respect", "trust"],
                        "amount": 5
                    }
                ]
            },
            {
                "text": "s_c displays incredible skill, driving the mother vixen out of the territory almost by {PRONOUN/s_c/self}. Now neither the gray fox nor her cubs pose a threat to the Clan. It places s_c as one of c_n's most talented and skillful fighters; a gray fox is a dangerous competitor.",
                "exp": 30,
                "weight": 20,
                "stat_skill": ["FIGHTER,3"],
                "relationships": [
                    {
                        "cats_to": ["s_c"],
                        "cats_from": ["patrol"],
                        "mutual": false,
                        "values": ["respect", "trust"],
                        "amount": 5
                    }
                ]
            },
            {
                "text": "Bravely, s_c charges the gray fox, yowling threats. The vixen spooks and skitters up a tree, growling and barking in a squeaky tone, and s_c follows her up into the branches. As the rest of the patrol backs them up from the ground, s_c screams until the fox is cowering and afraid, then lets her flee.",
                "exp": 30,
                "weight": 20,
                "stat_trait": [
                    "adventurous",
                    "ambitious",
                    "bloodthirsty",
                    "bold",
                    "confident",
                    "daring",
                    "fierce",
                    "responsible",
                    "righteous",
                    "troublesome",
                    "vengeful"
                ],
                "relationships": [
                    {
                        "cats_to": ["s_c"],
                        "cats_from": ["patrol"],
                        "mutual": false,
                        "values": ["respect", "trust"],
                        "amount": 5
                    }
                ]
            }
        ],
        "fail_outcomes": [
            {
                "text": "The patrol comes across a gray vixen at the end of the scent trail. She spots them too, measures herself up against them, then flees, scrambling up the cliffs of the headland in a move that completely surprises the cats. This round goes to the gray fox.",
                "exp": 0,
                "weight": 20,
                "relationships": [
                    {
                        "cats_to": ["r_c", "patrol"],
                        "cats_from": ["patrol", "patrol"],
                        "mutual": false,
                        "values": ["respect", "trust"],
                        "amount": -5
                    }
                ]
            },
            {
                "text": "s_c is determined to win, but {PRONOUN/s_c/poss} confidence is misplaced. {PRONOUN/s_c/subject/CAP}{VERB/s_c/'re/'s} a good fighter but not a great one, and in a moment that embarrasses {PRONOUN/s_c/object} deeply, the gray vixen slips past {PRONOUN/s_c/object} and flees into the maze of the sand dunes.",
                "exp": 0,
                "weight": 20,
                "stat_trait": [
                    "adventurous",
                    "ambitious",
                    "bloodthirsty",
                    "bold",
                    "confident",
                    "daring",
                    "fierce",
                    "responsible",
                    "righteous",
                    "troublesome",
                    "vengeful"
                ],
                "relationships": [
                    {
                        "cats_to": ["s_c"],
                        "cats_from": ["patrol"],
                        "mutual": false,
                        "values": ["respect", "trust"],
                        "amount": -5
                    }
                ]
            },
            {
                "text": "The patrol finds a stocky gray vixen wandering their coast and drives her out in a scene that mostly involves yowling and screaming and yapping at each other, until she gives in. r_c gets a little battered, but everyone is mostly fine.",
                "exp": 0,
                "weight": 10,
                "injury": [
                    {
                        "cats": ["r_c"],
                        "injuries": ["minor_injury"],
                        "scars": ["LEGBITE"]
                    }
                ],
                "history_text": { "scar": "m_c carries a scar from a fight with a gray vixen." },
                "relationships": [
                    {
                        "cats_to": ["r_c"],
                        "cats_from": ["patrol"],
                        "mutual": false,
                        "values": ["respect", "trust"],
                        "amount": -5
                    }
                ]
            },
            {
                "text": "s_c is determined to win, but {PRONOUN/s_c/poss} confidence is misplaced. {PRONOUN/s_c/subject/CAP}{VERB/s_c/'re/'s} a good fighter but not a great one, and the stocky gray vixen is all muscle, barging past s_c and knocking {PRONOUN/s_c/object} rump over paws as she flees from the patrol.",
                "exp": 0,
                "weight": 10,
                "stat_trait": [
                    "adventurous",
                    "ambitious",
                    "bloodthirsty",
                    "bold",
                    "confident",
                    "daring",
                    "fierce",
                    "responsible",
                    "righteous",
                    "troublesome",
                    "vengeful"
                ],
                "injury": [
                    {
                        "cats": ["s_c"],
                        "injuries": ["minor_injury"],
                        "scars": ["LEGBITE"]
                    }
                ],
                "history_text": { "scar": "m_c carries a scar from a fight with a gray vixen." },
                "relationships": [
                    {
                        "cats_to": ["s_c"],
                        "cats_from": ["patrol"],
                        "mutual": false,
                        "values": ["respect", "trust"],
                        "amount": -5
                    }
                ]
            }
        ]
    },
    {
        "patrol_id": "bch_hunt_grayvixen6",
        "biome": ["beach"],
        "season": ["greenleaf"],
        "types": [],
        "tags": [],
        "patrol_art": "hunt_general_intro",
        "min_cats": 1,
        "max_cats": 1,
        "min_max_status": {},
        "weight": 20,
        "intro_text": "p_l catches the scent of a fox - but is it red or gray?",
        "decline_text": "p_l decides not to pursue the fox.",
        "chance_of_success": 40,
        "success_outcomes": [
            {
                "text": "r_c finds a gray vixen smelling of milk and blood. Hopefully by driving her out of the territory, the litter she has been raising this greenleaf won't be a threat to the Clan.",
                "exp": 50,
                "weight": 20,
                "relationships": [
                    {
                        "cats_to": ["patrol"],
                        "cats_from": ["clan"],
                        "mutual": false,
                        "values": ["respect", "trust"],
                        "amount": 5
                    }
                ]
            },
            {
                "text": "s_c displays incredible skill, driving the mother vixen and her brood off of the coast all by {PRONOUN/s_c/self}. Now neither the gray fox nor her dependent cubs pose a threat to the Clan. {PRONOUN/s_c/subject/CAP} {VERB/s_c/swell/swells} with pride, returning to camp knowing there's one less competitor poaching c_n's prey.",
                "exp": 50,
                "weight": 20,
                "stat_skill": ["FIGHTER,3"],
                "relationships": [
                    {
                        "cats_to": ["patrol"],
                        "cats_from": ["clan"],
                        "mutual": false,
                        "values": ["respect", "trust"],
                        "amount": 5
                    }
                ]
            },
            {
                "text": "The cat and gray vixen are nearly of equal height, with s_c's bold aggression making up for the weight that the gray vixen has on {PRONOUN/s_c/object}, and the standoff is resolved when s_c charges the gray fox, and she chooses flight over fight.",
                "exp": 50,
                "weight": 20,
                "stat_trait": [
                    "adventurous",
                    "ambitious",
                    "bloodthirsty",
                    "bold",
                    "confident",
                    "daring",
                    "fierce",
                    "responsible",
                    "righteous",
                    "troublesome",
                    "vengeful"
                ],
                "relationships": [
                    {
                        "cats_to": ["patrol"],
                        "cats_from": ["clan"],
                        "mutual": false,
                        "values": ["respect", "trust"],
                        "amount": 5
                    }
                ]
            }
        ],
        "fail_outcomes": [
            {
                "text": "r_c comes across a gray vixen at the end of the scent trail. She spots {PRONOUN/r_c/object} too, measures herself up against {PRONOUN/r_c/object}, then flees, scrambling up the cliffs of the headland in a move that completely surprises r_c. This round goes to the gray fox.",
                "exp": 0,
                "weight": 20,
                "relationships": [
                    {
                        "cats_to": ["patrol"],
                        "cats_from": ["clan"],
                        "mutual": false,
                        "values": ["respect", "trust"],
                        "amount": -5
                    }
                ]
            },
            {
                "text": "s_c is determined to win, but {PRONOUN/s_c/poss} confidence is misplaced. {PRONOUN/s_c/subject/CAP}{VERB/s_c/'re/'s} a good fighter but not a great one, and in a moment that embarrasses {PRONOUN/s_c/object} deeply, the gray vixen slips past {PRONOUN/s_c/object} and flees into the maze of the sand dunes.",
                "exp": 0,
                "weight": 20,
                "stat_trait": [
                    "adventurous",
                    "ambitious",
                    "bloodthirsty",
                    "bold",
                    "confident",
                    "daring",
                    "fierce",
                    "responsible",
                    "righteous",
                    "troublesome",
                    "vengeful"
                ],
                "relationships": [
                    {
                        "cats_to": ["patrol"],
                        "cats_from": ["clan"],
                        "mutual": false,
                        "values": ["respect", "trust"],
                        "amount": -5
                    }
                ]
            },
            {
                "text": "r_c nearly managed to pin the gray vixen {PRONOUN/r_c/subject} {VERB/r_c/find/finds} on a cliff ledge, but snapping jaws leave r_c dripping blood on the sand. Today, this round goes to the gray fox.",
                "exp": 0,
                "weight": 10,
                "injury": [
                    {
                        "cats": ["r_c"],
                        "injuries": ["big_bite_injury"],
                        "scars": ["THREE"]
                    }
                ],
                "history_text": { "scar": "m_c carries a scar from a solo fight with a gray vixen." },
                "relationships": [
                    {
                        "cats_to": ["patrol"],
                        "cats_from": ["clan"],
                        "mutual": false,
                        "values": ["respect", "trust"],
                        "amount": -5
                    }
                ]
            },
            {
                "text": "s_c is determined to win, but {PRONOUN/s_c/poss} confidence is misplaced. {PRONOUN/s_c/subject/CAP}{VERB/s_c/'re/'s} a good fighter but not a great one, and the stocky gray vixen is cunning, sinking her teeth into s_c to distract {PRONOUN/s_c/object} as she flees.",
                "exp": 0,
                "weight": 10,
                "stat_trait": [
                    "adventurous",
                    "ambitious",
                    "bloodthirsty",
                    "bold",
                    "confident",
                    "daring",
                    "fierce",
                    "responsible",
                    "righteous",
                    "troublesome",
                    "vengeful"
                ],
                "injury": [
                    {
                        "cats": ["s_c"],
                        "injuries": ["big_bite_injury"],
                        "scars": ["THREE"]
                    }
                ],
                "history_text": { "scar": "m_c carries a scar from a solo fight with a gray vixen." },
                "relationships": [
                    {
                        "cats_to": ["patrol"],
                        "cats_from": ["clan"],
                        "mutual": false,
                        "values": ["respect", "trust"],
                        "amount": -5
                    }
                ]
            }
        ]
    },
    {
        "patrol_id": "bch_hunt_twolegsobject1",
        "biome": ["beach"],
        "season": ["greenleaf"],
        "types": ["hunting"],
        "tags": [],
        "patrol_art": "bch_hunt_twolegsobject",
        "min_cats": 2,
        "max_cats": 6,
        "min_max_status": {},
        "weight": 20,
        "intro_text": "As the patrol arrives at a beach, they spot Twolegs and their kits lounging around a brightly colored pelt of some kind, surrounded by a tempting food-scent.",
        "decline_text": "The patrol decides to avoid the Twolegs.",
        "chance_of_success": 40,
        "success_outcomes": [
            {
                "text": "The patrol sneaks closer. It seems the Twolegs are eating, though the open beach shore means the cats don't have any chance of stealing a bite.",
                "exp": 10,
                "weight": 20
            },
            {
                "text": "s_c is more interested in the strangely-colored pelt than the food-scent, which the Twolegs will undoubtedly be possessive of. {PRONOUN/s_c/subject/CAP} {VERB/s_c/wonder/wonders} how the odd creatures make such things, and why on earth they'd bring them to a beach to sit on pointlessly.",
                "exp": 10,
                "weight": 20,
                "stat_skill": ["CLEVER,1"]
            }
        ],
        "fail_outcomes": [
            {
                "text": "The patrol can't seem to interpret the purpose of the Gathering. Twolegs are just mystifying.",
                "exp": 0,
                "weight": 20
            },
            {
                "text": "As the patrol gets close, a Twoleg kit runs at them, screaming unintelligibly. While running away, r_c sprains a leg.",
                "exp": 0,
                "weight": 10,
                "injury": [
                    {
                        "cats": ["r_c"],
                        "injuries": ["sprain"],
                        "scars": []
                    }
                ]
            }
        ]
    },
    {
        "patrol_id": "bch_hunt_random_greenleaf_siblings2applocked1",
        "biome": ["beach"],
        "season": ["greenleaf"],
        "types": ["hunting"],
        "tags": [],
        "patrol_art": "hunt_general_intro",
        "min_cats": 2,
        "max_cats": 2,
        "min_max_status": {
            "apprentice": [1, 6],
            "all apprentices": [2, 2]
        },
        "weight": 40,
        "intro_text": "The two siblings head out together, declaring a friendly competition to stock the fresh-kill pile. Greenleaf has brought warm waters and long days to the beaches, and they're going to prove themselves!",
        "decline_text": "Their mentors hold them back with a gentle word - the warriors have other plans for the apprentices today.",
        "chance_of_success": 40,
        "relationship_constraint": ["siblings"],
        "success_outcomes": [
            {
                "text": "app1 misses a b_tp_a_s, and app2 startles a pair of b_tp_a_p. They don't let it get them down, instead capturing a plump rabbit with a beautiful team ambush! But when they bring it back to camp, app1 tries to take sole credit for the prey, and instead of familial talent, it's familial discord that's displayed, as the apprentices get into a massive argument in the middle of camp.",
                "exp": 20,
                "weight": 20,
                "prey": ["small"],
                "relationships": [
                    {
                        "cats_to": ["patrol"],
                        "cats_from": ["patrol"],
                        "mutual": false,
                        "values": ["jealous", "dislike"],
                        "amount": 10
                    }
                ]
            },
            {
                "text": "s_c catches a great b_mp_a_s, and two b_tp_dl_p! But {PRONOUN/s_c/poss} sibling comes up empty-pawed. s_c offers to let {PRONOUN/r_c/object} claim the smaller prey as {PRONOUN/r_c/poss} own, but the insulting suggestion just causes a massive argument.",
                "exp": 20,
                "weight": 20,
                "prey": ["medium"],
                "stat_skill": ["HUNTER,0"],
                "can_have_stat": ["p_l"],
                "relationships": [
                    {
                        "cats_to": ["patrol"],
                        "cats_from": ["patrol"],
                        "mutual": false,
                        "values": ["jealous", "dislike"],
                        "amount": 10
                    }
                ]
            }
        ],
        "fail_outcomes": [
            {
                "text": "The siblings end up dirty, exhausted, and without much more than a b_tp_dl_s to show for it. Fox-dung! But at least out here, even if they didn't get much prey, they can complain about how stupidly hard hunting is to a sympathetic audience.",
                "exp": 0,
                "weight": 20,
                "relationships": [
                    {
                        "cats_to": ["patrol"],
                        "cats_from": ["patrol"],
                        "mutual": false,
                        "values": ["jealous", "dislike"],
                        "amount": -10
                    }
                ],
                "prey": ["very_small"]
            },
            {
                "text": "app1 takes a hard fall while swiping at a b_mp_a_s in a sharply decorated rockpool, and the afternoon's hunt is called off as {PRONOUN/app1/poss} sibling helps {PRONOUN/app1/object} back to camp, chatting reassuringly about how hard their hunting lessons are.",
                "exp": 0,
                "weight": 10,
                "injury": [
                    {
                        "cats": ["app1"],
                        "injuries": ["minor_injury"],
                        "scars": []
                    }
                ],
                "relationships": [
                    {
                        "cats_to": ["patrol"],
                        "cats_from": ["patrol"],
                        "mutual": false,
                        "values": ["jealous", "dislike"],
                        "amount": -10
                    }
                ],
                "prey": ["very_small"]
            }
        ]
    },
    {
        "patrol_id": "bch_hunt_random_greenleaf_siblings2applocked2",
        "biome": ["beach"],
        "season": ["greenleaf"],
        "types": ["hunting"],
        "tags": [],
        "patrol_art": "hunt_general_intro",
        "min_cats": 2,
        "max_cats": 2,
        "min_max_status": {
            "apprentice": [1, 6],
            "all apprentices": [2, 2]
        },
        "weight": 40,
        "intro_text": "It's nice to get the chance to go out hunting with app2. app1 knows they're still in the apprentices' den together, but with their different mentors and focuses and skills - it's not the same as it was back in the nursery as siblings. And the greenleaf sun is so warm and bright!",
        "decline_text": "Their mentors hold them back with a gentle word - the warriors have other plans for the apprentices today.",
        "chance_of_success": 40,
        "relationship_constraint": ["siblings"],
        "success_outcomes": [
            {
                "text": "Yeah, it's a relatively okay hunt, with a couple b_tp_dl_p and a dirty b_tp_dl_s. But what app1 is actually going to remember about today is that app2 thinks that {PRONOUN/app2/poss} mentor and app1's would make a cute couple!",
                "exp": 20,
                "weight": 20,
                "prey": ["small"],
                "relationships": [
                    {
                        "cats_to": ["patrol"],
                        "cats_from": ["patrol"],
                        "mutual": false,
                        "values": ["platonic", "respect"],
                        "amount": 5
                    }
                ]
            },
            {
                "text": "It turns out s_c has really been listening to {PRONOUN/s_c/poss} mentor's tips for hunting - and {PRONOUN/s_c/subject}{VERB/s_c/'re/'s} willing to pass it on!",
                "exp": 20,
                "weight": 20,
                "prey": ["medium"],
                "stat_skill": ["HUNTER,0"],
                "relationships": [
                    {
                        "cats_to": ["patrol"],
                        "cats_from": ["patrol"],
                        "mutual": false,
                        "values": ["platonic", "respect"],
                        "amount": 5
                    }
                ]
            }
        ],
        "fail_outcomes": [
            {
                "text": "Together they manage a grand haul of one b_tp_dl_s, and not even a very big b_tp_dl_s at that. They have a lot more to learn before they'll both be ready to take on the responsibility of providing for c_n.",
                "exp": 0,
                "weight": 20,
                "prey": ["very_small"]
            }
        ]
    },
    {
        "patrol_id": "bch_hunt_random_greenleaf_siblings2applocked3",
        "biome": ["beach"],
        "season": ["greenleaf"],
        "types": ["hunting"],
        "tags": [],
        "patrol_art": "hunt_general_intro",
        "min_cats": 2,
        "max_cats": 2,
        "min_max_status": {
            "apprentice": [1, 6],
            "all apprentices": [2, 2]
        },
        "weight": 40,
        "intro_text": "The clouds are out, making the world murky after all the recent sunny days. And just like the clouds, app1 and {PRONOUN/app1/poss} sibling are everywhere today, sticking their heads into every unexplored corner of the territory. All in the name of hunting, of course!",
        "decline_text": "Their mentors hold them back with a gentle word - the warriors have other plans for the apprentices today.",
        "chance_of_success": 40,
        "relationship_constraint": ["siblings"],
        "success_outcomes": [
            {
                "text": "app1 thinks app2's b_tp_dl_s looks infinitely more delicious than {PRONOUN/app1/poss} own contributions of two b_tp_dl_p, while app2 insists that {PRONOUN/app2/subject}'d much rather bring back b_tp_dl_p.",
                "exp": 20,
                "weight": 20,
                "prey": ["small"],
                "relationships": [
                    {
                        "cats_to": ["patrol"],
                        "cats_from": ["patrol"],
                        "mutual": false,
                        "values": ["respect", "jealous"],
                        "amount": 5
                    }
                ]
            },
            {
                "text": "s_c spends half the patrol in the heavy waves of the tidal zone, both impressing and frustrating the sibling trying to keep up with {PRONOUN/s_c/object}.",
                "exp": 20,
                "weight": 20,
                "prey": ["medium"],
                "stat_skill": ["SWIMMER,0"],
                "relationships": [
                    {
                        "cats_to": ["patrol"],
                        "cats_from": ["patrol"],
                        "mutual": false,
                        "values": ["respect", "jealous"],
                        "amount": 5
                    }
                ]
            }
        ],
        "fail_outcomes": [
            {
                "text": "Well, they have a lot of fun exploring, even if it's not that productive of a hunting patrol.",
                "exp": 0,
                "weight": 20,
                "prey": ["very_small"]
            }
        ]
    },
    {
        "patrol_id": "bch_hunt_random_greenleaf_siblings3applocked1",
        "biome": ["beach"],
        "season": ["greenleaf"],
        "types": ["hunting"],
        "tags": [],
        "patrol_art": "hunt_general_intro",
        "min_cats": 3,
        "max_cats": 3,
        "min_max_status": {
            "apprentice": [1, 6],
            "all apprentices": [3, 3]
        },
        "weight": 40,
        "intro_text": "The three siblings head out together, declaring a friendly competition to stock the fresh-kill pile. Greenleaf has brought warm waters and long days to the beaches, and they're going to prove themselves!",
        "decline_text": "Their mentors hold them back with a gentle word - the warriors have other plans for the apprentices today.",
        "chance_of_success": 40,
        "relationship_constraint": ["siblings"],
        "success_outcomes": [
            {
                "text": "app1 misses a b_tp_a_s, and app2 and app3 startle a pair of b_tp_a_p. They don't let it get them down, instead capturing a plump rabbit with a beautiful team ambush! But when they bring it back to camp, app1 tries to take sole credit for the prey, and instead of familial talent, it's familial discord that's displayed as the apprentices get into a massive argument in the middle of camp.",
                "exp": 30,
                "weight": 20,
                "prey": ["small"],
                "relationships": [
                    {
                        "cats_to": ["patrol"],
                        "cats_from": ["patrol"],
                        "mutual": false,
                        "values": ["jealous", "dislike"],
                        "amount": 5
                    }
                ]
            },
            {
                "text": "s_c catches a great b_mp_a_s and two b_tp_dl_p! But {PRONOUN/s_c/poss} siblings come up empty-pawed. s_c offers to let them claim the smaller prey as their own, but the insulting suggestion just causes a massive argument.",
                "exp": 30,
                "weight": 20,
                "prey": ["medium"],
                "stat_skill": ["HUNTER,0"],
                "relationships": [
                    {
                        "cats_to": ["patrol"],
                        "cats_from": ["patrol"],
                        "mutual": false,
                        "values": ["jealous", "dislike"],
                        "amount": 5
                    }
                ]
            }
        ],
        "fail_outcomes": [
            {
                "text": "The siblings end up dirty, exhausted, and without much more than a b_tp_dl_s to show for it. Fox-dung! But at least out here, even if they didn't get much prey, they can complain about how stupidly hard hunting is to a sympathetic audience.",
                "exp": 0,
                "weight": 20,
                "relationships": [
                    {
                        "cats_to": ["patrol"],
                        "cats_from": ["patrol"],
                        "mutual": false,
                        "values": ["jealous", "dislike"],
                        "amount": -5
                    }
                ],
                "prey": ["very_small"]
            },
            {
                "text": "app1 takes a hard fall while swiping at a b_mp_a_s in a sharply decorated rockpool, and the afternoon's hunt is called off as {PRONOUN/app1/poss} siblings help {PRONOUN/app1/object} back to camp, chatting reassuringly about how hard their hunting lessons are.",
                "exp": 0,
                "weight": 10,
                "injury": [
                    {
                        "cats": ["app1"],
                        "injuries": ["minor_injury"],
                        "scars": []
                    }
                ],
                "relationships": [
                    {
                        "cats_to": ["patrol"],
                        "cats_from": ["patrol"],
                        "mutual": false,
                        "values": ["jealous", "dislike"],
                        "amount": -5
                    }
                ],
                "prey": ["very_small"]
            }
        ]
    },
    {
        "patrol_id": "bch_hunt_random_greenleaf_siblings3applocked2",
        "biome": ["beach"],
        "season": ["greenleaf"],
        "types": ["hunting"],
        "tags": [],
        "patrol_art": "hunt_general_intro",
        "min_cats": 3,
        "max_cats": 3,
        "min_max_status": {
            "apprentice": [1, 6],
            "all apprentices": [3, 3]
        },
        "weight": 40,
        "intro_text": "It's nice to get the chance to go out hunting together. app1 knows they're all still in the apprentices' den together, but with their different mentors and focuses and skills - it's not the same as it was back in the nursery with {PRONOUN/app1/poss} siblings. And the greenleaf sun is so warm and bright!",
        "decline_text": "Their mentors hold them back with a gentle word - the warriors have other plans for the apprentices today.",
        "chance_of_success": 40,
        "relationship_constraint": ["siblings"],
        "success_outcomes": [
            {
                "text": "Yeah, it's a relatively okay hunt, with a couple b_tp_dl_p and a dirty b_tp_dl_s. But what app1 is actually going to remember about today is that app2 thinks that {PRONOUN/app2/poss} mentor and app3's would make a cute couple!",
                "exp": 30,
                "weight": 20,
                "prey": ["small"],
                "relationships": [
                    {
                        "cats_to": ["patrol"],
                        "cats_from": ["patrol"],
                        "mutual": false,
                        "values": ["platonic", "respect"],
                        "amount": 5
                    }
                ]
            },
            {
                "text": "It turns out s_c has really been listening to {PRONOUN/s_c/poss} mentor's tips for hunting - and {PRONOUN/s_c/subject}{VERB/s_c/'re/'s} willing to pass it on!",
                "exp": 30,
                "weight": 20,
                "prey": ["medium"],
                "stat_skill": ["HUNTER,0"],
                "relationships": [
                    {
                        "cats_to": ["patrol"],
                        "cats_from": ["patrol"],
                        "mutual": false,
                        "values": ["platonic", "respect"],
                        "amount": 5
                    }
                ]
            }
        ],
        "fail_outcomes": [
            {
                "text": "Together they manage a grand haul of one b_tp_dl_s, and not even a very big b_tp_dl_s at that. They have a lot more to learn before they'll all be ready to take on the responsibility of providing for c_n.",
                "exp": 0,
                "weight": 20,
                "prey": ["very_small"]
            }
        ]
    },
    {
        "patrol_id": "bch_hunt_random_greenleaf_siblings3applocked3",
        "biome": ["beach"],
        "season": ["greenleaf"],
        "types": ["hunting"],
        "tags": [],
        "patrol_art": "hunt_general_intro",
        "min_cats": 3,
        "max_cats": 3,
        "min_max_status": {
            "apprentice": [1, 6],
            "all apprentices": [3, 3]
        },
        "weight": 40,
        "intro_text": "The clouds are out, making the world murky after all the recent sunny days. And just like the clouds, app1 and {PRONOUN/app1/poss} siblings are everywhere today, sticking their heads into every unexplored corner of the territory. All in the name of hunting, of course!",
        "decline_text": "Their mentors hold them back with a gentle word - the warriors have other plans for the apprentices today.",
        "chance_of_success": 40,
        "relationship_constraint": ["siblings"],
        "success_outcomes": [
            {
                "text": "app1 thinks app2's b_tp_dl_s looks infinitely more delicious than {PRONOUN/app1/poss} own contributions of two b_tp_dl_p, while app3 insists that {PRONOUN/app3/subject}'d much rather bring back b_tp_dl_p than the b_tp_a_s {PRONOUN/app3/subject} caught.",
                "exp": 30,
                "weight": 20,
                "prey": ["small"],
                "relationships": [
                    {
                        "cats_to": ["patrol"],
                        "cats_from": ["patrol"],
                        "mutual": false,
                        "values": ["respect", "jealous"],
                        "amount": 5
                    }
                ]
            },
            {
                "text": "s_c spends half the patrol in the heavy waves of the tidal zone, both impressing and frustrating the siblings trying to keep up with {PRONOUN/s_c/object}.",
                "exp": 30,
                "weight": 20,
                "prey": ["medium"],
                "stat_skill": ["SWIMMER,0"],
                "relationships": [
                    {
                        "cats_to": ["patrol"],
                        "cats_from": ["patrol"],
                        "mutual": false,
                        "values": ["respect", "jealous"],
                        "amount": 5
                    }
                ]
            }
        ],
        "fail_outcomes": [
            {
                "text": "Well, they have a lot of fun exploring, even if it's not that productive of a hunting patrol.",
                "exp": 0,
                "weight": 20,
                "prey": ["very_small"]
            }
        ]
    },
    {
        "patrol_id": "bch_hunt_random_greenleaf_siblings4applocked1",
        "biome": ["beach"],
        "season": ["greenleaf"],
        "types": ["hunting"],
        "tags": [],
        "patrol_art": "hunt_general_intro",
        "min_cats": 4,
        "max_cats": 4,
        "min_max_status": {
            "apprentice": [1, 6],
            "all apprentices": [4, 4]
        },
        "weight": 40,
        "intro_text": "The four siblings head out together, declaring a friendly competition to stock the fresh-kill pile. Greenleaf has brought warm waters and long days to the beaches, and they're going to prove themselves!",
        "decline_text": "Their mentors hold them back with a gentle word - the warriors have other plans for the apprentices today.",
        "chance_of_success": 40,
        "relationship_constraint": ["siblings"],
        "success_outcomes": [
            {
                "text": "app1 misses a b_tp_a_s, and app2 and app3 startle a pair of b_tp_a_p. They don't let it get them down, instead capturing a plump rabbit with a beautiful team ambush! But when they bring it back to camp, app1 tries to take sole credit for the prey, and instead of familial talent, it's familial discord that's displayed as the apprentices get into a massive argument in the middle of camp.",
                "exp": 30,
                "weight": 20,
                "prey": ["small"],
                "relationships": [
                    {
                        "cats_to": ["patrol"],
                        "cats_from": ["patrol"],
                        "mutual": false,
                        "values": ["jealous", "dislike"],
                        "amount": 10
                    }
                ]
            },
            {
                "text": "s_c catches a great b_mp_a_s and two b_tp_dl_p! But {PRONOUN/s_c/poss} siblings come up empty-pawed. s_c offers to let them claim the smaller prey as their own, but the insulting suggestion just causes a massive argument.",
                "exp": 30,
                "weight": 20,
                "prey": ["medium"],
                "stat_skill": ["HUNTER,0"],
                "relationships": [
                    {
                        "cats_to": ["patrol"],
                        "cats_from": ["patrol"],
                        "mutual": false,
                        "values": ["jealous", "dislike"],
                        "amount": 10
                    }
                ]
            }
        ],
        "fail_outcomes": [
            {
                "text": "The siblings end up dirty, exhausted, and without much more than a b_tp_dl_s to show for it. Fox-dung! But at least out here, even if they didn't get much prey, they can complain about how stupidly hard hunting is to a sympathetic audience.",
                "exp": 0,
                "weight": 20,
                "relationships": [
                    {
                        "cats_to": ["patrol"],
                        "cats_from": ["patrol"],
                        "mutual": false,
                        "values": ["jealous", "dislike"],
                        "amount": -10
                    }
                ],
                "prey": ["very_small"]
            },
            {
                "text": "app1 takes a hard fall while swiping at a b_mp_a_s in a sharply decorated rockpool, and the afternoon's hunt is called off as {PRONOUN/app1/poss} siblings help {PRONOUN/app1/object} back to camp, chatting reassuringly about how hard their hunting lessons are.",
                "exp": 0,
                "weight": 10,
                "injury": [
                    {
                        "cats": ["app1"],
                        "injuries": ["minor_injury"],
                        "scars": []
                    }
                ],
                "relationships": [
                    {
                        "cats_to": ["patrol"],
                        "cats_from": ["patrol"],
                        "mutual": false,
                        "values": ["jealous", "dislike"],
                        "amount": -10
                    }
                ],
                "prey": ["very_small"]
            }
        ]
    },
    {
        "patrol_id": "bch_hunt_random_greenleaf_siblings4applocked2",
        "biome": ["beach"],
        "season": ["greenleaf"],
        "types": ["hunting"],
        "tags": [],
        "patrol_art": "hunt_general_intro",
        "min_cats": 4,
        "max_cats": 4,
        "min_max_status": {
            "apprentice": [1, 6],
            "all apprentices": [4, 4]
        },
        "weight": 40,
        "intro_text": "It's nice to get the chance to go out hunting together. app1 knows they're all still in the apprentices' den together, but with their different mentors and focuses and skills - it's not the same as it was back in the nursery with {PRONOUN/app1/poss} siblings. And the greenleaf sun is so warm and bright!",
        "decline_text": "Their mentors hold them back with a gentle word - the warriors have other plans for the apprentices today.",
        "chance_of_success": 40,
        "relationship_constraint": ["siblings"],
        "success_outcomes": [
            {
                "text": "Yeah, it's a relatively okay hunt, with a couple b_tp_dl_p and a dirty b_tp_dl_s. But what app1 is actually going to remember about today is that app2 thinks that {PRONOUN/app2/poss} mentor and app3's would make a cute couple!",
                "exp": 30,
                "weight": 20,
                "prey": ["small"],
                "relationships": [
                    {
                        "cats_to": ["patrol"],
                        "cats_from": ["patrol"],
                        "mutual": false,
                        "values": ["platonic", "respect"],
                        "amount": 5
                    }
                ]
            },
            {
                "text": "It turns out s_c has really been listening to {PRONOUN/s_c/poss} mentor's tips for hunting - and {PRONOUN/s_c/subject}{VERB/s_c/'re/'s} willing to pass it on!",
                "exp": 30,
                "weight": 20,
                "prey": ["medium"],
                "stat_skill": ["HUNTER,0"],
                "relationships": [
                    {
                        "cats_to": ["patrol"],
                        "cats_from": ["patrol"],
                        "mutual": false,
                        "values": ["platonic", "respect"],
                        "amount": 5
                    }
                ]
            }
        ],
        "fail_outcomes": [
            {
                "text": "Together they manage a grand haul of one b_tp_dl_s, and not even a very big b_tp_dl_s at that. They have a lot more to learn before they'll all be ready to take on the responsibility of providing for c_n.",
                "exp": 0,
                "weight": 20,
                "prey": ["very_small"]
            }
        ]
    },
    {
        "patrol_id": "bch_hunt_random_greenleaf_siblings4applocked3",
        "biome": ["beach"],
        "season": ["greenleaf"],
        "types": ["hunting"],
        "tags": [],
        "patrol_art": "hunt_general_intro",
        "min_cats": 4,
        "max_cats": 4,
        "min_max_status": {
            "apprentice": [1, 6],
            "all apprentices": [4, 4]
        },
        "weight": 40,
        "intro_text": "The clouds are out, making the world murky after all the recent sunny days. And just like the clouds, app1 and {PRONOUN/app1/poss} siblings are everywhere today, sticking their heads into every unexplored corner of the territory. All in the name of hunting, of course!",
        "decline_text": "Their mentors hold them back with a gentle word - the warriors have other plans for the apprentices today.",
        "chance_of_success": 40,
        "relationship_constraint": ["siblings"],
        "success_outcomes": [
            {
                "text": "app1 thinks app2's b_tp_dl_s looks infinitely more delicious than {PRONOUN/app1/poss} own contributions of two b_tp_dl_p, while app3 insists that {PRONOUN/app3/subject}'d much rather bring back b_tp_dl_p than the b_tp_a_s {PRONOUN/app3/subject} caught.",
                "exp": 30,
                "weight": 20,
                "prey": ["small"],
                "relationships": [
                    {
                        "cats_to": ["patrol"],
                        "cats_from": ["patrol"],
                        "mutual": false,
                        "values": ["respect", "jealous"],
                        "amount": 5
                    }
                ]
            },
            {
                "text": "s_c spends half the patrol in the heavy waves of the tidal zone, both impressing and frustrating the siblings trying to keep up with {PRONOUN/s_c/object}.",
                "exp": 30,
                "weight": 20,
                "prey": ["medium"],
                "stat_skill": ["SWIMMER,0"],
                "relationships": [
                    {
                        "cats_to": ["patrol"],
                        "cats_from": ["patrol"],
                        "mutual": false,
                        "values": ["respect", "jealous"],
                        "amount": 5
                    }
                ]
            }
        ],
        "fail_outcomes": [
            {
                "text": "Well, they have a lot of fun exploring, even if it's not that productive of a hunting patrol.",
                "exp": 0,
                "weight": 20,
                "prey": ["very_small"]
            }
        ]
    },
    {
        "patrol_id": "bch_hunt_random_greenleaf_siblings5applocked1",
        "biome": ["beach"],
        "season": ["greenleaf"],
        "types": ["hunting"],
        "tags": [],
        "patrol_art": "hunt_general_intro",
        "min_cats": 5,
        "max_cats": 5,
        "min_max_status": {
            "apprentice": [1, 6],
            "all apprentices": [5, 5]
        },
        "weight": 40,
        "intro_text": "The five siblings head out together, declaring a friendly competition to stock the fresh-kill pile. Greenleaf has brought warm waters and long days to the beaches, and they're going to prove themselves!",
        "decline_text": "Their mentors hold them back with a gentle word - the warriors have other plans for the apprentices today.",
        "chance_of_success": 40,
        "relationship_constraint": ["siblings"],
        "success_outcomes": [
            {
                "text": "app1 misses a b_tp_a_s, and app2 and app3 startle a pair of b_tp_a_p. They don't let it get them down, instead capturing a plump rabbit with a beautiful team ambush! But when they bring it back to camp, app1 tries to take sole credit for the prey, and instead of familial talent, it's familial discord that's displayed as the apprentices get into a massive argument in the middle of camp.",
                "exp": 30,
                "weight": 20,
                "prey": ["small"],
                "relationships": [
                    {
                        "cats_to": ["patrol"],
                        "cats_from": ["patrol"],
                        "mutual": false,
                        "values": ["jealous", "dislike"],
                        "amount": 10
                    }
                ]
            },
            {
                "text": "s_c catches a great b_mp_a_s and two b_tp_dl_p! But {PRONOUN/s_c/poss} siblings come up empty-pawed. s_c offers to let them claim the smaller prey as their own, but the insulting suggestion just causes a massive argument.",
                "exp": 30,
                "weight": 20,
                "prey": ["medium"],
                "stat_skill": ["HUNTER,0"],
                "relationships": [
                    {
                        "cats_to": ["patrol"],
                        "cats_from": ["patrol"],
                        "mutual": false,
                        "values": ["jealous", "dislike"],
                        "amount": 10
                    }
                ]
            }
        ],
        "fail_outcomes": [
            {
                "text": "The siblings end up dirty, exhausted, and without much more than a b_tp_dl_s to show for it. Fox-dung! But at least out here, even if they didn't get much prey, they can complain about how stupidly hard hunting is to a sympathetic audience.",
                "exp": 0,
                "weight": 20,
                "relationships": [
                    {
                        "cats_to": ["patrol"],
                        "cats_from": ["patrol"],
                        "mutual": false,
                        "values": ["jealous", "dislike"],
                        "amount": -10
                    }
                ],
                "prey": ["very_small"]
            },
            {
                "text": "app1 takes a hard fall while swiping at a b_mp_a_s in a sharply decorated rockpool, and the afternoon's hunt is called off as {PRONOUN/app1/poss} siblings help {PRONOUN/app1/object} back to camp, chatting reassuringly about how hard their hunting lessons are.",
                "exp": 0,
                "weight": 10,
                "injury": [
                    {
                        "cats": ["app1"],
                        "injuries": ["minor_injury"],
                        "scars": []
                    }
                ],
                "relationships": [
                    {
                        "cats_to": ["patrol"],
                        "cats_from": ["patrol"],
                        "mutual": false,
                        "values": ["jealous", "dislike"],
                        "amount": -10
                    }
                ],
                "prey": ["very_small"]
            }
        ]
    },
    {
        "patrol_id": "bch_hunt_random_greenleaf_siblings5applocked2",
        "biome": ["beach"],
        "season": ["greenleaf"],
        "types": ["hunting"],
        "tags": [],
        "patrol_art": "hunt_general_intro",
        "min_cats": 5,
        "max_cats": 5,
        "min_max_status": {
            "apprentice": [1, 6],
            "all apprentices": [5, 5]
        },
        "weight": 40,
        "intro_text": "It's nice to get the chance to go out hunting together. app1 knows they're all still in the apprentices' den together, but with their different mentors and focuses and skills - it's not the same as it was back in the nursery with {PRONOUN/app1/poss} siblings. And the greenleaf sun is so warm and bright!",
        "decline_text": "Their mentors hold them back with a gentle word - the warriors have other plans for the apprentices today.",
        "chance_of_success": 40,
        "relationship_constraint": ["siblings"],
        "success_outcomes": [
            {
                "text": "Yeah, it's a relatively okay hunt, with a couple b_tp_dl_p and a dirty b_tp_dl_s. But what app1 is actually going to remember about today is that app2 thinks that {PRONOUN/app2/poss} mentor and app3's would make a cute couple!",
                "exp": 30,
                "weight": 20,
                "prey": ["small"],
                "relationships": [
                    {
                        "cats_to": ["patrol"],
                        "cats_from": ["patrol"],
                        "mutual": false,
                        "values": ["platonic", "respect"],
                        "amount": 5
                    }
                ]
            },
            {
                "text": "It turns out s_c has really been listening to {PRONOUN/s_c/poss} mentor's tips for hunting - and {PRONOUN/s_c/subject}{VERB/s_c/'re/'s} willing to pass it on!",
                "exp": 30,
                "weight": 20,
                "prey": ["medium"],
                "stat_skill": ["HUNTER,0"],
                "relationships": [
                    {
                        "cats_to": ["patrol"],
                        "cats_from": ["patrol"],
                        "mutual": false,
                        "values": ["platonic", "respect"],
                        "amount": 5
                    }
                ]
            }
        ],
        "fail_outcomes": [
            {
                "text": "Together they manage a grand haul of one b_tp_dl_s, and not even a very big b_tp_dl_s at that. They have a lot more to learn before they'll all be ready to take on the responsibility of providing for c_n.",
                "exp": 0,
                "weight": 20,
                "prey": ["very_small"]
            }
        ]
    },
    {
        "patrol_id": "bch_hunt_random_greenleaf_siblings5applocked3",
        "biome": ["beach"],
        "season": ["greenleaf"],
        "types": ["hunting"],
        "tags": [],
        "patrol_art": "hunt_general_intro",
        "min_cats": 5,
        "max_cats": 5,
        "min_max_status": {
            "apprentice": [1, 6],
            "all apprentices": [5, 5]
        },
        "weight": 40,
        "intro_text": "The clouds are out, making the world murky after all the recent sunny days. And just like the clouds, app1 and {PRONOUN/app1/poss} siblings are everywhere today, sticking their heads into every unexplored corner of the territory. All in the name of hunting, of course!",
        "decline_text": "Their mentors hold them back with a gentle word - the warriors have other plans for the apprentices today.",
        "chance_of_success": 40,
        "relationship_constraint": ["siblings"],
        "success_outcomes": [
            {
                "text": "app1 thinks app2's b_tp_dl_s looks infinitely more delicious than {PRONOUN/app1/poss} own contributions of two b_tp_dl_p, while app3 insists that {PRONOUN/app3/subject}'d much rather bring back b_tp_dl_p than the b_tp_a_s {PRONOUN/app3/subject} caught.",
                "exp": 30,
                "weight": 20,
                "prey": ["small"],
                "relationships": [
                    {
                        "cats_to": ["patrol"],
                        "cats_from": ["patrol"],
                        "mutual": false,
                        "values": ["respect", "jealous"],
                        "amount": 5
                    }
                ]
            },
            {
                "text": "s_c spends half the patrol in the heavy waves of the tidal zone, both impressing and frustrating the siblings trying to keep up with {PRONOUN/s_c/object}.",
                "exp": 30,
                "weight": 20,
                "prey": ["medium"],
                "stat_skill": ["SWIMMER,0"],
                "relationships": [
                    {
                        "cats_to": ["patrol"],
                        "cats_from": ["patrol"],
                        "mutual": false,
                        "values": ["respect", "jealous"],
                        "amount": 5
                    }
                ]
            }
        ],
        "fail_outcomes": [
            {
                "text": "Well, they have a lot of fun exploring, even if it's not that productive of a hunting patrol.",
                "exp": 0,
                "weight": 20,
                "prey": ["very_small"]
            }
        ]
    },
    {
        "patrol_id": "bch_hunt_random_greenleaf_siblings6applocked1",
        "biome": ["beach"],
        "season": ["greenleaf"],
        "types": ["hunting"],
        "tags": [],
        "patrol_art": "hunt_general_intro",
        "min_cats": 6,
        "max_cats": 6,
        "min_max_status": {
            "apprentice": [1, 6],
            "all apprentices": [6, 6]
        },
        "weight": 40,
        "intro_text": "The six siblings head out together, declaring a friendly competition to stock the fresh-kill pile. Greenleaf has brought warm waters and long days to the beaches, and they're going to prove themselves!",
        "decline_text": "Their mentors hold them back with a gentle word - the warriors have other plans for the apprentices today.",
        "chance_of_success": 40,
        "relationship_constraint": ["siblings"],
        "success_outcomes": [
            {
                "text": "app1 misses a b_tp_a_s, and app2 and app3 startle a pair of b_tp_a_p. They don't let it get them down, instead capturing a plump rabbit with a beautiful team ambush! But when they bring it back to camp, app1 tries to take sole credit for the prey, and instead of familial talent, it's familial discord that's displayed as the apprentices get into a massive argument in the middle of camp.",
                "exp": 30,
                "weight": 20,
                "prey": ["small"],
                "relationships": [
                    {
                        "cats_to": ["patrol"],
                        "cats_from": ["patrol"],
                        "mutual": false,
                        "values": ["jealous", "dislike"],
                        "amount": 10
                    }
                ]
            },
            {
                "text": "s_c catches a great b_mp_a_s and two b_tp_dl_p! But {PRONOUN/s_c/poss} siblings come up empty-pawed. s_c offers to let them claim the smaller prey as their own, but the insulting suggestion just causes a massive argument.",
                "exp": 30,
                "weight": 20,
                "prey": ["medium"],
                "stat_skill": ["HUNTER,0"],
                "relationships": [
                    {
                        "cats_to": ["patrol"],
                        "cats_from": ["patrol"],
                        "mutual": false,
                        "values": ["jealous", "dislike"],
                        "amount": 10
                    }
                ]
            }
        ],
        "fail_outcomes": [
            {
                "text": "The siblings end up dirty, exhausted, and without much more than a b_tp_dl_s to show for it. Fox-dung! But at least out here, even if they didn't get much prey, they can complain about how stupidly hard hunting is to a sympathetic audience.",
                "exp": 0,
                "weight": 20,
                "relationships": [
                    {
                        "cats_to": ["patrol"],
                        "cats_from": ["patrol"],
                        "mutual": false,
                        "values": ["jealous", "dislike"],
                        "amount": -10
                    }
                ],
                "prey": ["very_small"]
            },
            {
                "text": "app1 takes a hard fall while swiping at a b_mp_a_s in a sharply decorated rockpool, and the afternoon's hunt is called off as {PRONOUN/app1/poss} siblings help {PRONOUN/app1/object} back to camp, chatting reassuringly about how hard their hunting lessons are.",
                "exp": 0,
                "weight": 10,
                "injury": [
                    {
                        "cats": ["app1"],
                        "injuries": ["minor_injury"],
                        "scars": []
                    }
                ],
                "relationships": [
                    {
                        "cats_to": ["patrol"],
                        "cats_from": ["patrol"],
                        "mutual": false,
                        "values": ["jealous", "dislike"],
                        "amount": -10
                    }
                ],
                "prey": ["very_small"]
            }
        ]
    },
    {
        "patrol_id": "bch_hunt_random_greenleaf_siblings6applocked2",
        "biome": ["beach"],
        "season": ["greenleaf"],
        "types": ["hunting"],
        "tags": [],
        "patrol_art": "hunt_general_intro",
        "min_cats": 6,
        "max_cats": 6,
        "min_max_status": {
            "apprentice": [1, 6],
            "all apprentices": [6, 6]
        },
        "weight": 40,
        "intro_text": "It's nice to get the chance to go out hunting together. app1 knows they're all still in the apprentices' den together, but their different mentors and focuses and skills - it's not the same as it was back in the nursery with {PRONOUN/app1/poss} siblings. And the greenleaf sun is so warm and bright!",
        "decline_text": "Their mentors hold them back with a gentle word - the warriors have other plans for the apprentices today.",
        "chance_of_success": 40,
        "relationship_constraint": ["siblings"],
        "success_outcomes": [
            {
                "text": "Yeah, it's a relatively okay hunt, with a couple b_tp_dl_p and a dirty b_tp_dl_s. But what app1 is actually going to remember about today is that app2 thinks that {PRONOUN/app2/poss} mentor and app3's would make a cute couple!",
                "exp": 30,
                "weight": 20,
                "prey": ["small"],
                "relationships": [
                    {
                        "cats_to": ["patrol"],
                        "cats_from": ["patrol"],
                        "mutual": false,
                        "values": ["platonic", "respect"],
                        "amount": 5
                    }
                ]
            },
            {
                "text": "It turns out s_c has really been listening to {PRONOUN/s_c/poss} mentor's tips for hunting - and {PRONOUN/s_c/subject}{VERB/s_c/'re/'s} willing to pass it on!",
                "exp": 30,
                "weight": 20,
                "prey": ["medium"],
                "stat_skill": ["HUNTER,0"],
                "relationships": [
                    {
                        "cats_to": ["patrol"],
                        "cats_from": ["patrol"],
                        "mutual": false,
                        "values": ["platonic", "respect"],
                        "amount": 5
                    }
                ]
            }
        ],
        "fail_outcomes": [
            {
                "text": "Together they manage a grand haul of one b_tp_dl_s, and not even a very big b_tp_dl_s at that. They have a lot more to learn before they'll all be ready to take on the responsibility of providing for c_n.",
                "exp": 0,
                "weight": 20,
                "prey": ["very_small"]
            }
        ]
    },
    {
        "patrol_id": "bch_hunt_random_greenleaf_siblings6applocked3",
        "biome": ["beach"],
        "season": ["greenleaf"],
        "types": ["hunting"],
        "tags": [],
        "patrol_art": "hunt_general_intro",
        "min_cats": 6,
        "max_cats": 6,
        "min_max_status": {
            "apprentice": [1, 6],
            "all apprentices": [6, 6]
        },
        "weight": 40,
        "intro_text": "The clouds are out, making the world murky after all the recent sunny days. And just like the clouds, app1 and {PRONOUN/app1/poss} siblings are everywhere today, sticking their heads into every unexplored corner of the territory. All in the name of hunting, of course!",
        "decline_text": "Their mentors hold them back with a gentle word - the warriors have other plans for the apprentices today.",
        "chance_of_success": 40,
        "relationship_constraint": ["siblings"],
        "success_outcomes": [
            {
                "text": "app1 thinks app2's b_tp_dl_s looks infinitely more delicious than {PRONOUN/app1/poss} own contributions of two b_tp_dl_p, while app3 insists that {PRONOUN/app3/subject}'d much rather bring back b_tp_dl_p than the b_tp_a_s {PRONOUN/app3/subject} caught.",
                "exp": 30,
                "weight": 20,
                "prey": ["small"],
                "relationships": [
                    {
                        "cats_to": ["patrol"],
                        "cats_from": ["patrol"],
                        "mutual": false,
                        "values": ["respect", "jealous"],
                        "amount": 5
                    }
                ]
            },
            {
                "text": "s_c spends half the patrol in the heavy waves of the tidal zone, both impressing and frustrating the siblings trying to keep up with {PRONOUN/s_c/object}.",
                "exp": 30,
                "weight": 20,
                "prey": ["medium"],
                "stat_skill": ["SWIMMER,0"],
                "relationships": [
                    {
                        "cats_to": ["patrol"],
                        "cats_from": ["patrol"],
                        "mutual": false,
                        "values": ["respect", "jealous"],
                        "amount": 5
                    }
                ]
            }
        ],
        "fail_outcomes": [
            {
                "text": "Well, they have a lot of fun exploring, even if it's not that productive of a hunting patrol.",
                "exp": 0,
                "weight": 20,
                "prey": ["very_small"]
            }
        ]
    },
    {
        "patrol_id": "bch_hunt_random_greenleaf_siblings1warrior1applocked1",
        "biome": ["beach"],
        "season": ["greenleaf"],
        "types": ["hunting"],
        "tags": [],
        "patrol_art": "hunt_general_intro",
        "min_cats": 2,
        "max_cats": 2,
        "min_max_status": {
            "apprentice": [1, 6],
            "all apprentices": [1, 1],
            "normal adult": [1, 6]
        },
        "weight": 40,
<<<<<<< HEAD
        "intro_text": "app1 suppresses a yawn, trying not to make a weird expression in front of p_l as {PRONOUN/app1/subject} {VERB/app1/do/does}. p_l suggested this as sibling bonding time, but did app1 <i>really</i> have to get up at dawn? Greenleaf heat isn't that big of an issue, surely.",
=======
        "intro_text": "app1 suppresses a yawn, trying not to make a weird expression in front of p_l as {PRONOUN/app1/subject} {VERB/app1/do/does}. p_l suggested this as sibling bonding time, but did they <i>really</i> have to get up at dawn? Greenleaf heat isn't that big of an issue, surely.",
>>>>>>> 48a1f7e1
        "decline_text": "Actually, {PRONOUN/app1/subject}'d really rather be back in {PRONOUN/app1/poss} nest.",
        "chance_of_success": 50,
        "relationship_constraint": ["siblings"],
        "success_outcomes": [
            {
                "text": "app1 collects two b_tp_dl_p and watches p_l take down a b_mp_a_s in an astonishing pounce. {PRONOUN/app1/subject/CAP}{VERB/app1/'re/'s} about to trot up to p_l to express admiration over the kill when p_l turns around and compliments app1's b_tp_dl_p, making app1 grimace at what's got to be fake praise.",
                "exp": 20,
                "weight": 20,
                "prey": ["medium"],
                "relationships": [
                    {
                        "cats_to": ["p_l"],
                        "cats_from": ["patrol"],
                        "mutual": false,
                        "values": ["respect", "jealous"],
                        "amount": 5
                    }
                ]
            },
            {
                "text": "Watching s_c's displays of athleticism makes app1 feel small - surely {PRONOUN/app1/subject}'ll never be able to do that?",
                "exp": 20,
                "weight": 20,
                "stat_skill": ["CLIMBER,1", "HUNTER,1", "RUNNER,1", "SWIMMER,1"],
                "can_have_stat": ["adult"],
                "prey": ["medium"],
                "relationships": [
                    {
                        "cats_to": ["p_l"],
                        "cats_from": ["patrol"],
                        "mutual": false,
                        "values": ["respect", "jealous"],
                        "amount": 5
                    }
                ]
            }
        ],
        "fail_outcomes": [
            {
                "text": "app1 yawns {PRONOUN/app1/poss} way through the not overly successful hunting patrol.",
                "exp": 0,
                "weight": 20,
                "prey": ["very_small"]
            }
        ]
    },
    {
        "patrol_id": "bch_hunt_random_greenleaf_siblings1warrior1applocked2",
        "biome": ["beach"],
        "season": ["greenleaf"],
        "types": ["hunting"],
        "tags": [],
        "patrol_art": "hunt_general_intro",
        "min_cats": 2,
        "max_cats": 2,
        "min_max_status": {
            "apprentice": [1, 6],
            "all apprentices": [1, 1],
            "normal adult": [1, 6]
        },
        "weight": 40,
        "intro_text": "As they wander through the greenleaf-scorched dunes on a determined path to get out of them as soon as possible, p_l awkwardly asks app1 how {PRONOUN/app1/subject} {VERB/app1/think/thinks} {PRONOUN/app1/poss} training is going.",
        "decline_text": "app1 carefully talks around the subject, telling p_l nothing of importance.",
        "chance_of_success": 50,
        "relationship_constraint": ["siblings"],
        "success_outcomes": [
            {
                "text": "Giving in and accepting that {PRONOUN/app1/subject}{VERB/app1/'re/'s} just going to look stupid in front of {PRONOUN/app1/poss} cool older sibling, app1 tells p_l about the trouble {PRONOUN/app1/subject}{VERB/app1/'ve/'s} been having with {PRONOUN/app1/poss} pounce. It's such a simple thing - {PRONOUN/app1/subject} should have it by now! But p_l is actually super helpful and reassuring about it; it's nice.",
                "exp": 20,
                "weight": 20,
                "prey": ["medium"],
                "relationships": [
                    {
                        "cats_to": ["patrol"],
                        "cats_from": ["patrol"],
                        "mutual": false,
                        "values": ["platonic", "respect"],
                        "amount": 5
                    }
                ]
            },
            {
                "text": "Because, you see, if app1 ever wanted help - s_c knows they're not littermates, but they're still siblings, and s_c is totally here for {PRONOUN/app1/object} if app1 ever wants extra training. It's still an awkward offer. But it's nice.",
                "exp": 20,
                "weight": 20,
                "stat_skill": ["CLIMBER,1", "HUNTER,1", "RUNNER,1", "SWIMMER,1"],
                "can_have_stat": ["adult"],
                "prey": ["medium"],
                "relationships": [
                    {
                        "cats_to": ["patrol"],
                        "cats_from": ["patrol"],
                        "mutual": false,
                        "values": ["platonic", "respect"],
                        "amount": 5
                    }
                ]
            }
        ],
        "fail_outcomes": [
            {
                "text": "app1 doesn't want to talk about it. Like. At all. {PRONOUN/app1/subject/CAP} {VERB/app1/stalk/stalks} off in a huff.",
                "exp": 0,
                "weight": 20,
                "relationships": [
                    {
                        "cats_to": ["patrol"],
                        "cats_from": ["patrol"],
                        "mutual": false,
                        "values": ["platonic", "respect"],
                        "amount": -5
                    }
                ],
                "prey": ["very_small"]
            }
        ]
    },
    {
        "patrol_id": "bch_hunt_random_greenleaf_siblings1warrior1applocked3",
        "biome": ["beach"],
        "season": ["greenleaf"],
        "types": ["hunting"],
        "tags": [],
        "patrol_art": "hunt_general_intro",
        "min_cats": 2,
        "max_cats": 2,
        "min_max_status": {
            "apprentice": [1, 6],
            "all apprentices": [1, 1],
            "normal adult": [1, 6]
        },
        "weight": 40,
        "intro_text": "app1 bounds out of camp, determined to show off to p_l!",
        "decline_text": "And both are immediately recalled - the camp needs new nesting materials, not more prey.",
        "chance_of_success": 50,
        "relationship_constraint": ["siblings"],
        "success_outcomes": [
            {
                "text": "Taking down a b_mp_a_s all by {PRONOUN/app1/self}, app1 feels twice {PRONOUN/app1/poss} actual size showing it to p_l.",
                "exp": 20,
                "weight": 20,
                "prey": ["medium"],
                "relationships": [
                    {
                        "cats_to": ["patrol"],
                        "cats_from": ["patrol"],
                        "mutual": false,
                        "values": ["platonic", "respect"],
                        "amount": 5
                    }
                ]
            },
            {
                "text": "s_c, so physically strong and impressive, shows app1 exactly how to pull off one of {PRONOUN/s_c/poss} moves, and app1 trots back to camp with a b_mp_a_s to prove it!",
                "exp": 20,
                "weight": 20,
                "stat_skill": ["CLIMBER,1", "HUNTER,1", "RUNNER,1", "SWIMMER,1"],
                "can_have_stat": ["adult"],
                "prey": ["medium"],
                "relationships": [
                    {
                        "cats_to": ["patrol"],
                        "cats_from": ["patrol"],
                        "mutual": false,
                        "values": ["platonic", "respect"],
                        "amount": 5
                    }
                ]
            }
        ],
        "fail_outcomes": [
            {
                "text": "app1 knows {PRONOUN/app1/poss} patrol is still bringing back a little prey for the fresh-kill pile, but... it's so disappointing. {PRONOUN/app1/subject/CAP} really wanted to prove how much {PRONOUN/app1/subject}{VERB/app1/'ve/'s} grown to p_l.",
                "exp": 0,
                "weight": 20,
                "relationships": [
                    {
                        "cats_to": ["patrol"],
                        "cats_from": ["patrol"],
                        "mutual": false,
                        "values": ["platonic", "respect"],
                        "amount": -5
                    }
                ],
                "prey": ["very_small"]
            }
        ]
    },
    {
        "patrol_id": "bch_hunt_random_greenleaf_siblings2to5warrior1applocked1",
        "biome": ["beach"],
        "season": ["greenleaf"],
        "types": ["hunting"],
        "tags": [],
        "patrol_art": "hunt_general_intro",
        "min_cats": 3,
        "max_cats": 6,
        "min_max_status": {
            "apprentice": [1, 6],
            "all apprentices": [1, 1],
            "normal adult": [1, 6]
        },
        "weight": 40,
        "intro_text": "app1 suppresses a yawn, trying not to make a weird expression in front of p_l as {PRONOUN/app1/subject} {VERB/app1/do/does}. p_l suggested this as sibling bonding time, but did they <i>really</i> have to get up at dawn? Greenleaf heat isn't that big of an issue, surely.",
        "decline_text": "Actually, {PRONOUN/app1/subject}'d really rather be back in {PRONOUN/app1/poss} nest.",
        "chance_of_success": 50,
        "relationship_constraint": ["siblings"],
        "success_outcomes": [
            {
                "text": "app1 collects two b_tp_dl_p and watches p_l take down a b_mp_a_s in an astonishing pounce. The rest of {PRONOUN/app1/poss} older siblings bring down two b_tp_a_p. {PRONOUN/app1/subject/CAP}{VERB/app1/'re/'s} about to trot up to p_l to express admiration over the kill when p_l turns around and compliments app1's b_tp_dl_p, making app1 grimace at what's got to be fake praise.",
                "exp": 30,
                "weight": 20,
                "prey": ["medium"],
                "relationships": [
                    {
                        "cats_to": ["patrol"],
                        "cats_from": ["patrol"],
                        "mutual": false,
                        "values": ["respect", "jealous"],
                        "amount": 5
                    }
                ]
            },
            {
                "text": "Watching s_c's displays of athleticism makes app1 feel small - surely {PRONOUN/app1/subject}'ll never be able to do that?",
                "exp": 30,
                "weight": 20,
                "stat_skill": ["CLIMBER,1", "HUNTER,1", "RUNNER,1", "SWIMMER,1"],
                "can_have_stat": ["adult"],
                "prey": ["medium"],
                "relationships": [
                    {
                        "cats_to": ["patrol"],
                        "cats_from": ["patrol"],
                        "mutual": false,
                        "values": ["respect", "jealous"],
                        "amount": 5
                    }
                ]
            }
        ],
        "fail_outcomes": [
            {
                "text": "app1 yawns {PRONOUN/app1/poss} way through the not-overly-successful hunting patrol.",
                "exp": 0,
                "weight": 20,
                "prey": ["very_small"]
            }
        ]
    },
    {
        "patrol_id": "bch_hunt_random_greenleaf_siblings2to5warrior1applocked2",
        "biome": ["beach"],
        "season": ["greenleaf"],
        "types": ["hunting"],
        "tags": [],
        "patrol_art": "hunt_general_intro",
        "min_cats": 3,
        "max_cats": 6,
        "min_max_status": {
            "apprentice": [1, 6],
            "all apprentices": [1, 1],
            "normal adult": [1, 6]
        },
        "weight": 40,
        "intro_text": "app1 bounds out of camp, determined to show off to {PRONOUN/app1/poss} older siblings!",
        "decline_text": "And everyone is immediately recalled - the camp needs new nesting materials, not more prey.",
        "chance_of_success": 50,
        "relationship_constraint": ["siblings"],
        "success_outcomes": [
            {
                "text": "Taking down a b_mp_a_s all by {PRONOUN/app1/self}, app1 feels twice {PRONOUN/app1/poss} actual size showing it to {PRONOUN/app1/poss} older, fully-named warrior siblings.",
                "exp": 30,
                "weight": 20,
                "prey": ["medium"],
                "relationships": [
                    {
                        "cats_to": ["patrol"],
                        "cats_from": ["patrol"],
                        "mutual": false,
                        "values": ["platonic", "respect"],
                        "amount": 5
                    }
                ]
            },
            {
                "text": "s_c, so physically strong and impressive, shows app1 exactly how to pull off one of {PRONOUN/s_c/poss} moves, and app1 trots back to camp with a b_mp_a_s to prove it!",
                "exp": 30,
                "weight": 20,
                "stat_skill": ["CLIMBER,1", "HUNTER,1", "RUNNER,1", "SWIMMER,1"],
                "can_have_stat": ["adult"],
                "prey": ["medium"],
                "relationships": [
                    {
                        "cats_to": ["patrol"],
                        "cats_from": ["patrol"],
                        "mutual": false,
                        "values": ["platonic", "respect"],
                        "amount": 5
                    }
                ]
            }
        ],
        "fail_outcomes": [
            {
                "text": "app1 knows {PRONOUN/app1/poss} patrol is still bringing back a little prey for the fresh-kill pile, but... it's so disappointing. {PRONOUN/app1/subject/CAP} really wanted to prove how much {PRONOUN/app1/subject}{VERB/app1/'ve/'s} grown to {PRONOUN/app1/poss} family.",
                "exp": 0,
                "weight": 20,
                "relationships": [
                    {
                        "cats_to": ["patrol"],
                        "cats_from": ["patrol"],
                        "mutual": false,
                        "values": ["platonic", "respect"],
                        "amount": -5
                    }
                ],
                "prey": ["very_small"]
            }
        ]
    },
    {
        "patrol_id": "bch_hunt_random_greenleaf_siblings2warriorslocked1",
        "biome": ["beach"],
        "season": ["greenleaf"],
        "types": ["hunting"],
        "tags": [],
        "patrol_art": "hunt_general_intro",
        "min_cats": 2,
        "max_cats": 2,
        "min_max_status": {
            "all apprentices": [-1, -1]
        },
        "weight": 40,
<<<<<<< HEAD
        "intro_text": "The sun is out (again); the seagulls are squabbling (it's been constant lately); there's not a breath of wind (time to go fishing and dip their paws in the rockpools); and p_l is out on a hunting patrol with r_c.",
        "decline_text": "Actually, {PRONOUN/p_l/subject}'d rather try a land hunt. {PRONOUN/p_l/subject/CAP} {VERB/p_l/wave/waves} {PRONOUN/p_l/poss} sibling off with a flick of {PRONOUN/p_l/poss} tail and {VERB/p_l/disappear/disappears} into the inland undergrowth.",
=======
        "intro_text": "The sun is out, (again) the seagulls are squabbling, (it's been constant lately), there's not a breath of wind (time to go fishing and dip their paws in the rockpools) and p_l is out on a hunting patrol with r_c.",
        "decline_text": "Actually, {PRONOUN/p_l/subject}'d rather try a land hunt. {PRONOUN/p_l/subject/CAP} {VERB/p_l/wave/waves} {PRONOUN/p_l/poss} siblings off with a flick of {PRONOUN/p_l/poss} tail and {VERB/p_l/disappear/disappears} into the inland undergrowth.",
>>>>>>> 48a1f7e1
        "chance_of_success": 50,
        "relationship_constraint": ["siblings"],
        "success_outcomes": [
            {
                "text": "A b_mp_a_s and two b_tp_a_p is nothing to sniff at, as a hunting success, but stars above, being alone with r_c makes p_l feel like a kitten again. And not in the cute way either - in the chewing on tails, whiny, petty, immature way. Ugh.",
                "exp": 20,
                "weight": 20,
                "prey": ["medium"],
                "relationships": [
                    {
                        "cats_to": ["patrol"],
                        "cats_from": ["patrol"],
                        "mutual": false,
                        "values": ["dislike"],
                        "amount": 5
                    }
                ]
            },
            {
                "text": "The hunting patrol is perfectly successful, and it matters not a whit to either of the warriors, because p_l makes a joke that {PRONOUN/p_l/subject} {VERB/p_l/think/thinks} is funny but that's always gotten on r_c's nerves, and suddenly they're both acting like apprentices again - snippy, immature, and irritable.",
                "exp": 20,
                "weight": 5,
                "prey": ["medium"],
                "relationships": [
                    {
                        "cats_to": ["patrol"],
                        "cats_from": ["patrol"],
                        "mutual": false,
                        "values": ["dislike"],
                        "amount": 5
                    }
                ]
            },
            {
                "text": "s_c nets them two healthy b_mp_a_p to take back to camp, but it only irritates {PRONOUN/s_c/poss} sibling. r_c never even got the chance to even try for a swipe, {VERB/r_c/are/is} {PRONOUN/r_c/subject} only there to carry around s_c's prey?",
                "exp": 20,
                "weight": 20,
                "stat_skill": ["CLIMBER,1", "HUNTER,1", "RUNNER,1", "SWIMMER,1"],
                "prey": ["medium"],
                "relationships": [
                    {
                        "cats_to": ["patrol"],
                        "cats_from": ["patrol"],
                        "mutual": false,
                        "values": ["dislike"],
                        "amount": 5
                    }
                ]
            }
        ],
        "fail_outcomes": [
            {
                "text": "It isn't a very successful hunt - they'll have to head out again for more soon.",
                "exp": 0,
                "weight": 20,
                "prey": ["very_small"]
            }
        ]
    },
    {
        "patrol_id": "bch_hunt_random_greenleaf_siblings2warriorslocked2",
        "biome": ["beach"],
        "season": ["greenleaf"],
        "types": ["hunting"],
        "tags": [],
        "patrol_art": "hunt_general_intro",
        "min_cats": 2,
        "max_cats": 2,
        "min_max_status": {
            "all apprentices": [-1, -1]
        },
        "weight": 40,
        "intro_text": "p_l muses that sometimes it's just nice to hang out with {PRONOUN/p_l/poss} sibling. Especially with the water's pleasantly cool on their overheated pelts, perfect for a great hunt together!",
        "decline_text": "But sometimes, you get called back to camp instead. Ah well, another time!",
        "chance_of_success": 50,
        "relationship_constraint": ["siblings"],
        "success_outcomes": [
            {
                "text": "A scruffy b_mp_dl_s, a bundle of b_tp_a_p, and a patrol spent retreading all their favorite in-jokes - it's a good day.",
                "exp": 20,
                "weight": 20,
                "prey": ["medium"],
                "relationships": [
                    {
                        "cats_to": ["patrol"],
                        "cats_from": ["patrol"],
                        "mutual": false,
                        "values": ["platonic", "comfort"],
                        "amount": 5
                    },
                    {
                        "cats_to": ["patrol"],
                        "cats_from": ["patrol"],
                        "mutual": false,
                        "values": ["dislike"],
                        "amount": -5
                    }
                ]
            },
            {
                "text": "r_c thinks that there's just something nice about hanging out with another warrior who'll always be there for {PRONOUN/r_c/object}, regardless of their similarities and differences. And they also bring back a good-sized b_mp_a_s with some b_tp_dl_p on the side for the fresh-kill pile.",
                "exp": 20,
                "weight": 5,
                "prey": ["medium"],
                "relationships": [
                    {
                        "cats_to": ["patrol"],
                        "cats_from": ["patrol"],
                        "mutual": false,
                        "values": ["platonic", "comfort"],
                        "amount": 5
                    },
                    {
                        "cats_to": ["patrol"],
                        "cats_from": ["patrol"],
                        "mutual": false,
                        "values": ["dislike"],
                        "amount": -5
                    }
                ]
            },
            {
                "text": "r_c is proud of s_c, watching {PRONOUN/s_c/object} dart among the waves, foam bubbling along {PRONOUN/s_c/poss} pelt.",
                "exp": 20,
                "weight": 20,
                "stat_skill": ["SWIMMER,1", "HUNTER,1"],
                "prey": ["medium"],
                "relationships": [
                    {
                        "cats_to": ["patrol"],
                        "cats_from": ["patrol"],
                        "mutual": false,
                        "values": ["platonic", "comfort"],
                        "amount": 5
                    },
                    {
                        "cats_to": ["patrol"],
                        "cats_from": ["patrol"],
                        "mutual": false,
                        "values": ["dislike"],
                        "amount": -5
                    }
                ]
            }
        ],
        "fail_outcomes": [
            {
                "text": "They don't manage anything like the number of catches they were both expecting to get - a bit disappointing, even if they're not entirely empty-pawed.",
                "exp": 0,
                "weight": 20,
                "prey": ["very_small"]
            }
        ]
    },
    {
        "patrol_id": "bch_hunt_random_greenleaf_siblings2warriorslocked3",
        "biome": ["beach"],
        "season": ["greenleaf"],
        "types": ["hunting"],
        "tags": [],
        "patrol_art": "hunt_general_intro",
        "min_cats": 2,
        "max_cats": 2,
        "min_max_status": {
            "all apprentices": [-1, -1]
        },
        "weight": 40,
        "intro_text": "Sun's out, and r_c has been assigned a moderately tolerable hunting partner - {PRONOUN/r_c/poss} sibling!",
        "decline_text": "Cancel that - a border patrol needs backup.",
        "chance_of_success": 50,
        "relationship_constraint": ["siblings"],
        "success_outcomes": [
            {
                "text": "Watching r_c execute a fantastic leap to bring down a b_mp_dl_s, p_l smiles. Does r_c remember the time {PRONOUN/r_c/subject} tried to do that as a kitten and stood on {PRONOUN/r_c/poss} own tail? The siblings laugh about it as they move on to the next hunting ground.",
                "exp": 20,
                "weight": 20,
                "prey": ["medium"],
                "relationships": [
                    {
                        "cats_to": ["patrol"],
                        "cats_from": ["patrol"],
                        "mutual": false,
                        "values": ["platonic", "comfort"],
                        "amount": 5
                    }
                ]
            },
            {
                "text": "It's been a while since they've been on a patrol alone together, and after they catch a couple b_mp_dl_p for the fresh-kill pile, r_c spends a bit just chasing p_l around the seashore, batting at each other in a moment of silliness.",
                "exp": 20,
                "weight": 5,
                "prey": ["medium"],
                "relationships": [
                    {
                        "cats_to": ["patrol"],
                        "cats_from": ["patrol"],
                        "mutual": false,
                        "values": ["platonic", "comfort"],
                        "amount": 5
                    }
                ]
            },
            {
                "text": "r_c jokes that {PRONOUN/r_c/subject} can't possibly be related to s_c - clearly s_c was born from reef sharks, not cats, with the way {PRONOUN/s_c/subject} {VERB/s_c/glide/glides} through the water.",
                "exp": 20,
                "weight": 20,
                "stat_skill": ["SWIMMER,1"],
                "prey": ["medium"],
                "relationships": [
                    {
                        "cats_to": ["patrol"],
                        "cats_from": ["patrol"],
                        "mutual": false,
                        "values": ["platonic", "comfort"],
                        "amount": 5
                    }
                ]
            }
        ],
        "fail_outcomes": [
            {
                "text": "Sometimes, the prey just doesn't run, and today is one of those times.",
                "exp": 0,
                "weight": 20,
                "prey": ["very_small"]
            },
            {
                "text": "r_c sees a fish {PRONOUN/r_c/subject}'d like for the fresh-kill pile, but while perched on a rock setting up a good pounce, a rogue wave washes {PRONOUN/r_c/object} into the ocean. {PRONOUN/r_c/subject/CAP} {VERB/r_c/bob/bobs} to the surface and splutter {PRONOUN/r_c/poss} way to shore, but {PRONOUN/r_c/poss} breath comes short and wheezing after the dunking. Fleas and ticks!",
                "exp": 0,
                "weight": 10,
                "injury": [
                    {
                        "cats": ["r_c"],
                        "injuries": ["water in their lungs"],
                        "scars": []
                    }
                ],
                "prey": ["very_small"]
            }
        ]
    },
    {
        "patrol_id": "bch_hunt_random_greenleaf_siblings2warriorslocked4",
        "biome": ["beach"],
        "season": ["greenleaf"],
        "types": ["hunting"],
        "tags": [],
        "patrol_art": "hunt_general_intro",
        "min_cats": 2,
        "max_cats": 2,
        "min_max_status": {
            "all apprentices": [-1, -1]
        },
        "weight": 40,
        "intro_text": "The hunting patrol heads out early, before the sun can turn the dunes into the bakingly hot expanse they've been recently.",
        "decline_text": "They encounter a dawn patrol on their way back to camp and join up with them instead.",
        "chance_of_success": 50,
        "relationship_constraint": ["siblings"],
        "success_outcomes": [
            {
                "text": "p_l grabs a massive b_mp_dl_s that {PRONOUN/p_l/subject} can barely carry, and r_c congratulates {PRONOUN/p_l/object}, secretly wondering if {PRONOUN/r_c/subject}'ll ever manage to surpass {PRONOUN/r_c/poss} sibling's achievements.",
                "exp": 20,
                "weight": 20,
                "prey": ["medium"],
                "relationships": [
                    {
                        "cats_to": ["p_l"],
                        "cats_from": ["patrol"],
                        "mutual": false,
                        "values": ["jealous"],
                        "amount": 10
                    }
                ]
            },
            {
                "text": "r_c always feels like {PRONOUN/r_c/subject}{VERB/r_c/'re/'s} padding in p_l's footsteps, especially today, watching {PRONOUN/p_l/object} haul back such a good catch of prey for the Clan - a contribution that more than makes up for r_c's meager offerings.",
                "exp": 20,
                "weight": 5,
                "prey": ["medium"],
                "relationships": [
                    {
                        "cats_to": ["p_l"],
                        "cats_from": ["patrol"],
                        "mutual": false,
                        "values": ["jealous"],
                        "amount": 10
                    }
                ]
            }
        ],
        "fail_outcomes": [
            {
                "text": "Sometimes, the prey just doesn't run, and today is one of those times.",
                "exp": 0,
                "weight": 20,
                "relationships": [
                    {
                        "cats_to": ["p_l"],
                        "cats_from": ["patrol"],
                        "mutual": false,
                        "values": ["jealous"],
                        "amount": -10
                    }
                ],
                "prey": ["very_small"]
            },
            {
                "text": "r_c comes down with a debilitating headache, making {PRONOUN/r_c/object} stagger, dizzy and weak, as {PRONOUN/r_c/subject}{VERB/r_c/'re/'s} helped back to camp.",
                "exp": 0,
                "weight": 10,
                "injury": [
                    {
                        "cats": ["r_c"],
                        "injuries": ["severe headache"],
                        "scars": []
                    }
                ],
                "relationships": [
                    {
                        "cats_to": ["p_l"],
                        "cats_from": ["patrol"],
                        "mutual": false,
                        "values": ["jealous"],
                        "amount": -10
                    }
                ],
                "prey": ["very_small"]
            }
        ]
    },
    {
        "patrol_id": "bch_hunt_random_greenleaf_siblings2warriorslocked5",
        "biome": ["beach"],
        "season": ["greenleaf"],
        "types": ["hunting"],
        "tags": [],
        "patrol_art": "hunt_general_intro",
        "min_cats": 2,
        "max_cats": 2,
        "min_max_status": {
            "all apprentices": [-1, -1]
        },
        "weight": 40,
        "intro_text": "The siblings head out to one of the further hunting grounds of the beach, where a long series of shallow rock pools promises good hunting and a way to cool off.",
        "decline_text": "They decide to bask for a bit instead of making the long walk.",
        "chance_of_success": 50,
        "relationship_constraint": ["siblings"],
        "success_outcomes": [
            {
                "text": "Together, they collect a b_tp_a_s, a couple b_tp_a_p, and an old b_mp_a_s. It should be a great patrol, returning with so much prey - but r_c is acting obnoxious, and {PRONOUN/r_c/poss} sibling has little time or patience for it.",
                "exp": 20,
                "weight": 20,
                "prey": ["medium"],
                "relationships": [
                    {
                        "cats_to": ["r_c"],
                        "cats_from": ["patrol"],
                        "mutual": false,
                        "values": ["dislike"],
                        "amount": 10
                    }
                ]
            },
            {
                "text": "r_c makes a dumb comment that accidentally cuts deep. {PRONOUN/r_c/poss/CAP} sibling works with {PRONOUN/r_c/object} long enough to bring back a decent haul of prey - but no longer.",
                "exp": 20,
                "weight": 5,
                "prey": ["medium"],
                "relationships": [
                    {
                        "cats_to": ["r_c"],
                        "cats_from": ["patrol"],
                        "mutual": false,
                        "values": ["dislike"],
                        "amount": 10
                    }
                ]
            }
        ],
        "fail_outcomes": [
            {
                "text": "Today is just not their day.",
                "exp": 0,
                "weight": 20,
                "prey": ["very_small"]
            },
            {
                "text": "The patrol tries to hunt, but r_c keeps stopping to duck behind bushes, until it's obvious that something is actually wrong. Eww.",
                "exp": 0,
                "weight": 10,
                "injury": [
                    {
                        "cats": ["r_c"],
                        "injuries": ["diarrhea"],
                        "scars": []
                    }
                ],
                "prey": ["very_small"]
            }
        ]
    },
    {
        "patrol_id": "bch_hunt_random_greenleaf_siblings3to6warriorslocked1",
        "biome": ["beach"],
        "season": ["greenleaf"],
        "types": ["hunting"],
        "tags": [],
        "patrol_art": "hunt_general_intro",
        "min_cats": 3,
        "max_cats": 6,
        "min_max_status": {
            "all apprentices": [-1, -1]
        },
        "weight": 40,
<<<<<<< HEAD
        "intro_text": "The sun is out (again); the seagulls are squabbling (it's been constant lately); there's not a breath of wind (time to go fishing and dip their paws in the rockpools); and p_l is out on a hunting patrol with {PRONOUN/p_l/poss} siblings.",
=======
        "intro_text": "The sun is out, (again) the seagulls are squabbling, (it's been constant lately), there's not a breath of wind (time to go fishing and dip their paws in the rockpools) and p_l is out on a hunting patrol with {PRONOUN/p_l/poss} siblings.",
>>>>>>> 48a1f7e1
        "decline_text": "Actually, {PRONOUN/p_l/subject}'d rather try a land hunt. {PRONOUN/p_l/subject/CAP} {VERB/p_l/wave/waves} {PRONOUN/p_l/poss} siblings off with a flick of {PRONOUN/p_l/poss} tail and {VERB/p_l/disappear/disappears} into the inland undergrowth.",
        "chance_of_success": 50,
        "relationship_constraint": ["siblings"],
        "success_outcomes": [
            {
                "text": "A b_mp_a_s and a couple b_mp_a_p are nothing to sniff at, as a hunting success, but stars above, being alone with {PRONOUN/p_l/poss} siblings makes p_l feel like a kitten again. And not in the cute way either - in the chewing on tails, whiny, petty, immature way. Ugh.",
                "exp": 20,
                "weight": 20,
                "prey": ["medium"],
                "relationships": [
                    {
                        "cats_to": ["patrol"],
                        "cats_from": ["patrol"],
                        "mutual": false,
                        "values": ["dislike"],
                        "amount": 5
                    }
                ]
            },
            {
                "text": "The hunting patrol is perfectly successful and it matters not a whit to any of the warriors, because p_l makes a joke that {PRONOUN/p_l/subject} {VERB/p_l/think/thinks} is funny but that's always gotten on r_c's nerves, and suddenly everyone's acting like apprentices again - snippy, immature, and irritable.",
                "exp": 20,
                "weight": 5,
                "prey": ["medium"],
                "relationships": [
                    {
                        "cats_to": ["patrol"],
                        "cats_from": ["patrol"],
                        "mutual": false,
                        "values": ["dislike"],
                        "amount": 5
                    }
                ]
            },
            {
                "text": "s_c nets them four healthy b_mp_a_p to take back to camp, but it only irritates {PRONOUN/s_c/poss} siblings. r_c never even got the chance to even try for a swipe. {VERB/r_c/Are/Is} {PRONOUN/r_c/subject} only there to carry around s_c's prey?",
                "exp": 20,
                "weight": 20,
                "stat_skill": ["CLIMBER,1", "HUNTER,1", "RUNNER,1", "SWIMMER,1"],
                "prey": ["medium"],
                "relationships": [
                    {
                        "cats_to": ["patrol"],
                        "cats_from": ["patrol"],
                        "mutual": false,
                        "values": ["dislike"],
                        "amount": 5
                    }
                ]
            }
        ],
        "fail_outcomes": [
            {
                "text": "It isn't a very successful hunt - they'll have to head out again for more soon.",
                "exp": 0,
                "weight": 20,
                "prey": ["very_small"]
            }
        ]
    },
    {
        "patrol_id": "bch_hunt_random_greenleaf_siblings3to6warriorslocked2",
        "biome": ["beach"],
        "season": ["greenleaf"],
        "types": ["hunting"],
        "tags": [],
        "patrol_art": "hunt_general_intro",
        "min_cats": 3,
        "max_cats": 6,
        "min_max_status": {
            "all apprentices": [-1, -1]
        },
        "weight": 40,
        "intro_text": "r_c muses that sometimes it's just nice to hang out with {PRONOUN/r_c/poss} siblings. Especially when the water's pleasantly cool on their overheated pelts, perfect for a great hunt together!",
        "decline_text": "But sometimes, you get called back to camp instead. Ah well, another time!",
        "chance_of_success": 50,
        "relationship_constraint": ["siblings"],
        "success_outcomes": [
            {
                "text": "A scruffy b_mp_dl_s, a bundle of b_tp_a_p, and a patrol spent retreading all their favorite in-jokes - it's a good day.",
                "exp": 20,
                "weight": 20,
                "prey": ["medium"],
                "relationships": [
                    {
                        "cats_to": ["patrol"],
                        "cats_from": ["patrol"],
                        "mutual": false,
                        "values": ["platonic", "comfort"],
                        "amount": 5
                    },
                    {
                        "cats_to": ["patrol"],
                        "cats_from": ["patrol"],
                        "mutual": false,
                        "values": ["dislike"],
                        "amount": -5
                    }
                ]
            },
            {
                "text": "There's just something nice about hanging out with other warriors who'll always be there for {PRONOUN/r_c/object}, regardless of their similarities and differences. And they also bring back a good-sized b_mp_a_s with some b_tp_dl_p on the side for the fresh-kill pile.",
                "exp": 20,
                "weight": 5,
                "prey": ["medium"],
                "relationships": [
                    {
                        "cats_to": ["patrol"],
                        "cats_from": ["patrol"],
                        "mutual": false,
                        "values": ["platonic", "comfort"],
                        "amount": 5
                    },
                    {
                        "cats_to": ["patrol"],
                        "cats_from": ["patrol"],
                        "mutual": false,
                        "values": ["dislike"],
                        "amount": -5
                    }
                ]
            },
            {
                "text": "The siblings are proud of s_c, watching {PRONOUN/s_c/object} dart among the waves, foam bubbling along {PRONOUN/s_c/poss} pelt.",
                "exp": 20,
                "weight": 20,
                "stat_skill": ["SWIMMER,1", "HUNTER,1"],
                "prey": ["medium"],
                "relationships": [
                    {
                        "cats_to": ["patrol"],
                        "cats_from": ["patrol"],
                        "mutual": false,
                        "values": ["platonic", "comfort"],
                        "amount": 5
                    },
                    {
                        "cats_to": ["patrol"],
                        "cats_from": ["patrol"],
                        "mutual": false,
                        "values": ["dislike"],
                        "amount": -5
                    }
                ]
            }
        ],
        "fail_outcomes": [
            {
                "text": "They don't manage anything like the number of catches they were all expecting to get - a bit disappointing, even if they're not entirely empty-pawed.",
                "exp": 0,
                "weight": 20,
                "prey": ["very_small"]
            }
        ]
    },
    {
        "patrol_id": "bch_hunt_random_greenleaf_siblings3to6warriorslocked3",
        "biome": ["beach"],
        "season": ["greenleaf"],
        "types": ["hunting"],
        "tags": [],
        "patrol_art": "hunt_general_intro",
        "min_cats": 3,
        "max_cats": 6,
        "min_max_status": {
            "all apprentices": [-1, -1]
        },
        "weight": 40,
        "intro_text": "Sun's out, and r_c has been assigned a moderately tolerable hunting patrol - {PRONOUN/r_c/poss} siblings!",
        "decline_text": "Cancel that - a border patrol needs backup.",
        "chance_of_success": 50,
        "relationship_constraint": ["siblings"],
        "success_outcomes": [
            {
                "text": "Watching r_c execute a fantastic leap to bring down a b_mp_dl_s, p_l smiles. Does r_c remember the time {PRONOUN/r_c/subject} tried to do that as a kitten and stood on {PRONOUN/r_c/poss} own tail? The siblings laugh about it together as they move on to the next hunting ground.",
                "exp": 20,
                "weight": 20,
                "prey": ["medium"],
                "relationships": [
                    {
                        "cats_to": ["patrol"],
                        "cats_from": ["patrol"],
                        "mutual": false,
                        "values": ["platonic", "comfort"],
                        "amount": 5
                    }
                ]
            },
            {
<<<<<<< HEAD
                "text": "It's been a while since they've been on a patrol alone together, and after they catch a couple b_mp_a_p and a b_mp_a_s for the fresh-kill pile, r_c spends a bit just chasing {PRONOUN/r_c/poss} siblings around the seashore, the siblings batting at each other in a moment of silliness.",
=======
                "text": "It's been a while since they've been on a patrol alone together, and after they catch a couple b_mp_a_p and a b_mp_a_s for the fresh-kill pile, r_c spends a bit just chasing {PRONOUN/r_c/poss} siblings around the seashore, batting at each other in a moment of silliness.",
>>>>>>> 48a1f7e1
                "exp": 20,
                "weight": 5,
                "prey": ["medium"],
                "relationships": [
                    {
                        "cats_to": ["patrol"],
                        "cats_from": ["patrol"],
                        "mutual": false,
                        "values": ["platonic", "comfort"],
                        "amount": 5
                    }
                ]
            },
            {
                "text": "r_c jokes that {PRONOUN/r_c/subject} can't possibly be related to s_c - clearly s_c was born from reef sharks, not cats, with the way {PRONOUN/s_c/subject} {VERB/s_c/glide/glides} through the water.",
                "exp": 20,
                "weight": 20,
                "stat_skill": ["SWIMMER,1"],
                "prey": ["medium"],
                "relationships": [
                    {
                        "cats_to": ["patrol"],
                        "cats_from": ["patrol"],
                        "mutual": false,
                        "values": ["platonic", "comfort"],
                        "amount": 5
                    }
                ]
            }
        ],
        "fail_outcomes": [
            {
                "text": "Sometimes, the prey just doesn't run, and today is one of those times.",
                "exp": 0,
                "weight": 20,
                "prey": ["very_small"]
            },
            {
                "text": "r_c sees a fish {PRONOUN/r_c/subject}'d like for the fresh-kill pile, but while perched on a rock setting up a good pounce, a rogue wave washes {PRONOUN/r_c/object} into the ocean. {PRONOUN/r_c/subject/CAP} {VERB/r_c/bob/bobs} to the surface and splutter {PRONOUN/r_c/poss} way to shore, but {PRONOUN/r_c/poss} breath comes short and wheezing after the dunking. Fleas and ticks!",
                "exp": 0,
                "weight": 10,
                "injury": [
                    {
                        "cats": ["r_c"],
                        "injuries": ["water in their lungs"],
                        "scars": []
                    }
                ],
                "prey": ["very_small"]
            }
        ]
    },
    {
        "patrol_id": "bch_hunt_random_greenleaf_siblings3to6warriorslocked4",
        "biome": ["beach"],
        "season": ["greenleaf"],
        "types": ["hunting"],
        "tags": [],
        "patrol_art": "hunt_general_intro",
        "min_cats": 3,
        "max_cats": 6,
        "min_max_status": {
            "all apprentices": [-1, -1]
        },
        "weight": 40,
        "intro_text": "The hunting patrol heads out early, before the sun can turn the dunes into the bakingly hot expanse they've been recently.",
        "decline_text": "They encounter a dawn patrol on their way back to camp and join up with them instead.",
        "chance_of_success": 50,
        "relationship_constraint": ["siblings"],
        "success_outcomes": [
            {
                "text": "p_l grabs a massive b_mp_dl_s that {PRONOUN/p_l/subject} can barely carry, and r_c congratulates {PRONOUN/p_l/object}, secretly wondering if {PRONOUN/r_c/subject}'ll ever manage to surpass {PRONOUN/r_c/poss} sibling's achievements.",
                "exp": 20,
                "weight": 20,
                "prey": ["medium"],
                "relationships": [
                    {
                        "cats_to": ["p_l"],
                        "cats_from": ["patrol"],
                        "mutual": false,
                        "values": ["jealous"],
                        "amount": 10
                    }
                ]
            },
            {
                "text": "r_c always feels like {PRONOUN/r_c/subject}{VERB/r_c/'re/'s} padding in p_l's footsteps, especially today, watching {PRONOUN/p_l/object} haul back such a good catch of prey for the Clan - a contribution that more than makes up for r_c's meager offerings.",
                "exp": 20,
                "weight": 5,
                "prey": ["medium"],
                "relationships": [
                    {
                        "cats_to": ["p_l"],
                        "cats_from": ["patrol"],
                        "mutual": false,
                        "values": ["jealous"],
                        "amount": 10
                    }
                ]
            }
        ],
        "fail_outcomes": [
            {
                "text": "Sometimes, the prey just doesn't run, and today is one of those times.",
                "exp": 0,
                "weight": 20,
                "relationships": [
                    {
                        "cats_to": ["p_l"],
                        "cats_from": ["patrol"],
                        "mutual": false,
                        "values": ["jealous"],
                        "amount": -10
                    }
                ],
                "prey": ["very_small"]
            },
            {
                "text": "r_c comes down with a debilitating headache, making {PRONOUN/r_c/object} stagger, dizzy and weak, as {PRONOUN/r_c/subject}{VERB/r_c/'re/'s} helped back to camp.",
                "exp": 0,
                "weight": 10,
                "injury": [
                    {
                        "cats": ["r_c"],
                        "injuries": ["severe headache"],
                        "scars": []
                    }
                ],
                "relationships": [
                    {
                        "cats_to": ["p_l"],
                        "cats_from": ["patrol"],
                        "mutual": false,
                        "values": ["jealous"],
                        "amount": -10
                    }
                ],
                "prey": ["very_small"]
            }
        ]
    },
    {
        "patrol_id": "bch_hunt_random_greenleaf_siblings3to6warriorslocked5",
        "biome": ["beach"],
        "season": ["greenleaf"],
        "types": ["hunting"],
        "tags": [],
        "patrol_art": "hunt_general_intro",
        "min_cats": 3,
        "max_cats": 6,
        "min_max_status": {
            "all apprentices": [-1, -1]
        },
        "weight": 40,
        "intro_text": "The siblings head out to one of the further hunting grounds of the beach, where a long series of shallow rock pools promise good hunting and a way to cool off.",
        "decline_text": "They decide to bask for a bit instead of making the long walk.",
        "chance_of_success": 50,
        "relationship_constraint": ["siblings"],
        "success_outcomes": [
            {
                "text": "Together, they collect a b_tp_a_s, a couple b_tp_a_p, an old b_mp_a_s, and two b_tp_dl_p. It should be a great patrol, returning with so much prey - but r_c is acting obnoxious and {PRONOUN/r_c/poss} siblings have little time or patience for it.",
                "exp": 20,
                "weight": 20,
                "prey": ["medium"],
                "relationships": [
                    {
                        "cats_to": ["r_c"],
                        "cats_from": ["patrol"],
                        "mutual": false,
                        "values": ["dislike"],
                        "amount": 10
                    }
                ]
            },
            {
                "text": "r_c makes a dumb comment that accidentally cuts deep. {PRONOUN/r_c/poss/CAP} siblings work with {PRONOUN/r_c/object} long enough to bring back a decent haul of prey - but no longer.",
                "exp": 20,
                "weight": 5,
                "prey": ["medium"],
                "relationships": [
                    {
                        "cats_to": ["r_c"],
                        "cats_from": ["patrol"],
                        "mutual": false,
                        "values": ["dislike"],
                        "amount": 10
                    }
                ]
            }
        ],
        "fail_outcomes": [
            {
                "text": "Today is just not their day.",
                "exp": 0,
                "weight": 20,
                "prey": ["very_small"]
            },
            {
                "text": "The patrol tries to hunt, but r_c keeps stopping to duck behind bushes, until it's obvious that something is actually wrong. Eww.",
                "exp": 0,
                "weight": 10,
                "injury": [
                    {
                        "cats": ["r_c"],
                        "injuries": ["diarrhea"],
                        "scars": []
                    }
                ],
                "prey": ["very_small"]
            }
        ]
    },
    {
        "patrol_id": "bch_hunt_herb_warriorgreenleaf1",
        "biome": ["beach"],
        "season": ["greenleaf"],
        "types": ["hunting"],
        "tags": [],
        "patrol_art": "hunt_general_intro",
        "min_cats": 3,
        "max_cats": 6,
        "min_max_status": {},
        "weight": 20,
<<<<<<< HEAD
        "intro_text": "p_l finds a patch of herbs that {PRONOUN/p_l/subject} {VERB/p_l/believe/believes} c_n might need for their stores. {PRONOUN/p_l/subject/CAP} freely {VERB/p_l/admit/admits} to {PRONOUN/p_l/poss} patrol {PRONOUN/p_l/subject} {VERB/p_l/aren't/isn't} a medicine cat and {VERB/p_l/ask/asks} {PRONOUN/p_l/poss} companions' advice. What do they know about this part of the coast's herbal properties, especially in the heat of greenleaf?",
=======
        "intro_text": "p_l finds a patch of herbs that {PRONOUN/p_l/subject} {VERB/p_l/believe/believes} c_n might need for their stores. {PRONOUN/p_l/subject/CAP} freely {VERB/p_l/admit/admits} to {PRONOUN/p_l/poss} patrol {PRONOUN/p_l/subject} {VERB/p_l/are/is}n't a medicine cat and {VERB/p_l/ask/asks} {PRONOUN/p_l/poss} companions' advice. What do they know about this part of the coast's herbal properties, especially in the heat of greenleaf?",
>>>>>>> 48a1f7e1
        "decline_text": "They decide to focus on hunting and leave the herb collecting to the medicine cats.",
        "chance_of_success": 50,
        "success_outcomes": [
            {
                "text": "It's not their normal task, but they're all smart enough to value supporting the Clan's medicine cat den. The patrol brings the herbs back to camp, and they are put to good use.",
                "exp": 10,
                "weight": 20,
                "herbs": ["random_herbs"],
                "relationships": [
                    {
                        "cats_to": ["p_l"],
                        "cats_from": ["patrol"],
                        "mutual": false,
                        "values": ["respect"],
                        "amount": 5
                    }
                ]
            },
            {
                "text": "s_c carefully plucks some of the herbs and takes them back to the camp to be identified before the patrol goes to the trouble of collecting them, smartly deciding to get an informed opinion before committing the patrol.",
                "exp": 10,
                "weight": 20,
                "stat_skill": [
                    "CLEVER,0",
                    "INSIGHTFUL,0",
                    "SENSE,0",
                    "STORY,0",
                    "HEALER,0",
                    "LORE,0"
                ],
                "herbs": ["random_herbs"],
                "relationships": [
                    {
                        "cats_to": ["p_l"],
                        "cats_from": ["patrol"],
                        "mutual": false,
                        "values": ["respect"],
                        "amount": 5
                    }
                ]
            }
        ],
        "fail_outcomes": [
            {
                "text": "The patrol brings the herbs back to camp, only to find out that while the herbs promote good gut health, they're not a rare resource. Still, c_n will be eating an extra healthy dinner tonight with the herbs sprinkled into their fresh-kill.",
                "exp": 0,
                "weight": 20,
                "relationships": [
                    {
                        "cats_to": ["p_l"],
                        "cats_from": ["patrol"],
                        "mutual": false,
                        "values": ["respect"],
                        "amount": -5
                    }
                ]
            }
        ]
    }
]<|MERGE_RESOLUTION|>--- conflicted
+++ resolved
@@ -2559,11 +2559,7 @@
             "normal adult": [1, 6]
         },
         "weight": 40,
-<<<<<<< HEAD
         "intro_text": "app1 suppresses a yawn, trying not to make a weird expression in front of p_l as {PRONOUN/app1/subject} {VERB/app1/do/does}. p_l suggested this as sibling bonding time, but did app1 <i>really</i> have to get up at dawn? Greenleaf heat isn't that big of an issue, surely.",
-=======
-        "intro_text": "app1 suppresses a yawn, trying not to make a weird expression in front of p_l as {PRONOUN/app1/subject} {VERB/app1/do/does}. p_l suggested this as sibling bonding time, but did they <i>really</i> have to get up at dawn? Greenleaf heat isn't that big of an issue, surely.",
->>>>>>> 48a1f7e1
         "decline_text": "Actually, {PRONOUN/app1/subject}'d really rather be back in {PRONOUN/app1/poss} nest.",
         "chance_of_success": 50,
         "relationship_constraint": ["siblings"],
@@ -2898,13 +2894,8 @@
             "all apprentices": [-1, -1]
         },
         "weight": 40,
-<<<<<<< HEAD
         "intro_text": "The sun is out (again); the seagulls are squabbling (it's been constant lately); there's not a breath of wind (time to go fishing and dip their paws in the rockpools); and p_l is out on a hunting patrol with r_c.",
         "decline_text": "Actually, {PRONOUN/p_l/subject}'d rather try a land hunt. {PRONOUN/p_l/subject/CAP} {VERB/p_l/wave/waves} {PRONOUN/p_l/poss} sibling off with a flick of {PRONOUN/p_l/poss} tail and {VERB/p_l/disappear/disappears} into the inland undergrowth.",
-=======
-        "intro_text": "The sun is out, (again) the seagulls are squabbling, (it's been constant lately), there's not a breath of wind (time to go fishing and dip their paws in the rockpools) and p_l is out on a hunting patrol with r_c.",
-        "decline_text": "Actually, {PRONOUN/p_l/subject}'d rather try a land hunt. {PRONOUN/p_l/subject/CAP} {VERB/p_l/wave/waves} {PRONOUN/p_l/poss} siblings off with a flick of {PRONOUN/p_l/poss} tail and {VERB/p_l/disappear/disappears} into the inland undergrowth.",
->>>>>>> 48a1f7e1
         "chance_of_success": 50,
         "relationship_constraint": ["siblings"],
         "success_outcomes": [
@@ -3319,11 +3310,7 @@
             "all apprentices": [-1, -1]
         },
         "weight": 40,
-<<<<<<< HEAD
         "intro_text": "The sun is out (again); the seagulls are squabbling (it's been constant lately); there's not a breath of wind (time to go fishing and dip their paws in the rockpools); and p_l is out on a hunting patrol with {PRONOUN/p_l/poss} siblings.",
-=======
-        "intro_text": "The sun is out, (again) the seagulls are squabbling, (it's been constant lately), there's not a breath of wind (time to go fishing and dip their paws in the rockpools) and p_l is out on a hunting patrol with {PRONOUN/p_l/poss} siblings.",
->>>>>>> 48a1f7e1
         "decline_text": "Actually, {PRONOUN/p_l/subject}'d rather try a land hunt. {PRONOUN/p_l/subject/CAP} {VERB/p_l/wave/waves} {PRONOUN/p_l/poss} siblings off with a flick of {PRONOUN/p_l/poss} tail and {VERB/p_l/disappear/disappears} into the inland undergrowth.",
         "chance_of_success": 50,
         "relationship_constraint": ["siblings"],
@@ -3513,11 +3500,7 @@
                 ]
             },
             {
-<<<<<<< HEAD
-                "text": "It's been a while since they've been on a patrol alone together, and after they catch a couple b_mp_a_p and a b_mp_a_s for the fresh-kill pile, r_c spends a bit just chasing {PRONOUN/r_c/poss} siblings around the seashore, the siblings batting at each other in a moment of silliness.",
-=======
                 "text": "It's been a while since they've been on a patrol alone together, and after they catch a couple b_mp_a_p and a b_mp_a_s for the fresh-kill pile, r_c spends a bit just chasing {PRONOUN/r_c/poss} siblings around the seashore, batting at each other in a moment of silliness.",
->>>>>>> 48a1f7e1
                 "exp": 20,
                 "weight": 5,
                 "prey": ["medium"],
@@ -3741,11 +3724,7 @@
         "max_cats": 6,
         "min_max_status": {},
         "weight": 20,
-<<<<<<< HEAD
-        "intro_text": "p_l finds a patch of herbs that {PRONOUN/p_l/subject} {VERB/p_l/believe/believes} c_n might need for their stores. {PRONOUN/p_l/subject/CAP} freely {VERB/p_l/admit/admits} to {PRONOUN/p_l/poss} patrol {PRONOUN/p_l/subject} {VERB/p_l/aren't/isn't} a medicine cat and {VERB/p_l/ask/asks} {PRONOUN/p_l/poss} companions' advice. What do they know about this part of the coast's herbal properties, especially in the heat of greenleaf?",
-=======
         "intro_text": "p_l finds a patch of herbs that {PRONOUN/p_l/subject} {VERB/p_l/believe/believes} c_n might need for their stores. {PRONOUN/p_l/subject/CAP} freely {VERB/p_l/admit/admits} to {PRONOUN/p_l/poss} patrol {PRONOUN/p_l/subject} {VERB/p_l/are/is}n't a medicine cat and {VERB/p_l/ask/asks} {PRONOUN/p_l/poss} companions' advice. What do they know about this part of the coast's herbal properties, especially in the heat of greenleaf?",
->>>>>>> 48a1f7e1
         "decline_text": "They decide to focus on hunting and leave the herb collecting to the medicine cats.",
         "chance_of_success": 50,
         "success_outcomes": [
