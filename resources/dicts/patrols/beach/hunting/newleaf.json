--- conflicted
+++ resolved
@@ -457,7 +457,6 @@
                 ]
             },
             {
-<<<<<<< HEAD
                 "text": "It turns out s_c has really been listening to {PRONOUN/s_c/poss} mentor's tips for hunting - and {PRONOUN/s_c/subject}{VERB/s_c/'re/'s} willing to pass it on!",
                 "exp": 20,
                 "weight": 20,
@@ -510,28 +509,6 @@
                     {
                         "cats_to": ["patrol"],
                         "cats_from": ["patrol"],
-=======
-                "text": "s_c is determined to win, but {PRONOUN/s_c/poss} confidence is misplaced. {PRONOUN/s_c/subject/CAP}{VERB/s_c/'re/'s} a good fighter, but not a great one, and in a moment that embarrasses {PRONOUN/s_c/object} deeply, the rest of the patrol have to rescue {PRONOUN/s_c/object} from the red vixen.",
-                "exp": 0,
-                "weight": 10,
-                "stat_skill": ["FIGHTER, 1"],
-                "injury": [
-                    {
-                        "cats": ["s_c"],
-                        "injuries": ["big_bite_injury"],
-                        "scars": ["FACE"]
-                    }
-                ],
-                "history_text": {
-                    "scar": "m_c carries a scar from a solo fight with a vixen.",
-                    "reg_death": "m_c fell in a solo battle with a vixen.",
-                    "lead_death": "died in battle with a fox"
-                },
-                "relationships": [
-                    {
-                        "cats_to": ["s_c", "patrol"],
-                        "cats_from": ["clan", "clan", "patrol"],
->>>>>>> 32d10fd9
                         "mutual": false,
                         "values": ["respect", "jealous"],
                         "amount": 5
@@ -539,22 +516,10 @@
                 ]
             },
             {
-<<<<<<< HEAD
                 "text": "s_c spends half the patrol in the heavy waves of the tidal zone, both impressing and frustrating the sibling trying to keep up with {PRONOUN/s_c/object}.",
                 "exp": 20,
                 "weight": 20,
                 "stat_skill": ["SWIMMER,0"],
-=======
-                "text": "Never threaten a mother's young - the red vixen kills r_c in the skirmish.",
-                "exp": 0,
-                "weight": 10,
-                "dead_cats": ["r_c"],
-                "history_text": {
-                    "scar": "m_c carries a scar from a fight with a red vixen.",
-                    "reg_death": "m_c fell in battle with a red fox.",
-                    "lead_death": "died while fighting a red vixen"
-                },
->>>>>>> 32d10fd9
                 "relationships": [
                     {
                         "cats_to": ["patrol"],
@@ -568,37 +533,10 @@
         ],
         "fail_outcomes": [
             {
-<<<<<<< HEAD
                 "text": "Well, they have a lot of fun exploring, even if it's not that productive of a hunting patrol.",
                 "exp": 0,
                 "weight": 20,
                 "prey": ["very_small"]
-=======
-                "text": "The mother red fox's snapping jaws leave r_c dripping blood on the sand, forcing the patrol to back off.",
-                "exp": 0,
-                "weight": 10,
-                "injury": [
-                    {
-                        "cats": ["r_c"],
-                        "injuries": ["big_bite_injury"],
-                        "scars": ["THREE"]
-                    }
-                ],
-                "history_text": {
-                    "scar": "m_c carries a scar from a fight with a red vixen.",
-                    "reg_death": "m_c fell in battle with a red fox.",
-                    "lead_death": "died while fighting a red vixen"
-                },
-                "relationships": [
-                    {
-                        "cats_to": ["r_c", "patrol"],
-                        "cats_from": ["clan", "patrol"],
-                        "mutual": false,
-                        "values": ["respect", "trust"],
-                        "amount": -5
-                    }
-                ]
->>>>>>> 32d10fd9
             }
         ]
     },
@@ -2779,10 +2717,23 @@
             {
                 "text": "s_c is determined to win, but {PRONOUN/s_c/poss} confidence is misplaced. {PRONOUN/s_c/subject/CAP}{VERB/s_c/'re/'s} a good fighter, but not a great one, and in a moment that embarrasses {PRONOUN/s_c/object} deeply, the rest of the patrol have to rescue {PRONOUN/s_c/object} from the red vixen.",
                 "exp": 0,
-                "weight": 20,
-                "relationships": [
-                    {
-                        "cats_to": ["r_c", "patrol", "r_c"],
+                "weight": 10,
+                "stat_skill": ["FIGHTER, 1"],
+                "injury": [
+                    {
+                        "cats": ["s_c"],
+                        "injuries": ["big_bite_injury"],
+                        "scars": ["FACE"]
+                    }
+                ],
+                "history_text": {
+                    "scar": "m_c carries a scar from a solo fight with a vixen.",
+                    "reg_death": "m_c fell in a solo battle with a vixen.",
+                    "lead_death": "died in battle with a fox"
+                },
+                "relationships": [
+                    {
+                        "cats_to": ["s_c", "patrol"],
                         "cats_from": ["clan", "clan", "patrol"],
                         "mutual": false,
                         "values": ["respect", "trust"],
@@ -2828,34 +2779,8 @@
                 },
                 "relationships": [
                     {
-                        "cats_to": ["r_c", "patrol", "r_c"],
-                        "cats_from": ["clan", "clan", "patrol"],
-                        "mutual": false,
-                        "values": ["respect", "trust"],
-                        "amount": -5
-                    }
-                ]
-            },
-            {
-                "text": "s_c is determined to win, but {PRONOUN/s_c/poss} confidence is misplaced. {PRONOUN/s_c/subject/CAP}{VERB/s_c/'re/'s} a good fighter, but not a great one, and the red vixen manages to sink her teeth into {PRONOUN/s_c/object}. The patrol rallies around s_c, but they have to give up on the fight.",
-                "exp": 0,
-                "weight": 10,
-                "injury": [
-                    {
-                        "cats": ["r_c"],
-                        "injuries": ["big_bite_injury"],
-                        "scars": ["THREE"]
-                    }
-                ],
-                "history_text": {
-                    "scar": "m_c carries a scar from a fight with a red vixen.",
-                    "reg_death": "m_c fell in battle with a red fox.",
-                    "lead_death": "died while fighting a red vixen"
-                },
-                "relationships": [
-                    {
-                        "cats_to": ["r_c", "patrol", "r_c"],
-                        "cats_from": ["clan", "clan", "patrol"],
+                        "cats_to": ["r_c", "patrol"],
+                        "cats_from": ["clan", "patrol"],
                         "mutual": false,
                         "values": ["respect", "trust"],
                         "amount": -5
@@ -2967,20 +2892,6 @@
                 ]
             },
             {
-                "text": "s_c is determined to win, but {PRONOUN/s_c/poss} confidence is misplaced. {PRONOUN/s_c/subject/CAP}{VERB/s_c/'re/'s} a good fighter, but not a great one, and in a moment that embarrasses {PRONOUN/s_c/object} deeply, the rest of the patrol has to rescue {PRONOUN/s_c/object} from the red vixen.",
-                "exp": 0,
-                "weight": 20,
-                "relationships": [
-                    {
-                        "cats_to": ["r_c", "patrol", "r_c"],
-                        "cats_from": ["clan", "clan", "patrol"],
-                        "mutual": false,
-                        "values": ["respect", "trust"],
-                        "amount": -5
-                    }
-                ]
-            },
-            {
                 "text": "r_c is left wounded as the patrol and the red mother vixen fight to a stalemate. Hopefully they've given the fox mother a reason not to return to this part of the coast.",
                 "exp": 0,
                 "weight": 10,
@@ -3003,20 +2914,25 @@
                 ]
             },
             {
-                "text": "s_c is determined to win, but {PRONOUN/s_c/poss} confidence is misplaced. {PRONOUN/s_c/subject/CAP}{VERB/s_c/'re/'s} a good fighter, but not a great one, and the red vixen manages to sink her teeth into {PRONOUN/s_c/object}. The patrol rallies around s_c, but they have to give up on the fight.",
+                "text": "s_c is determined to win, but {PRONOUN/s_c/poss} confidence is misplaced. {PRONOUN/s_c/subject/CAP}{VERB/s_c/'re/'s} a good fighter, but not a great one, and in a moment that embarrasses {PRONOUN/s_c/object} deeply, the rest of the patrol have to rescue {PRONOUN/s_c/object} from the red vixen.",
                 "exp": 0,
                 "weight": 10,
+                "stat_skill": ["FIGHTER, 1"],
                 "injury": [
                     {
-                        "cats": ["r_c"],
+                        "cats": ["s_c"],
                         "injuries": ["big_bite_injury"],
-                        "scars": ["NECKBITE"]
-                    }
-                ],
-                "history_text": { "scar": "m_c carries a scar from a fight with a red vixen." },
-                "relationships": [
-                    {
-                        "cats_to": ["r_c", "patrol", "r_c"],
+                        "scars": ["FACE"]
+                    }
+                ],
+                "history_text": {
+                    "scar": "m_c carries a scar from a solo fight with a vixen.",
+                    "reg_death": "m_c fell in a solo battle with a vixen.",
+                    "lead_death": "died in battle with a fox"
+                },
+                "relationships": [
+                    {
+                        "cats_to": ["s_c", "patrol"],
                         "cats_from": ["clan", "clan", "patrol"],
                         "mutual": false,
                         "values": ["respect", "trust"],
@@ -3150,9 +3066,10 @@
                 "text": "s_c is determined to win, but the red vixen is determined to live, and that makes all the difference. s_c ends up pinned in a defensible hiding spot, bleeding and terrified, until the vixen judges {PRONOUN/s_c/object} no longer a threat and continues on her way.",
                 "exp": 0,
                 "weight": 10,
+                "stat_skill": ["FIGHTER, 1"],
                 "injury": [
                     {
-                        "cats": ["r_c"],
+                        "cats": ["s_c"],
                         "injuries": ["big_bite_injury", "shock"],
                         "scars": ["THREE"]
                     }
@@ -3277,20 +3194,6 @@
                 ]
             },
             {
-                "text": "s_c is determined to win, but {PRONOUN/s_c/poss} confidence is misplaced. {PRONOUN/s_c/subject/CAP}{VERB/s_c/'re/'s} a good fighter, but not a great one, and in a moment that embarrasses {PRONOUN/s_c/object} deeply, the gray vixen slips past {PRONOUN/s_c/object} and flees into the maze of the sand dunes.",
-                "exp": 0,
-                "weight": 20,
-                "relationships": [
-                    {
-                        "cats_to": ["r_c", "patrol"],
-                        "cats_from": ["patrol", "patrol"],
-                        "mutual": false,
-                        "values": ["respect", "trust"],
-                        "amount": -5
-                    }
-                ]
-            },
-            {
                 "text": "The patrol finds a stocky gray vixen wandering their coast, and drives her out in a scene that mostly involves yowling and screaming and yapping at each other until she gives in. r_c gets a little battered, but everyone is mostly fine.",
                 "exp": 0,
                 "weight": 10,
@@ -3313,12 +3216,13 @@
                 ]
             },
             {
-                "text": "s_c is determined to win, but {PRONOUN/s_c/poss} confidence is misplaced. {PRONOUN/s_c/subject/CAP}{VERB/s_c/'re/'s} a good fighter, but not a great one, and the stocky gray vixen is all muscle, barging past s_c and knocking {PRONOUN/s_c/object} ass over paws as she flees from the patrol.",
+                "text": "s_c is determined to win, but {PRONOUN/s_c/poss} confidence is misplaced. {PRONOUN/s_c/subject/CAP}{VERB/s_c/'re/'s} a good fighter, but not a great one, and the stocky gray vixen is all muscle, barging past s_c and knocking {PRONOUN/s_c/object} rump over paws as she flees from the patrol.",
                 "exp": 0,
                 "weight": 10,
+                "stat_skill": ["FIGHTER, 1"],
                 "injury": [
                     {
-                        "cats": ["r_c"],
+                        "cats": ["s_c"],
                         "injuries": ["minor_injury"],
                         "scars": ["LEGBITE"]
                     }
@@ -3326,7 +3230,7 @@
                 "history_text": { "scar": "m_c carries a scar from a fight with a gray vixen." },
                 "relationships": [
                     {
-                        "cats_to": ["r_c", "patrol"],
+                        "cats_to": ["s_c", "patrol"],
                         "cats_from": ["patrol", "patrol"],
                         "mutual": false,
                         "values": ["respect", "trust"],
@@ -3439,20 +3343,6 @@
                 ]
             },
             {
-                "text": "s_c is determined to win, but {PRONOUN/s_c/poss} confidence is misplaced. {PRONOUN/s_c/subject/CAP}{VERB/s_c/'re/'s} a good fighter, but not a great one. In a moment that embarrasses {PRONOUN/s_c/object} deeply, the gray vixen slips past {PRONOUN/s_c/object} and flees into the maze of the sand dunes.",
-                "exp": 0,
-                "weight": 20,
-                "relationships": [
-                    {
-                        "cats_to": ["r_c", "patrol"],
-                        "cats_from": ["patrol", "patrol"],
-                        "mutual": false,
-                        "values": ["respect", "trust"],
-                        "amount": -5
-                    }
-                ]
-            },
-            {
                 "text": "The patrol finds a stocky gray vixen wandering their coast, and drives her out in a scene that mostly involves yowling and screaming and yapping at each other until she gives in. r_c gets a little battered, but everyone is mostly fine.",
                 "exp": 0,
                 "weight": 10,
@@ -3475,12 +3365,13 @@
                 ]
             },
             {
-                "text": "s_c is determined to win, but {PRONOUN/s_c/poss} confidence is misplaced. {PRONOUN/s_c/subject/CAP}{VERB/s_c/'re/'s} a good fighter, but not a great one, and the stocky gray vixen is all muscle, barging past s_c and knocking {PRONOUN/s_c/object} ass over paws as she flees from the patrol.",
+                "text": "s_c is determined to win, but {PRONOUN/s_c/poss} confidence is misplaced. {PRONOUN/s_c/subject/CAP}{VERB/s_c/'re/'s} a good fighter, but not a great one, and the stocky gray vixen is all muscle, barging past s_c and knocking {PRONOUN/s_c/object} rump over paws as she flees from the patrol.",
                 "exp": 0,
                 "weight": 10,
+                "stat_skill": ["FIGHTER, 1"],
                 "injury": [
                     {
-                        "cats": ["r_c"],
+                        "cats": ["s_c"],
                         "injuries": ["minor_injury"],
                         "scars": ["LEGBITE"]
                     }
@@ -3488,7 +3379,7 @@
                 "history_text": { "scar": "m_c carries a scar from a fight with a gray vixen." },
                 "relationships": [
                     {
-                        "cats_to": ["r_c", "patrol"],
+                        "cats_to": ["s_c", "patrol"],
                         "cats_from": ["patrol", "patrol"],
                         "mutual": false,
                         "values": ["respect", "trust"],
@@ -3587,20 +3478,6 @@
                 ]
             },
             {
-                "text": "s_c is determined to win, but {PRONOUN/s_c/poss} confidence is misplaced. {PRONOUN/s_c/subject/CAP}{VERB/s_c/'re/'s} a good fighter, but not a great one, and in a moment that embarrasses {PRONOUN/s_c/object} deeply, the gray vixen slips past {PRONOUN/s_c/object} and flees into the maze of the sand dunes.",
-                "exp": 0,
-                "weight": 20,
-                "relationships": [
-                    {
-                        "cats_to": ["patrol"],
-                        "cats_from": ["clan"],
-                        "mutual": false,
-                        "values": ["respect", "trust"],
-                        "amount": -5
-                    }
-                ]
-            },
-            {
                 "text": "r_c nearly manages to pin the gray vixen {PRONOUN/r_c/subject} {VERB/r_c/find/finds} on a cliff ledge, but snapping jaws leave r_c dripping blood on the sand. Today, this round goes to the gray fox.",
                 "exp": 0,
                 "weight": 10,
@@ -3626,9 +3503,10 @@
                 "text": "s_c is determined to win, but {PRONOUN/s_c/poss} confidence is misplaced. {PRONOUN/s_c/subject/CAP}{VERB/s_c/'re/'s} a good fighter, but not a great one, and the stocky gray vixen is cunning, sinking her teeth into s_c to distract {PRONOUN/s_c/object} as she flees.",
                 "exp": 0,
                 "weight": 10,
+                "stat_skill": ["FIGHTER, 1"],
                 "injury": [
                     {
-                        "cats": ["r_c"],
+                        "cats": ["s_c"],
                         "injuries": ["big_bite_injury"],
                         "scars": ["NECKBITE"]
                     }
@@ -5113,7 +4991,6 @@
         "relationship_constraint": ["siblings"],
         "success_outcomes": [
             {
-<<<<<<< HEAD
                 "text": "A scruffy b_mp_a_s, a bundle of b_tp_a_p, and a patrol spent retreading all their favorite in-jokes, it's a good day.",
                 "exp": 20,
                 "weight": 20,
@@ -5140,19 +5017,6 @@
                 "exp": 20,
                 "weight": 5,
                 "prey": ["medium"],
-=======
-                "text": "r_c is left wounded as the patrol and the red mother vixen fight to a stalemate. Hopefully they've given the fox mother a reason not to return to this part of the coast.",
-                "exp": 0,
-                "weight": 10,
-                "injury": [
-                    {
-                        "cats": ["r_c"],
-                        "injuries": ["big_bite_injury"],
-                        "scars": ["NECKBITE"]
-                    }
-                ],
-                "history_text": { "scar": "m_c carries a scar from a fight with a red vixen." },
->>>>>>> 32d10fd9
                 "relationships": [
                     {
                         "cats_to": ["patrol"],
@@ -5171,7 +5035,6 @@
                 ]
             },
             {
-<<<<<<< HEAD
                 "text": "r_c is proud of s_c, watching {PRONOUN/s_c/object} dart among the waves, foam bubbling along {PRONOUN/s_c/poss} pelt.",
                 "exp": 20,
                 "weight": 20,
@@ -5181,28 +5044,6 @@
                     {
                         "cats_to": ["patrol"],
                         "cats_from": ["patrol"],
-=======
-                "text": "s_c is determined to win, but {PRONOUN/s_c/poss} confidence is misplaced. {PRONOUN/s_c/subject/CAP}{VERB/s_c/'re/'s} a good fighter, but not a great one, and in a moment that embarrasses {PRONOUN/s_c/object} deeply, the rest of the patrol have to rescue {PRONOUN/s_c/object} from the red vixen.",
-                "exp": 0,
-                "weight": 10,
-                "stat_skill": ["FIGHTER, 1"],
-                "injury": [
-                    {
-                        "cats": ["s_c"],
-                        "injuries": ["big_bite_injury"],
-                        "scars": ["FACE"]
-                    }
-                ],
-                "history_text": {
-                    "scar": "m_c carries a scar from a solo fight with a vixen.",
-                    "reg_death": "m_c fell in a solo battle with a vixen.",
-                    "lead_death": "died in battle with a fox"
-                },
-                "relationships": [
-                    {
-                        "cats_to": ["s_c", "patrol"],
-                        "cats_from": ["clan", "clan", "patrol"],
->>>>>>> 32d10fd9
                         "mutual": false,
                         "values": ["platonic", "comfort"],
                         "amount": 5
@@ -5462,18 +5303,11 @@
                 "text": "The patrol tries to hunt, but r_c keeps stopping to duck behind bushes, until it's obvious that something is actually wrong. Eww.",
                 "exp": 0,
                 "weight": 10,
-                "stat_skill": ["FIGHTER, 1"],
                 "injury": [
                     {
-<<<<<<< HEAD
                         "cats": ["r_c"],
                         "injuries": ["diarrhea"],
                         "scars": []
-=======
-                        "cats": ["s_c"],
-                        "injuries": ["big_bite_injury", "shock"],
-                        "scars": ["THREE"]
->>>>>>> 32d10fd9
                     }
                 ],
                 "prey": ["very_small"]
@@ -5573,7 +5407,6 @@
         "relationship_constraint": ["siblings"],
         "success_outcomes": [
             {
-<<<<<<< HEAD
                 "text": "A scruffy b_mp_a_s, a bundle of b_tp_a_p, and a patrol spent retreading all their favorite in-jokes, it's a good day.",
                 "exp": 20,
                 "weight": 20,
@@ -5600,19 +5433,6 @@
                 "exp": 20,
                 "weight": 5,
                 "prey": ["medium"],
-=======
-                "text": "The patrol finds a stocky gray vixen wandering their coast, and drives her out in a scene that mostly involves yowling and screaming and yapping at each other until she gives in. r_c gets a little battered, but everyone is mostly fine.",
-                "exp": 0,
-                "weight": 10,
-                "injury": [
-                    {
-                        "cats": ["r_c"],
-                        "injuries": ["minor_injury"],
-                        "scars": ["LEGBITE"]
-                    }
-                ],
-                "history_text": { "scar": "m_c carries a scar from a fight with a gray vixen." },
->>>>>>> 32d10fd9
                 "relationships": [
                     {
                         "cats_to": ["patrol"],
@@ -5631,7 +5451,6 @@
                 ]
             },
             {
-<<<<<<< HEAD
                 "text": "The siblings are proud of s_c, watching {PRONOUN/s_c/object} dart among the waves, foam bubbling along {PRONOUN/s_c/poss} pelt.",
                 "exp": 20,
                 "weight": 20,
@@ -5641,24 +5460,6 @@
                     {
                         "cats_to": ["patrol"],
                         "cats_from": ["patrol"],
-=======
-                "text": "s_c is determined to win, but {PRONOUN/s_c/poss} confidence is misplaced. {PRONOUN/s_c/subject/CAP}{VERB/s_c/'re/'s} a good fighter, but not a great one, and the stocky gray vixen is all muscle, barging past s_c and knocking {PRONOUN/s_c/object} rump over paws as she flees from the patrol.",
-                "exp": 0,
-                "weight": 10,
-                "stat_skill": ["FIGHTER, 1"],
-                "injury": [
-                    {
-                        "cats": ["s_c"],
-                        "injuries": ["minor_injury"],
-                        "scars": ["LEGBITE"]
-                    }
-                ],
-                "history_text": { "scar": "m_c carries a scar from a fight with a gray vixen." },
-                "relationships": [
-                    {
-                        "cats_to": ["s_c", "patrol"],
-                        "cats_from": ["patrol", "patrol"],
->>>>>>> 32d10fd9
                         "mutual": false,
                         "values": ["platonic", "comfort"],
                         "amount": 5
@@ -5803,7 +5604,6 @@
                 ]
             },
             {
-<<<<<<< HEAD
                 "text": "r_c always feels like {PRONOUN/r_c/subject}{VERB/r_c/'re/'s} padding in p_l's footsteps, especially today, watching {PRONOUN/p_l/object} haul back such a good catch of prey for the clan, a contribution that more than makes up for r_c's meagre offerings.",
                 "exp": 20,
                 "weight": 5,
@@ -5822,9 +5622,6 @@
         "fail_outcomes": [
             {
                 "text": "Sometimes, the prey just doesn't run, and today is one of those times.",
-=======
-                "text": "The patrol finds a stocky gray vixen wandering their coast, and drives her out in a scene that mostly involves yowling and screaming and yapping at each other until she gives in. r_c gets a little battered, but everyone is mostly fine.",
->>>>>>> 32d10fd9
                 "exp": 0,
                 "weight": 20,
                 "relationships": [
@@ -5839,36 +5636,20 @@
                 "prey": ["very_small"]
             },
             {
-<<<<<<< HEAD
                 "text": "r_c comes down with a crippling headache, making {PRONOUN/r_c/object} stagger, dizzy and weak, as {PRONOUN/r_c/subject}{VERB/r_c/'re/'s} helped back to camp.",
-=======
-                "text": "s_c is determined to win, but {PRONOUN/s_c/poss} confidence is misplaced. {PRONOUN/s_c/subject/CAP}{VERB/s_c/'re/'s} a good fighter, but not a great one, and the stocky gray vixen is all muscle, barging past s_c and knocking {PRONOUN/s_c/object} rump over paws as she flees from the patrol.",
->>>>>>> 32d10fd9
                 "exp": 0,
                 "weight": 10,
-                "stat_skill": ["FIGHTER, 1"],
                 "injury": [
                     {
-<<<<<<< HEAD
                         "cats": ["r_c"],
                         "injuries": ["severe headache"],
                         "scars": []
-=======
-                        "cats": ["s_c"],
-                        "injuries": ["minor_injury"],
-                        "scars": ["LEGBITE"]
->>>>>>> 32d10fd9
-                    }
-                ],
-                "relationships": [
-                    {
-<<<<<<< HEAD
+                    }
+                ],
+                "relationships": [
+                    {
                         "cats_to": ["p_l"],
                         "cats_from": ["patrol"],
-=======
-                        "cats_to": ["s_c", "patrol"],
-                        "cats_from": ["patrol", "patrol"],
->>>>>>> 32d10fd9
                         "mutual": false,
                         "values": ["jealous"],
                         "amount": -10
@@ -5935,17 +5716,12 @@
                 "prey": ["very_small"]
             },
             {
-<<<<<<< HEAD
                 "text": "The patrol tries to hunt, but r_c keeps stopping to duck behind bushes, until it's obvious that something is actually wrong. Eww.",
-=======
-                "text": "r_c nearly manages to pin the gray vixen {PRONOUN/r_c/subject} {VERB/r_c/find/finds} on a cliff ledge, but snapping jaws leave r_c dripping blood on the sand. Today, this round goes to the gray fox.",
->>>>>>> 32d10fd9
                 "exp": 0,
                 "weight": 10,
                 "injury": [
                     {
                         "cats": ["r_c"],
-<<<<<<< HEAD
                         "injuries": ["diarrhea"],
                         "scars": []
                     }
@@ -5995,11 +5771,6 @@
                     "STORY,0",
                     "HEALER,0",
                     "LORE,0"
-=======
-                        "injuries": ["big_bite_injury"],
-                        "scars": ["NECKBITE"]
-                    }
->>>>>>> 32d10fd9
                 ],
                 "herbs": ["random_herbs"],
                 "relationships": [
@@ -6017,20 +5788,7 @@
             {
                 "text": "The patrol brings the herbs back to camp, only to find out that while the herbs promote good gut health, they're not a rare resource. Still, c_n will be eating an extra healthy dinner tonight with the herbs sprinkled into their freshkill.",
                 "exp": 0,
-<<<<<<< HEAD
-                "weight": 20,
-=======
-                "weight": 10,
-                "stat_skill": ["FIGHTER, 1"],
-                "injury": [
-                    {
-                        "cats": ["s_c"],
-                        "injuries": ["big_bite_injury"],
-                        "scars": ["NECKBITE"]
-                    }
-                ],
-                "history_text": { "scar": "m_c carries a scar from a solo fight with a gray vixen." },
->>>>>>> 32d10fd9
+                "weight": 20,
                 "relationships": [
                     {
                         "cats_to": ["p_l"],
