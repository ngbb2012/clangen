[
<<<<<<< HEAD
    {
        "patrol_id": "bch_hunt_leaf-fall_redvixen7",
        "biome": "beach",
        "season": "leaf-fall",
        "tags": [
            "fighting",
            "death",
            "scar",
            "big_bite_injury",
            "respect",
            "trust",
            "clan_to_r_c",
            "patrol_to_r_c",
            "clan_to_patrol"
        ],
        "intro_text": "Your patrol catches the scent of a fox - but is it red, or gray?",
        "decline_text": "Your patrol decides not to pursue the fox.",
        "chance_of_success": 30,
        "exp": 30,
        "success_text": [
            "The red vixen smells like the prey she's been poaching to feed her litter. She's stolen from c_n for the last time, and the patrol drives her from their territory, yowling their anger and fury.",
            "Your patrol drives away the red fox, and seeks out her den, but her leaf-fall cubs are near full-grown and scatter into the wilderness. Hopefully Leaf-bare takes care of them.",
            "s_c displays incredible skill, driving the red mother vixen out of the territory almost by themselves. It truly proves s_c's place as one of c_n's most talented and skillful fighters.",
            "The patrol overcomes the red vixen and drives her off thanks to a brilliant battle move by s_c at a critical moment. Their bravery ensures the patrol's success, and the cats arrive back at camp singing their praises to make sure the Clan knows it."
        ],
        "fail_text": [
            "The mother red fox is vicious and determined, and the small patrol is beaten back. But this coast belongs to c_n, and they haven't given up. They may have lost this battle, but c_n will win this war.",
            "s_c is determined to win, but their confidence is misplaced. They're a good fighter, but not a great one, and in a moment that embarrasses them deeply the rest of the patrol have to rescue them from the red vixen.",
            "Never threaten a mother's young - the red vixen kills r_c in the skirmish.",
            "The mother red fox's snapping jaws leave r_c dripping blood on the sand, forcing the patrol to back off.",
            null,
            "s_c is determined to win, but their confidence is misplaced. They're a good fighter, but not a great one, and the red vixen manages to sink her teeth into them. The patrol rallies around s_c, but they have to give up on the fight.",
            "As their hunt descends into a full on battle with the red vixen, p_l takes a blow meant for one of their clanmates, losing a life."
        ],
        "win_skills": [
            "excellent fighter"
        ],
        "win_trait": [
            "adventurous",
            "altruistic",
            "ambitious",
            "bloodthirsty",
            "bold",
            "confident",
            "daring",
            "fierce",
            "responsible",
            "righteous",
            "troublesome",
            "vengeful"
        ],
        "fail_skills": [
            "good fighter"
        ],
        "min_cats": 2,
        "max_cats": 3,
        "antagonize_text": null,
        "antagonize_fail_text": null,
        "history_text": [
            "r_c carries a scar from a fight with a red vixen.",
            "r_c fell in battle with a red fox.",
            "died while fighting a red vixen"
        ]
    },
    {
        "patrol_id": "bch_hunt_leaf-fall_redvixen8",
        "biome": "beach",
        "season": "leaf-fall",
        "tags": [
            "fighting",
            "scar",
            "big_bite_injury",
            "respect",
            "trust",
            "clan_to_r_c",
            "patrol_to_r_c",
            "clan_to_patrol"
        ],
        "intro_text": "Your patrol catches the scent of a fox - but is it red, or gray?",
        "decline_text": "Your patrol decides not to pursue the fox.",
        "chance_of_success": 60,
        "exp": 30,
        "success_text": [
            "Led by p_l and with a heap of cooperation and teamwork, the patrol drives away the red fox, and seeks out her den. But her cubs are near full-grown with the bounty of leaf-fall, and scatter from the patrol into the wilderness. Hopefully leaf-bare takes care of them.",
            "With so many cats working together in tight coordination, they manage to accomplish the near-impossible, killing the red mother vixen and ending the threat to the Clan that she poses. The patrol drives her near-full grown litter of fox cubs out from the territory. Hopefully the coming leaf-bare will take care of them.",
            "s_c displays incredible skill, driving the mother vixen out of the territory almost by themselves. Now neither the red fox nor her cubs pose a threat to c_n.",
            "The patrol overcomes the red vixen and drives her off thanks to a brilliant battle move by s_c at a critical moment. Their bravery ensures the patrol's success, and the cats arrive back at camp singing their praises to make sure the Clan knows it."
        ],
        "fail_text": [
            "The mother red fox is vicious and determined. Although they lose this battle, through teamwork the cats manage to retreat without injury.",
            "s_c is determined to win, but their confidence is misplaced. They're a good fighter, but not a great one, and the red vixen manages to sink her teeth into them. The patrol rallies around s_c, but they have to give up the fight.",
            null,
            "r_c is left wounded as the patrol and the red mother vixen fight to a stalemate. Hopefully they've given the fox mother a reason not to return to this part of the coast."
        ],
        "win_skills": [
            "excellent fighter"
        ],
        "win_trait": [
            "adventurous",
            "altruistic",
            "ambitious",
            "bloodthirsty",
            "bold",
            "confident",
            "daring",
            "fierce",
            "responsible",
            "righteous",
            "troublesome",
            "vengeful"
        ],
        "fail_skills": [
            "good fighter"
        ],
        "min_cats": 4,
        "max_cats": 6,
        "antagonize_text": null,
        "antagonize_fail_text": null,
        "history_text": [
            "r_c carries a scar from a red fox fight."
        ]
    },
    {
        "patrol_id": "bch_hunt_leaf-fall_redvixen9",
        "biome": "beach",
        "season": "leaf-fall",
        "tags": [
            "fighting",
            "death",
            "scar",
            "big_bite_injury",
            "shock",
            "injury",
            "respect",
            "trust",
            "clan_to_patrol",
            "no_body"
        ],
        "intro_text": "r_c catches the scent of a fox - but is it red, or gray?",
        "decline_text": "r_c decides not to pursue the fox.",
        "chance_of_success": 20,
        "exp": 50,
        "success_text": [
            "It takes r_c's every scrap of bravery and strength to drive away the red vixen - her near grown litter, fat on the bounty of leaf-fall, is a challenge for another day. c_n will have to deal with the young foxes now roaming motherless along the coastline, before they start to compete for prey in Leaf-bare.",
            null,
            "s_c displays incredible skill, driving the mother vixen and her brood off of the coast all by themselves. Now neither the red fox nor her cubs pose a threat to the Clan. They swell with pride, feeling the confidence of knowing that they're truly one of the best fighters c_n has ever produced.",
            "A brilliant battle move by s_c at a critical moment knocks the red vixen off balance, and s_c manages to drive her out of c_n territory, though it takes every spark of strength in their pelt to do it alone."
        ],
        "fail_text": [
            null,
            null,
            "Never threaten a mother's young - the red vixen kills r_c in the skirmish, and carries off the body to feed her litter.",
            "The mother red fox's snapping jaws leave r_c dripping blood on the sand, and barely able to escape further injury.",
            null,
            "s_c is determined to win, but the red vixen is determined to live, and that makes all the difference. s_c ends up pinned in a defensible hiding spot, bleeding and terrified, until the vixen judges them no longer a threat and continues on her way."
        ],
        "win_skills": [
            "excellent fighter"
        ],
        "win_trait": [
            "adventurous",
            "altruistic",
            "ambitious",
            "bloodthirsty",
            "bold",
            "confident",
            "daring",
            "fierce",
            "responsible",
            "righteous",
            "troublesome",
            "vengeful"
        ],
        "fail_skills": [
            "good fighter"
        ],
        "min_cats": 1,
        "max_cats": 1,
        "antagonize_text": null,
        "antagonize_fail_text": null,
        "history_text": [
            "r_c carries a scar from a solo fight with a red vixen.",
            "r_c fell in a solo battle with a red vixen.",
            "died while fighting a red vixen"
        ]
    },
    {
        "patrol_id": "bch_hunt_leaf-fall_grayvixen7",
        "biome": "beach",
        "season": "leaf-fall",
        "tags": [
            "fighting",
            "minor_injury",
            "respect",
            "trust",
            "rel_patrol",
            "patrol_to_r_c"
        ],
        "intro_text": "Your patrol catches the scent of a fox - but is it red, or gray?",
        "decline_text": "Your patrol decides not to pursue the fox.",
        "chance_of_success": 60,
        "exp": 30,
        "success_text": [
            "The gray vixen smells like the prey she's been poaching to feed her litter. She's stolen from c_n for the last time, and the patrol drives her from their territory, yowling their anger and fury.",
            "Your patrol drives away the gray fox, and seeks out her den, but her leaf-fall cubs are near full-grown and scatter into the wilderness. Hopefully Leaf-bare takes care of them, but if c_n spots them, they won't hesitate.",
            "s_c displays incredible skill, driving the mother vixen out of the territory almost by themselves. Now neither the gray fox nor her scattered cubs pose a threat to the Clan. It places s_c as one of c_n's most talented and skillful fighters, a gray fox is a dangerous competitor.",
            "The patrol overcomes the gray vixen they find and drives her off thanks to a brilliant battle move by s_c. The cats swirl around s_c afterwards, congratulating them on their bravery and skill."
        ],
        "fail_text": [
            "The patrol comes across a gray vixen at the end of the scent trail. She spots them too, measures herself up against them, then flees, scrambling up the cliffs of the headland in a move that completely surprises the cats. This round goes to the gray fox.",
            "s_c is determined to win, but their confidence is misplaced. They're a good fighter, but not a great one, and in a moment that embarrasses them deeply the gray vixen slips past them and flees into the maze of the sand dunes.",
            null,
            "The patrol finds a stocky gray vixen wandering their coast, and drives her out in a scene that mostly involves yowling and screaming and yapping at each other until she gives in. r_c gets a little battered, but everyone is mostly fine.",
            null,
            "s_c is determined to win, but their confidence is misplaced. They're a good fighter, but not a great one, and the stocky gray vixen is all muscle, barging past s_c and knocking them tail over paws as she flees from the patrol."
        ],
        "win_skills": [
            "excellent fighter"
        ],
        "win_trait": [
            "adventurous",
            "altruistic",
            "ambitious",
            "bloodthirsty",
            "bold",
            "confident",
            "daring",
            "fierce",
            "responsible",
            "righteous",
            "troublesome",
            "vengeful"
        ],
        "fail_skills": [
            "good fighter"
        ],
        "min_cats": 2,
        "max_cats": 3,
        "antagonize_text": null,
        "antagonize_fail_text": null,
        "history_text": [
            "r_c carries a scar from a fight with a gray vixen."
        ]
    },
    {
        "patrol_id": "bch_hunt_leaf-fall_grayvixen8",
        "biome": "beach",
        "season": "leaf-fall",
        "tags": [
            "fighting",
            "minor_injury",
            "respect",
            "trust",
            "rel_patrol",
            "patrol_to_r_c"
        ],
        "intro_text": "Your patrol catches the scent of a fox - but is it red, or gray?",
        "decline_text": "Your patrol decides not to pursue the fox.",
        "chance_of_success": 90,
        "exp": 30,
        "success_text": [
            "Led by p_l and with a heap of cooperation and teamwork, the patrol drives away the gray fox, and seeks out her den. But her cubs are near full-grown with the bounty of leaf-fall, and scatter from the patrol into the wilderness. Hopefully Leaf-bare takes care of them.",
            "With so many cats working together in tight coordination, they're able to keep the gray vixen they find pinned and distracted as they wear her down. The fox eventually flees for her den, and the patrol follows to drive her near-full grown litter of fox cubs out from the territory. Hopefully the coming Leaf-bare will take care of them.",
            "s_c displays incredible skill, driving the mother vixen out of the territory almost by themselves. Now neither the gray fox nor her scattered cubs pose a threat to the Clan. It places s_c as one of c_n's most talented and skillful fighters, a gray fox is a dangerous competitor.",
            "Bravely, s_c charges the gray fox, yowling threats. The vixen spooks and skitters up a tree, growling and barking in a squeaky tone, and s_c follows her up into the branches. As the rest of the patrol backs them up from the ground, s_c screams until the fox is cowering and afraid, then lets her flee."
        ],
        "fail_text": [
            "The patrol comes across a gray vixen at the end of the scent trail. She spots them too, measures herself up against them, then flees, scrambling up the cliffs of the headland in a move that completely surprises the cats. This round goes to the gray fox.",
            "s_c is determined to win, but their confidence is misplaced. They're a good fighter, but not a great one, and in a moment that embarrasses them deeply the gray vixen slips past them and flees into the maze of the sand dunes.",
            null,
            "The patrol finds a stocky gray vixen wandering their coast, and drives her out in a scene that mostly involves yowling and screaming and yapping at each other until she gives in. r_c gets a little battered, but everyone is mostly fine.",
            null,
            "s_c is determined to win, but their confidence is misplaced. They're a good fighter, but not a great one, and the stocky gray vixen is all muscle, barging past s_c and knocking them tail over paws as she flees from the patrol."
        ],
        "win_skills": [
            "excellent fighter"
        ],
        "win_trait": [
            "adventurous",
            "altruistic",
            "ambitious",
            "bloodthirsty",
            "bold",
            "confident",
            "daring",
            "fierce",
            "responsible",
            "righteous",
            "troublesome",
            "vengeful"
        ],
        "fail_skills": [
            "good fighter"
        ],
        "min_cats": 4,
        "max_cats": 6,
        "antagonize_text": null,
        "antagonize_fail_text": null,
        "history_text": [
            "r_c carries a scar from a fight with a gray vixen."
        ]
    },
    {
        "patrol_id": "bch_hunt_leaf-fall_grayvixen9",
        "biome": "beach",
        "season": "leaf-fall",
        "tags": [
            "fighting",
            "scar",
            "big_bite_injury",
            "respect",
            "trust",
            "clan_to_patrol"
        ],
        "intro_text": "r_c catches the scent of a fox - but is it red, or gray?",
        "decline_text": "r_c decides not to pursue the fox.",
        "chance_of_success": 50,
        "exp": 50,
        "success_text": [
            "In an exhausting fight, r_c manages to bring down and kill the gray vixen they've tracked. Her near grown litter, fat on the bounty of leaf-fall, is a challenge for another day. c_n will have to deal with the young foxes now roaming motherless along the coastline, before they start to compete for prey in Leaf-bare.",
            null,
            "s_c displays incredible skill, driving the mother vixen and her brood off of the coast all by themselves. Now neither the gray fox nor her cubs pose a threat to the Clan. They swell with pride, returning to camp knowing there's one less competitor poaching c_n's prey.",
            "They're nearly of equal height, with s_c's bold aggression making up for the weight that the gray vixen has on them, and the stand off is resolved when s_c charges the gray fox and she chooses flight over fight."
        ],
        "fail_text": [
            "r_c comes across a gray vixen at the end of the scent trail. She spots them too, measures herself up against them, then flees, scrambling up the cliffs of the headland in a move that completely surprises r_c. This round goes to the gray fox.",
            "s_c is determined to win, but their confidence is misplaced. They're a good fighter, but not a great one, and in a moment that embarrasses them deeply the gray vixen slips past them and flees into the maze of the sand dunes.",
            null,
            "r_c nearly manages to pin the gray vixen they find on a cliff ledge, but snapping jaws leave r_c dripping blood on the sand. Today this round goes to the gray fox.",
            null,
            "s_c is determined to win, but their confidence is misplaced. They're a good fighter, but not a great one, and the stocky gray vixen is cunning, sinking her teeth into s_c to distract them as she flees."
        ],
        "win_skills": [
            "excellent fighter"
        ],
        "win_trait": [
            "adventurous",
            "altruistic",
            "ambitious",
            "bloodthirsty",
            "bold",
            "confident",
            "daring",
            "fierce",
            "responsible",
            "righteous",
            "troublesome",
            "vengeful"
        ],
        "fail_skills": [
            "good fighter"
        ],
        "fail_trait": [
            "None"
        ],
        "min_cats": 1,
        "max_cats": 1,
        "antagonize_text": null,
        "antagonize_fail_text": null,
        "history_text": [
            "r_c carries a scar from a solo fight with a gray vixen."
        ]
    },
    {
        "patrol_id": "bch_hunt_leaf-fall_solosquirrel1",
        "biome": "beach",
        "season": "leaf-fall",
        "tags": [
            "hunting",
            "no_app",
            "medium_prey"
        ],
        "intro_text": "p_l walks low to the ground, paws soft and light so as not to make a sound. Their jaws hang open to taste at the air, and a tingle of satisfaction shoots through them as they scent a nearby ground squirrel, fat in preparation for leaf-bare.",
        "decline_text": "p_l watches it for a moment, then turns away and leaves. There's still time before leaf-bare, and if they wait just a bit they're sure to catch something even bigger.",
        "chance_of_success": 50,
        "exp": 10,
        "success_text": [
            "The wind shifts, but before the squirrel can react p_l acts fast and leaps, stopping it from shrieking an alarm call with a quick nip to the back of the neck.",
            "The squirrel doesn't notice p_l stalking up to them.. that is, until they've already pounced and have it between their jaws. It's a little late to do anything about it at that point, though.",
            "The squirrel blissfully snuffles around in the sand, completely unaware of the looming danger it's in. s_c stalks, as quiet as the wind, and doesn't even need to pounce; they just walk right up behind it and take the kill."
        ],
        "fail_text": [
            "The wind shifts, and the squirrel stiffens, shrieks out an alarm call, and vanishes back into its burrow. Oh well."
        ],
        "win_skills": [
            "good hunter",
            "great hunter",
            "fantastic hunter"
        ],
        "min_cats": 1,
        "max_cats": 1,
        "antagonize_text": null,
        "antagonize_fail_text": null
    },
    {
        "patrol_id": "bch_hunt_leaf-fall_soloappsquirrel1",
        "biome": "beach",
        "season": "leaf-fall",
        "tags": [
            "hunting",
            "apprentice",
            "medium_prey"
        ],
        "intro_text": "app1 has snuck out of camp alone, hoping they'll find a nice fat ground squirrel. Running through everything they've been taught in their head, they carefully scent the air and strain their ears, hoping for any hint of the burrowing critters in the stony outcrop they like to nest in.",
        "decline_text": "They're focusing so hard, they don't notice a Clanmate is standing silently behind them, waiting for them to notice that they've been caught red-pawed. Oops!",
        "chance_of_success": 30,
        "exp": 20,
        "success_text": [
            "The wind blows a scent towards them, and app1 immediately drops into a crouch. It's hard to locate in the maze of stones, and they're pretty sure at one point it's long gone, but in the end they find and catch it!",
            "app1 hears a quiet snuffling nearby, and slides into a hunting crouch. Slinking forward, they find the source is a squirrel, foraging for newleaf food! They stalk carefully and catch it while it's distracted, heading home with their head held high."
        ],
        "fail_text": [
            "Unfortunately, they don't end up finding anything, and they slink back to camp empty-pawed."
        ],
        "min_cats": 1,
        "max_cats": 1,
        "antagonize_text": null,
        "antagonize_fail_text": null
    },
    {
        "patrol_id": "bch_hunt_leaf-fall_mentorsquirrel1",
        "biome": "beach",
        "season": "leaf-fall",
        "tags": [
            "hunting",
            "warrior",
            "apprentice",
            "medium_prey",
            "comfort",
            "trust"
        ],
        "intro_text": "p_l and app1 sit on the beach, near a network of ground squirrel burrows hidden in the stones. This is one of a few such networks, rotated around by mentors to teach apprentices their hunting skills. app1 scents the air as instructed, and points out a burrow; sure enough, there's a squirrel's head poking out the entrance!",
        "decline_text": "p_l praises them and smiles, but reminds app1 that they aren't there to hunt, just to observe and discuss. There'll be plenty of time another day!",
        "chance_of_success": 50,
        "exp": 20,
        "success_text": [
            "p_l praises them and smiles, and app1 drops into a hunting crouch as the squirrel crawls out of the burrow. Though their paws are rather unpracticed, the basic knowledge is solid, and their hunt is a success!",
            "p_l praises them and smiles, and app1 drops into a hunting crouch as the squirrel crawls out of the burrow. They're nervous, of course, but their technique is pretty-near flawless, and they catch the squirrel easily!"
        ],
        "fail_text": [
            "p_l praises them and smiles, and app1 drops into a hunting crouch as the squirrel crawls out of the burrow. Unfortunately, in their excitement, app1 loses their footing and their claws skid a little on the rocks; the squirrel shrieks at them and vanishes into the burrow."
        ],
        "min_cats": 2,
        "max_cats": 2,
        "antagonize_text": null,
        "antagonize_fail_text": null
    },
    {
        "patrol_id": "bch_hunt_leaf-fall_squirrel_rattlesnakerumble1",
        "biome": "beach",
        "season": "leaf-fall",
        "tags": [
            "hunting",
            "platonic",
            "respect",
            "trust",
            "medium_prey",
            "no_fail_prey",
            "injury",
            "bite-wound",
            "poisoned",
            "scar",
            "SNAKE"
        ],
        "intro_text": "As the patrol walks through the sandy beaches of their territory, a low sound kicks up just at the edges of their hearing. p_l comes to an abrupt stop and scrambles backwards, hissing at the others to stop as well, once they realize what's making it - there's a rattlesnake, staring down a ground squirrel!",
        "decline_text": "The patrol wastes no time in turning tail and going home, not wanting to risk being on the receiving end of a rattlesnake even if there's a squirrel to be caught.",
        "chance_of_success": 30,
        "exp": 40,
        "success_text": [
            "Watching from a careful distance, the patrol observes the squirrel chittering at it, kicking up sand and wildly whipping its tail in the air. The snake backs up and hisses, before turning and slithering away. r_c wastes no time in pouncing on the squirrel now that it's safe to approach, securing the meal for the Clan!",
            "Watching from a careful distance, the patrol observes the squirrel chittering at it, kicking up sand and wildly whipping its tail in the air. The snake backs up and hisses, and the squirrel lunges! The patrol is stupefied, watching it attack and send it fleeing, before r_c remembers what they're doing and kills the squirrel before it, too, flees.",
            "Watching from a careful distance, the patrol observes the squirrel chittering at it, kicking up sand and wildly whipping its tail in the air. s_c moves in once they realize the snake is intimidated by the squirrel, killing <i>both</i> of them before either can fully react! The patrol lets s_c carry both home, eager to show the Clan what they accomplished."
        ],
        "fail_text": [
            "Watching from a careful distance, the patrol observes the squirrel chittering at it, kicking up sand and wildly whipping its tail in the air. The snake backs up and hisses, and the squirrel lunges! The patrol is stupefied, watching it attack and send it fleeing, and nobody even thinks to catch the squirrel until it, too, is long gone.",
            null,
            null,
            "Watching from a careful distance, the patrol observes the squirrel chittering at it, kicking up sand and wildly whipping its tail in the air. r_c moves in once they realize the snake is intimidated by it, but doesn't anticipate it turning on them instead! With no squirrel, no snake, and an envenomed bite, r_c is rushed home to the medicine den."
        ],
        "win_skills": [
            "good hunter",
            "great hunter",
            "fantastic hunter"
        ],
        "min_cats": 3,
        "max_cats": 6,
        "antagonize_text": null,
        "antagonize_fail_text": null,
        "history_text": [
            "r_c was scarred by a rattlesnake."
            ]
    },
    {
        "patrol_id": "bch_hunt_leaf-fall_groupsquirrel1",
        "biome": "beach",
        "season": "leaf-fall",
        "tags": [
            "hunting",
            "respect",
            "patrol_to_r_c",
            "medium_prey0",
            "large_prey1",
            "large_prey2"
        ],
        "intro_text": "p_l's patrol strolls leisurely along the coastline, enjoying the chill of the leaf-fall wind. One cat raises their tail, signaling the others to be still; they've scented ground squirrels nearby.",
        "decline_text": "p_l quietly shakes their head and leads the patrol elsewhere. Better not to disturb the squirrels, who are loud and territorial.",
        "chance_of_success": 40,
        "exp": 20,
        "success_text": [
            "The patrol makes short work of locating the squirrels, spreading out into a loose formation to encircle their prey. Slowly, they move in, the circle getting tighter and tighter, until they're finally seen. The squirrels screech and scatter in different directions, but the circle cuts off their escape, and by the end of it they're fresh-kill.",
            "First order of business is blocking their access to any nearby burrows, which r_c takes care of. After that, it's a matter of finding and catching the squirrels, which proves to be simple, especially with their access to safety denied. One really couldn't ask for a better hunt.",
            "s_c murmurs instructions to their Clanmates, who nod silently and move into position. One cat feints at a squirrel, who raises the alarm and turns to run; another cat blocks off the nearby burrow's entrance, forcing the squirrels to run towards s_c; and s_c lunges in for the kill. A flawless hunt, not a single squirrel left behind."
        ],
        "fail_text": [
            "It only takes one squirrel spotting r_c to raise the alarm before they've all vanished into their burrows. Though the others made a few catches before they scattered, they didn't get nearly what they would have otherwise."
        ],
        "win_skills": [
            "good hunter",
            "great hunter",
            "fantastic hunter"
        ],
        "min_cats": 3,
        "max_cats": 6,
        "antagonize_text": null,
        "antagonize_fail_text": null
    }
=======
{
    "patrol_id": "bch_hunt_redvixen7",
    "biome": "beach",
    "season": "leaf-fall",
    "tags": [
        "fighting",
        "death",
        "scar",
        "THREE",
        "big_bite_injury",
        "respect",
        "trust",
        "clan_to_r_c",
        "patrol_to_r_c",
        "clan_to_patrol"
    ],
    "intro_text": "Your patrol catches the scent of a fox - but is it red, or gray?",
    "decline_text": "Your patrol decides not to pursue the fox.",
    "chance_of_success": 30,
    "exp": 30,
    "success_text": [
        "The red vixen smells like the prey she's been poaching to feed her litter. She's stolen from c_n for the last time, and the patrol drives her from their territory, yowling their anger and fury.",
        "Your patrol drives away the red fox, and seeks out her den, but her leaf-fall cubs are near full-grown and scatter into the wilderness. Hopefully Leaf-bare takes care of them.",
        "s_c displays incredible skill, driving the red mother vixen out of the territory almost by themselves. It truly proves s_c's place as one of c_n's most talented and skillful fighters.",
        "The patrol overcomes the red vixen and drives her off thanks to a brilliant battle move by s_c at a critical moment. Their bravery ensures the patrol's success, and the cats arrive back at camp singing their praises to make sure the Clan knows it."
    ],
    "fail_text": [
        "The mother red fox is vicious and determined, and the small patrol is beaten back. But this coast is c_n's and they haven't given up. They may have lost this battle, but c_n will win this war.",
        "s_c is determined to win, but their confidence is misplaced. They're a good fighter, but not a great one, and in a moment that embarasses them deeply the rest of the patrol have to rescue them from the red vixen.",
        "Never threaten a mother's young - the red vixen kills r_c in the skirmish.",
        "The mother red fox's snapping jaws leave r_c dripping blood on the sand, forcing the patrol to back off.",
        null,
        "s_c is determined to win, but their confidence is misplaced. They're a good fighter, but not a great one, and the red vixen manages to sink her teeth into them. The patrol rallies around s_c, but they have to give up on the fight.",
        "As their hunt descends into a full on battle with the red vixen, p_l takes a blow meant for one of their clanmates, losing a life."
    ],
    "win_skills": [
        "excellent fighter"
    ],
    "win_trait": [
        "adventurous",
        "altruistic",
        "ambitious",
        "bloodthirsty",
        "bold",
        "confident",
        "daring",
        "fierce",
        "responsible",
        "righteous",
        "troublesome",
        "vengeful"
    ],
    "fail_skills": [
        "good fighter"
    ],
    "min_cats": 2,
    "max_cats": 3,
    "antagonize_text": null,
    "antagonize_fail_text": null,
    "history_text": [
        "r_c carries a scar from a fight with a red vixen.",
        "r_c fell in battle with a red fox.",
        "died while fighting a red vixen"
    ]
},
{
    "patrol_id": "bch_hunt_redvixen8",
    "biome": "beach",
    "season": "leaf-fall",
    "tags": [
        "fighting",
        "scar",
        "NECKBITE",
        "big_bite_injury",
        "respect",
        "trust",
        "clan_to_r_c",
        "patrol_to_r_c",
        "clan_to_patrol"
    ],
    "intro_text": "Your patrol catches the scent of a fox - but is it red, or gray?",
    "decline_text": "Your patrol decides not to pursue the fox.",
    "chance_of_success": 60,
    "exp": 30,
    "success_text": [
        "Led by p_l and with a heap of cooperation and teamwork, the patrol drives away the red fox, and seeks out her den. But her cubs are near full-grown with the bounty of leaf-fall, and scatter from the patrol into the wilderness. Hopefully Leaf-bare takes care of them.",
        "With so many cats working together in tight coordination, they manage to accomplish the near-impossible, killing the red mother vixen and ending the threat to the Clan that she poses. The patrol drives her near-full grown litter of fox cubs out from the territory. Hopefully the coming Leaf-bare will take care of them.",
        "s_c displays incredible skill, driving the mother vixen out of the territory almost by themselves. Now neither the red fox nor her cubs pose a threat to c_n.",
        "The patrol overcomes the red vixen and drives her off thanks to a brilliant battle move by s_c at a critical moment. Their bravery ensures the patrol's success, and the cats arrive back at camp singing their praises to make sure the Clan knows it."
    ],
    "fail_text": [
        "The mother red fox is vicious and determined. Although they lose this battle, through teamwork the cats manage to retreat without injury.",
        "s_c is determined to win, but their confidence is misplaced. They're a good fighter, but not a great one, and the red vixen manages to sink her teeth into them. The patrol rallies around s_c, but they have to give up the fight.",
        null,
        "r_c is left wounded as the patrol and the red mother vixen fight to a stalemate. Hopefully they've given the fox mother a reason not to return to this part of the coast."
    ],
    "win_skills": [
        "excellent fighter"
    ],
    "win_trait": [
        "adventurous",
        "altruistic",
        "ambitious",
        "bloodthirsty",
        "bold",
        "confident",
        "daring",
        "fierce",
        "responsible",
        "righteous",
        "troublesome",
        "vengeful"
    ],
    "fail_skills": [
        "good fighter"
    ],
    "min_cats": 4,
    "max_cats": 6,
    "antagonize_text": null,
    "antagonize_fail_text": null,
    "history_text": [
        "r_c carries a scar from a red fox fight."
    ]
},
{
    "patrol_id": "bch_hunt_redvixen9",
    "biome": "beach",
    "season": "leaf-fall",
    "tags": ["fighting", "death", "scar", "THREE", "big_bite_injury", "shock", "injury", "respect", "trust", "clan_to_patrol", "no_body"],
    "intro_text": "Your patrol catches the scent of a fox - but is it red, or gray?",
    "decline_text": "Your patrol decides not to pursue the fox.",
    "chance_of_success": 20,
    "exp": 50,
    "success_text": [
        "It takes r_c's every scrap of bravery and strength to drive away the red vixen - her near grown litter, fat on the bounty of leaf-fall, is a challenge for another day. c_n will have to deal with the young foxes now roaming motherless along the coastline, before they start to compete for prey in Leaf-bare.",
        null,
        "s_c displays incredible skill, driving the mother vixen and her brood off of the coast all by themselves. Now neither the red fox nor her cubs pose a threat to the Clan. They swell with pride, feeling the confidence of knowing that they're truly one of the best fighters c_n has ever produced.",
        "A brilliant battle move by s_c at a critical moment knocks the red vixen off balance, and s_c manages to drive her out of c_n territory, though it takes every spark of strength in their pelt to do it alone."
    ],
    "fail_text": [
        null,
        null,
        "Never threaten a mother's young - the red vixen kills r_c in the skirmish, and carries off the body to feed her litter.",
        "The mother red fox's snapping jaws leave r_c dripping blood on the sand, and barely able to escape further injury.",
        null,
        "s_c is determined to win, but the red vixen is determined to live, and that makes all the difference. s_c ends up pinned in a defensible hiding spot, bleeding and terrified, until the vixen judges them no longer a threat and continues on her way."
    ],
    "win_skills": [
        "excellent fighter"
    ],
    "win_trait": ["adventurous", "altruistic", "ambitious", "bloodthirsty", "bold", "confident", "daring", "fierce",
        "responsible", "righteous", "troublesome", "vengeful"],
    "fail_skills": [
        "good fighter"
    ],
    "min_cats": 1,
    "max_cats": 1,
    "antagonize_text": null,
    "antagonize_fail_text": null,
    "history_text": [
        "r_c carries a scar from a solo fight with a red vixen.",
        "r_c fell in a solo battle with a red vixen.",
        "died while fighting a red vixen"
    ]
},
{
    "patrol_id": "bch_hunt_grayvixen7",
    "biome": "beach",
    "season": "leaf-fall",
    "tags": [
        "fighting",
        "minor_injury",
        "respect",
        "trust",
        "rel_patrol",
        "patrol_to_r_c",
        "scar",
        "NECKBITE"
    ],
    "intro_text": "Your patrol catches the scent of a fox - but is it red, or gray?",
    "decline_text": "Your patrol decides not to pursue the fox.",
    "chance_of_success": 60,
    "exp": 30,
    "success_text": [
        "The gray vixen smells like the prey she's been poaching to feed her litter. She's stolen from c_n for the last time, and the patrol drives her from their territory, yowling their anger and fury.",
        "Your patrol drives away the gray fox, and seeks out her den, but her leaf-fall cubs are near full-grown and scatter into the wilderness. Hopefully Leaf-bare takes care of them, but if c_n spots them, they won't hesitate.",
        "s_c displays incredible skill, driving the mother vixen out of the territory almost by themselves. Now neither the gray fox nor her scattered cubs pose a threat to the Clan. It places s_c as one of c_n's most talented and skillful fighters, a gray fox is a dangerous competitor.",
        "The patrol overcomes the gray vixen they find and drives her off thanks to a brilliant battle move by s_c. The cats swirl around s_c afterwards, congratulating them on their bravery and skill."
    ],
    "fail_text": [
        "The patrol comes across a gray vixen at the end of the scent trail. She spots them too, measures herself up against them, then flees, scrambling up the cliffs of the headland in a move that completely surprises the cats. This round goes to the gray fox.",
        "s_c is determined to win, but their confidence is misplaced. They're a good fighter, but not a great one, and in a moment that embarasses them deeply the gray vixen slips past them and flees into the maze of the sand dunes.",
        null,
        "The patrol finds a stocky gray vixen wandering their coast, and drives her out in a scene that mostly involves yowling and screaming and yapping at each other until she gives in. r_c gets a little battered, but everyone is mostly fine.",
        null,
        "s_c is determined to win, but their confidence is misplaced. They're a good fighter, but not a great one, and the stocky gray vixen is all muscle, barging past s_c and knocking them ass over paws as she flees from the patrol."
    ],
    "win_skills": [
        "excellent fighter"
    ],
    "win_trait": [
        "adventurous",
        "altruistic",
        "ambitious",
        "bloodthirsty",
        "bold",
        "confident",
        "daring",
        "fierce",
        "responsible",
        "righteous",
        "troublesome",
        "vengeful"
    ],
    "fail_skills": [
        "good fighter"
    ],
    "min_cats": 2,
    "max_cats": 3,
    "antagonize_text": null,
    "antagonize_fail_text": null,
    "history_text": [
        "r_c carries a scar from a fight with a gray vixen.",
        null
    ]
},
{
    "patrol_id": "bch_hunt_grayvixen8",
    "biome": "beach",
    "season": "leaf-fall",
    "tags": [
        "fighting",
        "minor_injury",
        "respect",
        "trust",
        "rel_patrol",
        "patrol_to_r_c",
        "scar",
        "LEGBITE"
    ],
    "intro_text": "Your patrol catches the scent of a fox - but is it red, or gray?",
    "decline_text": "Your patrol decides not to pursue the fox.",
    "chance_of_success": 90,
    "exp": 30,
    "success_text": [
        "Led by p_l and with a heap of cooperation and teamwork, the patrol drives away the gray fox, and seeks out her den. But her cubs are near full-grown with the bounty of leaf-fall, and scatter from the patrol into the wilderness. Hopefully Leaf-bare takes care of them.",
        "With so many cats working together in tight coordination, they're able to keep the gray vixen they find pinned and distracted as they wear her down. The fox eventually flees for her den, and the patrol follows to drive her near-full grown litter of fox cubs out from the territory. Hopefully the coming Leaf-bare will take care of them.",
        "s_c displays incredible skill, driving the mother vixen out of the territory almost by themselves. Now neither the gray fox nor her scattered cubs pose a threat to the Clan. It places s_c as one of c_n's most talented and skillful fighters, a gray fox is a dangerous competitor.",
        "Bravely, s_c charges the gray fox, yowling threats. The vixen spooks and skitters up a tree, growling and barking in a squeaky tone, and s_c follows her up into the branches. As the rest of the patrol backs them up from the ground, s_c screams until the fox is cowering and afraid, then lets her flee."
    ],
    "fail_text": [
        "The patrol comes across a gray vixen at the end of the scent trail. She spots them too, measures herself up against them, then flees, scrambling up the cliffs of the headland in a move that completely surprises the cats. This round goes to the gray fox.",
        "s_c is determined to win, but their confidence is misplaced. They're a good fighter, but not a great one, and in a moment that embarrasses them deeply the gray vixen slips past them and flees into the maze of the sand dunes.",
        null,
        "The patrol finds a stocky gray vixen wandering their coast, and drives her out in a scene that mostly involves yowling and screaming and yapping at each other until she gives in. r_c gets a little battered, but everyone is mostly fine.",
        null,
        "s_c is determined to win, but their confidence is misplaced. They're a good fighter, but not a great one, and the stocky gray vixen is all muscle, barging past s_c and knocking them ass over paws as she flees from the patrol."
    ],
    "win_skills": [
        "excellent fighter"
    ],
    "win_trait": [
        "adventurous",
        "altruistic",
        "ambitious",
        "bloodthirsty",
        "bold",
        "confident",
        "daring",
        "fierce",
        "responsible",
        "righteous",
        "troublesome",
        "vengeful"
    ],
    "fail_skills": [
        "good fighter"
    ],
    "min_cats": 4,
    "max_cats": 6,
    "antagonize_text": null,
    "antagonize_fail_text": null,
    "history_text": [
        "r_c carries a scar from a fight with a gray vixen."
    ]
},
{
    "patrol_id": "bch_hunt_grayvixen9",
    "biome": "beach",
    "season": "leaf-fall",
    "tags": [
        "fighting",
        "scar",
        "ONE",
        "big_bite_injury",
        "respect",
        "trust",
        "clan_to_patrol"
    ],
    "intro_text": "Your patrol catches the scent of a fox - but is it red, or gray?",
    "decline_text": "Your patrol decides not to pursue the fox.",
    "chance_of_success": 50,
    "exp": 50,
    "success_text": [
        "In an exhausting fight, r_c manages to bring down and kill the gray vixen they've tracked. Her near grown litter, fat on the bounty of leaf-fall, is a challenge for another day. c_n will have to deal with the young foxes now roaming motherless along the coastline, before they start to compete for prey in Leaf-bare.",
        null,
        "s_c displays incredible skill, driving the mother vixen and her brood off of the coast all by themselves. Now neither the gray fox nor her cubs pose a threat to the Clan. They swell with pride, returning to camp knowing there's one less competitor poaching c_n's prey.",
        "They're nearly of equal height, with s_c's bold aggression making up for the weight that the gray vixen has on them, and the stand off is resolved when s_c charges the gray fox and she chooses flight over fight."
    ],
    "fail_text": [
        "r_c comes across a gray vixen at the end of the scent trail. She spots them too, measures herself up against them, then flees, scrambling up the cliffs of the headland in a move that completely surprises r_c. This round goes to the gray fox.",
        "s_c is determined to win, but their confidence is misplaced. They're a good fighter, but not a great one, and in a moment that embarasses them deeply the gray vixen slips past them and flees into the maze of the sand dunes.",
        null,
        "r_c nearly managed to pin the gray vixen they find on a cliff ledge, but snapping jaws leave r_c dripping blood on the sand. Today this round goes to the gray fox.",
        null,
        "s_c is determined to win, but their confidence is misplaced. They're a good fighter, but not a great one, and the stocky gray vixen is cunning, sinking her teeth into s_c to distract them as she flees."
    ],
    "win_skills": [
        "excellent fighter"
    ],
    "win_trait": [
        "adventurous",
        "altruistic",
        "ambitious",
        "bloodthirsty",
        "bold",
        "confident",
        "daring",
        "fierce",
        "responsible",
        "righteous",
        "troublesome",
        "vengeful"
    ],
    "fail_skills": [
        "good fighter"
    ],
    "min_cats": 1,
    "max_cats": 1,
    "antagonize_text": null,
    "antagonize_fail_text": null,
    "history_text": [
        "r_c carries a scar from a solo fight with a gray vixen."
    ]
}
>>>>>>> 224740a6
]<|MERGE_RESOLUTION|>--- conflicted
+++ resolved
@@ -1,368 +1,4 @@
 [
-<<<<<<< HEAD
-    {
-        "patrol_id": "bch_hunt_leaf-fall_redvixen7",
-        "biome": "beach",
-        "season": "leaf-fall",
-        "tags": [
-            "fighting",
-            "death",
-            "scar",
-            "big_bite_injury",
-            "respect",
-            "trust",
-            "clan_to_r_c",
-            "patrol_to_r_c",
-            "clan_to_patrol"
-        ],
-        "intro_text": "Your patrol catches the scent of a fox - but is it red, or gray?",
-        "decline_text": "Your patrol decides not to pursue the fox.",
-        "chance_of_success": 30,
-        "exp": 30,
-        "success_text": [
-            "The red vixen smells like the prey she's been poaching to feed her litter. She's stolen from c_n for the last time, and the patrol drives her from their territory, yowling their anger and fury.",
-            "Your patrol drives away the red fox, and seeks out her den, but her leaf-fall cubs are near full-grown and scatter into the wilderness. Hopefully Leaf-bare takes care of them.",
-            "s_c displays incredible skill, driving the red mother vixen out of the territory almost by themselves. It truly proves s_c's place as one of c_n's most talented and skillful fighters.",
-            "The patrol overcomes the red vixen and drives her off thanks to a brilliant battle move by s_c at a critical moment. Their bravery ensures the patrol's success, and the cats arrive back at camp singing their praises to make sure the Clan knows it."
-        ],
-        "fail_text": [
-            "The mother red fox is vicious and determined, and the small patrol is beaten back. But this coast belongs to c_n, and they haven't given up. They may have lost this battle, but c_n will win this war.",
-            "s_c is determined to win, but their confidence is misplaced. They're a good fighter, but not a great one, and in a moment that embarrasses them deeply the rest of the patrol have to rescue them from the red vixen.",
-            "Never threaten a mother's young - the red vixen kills r_c in the skirmish.",
-            "The mother red fox's snapping jaws leave r_c dripping blood on the sand, forcing the patrol to back off.",
-            null,
-            "s_c is determined to win, but their confidence is misplaced. They're a good fighter, but not a great one, and the red vixen manages to sink her teeth into them. The patrol rallies around s_c, but they have to give up on the fight.",
-            "As their hunt descends into a full on battle with the red vixen, p_l takes a blow meant for one of their clanmates, losing a life."
-        ],
-        "win_skills": [
-            "excellent fighter"
-        ],
-        "win_trait": [
-            "adventurous",
-            "altruistic",
-            "ambitious",
-            "bloodthirsty",
-            "bold",
-            "confident",
-            "daring",
-            "fierce",
-            "responsible",
-            "righteous",
-            "troublesome",
-            "vengeful"
-        ],
-        "fail_skills": [
-            "good fighter"
-        ],
-        "min_cats": 2,
-        "max_cats": 3,
-        "antagonize_text": null,
-        "antagonize_fail_text": null,
-        "history_text": [
-            "r_c carries a scar from a fight with a red vixen.",
-            "r_c fell in battle with a red fox.",
-            "died while fighting a red vixen"
-        ]
-    },
-    {
-        "patrol_id": "bch_hunt_leaf-fall_redvixen8",
-        "biome": "beach",
-        "season": "leaf-fall",
-        "tags": [
-            "fighting",
-            "scar",
-            "big_bite_injury",
-            "respect",
-            "trust",
-            "clan_to_r_c",
-            "patrol_to_r_c",
-            "clan_to_patrol"
-        ],
-        "intro_text": "Your patrol catches the scent of a fox - but is it red, or gray?",
-        "decline_text": "Your patrol decides not to pursue the fox.",
-        "chance_of_success": 60,
-        "exp": 30,
-        "success_text": [
-            "Led by p_l and with a heap of cooperation and teamwork, the patrol drives away the red fox, and seeks out her den. But her cubs are near full-grown with the bounty of leaf-fall, and scatter from the patrol into the wilderness. Hopefully leaf-bare takes care of them.",
-            "With so many cats working together in tight coordination, they manage to accomplish the near-impossible, killing the red mother vixen and ending the threat to the Clan that she poses. The patrol drives her near-full grown litter of fox cubs out from the territory. Hopefully the coming leaf-bare will take care of them.",
-            "s_c displays incredible skill, driving the mother vixen out of the territory almost by themselves. Now neither the red fox nor her cubs pose a threat to c_n.",
-            "The patrol overcomes the red vixen and drives her off thanks to a brilliant battle move by s_c at a critical moment. Their bravery ensures the patrol's success, and the cats arrive back at camp singing their praises to make sure the Clan knows it."
-        ],
-        "fail_text": [
-            "The mother red fox is vicious and determined. Although they lose this battle, through teamwork the cats manage to retreat without injury.",
-            "s_c is determined to win, but their confidence is misplaced. They're a good fighter, but not a great one, and the red vixen manages to sink her teeth into them. The patrol rallies around s_c, but they have to give up the fight.",
-            null,
-            "r_c is left wounded as the patrol and the red mother vixen fight to a stalemate. Hopefully they've given the fox mother a reason not to return to this part of the coast."
-        ],
-        "win_skills": [
-            "excellent fighter"
-        ],
-        "win_trait": [
-            "adventurous",
-            "altruistic",
-            "ambitious",
-            "bloodthirsty",
-            "bold",
-            "confident",
-            "daring",
-            "fierce",
-            "responsible",
-            "righteous",
-            "troublesome",
-            "vengeful"
-        ],
-        "fail_skills": [
-            "good fighter"
-        ],
-        "min_cats": 4,
-        "max_cats": 6,
-        "antagonize_text": null,
-        "antagonize_fail_text": null,
-        "history_text": [
-            "r_c carries a scar from a red fox fight."
-        ]
-    },
-    {
-        "patrol_id": "bch_hunt_leaf-fall_redvixen9",
-        "biome": "beach",
-        "season": "leaf-fall",
-        "tags": [
-            "fighting",
-            "death",
-            "scar",
-            "big_bite_injury",
-            "shock",
-            "injury",
-            "respect",
-            "trust",
-            "clan_to_patrol",
-            "no_body"
-        ],
-        "intro_text": "r_c catches the scent of a fox - but is it red, or gray?",
-        "decline_text": "r_c decides not to pursue the fox.",
-        "chance_of_success": 20,
-        "exp": 50,
-        "success_text": [
-            "It takes r_c's every scrap of bravery and strength to drive away the red vixen - her near grown litter, fat on the bounty of leaf-fall, is a challenge for another day. c_n will have to deal with the young foxes now roaming motherless along the coastline, before they start to compete for prey in Leaf-bare.",
-            null,
-            "s_c displays incredible skill, driving the mother vixen and her brood off of the coast all by themselves. Now neither the red fox nor her cubs pose a threat to the Clan. They swell with pride, feeling the confidence of knowing that they're truly one of the best fighters c_n has ever produced.",
-            "A brilliant battle move by s_c at a critical moment knocks the red vixen off balance, and s_c manages to drive her out of c_n territory, though it takes every spark of strength in their pelt to do it alone."
-        ],
-        "fail_text": [
-            null,
-            null,
-            "Never threaten a mother's young - the red vixen kills r_c in the skirmish, and carries off the body to feed her litter.",
-            "The mother red fox's snapping jaws leave r_c dripping blood on the sand, and barely able to escape further injury.",
-            null,
-            "s_c is determined to win, but the red vixen is determined to live, and that makes all the difference. s_c ends up pinned in a defensible hiding spot, bleeding and terrified, until the vixen judges them no longer a threat and continues on her way."
-        ],
-        "win_skills": [
-            "excellent fighter"
-        ],
-        "win_trait": [
-            "adventurous",
-            "altruistic",
-            "ambitious",
-            "bloodthirsty",
-            "bold",
-            "confident",
-            "daring",
-            "fierce",
-            "responsible",
-            "righteous",
-            "troublesome",
-            "vengeful"
-        ],
-        "fail_skills": [
-            "good fighter"
-        ],
-        "min_cats": 1,
-        "max_cats": 1,
-        "antagonize_text": null,
-        "antagonize_fail_text": null,
-        "history_text": [
-            "r_c carries a scar from a solo fight with a red vixen.",
-            "r_c fell in a solo battle with a red vixen.",
-            "died while fighting a red vixen"
-        ]
-    },
-    {
-        "patrol_id": "bch_hunt_leaf-fall_grayvixen7",
-        "biome": "beach",
-        "season": "leaf-fall",
-        "tags": [
-            "fighting",
-            "minor_injury",
-            "respect",
-            "trust",
-            "rel_patrol",
-            "patrol_to_r_c"
-        ],
-        "intro_text": "Your patrol catches the scent of a fox - but is it red, or gray?",
-        "decline_text": "Your patrol decides not to pursue the fox.",
-        "chance_of_success": 60,
-        "exp": 30,
-        "success_text": [
-            "The gray vixen smells like the prey she's been poaching to feed her litter. She's stolen from c_n for the last time, and the patrol drives her from their territory, yowling their anger and fury.",
-            "Your patrol drives away the gray fox, and seeks out her den, but her leaf-fall cubs are near full-grown and scatter into the wilderness. Hopefully Leaf-bare takes care of them, but if c_n spots them, they won't hesitate.",
-            "s_c displays incredible skill, driving the mother vixen out of the territory almost by themselves. Now neither the gray fox nor her scattered cubs pose a threat to the Clan. It places s_c as one of c_n's most talented and skillful fighters, a gray fox is a dangerous competitor.",
-            "The patrol overcomes the gray vixen they find and drives her off thanks to a brilliant battle move by s_c. The cats swirl around s_c afterwards, congratulating them on their bravery and skill."
-        ],
-        "fail_text": [
-            "The patrol comes across a gray vixen at the end of the scent trail. She spots them too, measures herself up against them, then flees, scrambling up the cliffs of the headland in a move that completely surprises the cats. This round goes to the gray fox.",
-            "s_c is determined to win, but their confidence is misplaced. They're a good fighter, but not a great one, and in a moment that embarrasses them deeply the gray vixen slips past them and flees into the maze of the sand dunes.",
-            null,
-            "The patrol finds a stocky gray vixen wandering their coast, and drives her out in a scene that mostly involves yowling and screaming and yapping at each other until she gives in. r_c gets a little battered, but everyone is mostly fine.",
-            null,
-            "s_c is determined to win, but their confidence is misplaced. They're a good fighter, but not a great one, and the stocky gray vixen is all muscle, barging past s_c and knocking them tail over paws as she flees from the patrol."
-        ],
-        "win_skills": [
-            "excellent fighter"
-        ],
-        "win_trait": [
-            "adventurous",
-            "altruistic",
-            "ambitious",
-            "bloodthirsty",
-            "bold",
-            "confident",
-            "daring",
-            "fierce",
-            "responsible",
-            "righteous",
-            "troublesome",
-            "vengeful"
-        ],
-        "fail_skills": [
-            "good fighter"
-        ],
-        "min_cats": 2,
-        "max_cats": 3,
-        "antagonize_text": null,
-        "antagonize_fail_text": null,
-        "history_text": [
-            "r_c carries a scar from a fight with a gray vixen."
-        ]
-    },
-    {
-        "patrol_id": "bch_hunt_leaf-fall_grayvixen8",
-        "biome": "beach",
-        "season": "leaf-fall",
-        "tags": [
-            "fighting",
-            "minor_injury",
-            "respect",
-            "trust",
-            "rel_patrol",
-            "patrol_to_r_c"
-        ],
-        "intro_text": "Your patrol catches the scent of a fox - but is it red, or gray?",
-        "decline_text": "Your patrol decides not to pursue the fox.",
-        "chance_of_success": 90,
-        "exp": 30,
-        "success_text": [
-            "Led by p_l and with a heap of cooperation and teamwork, the patrol drives away the gray fox, and seeks out her den. But her cubs are near full-grown with the bounty of leaf-fall, and scatter from the patrol into the wilderness. Hopefully Leaf-bare takes care of them.",
-            "With so many cats working together in tight coordination, they're able to keep the gray vixen they find pinned and distracted as they wear her down. The fox eventually flees for her den, and the patrol follows to drive her near-full grown litter of fox cubs out from the territory. Hopefully the coming Leaf-bare will take care of them.",
-            "s_c displays incredible skill, driving the mother vixen out of the territory almost by themselves. Now neither the gray fox nor her scattered cubs pose a threat to the Clan. It places s_c as one of c_n's most talented and skillful fighters, a gray fox is a dangerous competitor.",
-            "Bravely, s_c charges the gray fox, yowling threats. The vixen spooks and skitters up a tree, growling and barking in a squeaky tone, and s_c follows her up into the branches. As the rest of the patrol backs them up from the ground, s_c screams until the fox is cowering and afraid, then lets her flee."
-        ],
-        "fail_text": [
-            "The patrol comes across a gray vixen at the end of the scent trail. She spots them too, measures herself up against them, then flees, scrambling up the cliffs of the headland in a move that completely surprises the cats. This round goes to the gray fox.",
-            "s_c is determined to win, but their confidence is misplaced. They're a good fighter, but not a great one, and in a moment that embarrasses them deeply the gray vixen slips past them and flees into the maze of the sand dunes.",
-            null,
-            "The patrol finds a stocky gray vixen wandering their coast, and drives her out in a scene that mostly involves yowling and screaming and yapping at each other until she gives in. r_c gets a little battered, but everyone is mostly fine.",
-            null,
-            "s_c is determined to win, but their confidence is misplaced. They're a good fighter, but not a great one, and the stocky gray vixen is all muscle, barging past s_c and knocking them tail over paws as she flees from the patrol."
-        ],
-        "win_skills": [
-            "excellent fighter"
-        ],
-        "win_trait": [
-            "adventurous",
-            "altruistic",
-            "ambitious",
-            "bloodthirsty",
-            "bold",
-            "confident",
-            "daring",
-            "fierce",
-            "responsible",
-            "righteous",
-            "troublesome",
-            "vengeful"
-        ],
-        "fail_skills": [
-            "good fighter"
-        ],
-        "min_cats": 4,
-        "max_cats": 6,
-        "antagonize_text": null,
-        "antagonize_fail_text": null,
-        "history_text": [
-            "r_c carries a scar from a fight with a gray vixen."
-        ]
-    },
-    {
-        "patrol_id": "bch_hunt_leaf-fall_grayvixen9",
-        "biome": "beach",
-        "season": "leaf-fall",
-        "tags": [
-            "fighting",
-            "scar",
-            "big_bite_injury",
-            "respect",
-            "trust",
-            "clan_to_patrol"
-        ],
-        "intro_text": "r_c catches the scent of a fox - but is it red, or gray?",
-        "decline_text": "r_c decides not to pursue the fox.",
-        "chance_of_success": 50,
-        "exp": 50,
-        "success_text": [
-            "In an exhausting fight, r_c manages to bring down and kill the gray vixen they've tracked. Her near grown litter, fat on the bounty of leaf-fall, is a challenge for another day. c_n will have to deal with the young foxes now roaming motherless along the coastline, before they start to compete for prey in Leaf-bare.",
-            null,
-            "s_c displays incredible skill, driving the mother vixen and her brood off of the coast all by themselves. Now neither the gray fox nor her cubs pose a threat to the Clan. They swell with pride, returning to camp knowing there's one less competitor poaching c_n's prey.",
-            "They're nearly of equal height, with s_c's bold aggression making up for the weight that the gray vixen has on them, and the stand off is resolved when s_c charges the gray fox and she chooses flight over fight."
-        ],
-        "fail_text": [
-            "r_c comes across a gray vixen at the end of the scent trail. She spots them too, measures herself up against them, then flees, scrambling up the cliffs of the headland in a move that completely surprises r_c. This round goes to the gray fox.",
-            "s_c is determined to win, but their confidence is misplaced. They're a good fighter, but not a great one, and in a moment that embarrasses them deeply the gray vixen slips past them and flees into the maze of the sand dunes.",
-            null,
-            "r_c nearly manages to pin the gray vixen they find on a cliff ledge, but snapping jaws leave r_c dripping blood on the sand. Today this round goes to the gray fox.",
-            null,
-            "s_c is determined to win, but their confidence is misplaced. They're a good fighter, but not a great one, and the stocky gray vixen is cunning, sinking her teeth into s_c to distract them as she flees."
-        ],
-        "win_skills": [
-            "excellent fighter"
-        ],
-        "win_trait": [
-            "adventurous",
-            "altruistic",
-            "ambitious",
-            "bloodthirsty",
-            "bold",
-            "confident",
-            "daring",
-            "fierce",
-            "responsible",
-            "righteous",
-            "troublesome",
-            "vengeful"
-        ],
-        "fail_skills": [
-            "good fighter"
-        ],
-        "fail_trait": [
-            "None"
-        ],
-        "min_cats": 1,
-        "max_cats": 1,
-        "antagonize_text": null,
-        "antagonize_fail_text": null,
-        "history_text": [
-            "r_c carries a scar from a solo fight with a gray vixen."
-        ]
-    },
     {
         "patrol_id": "bch_hunt_leaf-fall_solosquirrel1",
         "biome": "beach",
@@ -525,8 +161,7 @@
         "max_cats": 6,
         "antagonize_text": null,
         "antagonize_fail_text": null
-    }
-=======
+    },
 {
     "patrol_id": "bch_hunt_redvixen7",
     "biome": "beach",
@@ -872,5 +507,4 @@
         "r_c carries a scar from a solo fight with a gray vixen."
     ]
 }
->>>>>>> 224740a6
 ]