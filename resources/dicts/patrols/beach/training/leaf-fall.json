[
    {
        "patrol_id": "bch_train_lore1",
        "biome": ["beach"],
        "season": ["leaf-fall"],
        "types": ["training"],
        "tags": [],
        "patrol_art": "bch_train_lore1",
        "min_cats": 2,
        "max_cats": 6,
        "min_max_status": {},
        "weight": 20,
        "intro_text": "p_l takes the patrol down to the beach to train, but wait, something's odd here...",
        "decline_text": "It's best to go back to camp and ignore the oddities on the beach.",
        "chance_of_success": 30,
        "success_outcomes": [
            {
                "text": "r_c explains that the sea has always given mysterious gifts to c_n and that those strange ginger cat statues are probably just another gift from the ocean... Probably.",
                "exp": 5,
                "weight": 20,
                "relationships": [
                    {
                        "cats_to": ["patrol"],
                        "cats_from": ["patrol"],
                        "mutual": false,
                        "values": ["platonic", "trust"],
                        "amount": 5
                    }
                ]
            },
            {
                "text": "The strange ginger cat statues seem to be purring slightly. r_c suggests they leave the beach as soon as possible; those things don't seem... entirely of this world.",
                "exp": 5,
                "weight": 10,
                "relationships": [
                    {
                        "cats_to": ["patrol"],
                        "cats_from": ["patrol"],
                        "mutual": false,
                        "values": ["platonic", "trust"],
                        "amount": 5
                    }
                ]
            },
            {
                "text": "s_c laughs! The ginger cat statues are Twoleg objects; {PRONOUN/s_c/subject} {VERB/s_c/spin/spins} a tale almost unbelievable, but {PRONOUN/s_c/subject} {VERB/s_c/swear/swears} it's true! The ginger cat statues used to live on something called a 'boat.'",
                "exp": 5,
                "weight": 40,
                "stat_skill": ["STORY,1", "SPEAKER,3"],
                "relationships": [
                    {
                        "cats_to": ["patrol"],
                        "cats_from": ["patrol"],
                        "mutual": false,
                        "values": ["platonic", "trust"],
                        "amount": 5
                    }
                ]
            },
            {
                "text": "Those ginger cat statues? s_c heard a kittypet call him Garfield. s_c explains that, for whatever reason, Twolegs worship the ginger cat so much that they made statues they throw into the ocean.",
                "exp": 5,
                "weight": 40,
                "stat_trait": ["adventurous"],
                "relationships": [
                    {
                        "cats_to": ["patrol"],
                        "cats_from": ["patrol"],
                        "mutual": false,
                        "values": ["platonic", "trust"],
                        "amount": 5
                    }
                ]
            }
        ],
        "fail_outcomes": [
            {
                "text": "There is no way r_c is staying around here. {PRONOUN/r_c/subject/CAP} {VERB/r_c/tear/tears} off back to camp at the sight of a broken ginger cat statue.",
                "exp": 0,
                "weight": 20,
                "art": "running_warrior",
                "relationships": [
                    {
                        "cats_to": ["patrol"],
                        "cats_from": ["patrol"],
                        "mutual": false,
                        "values": ["platonic", "trust"],
                        "amount": -5
                    }
                ]
            },
            {
                "text": "The whole patrol agrees this beach is abandoned by StarClan. There's no way so many broken ginger cat statues are here naturally, and well, s_c has always been a little odd...",
                "exp": 0,
                "weight": 20,
                "stat_trait": ["sneaky", "strange"],
                "relationships": [
                    {
                        "cats_to": ["s_c"],
                        "cats_from": ["patrol"],
                        "mutual": false,
                        "values": ["platonic", "trust"],
                        "amount": -5
                    }
                ]
            }
        ]
    },
    {
        "patrol_id": "bch_train_lore2",
        "biome": ["beach"],
        "season": ["leaf-fall"],
        "types": ["training"],
        "tags": [],
        "patrol_art": "gen_train_solo",
        "min_cats": 1,
        "max_cats": 1,
        "min_max_status": {},
        "weight": 20,
        "intro_text": "p_l decides to go down to the beach by {PRONOUN/p_l/self}. There seems to be something strange here...",
        "decline_text": "It's best to go back to camp and ignore the oddities on the beach.",
        "chance_of_success": 30,
        "success_outcomes": [
            {
                "text": "p_l is shocked to find green and black lizards scattered around the beach. {PRONOUN/p_l/subject/CAP} {VERB/p_l/freeze/freezes}, trying not to get bit. When nothing moves, {PRONOUN/p_l/subject} {VERB/p_l/head/heads} back to camp unscathed.",
                "exp": 5,
                "weight": 20,
                "art": "running_warrior"
            },
            {
                "text": "Green and black lizards are everywhere! p_l freezes up, only to notice that they're not moving and some of them stick straight up. They're not real! {PRONOUN/p_l/subject/CAP} {VERB/p_l/take/takes} a fake lizard home to show the others.",
                "exp": 5,
                "weight": 5
            },
            {
                "text": "There are green and black lizards! s_c realizes they're not real immediately and decides to come back to this location to collect fake lizards for future pranks on Clanmates.",
                "stat_trait": [
                    "adventurous",
                    "shameless",
                    "sneaky",
                    "strange",
                    "troublesome",
                    "childish",
                    "troublesome"
                ],
                "exp": 5,
                "weight": 40
            },
            {
                "text": "s_c remembers seeing these green and black lizards being shown to {PRONOUN/s_c/object} by a kittypet before, who called them 'lego dragons'. s_c wonders if Legodragon would be a proper name for a warrior.",
                "exp": 5,
                "weight": 40,
                "stat_skill": ["LORE,1"]
            }
        ],
        "fail_outcomes": [
            {
                "text": "It's a beach full of lizards! p_l tears back to camp before {PRONOUN/p_l/subject} can get bitten.",
                "exp": 0,
                "weight": 20,
                "art": "running_warrior"
            }
        ]
    },
    {
        "patrol_id": "bch_train_eagle_leaffalldappledfeather1",
        "biome": ["beach"],
        "season": ["leaf-fall"],
        "types": ["training"],
        "tags": [],
        "patrol_art": "gen_med_warappmedapp_herbcontest",
        "min_cats": 2,
        "max_cats": 2,
        "min_max_status": {
            "apprentice": [1, 6],
            "all apprentices": [2, 2]
        },
        "weight": 20,
        "intro_text": "app1 notices app2's absence and follows {PRONOUN/app2/poss} unobscured trail to the cliff's edge. What in the seven seas is app2 doing out here? There's an eagle nest, app2 explains, {PRONOUN/app2/poss} tail swooping up over {PRONOUN/app2/poss} back to point - look, the chicks are trying to fly!",
        "decline_text": "That's lovely, but, like, can app2 watch from a place that isn't a damned cliff edge?",
        "chance_of_success": 60,
        "success_outcomes": [
            {
                "text": "Wait, like, eagle apprentices? Intrigued, app1 sticks {PRONOUN/app1/poss} head out. Down below, two dappled feathered juveniles squabble, beating their wings frantically, clearly gearing up for something. app2 bets on the lighter-colored one, but app1 thinks that the smaller dark-patterned one has the heart for it, and {PRONOUN/app1/subject} {VERB/app1/leap/leaps} to {PRONOUN/app1/poss} paws when the darker chick takes to the wing first, throwing {PRONOUN/app1/poss} head back and yowling cheers to the sky as the little eagle makes it to the next tree over.",
                "exp": 20,
                "weight": 20,
                "relationships": [
                    {
                        "cats_to": ["app1"],
                        "cats_from": ["app2"],
                        "mutual": false,
                        "values": ["platonic", "comfort"],
                        "amount": 5
                    },
                    {
                        "cats_to": ["app1"],
                        "cats_from": ["app2"],
                        "mutual": false,
                        "values": ["dislike"],
                        "amount": -5
                    }
                ]
            },
            {
                "text": "app1 has never seen those before! {PRONOUN/app1/subject/CAP} edge over beside app2, both apprentices staring down at the eagle nest in the tree below them, calling down advice. No, beat their wings harder! Harder! They can do it!",
                "exp": 20,
                "weight": 5,
                "relationships": [
                    {
                        "cats_to": ["app1"],
                        "cats_from": ["app2"],
                        "mutual": false,
                        "values": ["platonic", "comfort"],
                        "amount": 5
                    },
                    {
                        "cats_to": ["app1"],
                        "cats_from": ["app2"],
                        "mutual": false,
                        "values": ["dislike"],
                        "amount": -5
                    }
                ]
            }
        ],
        "fail_outcomes": [
            {
                "text": "It's not app1's thing, but {PRONOUN/app1/subject}{VERB/app1/'re/'s} happy to bask a couple tail-lengths away until app2 is done eagle watching.",
                "exp": 0,
                "weight": 20
            },
            {
                "text": "s_c crowds forward, daringly letting {PRONOUN/s_c/poss} paws dangle over the edge as {PRONOUN/s_c/subject} {VERB/s_c/look/looks} at the chicks - and the ground crumbles. Both apprentices flinch backwards with yelps and yowls, but s_c is too close, on too unstable ground, and {PRONOUN/s_c/subject} {VERB/s_c/feel/feels} {PRONOUN/s_c/self} losing {PRONOUN/s_c/poss} grip. {PRONOUN/s_c/poss/CAP} heart jumps with terror as sudden pain sparks down {PRONOUN/s_c/poss} flank. The other apprentice digs fangs into s_c's side, saving {PRONOUN/s_c/poss} life, if not {PRONOUN/s_c/poss} pelt.",
                "exp": 0,
                "weight": 10,
                "stat_trait": [
                    "bold",
                    "daring",
                    "confident",
                    "adventurous",
                    "arrogant",
                    "competitive"
                ],
                "can_have_stat": ["app"],
                "injury": [
                    {
                        "cats": ["s_c"],
                        "injuries": ["cat bite"],
                        "scars": ["TAILBASE"]
                    }
                ],
                "history_text": {
                    "scar": "r_c was scarred when another apprentice (violently) saved {PRONOUN/r_c/poss} life from a cliff fall during a youthful adventure."
                }
            }
        ]
    },
    {
        "patrol_id": "bch_train_eagle_leaffalldappledfeather_cruelseason1",
        "biome": ["beach"],
        "season": ["leaf-fall"],
        "types": ["training"],
        "tags": ["cruel_season"],
        "patrol_art": "train_general_intro",
        "min_cats": 2,
        "max_cats": 2,
        "min_max_status": {
            "apprentice": [1, 6],
            "all apprentices": [2, 2]
        },
        "weight": 20,
        "intro_text": "app1 notices app2's absence and follows {PRONOUN/app2/poss} unobscured trail to the cliff's edge. What in the seven seas is app2 doing out here? There's an eagle nest, app2 explains, {PRONOUN/app2/poss} tail swooping up over {PRONOUN/app2/poss} back to point - look, the chicks are trying to fly!",
        "decline_text": "That's lovely, but, like, can app2 watch from a place that isn't a damned cliff edge?",
        "chance_of_success": 60,
        "success_outcomes": [
            {
                "text": "Wait, like, eagle apprentices? Intrigued, app1 sticks {PRONOUN/app1/poss} head out. Down below, two dappled feathered juveniles squabble, beating their wings frantically, clearly gearing up for something. app2 bets on the lighter-colored one, but app1 thinks that the smaller dark-patterned one has the heart for it, and {PRONOUN/app1/subject} {VERB/app1/leap/leaps} to {PRONOUN/app1/poss} paws when the darker chick takes to the wing first, throwing {PRONOUN/app1/poss} head back and yowling cheers to the sky as the little eagle makes it to the next tree over.",
                "exp": 20,
                "weight": 20,
                "relationships": [
                    {
                        "cats_to": ["app1"],
                        "cats_from": ["app2"],
                        "mutual": false,
                        "values": ["platonic", "comfort"],
                        "amount": 5
                    },
                    {
                        "cats_to": ["app1"],
                        "cats_from": ["app2"],
                        "mutual": false,
                        "values": ["dislike"],
                        "amount": -5
                    }
                ]
            },
            {
                "text": "app1 has never seen those before! {PRONOUN/app1/subject/CAP} edge over beside app2, both apprentices staring down at the eagle nest in the tree below them, calling down advice. No, beat their wings harder! Harder! They can do it!",
                "exp": 20,
                "weight": 5,
                "relationships": [
                    {
                        "cats_to": ["app1"],
                        "cats_from": ["app2"],
                        "mutual": false,
                        "values": ["platonic", "comfort"],
                        "amount": 5
                    },
                    {
                        "cats_to": ["app1"],
                        "cats_from": ["app2"],
                        "mutual": false,
                        "values": ["dislike"],
                        "amount": -5
                    }
                ]
            }
        ],
        "fail_outcomes": [
            {
                "text": "It's not app1's thing, but {PRONOUN/app1/subject}{VERB/app1/'re/'s} happy to bask a couple tail-lengths away until app2 is done eagle watching.",
                "exp": 0,
                "weight": 20
            },
            {
                "text": "s_c crowds forward, daringly letting {PRONOUN/s_c/poss} paws dangle over the edge as {PRONOUN/s_c/subject} {VERB/s_c/look/looks} at the chicks - and the ground crumbles. Both apprentices flinch backwards with yelps and yowls, but s_c is too close, on too unstable ground, and {PRONOUN/s_c/subject} {VERB/s_c/feel/feels} {PRONOUN/s_c/self} losing {PRONOUN/s_c/poss} grip. {PRONOUN/s_c/poss/CAP} heart jumps with terror as sudden pain sparks down {PRONOUN/s_c/poss} flank. The other apprentice digs fangs into s_c's side, saving {PRONOUN/s_c/poss} life, if not {PRONOUN/s_c/poss} pelt.",
                "exp": 0,
                "weight": 10,
                "stat_trait": [
                    "bold",
                    "daring",
                    "confident",
                    "adventurous",
                    "arrogant",
                    "competitive"
                ],
                "can_have_stat": ["app"],
                "injury": [
                    {
                        "cats": ["s_c"],
                        "injuries": ["cat bite"],
                        "scars": ["TAILBASE"]
                    }
                ],
                "history_text": {
                    "scar": "r_c was scarred when another apprentice (violently) saved {PRONOUN/r_c/poss} life from a cliff fall during a youthful adventure.",
                    "death": "r_c fell from a cliff as an apprentice when {PRONOUN/r_c/subject} took a stupid risk, cutting {PRONOUN/r_c/poss} life short."
                }
            },
            {
                "text": "s_c crowds forward, daringly letting {PRONOUN/s_c/poss} paws dangle over the edge as {PRONOUN/s_c/subject} {VERB/s_c/look/looks} at the chicks - and the ground crumbles. Both apprentices flinch backwards with yelps and yowls, but s_c is too close, on too unstable ground, and {PRONOUN/s_c/subject} {VERB/s_c/feel/feels} {PRONOUN/s_c/self} losing {PRONOUN/s_c/poss} grip, {PRONOUN/s_c/poss} claws gripping on nothing as {PRONOUN/s_c/subject} {VERB/s_c/tumble/tumbles}, spinning end over end, yowling with terror, until {PRONOUN/s_c/poss} flight comes to an abrupt and terrible end.",
                "exp": 0,
                "weight": 10,
                "stat_trait": [
                    "bold",
                    "daring",
                    "confident",
                    "adventurous",
                    "arrogant",
                    "competitive"
                ],
                "can_have_stat": ["app"],
                "dead_cats": ["s_c"],
                "history_text": {
                    "scar": "r_c was scarred when another apprentice (violently) saved {PRONOUN/r_c/poss} life from a cliff fall during a youthful adventure.",
                    "death": "r_c fell from a cliff as an apprentice when {PRONOUN/r_c/subject} took a stupid risk, cutting {PRONOUN/r_c/poss} life short."
                }
            }
        ]
    },
    {
<<<<<<< HEAD
        "patrol_id": "bch_train_leaffall_berrybush1",
        "biome": ["beach"],
        "season": ["leaf-fall"],
        "types": ["training"],
        "tags": [],
        "patrol_art": "train_general_intro",
        "min_cats": 3,
        "max_cats": 6,
        "min_max_status": {},
        "weight": 10,
        "intro_text": "While helping gathering herbs, r_c stumbles upon a bush of red berries.",
        "decline_text": "r_c decides not to touch the berries.",
        "chance_of_success": 40,
        "success_outcomes": [
            {
                "text": "Unsure but remembering the kitten-tales of red deathberries, r_c avoids them, and gives the rest of the patrol a head's up about the potentially dangerous bush.",
                "exp": 20,
                "weight": 20
            },
            {
                "text": "After careful consideration, r_c recognizes them as raspberries and brings the rare berries back to the medicine cat's den.",
                "exp": 20,
                "weight": 5,
                "herbs": ["raspberry"]
            },
            {
                "text": "Astutely, s_c recognizes the cranberries, and carefully chews off a branch laden with them to bring back to camp - the herb stocks can use this odd fruit.",
                "exp": 20,
                "weight": 20,
                "stat_skill": ["CLEVER,2"]
            }
        ],
        "fail_outcomes": [
            {
                "text": "Confidently gathering them and prancing back to camp with the patrol, r_c is then informed that redcurrants aren't a useful medicinal herb.",
                "exp": 0,
                "weight": 20
            },
            {
                "text": "While plucking them from the bush, r_c finds them tasty, and eats a few, only for p_l to notice what {PRONOUN/r_c/subject}{VERB/r_c/'re/'s} eating. {PRONOUN/r_c/subject/CAP}{VERB/r_c/'re/'s} rushed back to camp, where the medicine cat might have a chance at saving {PRONOUN/r_c/object} from deathberry poisoning.",
                "exp": 0,
                "weight": 10,
                "injury": [
                    {
                        "cats": ["r_c"],
                        "injuries": ["poisoned"],
                        "scars": []
                    }
                ],
                "history_text": {
                    "reg_death": "m_c mistook deathberries for something edible.",
                    "lead_death": "after eating deathberries"
                }
            }
        ]
    },
    {
        "patrol_id": "bch_train_leaffall_berrybush2",
        "biome": ["beach"],
        "season": ["leaf-fall"],
        "types": ["training"],
        "tags": [],
        "patrol_art": "train_general_intro",
        "min_cats": 3,
        "max_cats": 6,
        "min_max_status": {
            "apprentice": [1, 6]
        },
        "weight": 10,
        "intro_text": "While helping gathering herbs, app1 stumbles upon a bush of red berries.",
        "decline_text": "r_c decides not to touch the berries.",
        "chance_of_success": 20,
        "success_outcomes": [
            {
                "text": "Unsure but remembering the kitten-tales of red deathberries, app1 avoids them and alerts the patrol, who, extremely worried, confirm that this a deathberry bush.",
                "exp": 20,
                "weight": 20
            },
            {
                "text": "Whatever. Identifying them is a medicine cat problem. app1 plucks the berries and brings them back to camp, where it turns out they're called raspberries.",
                "exp": 20,
                "weight": 5,
                "herbs": ["raspberry"]
            }
        ],
        "fail_outcomes": [
            {
                "text": "Confidently gathering them and prancing back to camp, app1 is then informed that redcurrants aren't a useful medicinal herb.",
                "exp": 0,
                "weight": 20
            },
            {
                "text": "Whatever. Identifying them is a medicine cat problem. app1 plucks the berries, surprised at the pleasant taste, and swallows a few. {PRONOUN/app1/subject/CAP} {VERB/app1/collapse/collapses} on the way back to camp, and there's nothing any cat can do for {PRONOUN/r_c/object}, having not identified deathberries before eating them.",
                "exp": 0,
                "weight": 10,
                "dead_cats": ["app1"],
                "history_text": {
                    "reg_death": "m_c mistook deathberries for something edible.",
                    "lead_death": "after eating deathberries"
                }
            },
            {
                "text": "Whatever. Identifying them is a medicine cat problem. app1 plucks the tasty berries, swallowing a few, and takes the rest back to camp where the medicine cat immediately starts work trying to save {PRONOUN/app1/object} from deathberry poisoning.",
                "exp": 0,
                "weight": 10,
                "injury": [
                    {
                        "cats": ["app1"],
                        "injuries": ["poisoned"],
                        "scars": []
                    }
                ],
                "history_text": {
                    "reg_death": "m_c mistook deathberries for something edible.",
                    "lead_death": "after eating deathberries"
                }
            }
        ]
=======
        "patrol_id": "bch_train_leaffall_lifeguarding_storyloreswimmerlocked1",
        "biome": ["beach"],
        "season": ["Any"],
        "types": ["training"],
        "tags": [],
        "patrol_art": "bch_train_session1",
        "min_cats": 4,
        "max_cats": 6,
        "min_max_status": {
            "apprentice":[1, 6],
            "normal adult": [1, 6]
            },
        "weight": 40,
        "chance_of_success": 60,
        "pl_skill_constraint": ["STORY,1", "LORE,1", "SWIMMER,1"],
        "intro_text": "The large patrol practises holding another cat's head above the water, using the calm (but <i>very</i> chilly) waters of a rock pool. app1 shivers, despite being huddled with p_l. Why couldn't {PRONOUN/app1/subject} practise this on a hot sunny day?",
        "decline_text": "Taking a break turns into ending the patrol early.",
        "success_outcomes": [
                {
                    "text": "s_c sits on the windward side of app1, trying to give {PRONOUN/app1/object} a little more shelter. It's understandable, {PRONOUN/s_c/subject} {VERB/s_c/sympathise/sympathises}, but app1 can't rely on cats in distress only showing up with the sea is inviting. The sympathy (and a little physical warmth) put cheer back into app1, and {PRONOUN/app1/subject} {VERB/app1/take/takes} {PRONOUN/app1/poss} next turn at life guarding practise with enthusiasm.",
                    "exp": 30,
                    "weight": 20,
                    "art": "gen_train_soggykitty_happy_app",
                    "stat_skill": ["SWIMMER,1"],
                    "can_have_stat": ["p_l"],
                    "relationships": [
                        {
                            "cats_to": ["s_c"],
                            "cats_from": ["app1"],
                            "mutual": false,
                            "values": ["respect", "platonic", "comfort", "trust"],
                            "amount": 10
                        },
                        {
                            "cats_to": ["patrol"],
                            "cats_from": ["patrol"],
                            "mutual": false,
                            "values": ["respect", "trust"],
                            "amount": 5
                        },
                        {
                            "cats_to": ["s_c"],
                            "cats_from": ["app1"],
                            "mutual": true,
                            "values": ["dislike"],
                            "amount": -5
                        }
                    ]
                },
                {
                    "text": "s_c nods. Life guarding isn't easy, even in practise. But they offer up the story of a kitten saved by a c_n warrior, who had the strenght and will to keep the little ball of fur above the waves under nearly impossible circumstances. It makes app1 sit up straight, proud to be carrying on that tradition.",
                    "exp": 30,
                    "weight": 20,
                    "art": "gen_train_soggykitty_happy_app",
                    "stat_skill": ["LORE,1"],
                    "can_have_stat": ["p_l"],
                    "relationships": [
                        {
                            "cats_to": ["s_c"],
                            "cats_from": ["app1"],
                            "mutual": false,
                            "values": ["respect", "platonic", "comfort", "trust"],
                            "amount": 10
                        },
                        {
                            "cats_to": ["patrol"],
                            "cats_from": ["patrol"],
                            "mutual": false,
                            "values": ["respect", "trust"],
                            "amount": 5
                        },
                        {
                            "cats_to": ["s_c"],
                            "cats_from": ["app1"],
                            "mutual": true,
                            "values": ["dislike"],
                            "amount": -5
                        }
                    ]
                },
                {
                    "text": "Doesn't app1 want to be a ocean dancer, one of the many cats in c_n ancestry who've managed to master the waves, streaking in and out in to save lives that who've been lost to the ocean's jaws, s_c asks? And well, when {PRONOUN/s_c/subject} {VERB/s_c/put/puts} it like <i>that</i>... app1's motivation returns.",
                    "exp": 30,
                    "weight": 20,
                    "art": "gen_bord_story",
                    "stat_skill": ["STORY,1"],
                    "can_have_stat": ["p_l"],
                    "relationships": [
                        {
                            "cats_to": ["s_c"],
                            "cats_from": ["app1"],
                            "mutual": false,
                            "values": ["respect", "platonic", "comfort", "trust"],
                            "amount": 10
                        },
                        {
                            "cats_to": ["patrol"],
                            "cats_from": ["patrol"],
                            "mutual": false,
                            "values": ["respect", "trust"],
                            "amount": 5
                        },
                        {
                            "cats_to": ["s_c"],
                            "cats_from": ["app1"],
                            "mutual": true,
                            "values": ["dislike"],
                            "amount": -5
                        }
                    ]
                }
            ],
            "fail_outcomes": [
                {
                    "text": "Learning the art of water rescue is important, of course, but safety comes first. app1 has {PRONOUN/app1/poss} pelt licked dry and warm again, and the patrol is called off early.",
                    "exp": 0,
                    "weight": 20,
                    "art": "gen_train_sunny3",
                    "relationships": [
                        {
                            "cats_to": ["patrol"],
                            "cats_from": ["app1"],
                            "mutual": false,
                            "values": ["trust", "comfort"],
                            "amount": 5
                        }
                    ]
                },
                {
                    "text": "app1 is right - this is far, far too cold of a pool to train in, and they're shivering too badly to continue. Time to go home, and p_l apologises for bringing the patrol out here.",
                    "exp": 0,
                    "weight": 20,
                    "art": "gen_train_soggykitty_mad_app",
                    "relationships": [
                        {
                            "cats_to": ["p_l"],
                            "cats_from": ["app1"],
                            "mutual": false,
                            "values": ["respect", "platonic", "comfort", "trust"],
                            "amount": -5
                        },
                        {
                            "cats_to": ["p_l"],
                            "cats_from": ["patrol"],
                            "mutual": false,
                            "values": ["respect", "trust"],
                            "amount": -5
                        }
                    ],
                    "injury": [
                        {
                            "cats": ["app1"],
                            "injuries": ["shivering"],
                            "scars": []
                        }
                    ],
                    "history_text": {
                        "scar":"m_c was scarred from the bite of the cold rock pool {PRONOUN/m_c/subject} swam in as an apprentice.",
                        "reg_death": "Falling into a cold rock pool gave m_c problems that eventually resulted in {PRONOUN/m_c/poss} death.",
                        "lead_death": "falling into a cold rock pool gave m_c problems that eventually resulted in {PRONOUN/m_c/poss} death"
                    }
                }
            ]
>>>>>>> f586b246
    }
]<|MERGE_RESOLUTION|>--- conflicted
+++ resolved
@@ -369,7 +369,6 @@
         ]
     },
     {
-<<<<<<< HEAD
         "patrol_id": "bch_train_leaffall_berrybush1",
         "biome": ["beach"],
         "season": ["leaf-fall"],
@@ -488,7 +487,8 @@
                 }
             }
         ]
-=======
+    },
+    {
         "patrol_id": "bch_train_leaffall_lifeguarding_storyloreswimmerlocked1",
         "biome": ["beach"],
         "season": ["Any"],
@@ -652,6 +652,5 @@
                     }
                 }
             ]
->>>>>>> f586b246
     }
 ]