[
    {
        "patrol_id": "bch_train_romantic_oceanswim1",
        "biome": ["beach"],
        "season": ["greenleaf"],
        "types": ["training"],
        "tags": ["romantic"],
        "patrol_art": "train_general_intro",
        "min_cats": 2,
        "max_cats": 2,
        "min_max_status": {
            "all apprentices": [-1, -1],
            "normal adult": [1, 6]
        },
        "weight": 20,
        "intro_text": "p_l suggests to r_c that it is the perfect weather to go for a swim in the ocean together.",
        "decline_text": "r_c isn't convinced and suggests they should probably focus on the patrol instead.",
        "chance_of_success": 60,
        "success_outcomes": [
            {
                "text": "p_l flashes r_c a playful look and leaps smoothly into the water. When p_l emerges from the water, {PRONOUN/p_l/poss} slicked fur clinging to {PRONOUN/p_l/poss} muscles, r_c can't help but admire p_l for {PRONOUN/p_l/poss} strength. With the way r_c's heart is fluttering, it may not just be p_l's strength {PRONOUN/r_c/subject} {VERB/r_c/admire/admires}. {PRONOUN/r_c/subject/CAP} {VERB/r_c/brush/brushes} it aside and plunge in after {PRONOUN/p_l/object}.",
                "exp": 5,
                "weight": 20,
                "relationships": [
                    {
                        "cats_to": ["p_l"],
                        "cats_from": ["r_c"],
                        "mutual": false,
                        "values": ["romantic"],
                        "amount": 5
                    }
                ]
            },
            {
                "text": "Silence meets {PRONOUN/p_l/poss} question, and just as p_l is about to turn and ask again, r_c shoves {PRONOUN/p_l/object} into the water. Spluttering from the cold saltwater, p_l finds it quite difficult to scowl as though {PRONOUN/p_l/subject} {VERB/p_l/mean/means} it, captivated by the sound of r_c's joyous laughter, the sunlight catching on {PRONOUN/r_c/poss} pelt in just the right way.",
                "exp": 5,
                "weight": 5,
                "relationships": [
                    {
                        "cats_to": ["p_l"],
                        "cats_from": ["r_c"],
                        "mutual": false,
                        "values": ["romantic"],
                        "amount": 5
                    }
                ]
            }
        ],
        "fail_outcomes": [
            {
                "text": "r_c dips one paw in the water and hisses, proclaiming that it's much too cold and urging p_l to come back to camp with {PRONOUN/r_c/object} instead.",
                "exp": 0,
                "weight": 20,
                "relationships": [
                    {
                        "cats_to": ["p_l"],
                        "cats_from": ["r_c"],
                        "mutual": false,
                        "values": ["romantic"],
                        "amount": -5
                    }
                ]
            },
            {
                "text": "s_c tries {PRONOUN/s_c/poss} best to show off {PRONOUN/s_c/poss} swimming skills, but {PRONOUN/s_c/poss} companion just isn't paying attention, too focused on {PRONOUN/r_c/poss} own swimming to notice. Eventually, s_c gives up for now, discouraged.",
                "exp": 0,
                "weight": 20,
                "stat_trait": ["ambitious", "childish", "insecure", "lonesome"],
                "relationships": [
                    {
                        "cats_to": ["p_l"],
                        "cats_from": ["r_c"],
                        "mutual": false,
                        "values": ["romantic"],
                        "amount": -5
                    }
                ]
            }
        ]
    },
    {
        "patrol_id": "bch_train_eagle_greenleafdappledfeather1",
        "biome": ["beach"],
        "season": ["greenleaf"],
        "types": ["training"],
        "tags": [],
        "patrol_art": "train_general_intro",
        "min_cats": 2,
        "max_cats": 2,
        "min_max_status": {
            "apprentice": [1, 6],
            "all apprentices": [2, 2]
        },
        "weight": 20,
        "intro_text": "app1 notices app2's absence and follows {PRONOUN/app2/poss} unobscured trail to the cliff's edge. What in the seven seas is app2 doing out here? There's an eagle nest, app2 explains, {PRONOUN/app2/poss} tail swooping up over {PRONOUN/app2/poss} back to point - look, the chicks are trying to fly!",
        "decline_text": "That's lovely, but, like, can app2 watch from a place that isn't a damned cliff edge?",
        "chance_of_success": 60,
        "success_outcomes": [
            {
                "text": "Wait, like, eagle apprentices? Intrigued, app1 sticks {PRONOUN/app1/poss} head out. Down below, two dappled feathered juveniles squabble, beating their wings frantically, clearly gearing up for something. app2 bets on the lighter colored one, but app1 thinks that the smaller dark patterned one has the heart for it, and {PRONOUN/app1/subject} {VERB/app1/leap/leaps} to {PRONOUN/app1/poss} paws when the darker chick takes to the wing first, throwing {PRONOUN/app1/poss} head back and yowling cheers to the sky as the little eagle makes it to the next tree over.",
                "exp": 20,
                "weight": 20,
                "relationships": [
                    {
                        "cats_to": ["app1"],
                        "cats_from": ["app2"],
                        "mutual": false,
                        "values": ["platonic", "comfort"],
                        "amount": 5
                    },
                    {
                        "cats_to": ["app1"],
                        "cats_from": ["app2"],
                        "mutual": false,
                        "values": ["dislike"],
                        "amount": -5
                    }
                ]
            },
            {
                "text": "app1 has never seen those before! {PRONOUN/app1/subject/CAP} {VERB/app1/edge/edges} over beside app2, both apprentices staring down at the eagle nest in the tree below them, calling down advice. No, beat their wings harder! Harder! They can do it!",
                "exp": 20,
                "weight": 5,
                "relationships": [
                    {
                        "cats_to": ["app1"],
                        "cats_from": ["app2"],
                        "mutual": false,
                        "values": ["platonic", "comfort"],
                        "amount": 5
                    },
                    {
                        "cats_to": ["app1"],
                        "cats_from": ["app2"],
                        "mutual": false,
                        "values": ["dislike"],
                        "amount": -5
                    }
                ]
            }
        ],
        "fail_outcomes": [
            {
                "text": "It's not app1's thing, but {PRONOUN/app1/subject}{VERB/app1/'re/'s} happy to bask a couple tail-lengths away until app2 is done eagle watching.",
                "exp": 0,
                "weight": 20
            },
            {
                "text": "s_c crowds forward, daringly letting {PRONOUN/s_c/poss} paws dangle over the edge as {PRONOUN/s_c/subject} {VERB/s_c/look/looks} at the chicks - and the ground crumbles. Both apprentices flinch backwards with yelps and yowls, but s_c is too close, on too unstable ground, and {PRONOUN/s_c/subject} {VERB/s_c/feel/feels} {PRONOUN/s_c/self} losing {PRONOUN/s_c/poss} grip. {PRONOUN/s_c/poss/CAP} heart jumps with terror as sudden pain sparks down {PRONOUN/s_c/poss} flank. The other apprentice digs fangs into s_c's side, saving {PRONOUN/s_c/poss} life, if not {PRONOUN/s_c/poss} pelt.",
                "exp": 0,
                "weight": 10,
                "stat_trait": [
                    "bold",
                    "daring",
                    "confident",
                    "adventurous",
                    "arrogant",
                    "competitive"
                ],
                "can_have_stat": ["app"],
                "injury": [
                    {
                        "cats": ["s_c"],
                        "injuries": ["cat bite"],
                        "scars": ["TAILBASE"]
                    }
                ],
                "history_text": {
                    "scar": "r_c was scarred when another apprentice (violently) saved {PRONOUN/r_c/poss} life from a cliff fall during a youthful adventure."
                }
            }
        ]
    },
    {
        "patrol_id": "bch_train_eagle_greenleafdappledfeather_cruelseason1",
        "biome": ["beach"],
        "season": ["greenleaf"],
        "types": ["training"],
        "tags": ["cruel_season"],
        "patrol_art": "train_general_intro",
        "min_cats": 2,
        "max_cats": 2,
        "min_max_status": {
            "apprentice": [1, 6],
            "all apprentices": [2, 2]
        },
        "weight": 20,
        "intro_text": "app1 notices app2's absence and follows {PRONOUN/app2/poss} unobscured trail to the cliff's edge. What in the seven seas is app2 doing out here? There's an eagle nest, app2 explains, {PRONOUN/app2/poss} tail swooping up over {PRONOUN/app2/poss} back to point - look, the chicks are trying to fly!",
        "decline_text": "That's lovely, but, like, can app2 watch from a place that isn't a damned cliff edge?",
        "chance_of_success": 60,
        "success_outcomes": [
            {
                "text": "Wait, like, eagle apprentices? Intrigued, app1 sticks {PRONOUN/app1/poss} head out. Down below, two dappled feathered juveniles squabble, beating their wings frantically, clearly gearing up for something. app2 bets on the lighter colored one, but app1 thinks that the smaller dark patterned one has the heart for it, and {PRONOUN/app1/subject} {VERB/app1/leap/leaps} to {PRONOUN/app1/poss} paws when the darker chick takes to the wing first, throwing {PRONOUN/app1/poss} head back and yowling cheers to the sky as the little eagle makes it to the next tree over.",
                "exp": 20,
                "weight": 20,
                "relationships": [
                    {
                        "cats_to": ["app1"],
                        "cats_from": ["app2"],
                        "mutual": false,
                        "values": ["platonic", "comfort"],
                        "amount": 5
                    },
                    {
                        "cats_to": ["app1"],
                        "cats_from": ["app2"],
                        "mutual": false,
                        "values": ["dislike"],
                        "amount": -5
                    }
                ]
            },
            {
                "text": "app1 has never seen those before! {PRONOUN/app1/subject/CAP} edge over beside app2, both apprentices staring down at the eagle nest in the tree below them, calling down advice. No, beat their wings harder! Harder! They can do it!",
                "exp": 20,
                "weight": 5,
                "relationships": [
                    {
                        "cats_to": ["app1"],
                        "cats_from": ["app2"],
                        "mutual": false,
                        "values": ["platonic", "comfort"],
                        "amount": 5
                    },
                    {
                        "cats_to": ["app1"],
                        "cats_from": ["app2"],
                        "mutual": false,
                        "values": ["dislike"],
                        "amount": -5
                    }
                ]
            }
        ],
        "fail_outcomes": [
            {
                "text": "It's not app1's thing, but {PRONOUN/app1/subject}{VERB/app1/'re/'s} happy to bask a couple tail-lengths away until app2 is done eagle watching.",
                "exp": 0,
                "weight": 20
            },
            {
                "text": "s_c crowds forward, daringly letting {PRONOUN/s_c/poss} paws dangle over the edge as {PRONOUN/s_c/subject} {VERB/s_c/look/looks} at the chicks - and the ground crumbles. Both apprentices flinch backwards with yelps and yowls, but s_c is too close, on too unstable ground, and {PRONOUN/s_c/subject} {VERB/s_c/feel/feels} {PRONOUN/s_c/self} losing {PRONOUN/s_c/poss} grip. {PRONOUN/s_c/poss/CAP} heart jumps with terror as sudden pain sparks down {PRONOUN/s_c/poss} flank. The other apprentice digs fangs into s_c's side, saving {PRONOUN/s_c/poss} life, if not {PRONOUN/s_c/poss} pelt.",
                "exp": 0,
                "weight": 10,
                "stat_trait": [
                    "bold",
                    "daring",
                    "confident",
                    "adventurous",
                    "arrogant",
                    "competitive"
                ],
                "can_have_stat": ["app"],
                "injury": [
                    {
                        "cats": ["s_c"],
                        "injuries": ["cat bite"],
                        "scars": ["TAILBASE"]
                    }
                ],
                "history_text": {
                    "scar": "r_c was scarred when another apprentice (violently) saved {PRONOUN/r_c/poss} life from a cliff fall during a youthful adventure.",
                    "death": "r_c fell from a cliff as an apprentice when {PRONOUN/r_c/subject} took a stupid risk, cutting {PRONOUN/r_c/poss} life short."
                }
            },
            {
                "text": "s_c crowds forward, daringly letting {PRONOUN/s_c/poss} paws dangle over the edge as {PRONOUN/s_c/subject} {VERB/s_c/look/looks} at the chicks - and the ground crumbles. Both apprentices flinch backwards with yelps and yowls, but s_c is too close, on too unstable ground, and {PRONOUN/s_c/subject} {VERB/s_c/feel/feels} {PRONOUN/s_c/self} losing {PRONOUN/s_c/poss} grip, {PRONOUN/s_c/poss} claws gripping on nothing as {PRONOUN/s_c/subject} {VERB/s_c/tumble/tumbles}, spinning end over end, yowling with terror, until {PRONOUN/s_c/poss} flight comes to an abrupt and terrible end.",
                "exp": 0,
                "weight": 10,
                "stat_trait": [
                    "bold",
                    "daring",
                    "confident",
                    "adventurous",
                    "arrogant",
                    "competitive"
                ],
                "can_have_stat": ["app"],
                "dead_cats": ["s_c"],
                "history_text": {
                    "scar": "r_c was scarred when another apprentice (violently) saved {PRONOUN/r_c/poss} life from a cliff fall during a youthful adventure.",
                    "death": "r_c fell from a cliff as an apprentice when {PRONOUN/r_c/subject} took a stupid risk, cutting {PRONOUN/r_c/poss} life short."
                }
            }
        ]
    },
    {
<<<<<<< HEAD
        "patrol_id": "bch_train_greenleaf_berrybush1",
=======
        "patrol_id": "bch_train_greenleaf_twolegmigration_lorelocked1",
>>>>>>> f586b246
        "biome": ["beach"],
        "season": ["greenleaf"],
        "types": ["training"],
        "tags": [],
<<<<<<< HEAD
        "patrol_art": "train_general_intro",
        "min_cats": 3,
        "max_cats": 6,
        "min_max_status": {},
        "weight": 20,
        "intro_text": "While out training, r_c stumbles upon a bush of red berries.",
        "decline_text": "r_c decides not to touch the berries.",
        "chance_of_success": 60,
        "success_outcomes": [
            {
                "text": "Unsure but remembering the kitten-tales of red deathberries, r_c avoids them, and gives the rest of the patrol a head's up about the potentially dangerous bush.",
                "exp": 20,
                "weight": 20,
                "relationships": [
                    {
                        "cats_to": ["patrol"],
                        "cats_from": ["patrol"],
                        "mutual": false,
                        "values": ["comfort", "trust"],
                        "amount": 5
                    }
                ]
            },
            {
                "text": "After careful consideration and consulting with the other cats, r_c recognizes them as raspberries and brings the rare berries back to the medicine cat's den.",
                "exp": 20,
                "weight": 5,
                "herbs": ["raspberry"],
                "relationships": [
                    {
                        "cats_to": ["patrol"],
                        "cats_from": ["patrol"],
                        "mutual": false,
                        "values": ["comfort", "trust"],
                        "amount": 5
                    }
                ]
            },
            {
                "text": "Astutely, s_c recognizes the cranberries, and carefully chews off a branch laden with them to bring back to camp - the herb stocks can use this odd fruit.",
                "exp": 20,
                "weight": 20,
                "stat_skill": ["CLEVER,2"],
                "relationships": [
                    {
                        "cats_to": ["patrol"],
                        "cats_from": ["patrol"],
                        "mutual": false,
                        "values": ["comfort", "trust"],
                        "amount": 5
                    }
                ]
            }
        ],
        "fail_outcomes": [
            {
                "text": "Confidently gathering them and prancing back to camp with the patrol, r_c is then informed that redcurrants aren't a useful medicinal herb.",
                "exp": 0,
                "weight": 20,
                "relationships": [
                    {
                        "cats_to": ["patrol"],
                        "cats_from": ["patrol"],
                        "mutual": false,
                        "values": ["comfort", "trust"],
                        "amount": -5
                    }
                ]
            },
            {
                "text": "While plucking them from the bush, r_c is surprised to find they taste pretty good. Before anyone can stop them, {PRONOUN/r_c/subject} {VERB/r_c/eat/eats} a few, and are rushed back to camp for deathberry poisoning.",
                "exp": 0,
                "weight": 10,
                "injury": [
                    {
                        "cats": ["r_c"],
                        "injuries": ["poisoned"],
                        "scars": []
                    }
                ],
                "history_text": {
                    "reg_death": "m_c mistook deathberries for something edible.",
                    "lead_death": "after eating deathberries"
                },
                "relationships": [
                    {
                        "cats_to": ["patrol"],
                        "cats_from": ["patrol"],
                        "mutual": false,
                        "values": ["comfort", "trust"],
                        "amount": -5
                    }
                ]
            }
        ]
    },
    {
        "patrol_id": "bch_train_greenleaf_berrybush2",
        "biome": ["beach"],
        "season": ["greenleaf"],
        "types": ["training"],
        "tags": [],
        "patrol_art": "train_general_intro",
        "min_cats": 3,
        "max_cats": 6,
        "min_max_status": {
            "apprentice": [1, 6]
        },
        "weight": 20,
        "intro_text": "While helping gathering herbs, app1 stumbles upon a bush of red berries.",
        "decline_text": "r_c decides not to touch the berries.",
        "chance_of_success": 60,
        "success_outcomes": [
            {
                "text": "Unsure but remembering the kitten-tales of red deathberries, app1 avoids them and alerts the patrol, who, extremely worried, confirm that this a deathberry bush.",
                "exp": 20,
                "weight": 20
            },
            {
                "text": "Whatever. Identifying them is a medicine cat problem. app1 plucks the berries and brings them back to camp, where it turns out they're called raspberries.",
                "exp": 20,
                "weight": 5,
                "herbs": ["raspberry"]
            }
        ],
        "fail_outcomes": [
            {
                "text": "Confidently gathering them and prancing back to camp, app1 is then informed that redcurrants aren't a useful medicinal herb.",
                "exp": 0,
                "weight": 20
            },
            {
                "text": "Whatever. Identifying them is a medicine cat problem. app1 plucks the berries, surprised at the pleasant taste, and swallows a few. {PRONOUN/app1/subject/CAP} {VERB/app1/collapse/collapses} on the way back to camp, and there's nothing any cat can do for {PRONOUN/app1/object}, having not identified deathberries before eating them.",
                "exp": 0,
                "weight": 10,
                "dead_cats": ["app1"],
                "history_text": {
                    "reg_death": "m_c mistook deathberries for something edible.",
                    "lead_death": "after eating deathberries"
                }
            },
            {
                "text": "Whatever. Identifying them is a medicine cat problem. app1 plucks the tasty berries, swallowing a few, and takes the rest back to camp where the medicine cat immediately starts work trying to save {PRONOUN/app1/object} from deathberry poisoning.",
                "exp": 0,
                "weight": 10,
                "injury": [
                    {
                        "cats": ["app1"],
                        "injuries": ["poisoned"],
                        "scars": []
                    }
                ],
                "history_text": {
                    "reg_death": "m_c mistook deathberries for something edible.",
                    "lead_death": "after eating deathberries"
                }
            }
        ]
=======
        "patrol_art": "gen_bord_story",
        "min_cats": 3,
        "max_cats": 6,
        "min_max_status": {
           "normal adult": [1, 6]
            },
        "weight": 40,
        "chance_of_success": 60,
        "pl_skill_constraint": ["LORE,1"],
        "intro_text": "p_l leads the patrol out to a promontory of rock, pointing out the Twoleg monsters crowding the sandy shoreline below as they twinkle in the sunlight.",
        "decline_text": "Clearly there'll be no using this part of their territory today then. The patrol goes to report this back to camp.",
        "success_outcomes": [
                {
                    "text": "This is the history p_l is here to teach - every greenleaf, the Twolegs come to this beach, a great migration in their monsters. They swim in this bay, and occasionally the bays to either side, but no more than that, a constrained invasion. Leave them to their rituals. c_n will return to this beach when the seasons change.",
                    "exp": 30,
                    "weight": 20,
                    "art": "bch_hunt_twolegsobject",
                    "relationships": [
                        {
                            "cats_to": ["p_l"],
                            "cats_from": ["patrol"],
                            "mutual": true,
                            "values": ["platonic", "trust"],
                            "amount": 5
                        },
                        {
                            "cats_to": ["p_l"],
                            "cats_from": ["patrol"],
                            "mutual": false,
                            "values": ["respect"],
                            "amount": 10
                        }
                        ]
                }
            ],
            "fail_outcomes": [
                {
                    "text": "The monsters unnerve the patrol, who don't want to stick around to hear p_l's lesson. p_l disapproves, but lets the patrol end early.",
                    "exp": 0,
                    "weight": 20,
                    "relationships": [
                        {
                            "cats_to": ["p_l"],
                            "cats_from": ["patrol"],
                            "mutual": true,
                            "values": ["comfort", "trust"],
                            "amount": -2
                        },
                        {
                            "cats_to": ["patrol"],
                            "cats_from": ["p_l"],
                            "mutual": false,
                            "values": ["respect", "trust"],
                            "amount": -5
                        }
                        ]
                }
            ]
    },
    {
        "patrol_id": "bch_train_greenleaf_dryhot1",
        "biome": ["beach"],
        "season": ["greenleaf"],
        "types": ["training"],
        "tags": ["romance"],
        "patrol_art": "fst_hunt_heat",
        "min_cats": 4,
        "max_cats": 6,
        "min_max_status": {
           "normal adult": [2, 6]
            },
        "weight": 40,
        "chance_of_success": 60,
        "relationship_constraint": ["not_mates"],
        "intro_text": "This is just oppressive. The sand burns the patrols paws as they dart from one refuge of dune-bursh to another, the distant training grounds they were supposed to go to looking more and more out of reach.",
        "decline_text": "Time to go back home and wait it out.",
        "success_outcomes": [
                {
                    "text": "They all stagger towards the nearest rockpool and flop into it, not hunting, purely there for the water and damp coats. r_c swipes water towards p_l and {PRONOUN/p_l/subject} {VERB/p_l/laugh/laughes}, welcoming it and returning the favour. There's nothing like swimming in greenleaf, and the patrol devolves into a waterfight.",
                    "exp": 20,
                    "weight": 10,
                    "art": "gen_train_soggykitty_happy_warrior",
                    "relationships": [
                        {
                            "cats_to": ["patrol"],
                            "cats_from": ["patrol"],
                            "mutual": false,
                            "values": ["platonic", "comfort"],
                            "amount": 10
                        },
                        {
                            "cats_to": ["p_l"],
                            "cats_from": ["r_c"],
                            "mutual": true,
                            "values": ["dislike"],
                            "amount": -5
                        }
                    ]
                },
                {
                    "text": "They all stagger towards the nearest rockpool and flop into it, not hunting, purely there for the water and damp coats. r_c swipes water towards p_l and PRONOUN/p_l/subject} {VERB/p_l/laugh/laughes}, welcoming it and returning the favour, batting back in mock spashy fight at the rest of the patrol fades away, just the two of them in their own little world",
                    "exp": 20,
                    "weight": 10,
                    "art": "fst_train_newleafmatesonadates_70locked1",
                    "relationships": [
                        {
                            "cats_to": ["p_l"],
                            "cats_from": ["r_c"],
                            "mutual": true,
                            "values": ["platonic", "comfort", "romantic"],
                            "amount": 10
                        },
                        {
                            "cats_to": ["p_l"],
                            "cats_from": ["r_c"],
                            "mutual": true,
                            "values": ["dislike"],
                            "amount": -5
                        }
                    ]
                }
            ],
            "fail_outcomes": [
                {
                    "text": "It's a long walk home, and not a pleasent one. They probably should have drunk more water before going out to train. Or not gone out at all.",
                    "exp": 0,
                    "weight": 20,
                    "injury": [
                        {
                            "cats": ["multi"],
                            "injuries": ["dehydrated"],
                            "scars": []
                        }
                    ],
                    "history_text": {
                        "reg_death": "m_c got dehydrated training under the hot greenleaf sun, and it eventually sapped {PRONOUN/m_c/subject} life from {PRONOUN/m_c/object}.",
                        "lead_death": "got dehydrated training under the hot greenleaf sun, and it eventually sapped {PRONOUN/m_c/subject} life from {PRONOUN/m_c/object}"
                    }
                }
            ]
>>>>>>> f586b246
    }
]<|MERGE_RESOLUTION|>--- conflicted
+++ resolved
@@ -285,16 +285,11 @@
         ]
     },
     {
-<<<<<<< HEAD
         "patrol_id": "bch_train_greenleaf_berrybush1",
-=======
-        "patrol_id": "bch_train_greenleaf_twolegmigration_lorelocked1",
->>>>>>> f586b246
         "biome": ["beach"],
         "season": ["greenleaf"],
         "types": ["training"],
         "tags": [],
-<<<<<<< HEAD
         "patrol_art": "train_general_intro",
         "min_cats": 3,
         "max_cats": 6,
@@ -453,7 +448,9 @@
                 }
             }
         ]
-=======
+    },
+    {
+        "patrol_id": "bch_train_greenleaf_twolegmigration_lorelocked1",
         "patrol_art": "gen_bord_story",
         "min_cats": 3,
         "max_cats": 6,
@@ -594,6 +591,5 @@
                     }
                 }
             ]
->>>>>>> f586b246
     }
 ]