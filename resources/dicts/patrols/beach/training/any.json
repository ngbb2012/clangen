--- conflicted
+++ resolved
@@ -805,11 +805,7 @@
         "chance_of_success": 60,
         "success_outcomes": [
             {
-<<<<<<< HEAD
                 "text": "r_c heads off to map out a field of sand dunes {PRONOUN/r_c/subject}{VERB/r_c/'ve/'s} always found confusing. Hunting, fighting, driving off predators - it all requires knowledge of {PRONOUN/r_c/poss} home turf. It's always worth making sure {PRONOUN/r_c/poss} mental map is up to date. It feels like work though, and it isn't the peaceful break {PRONOUN/r_c/subject} hoped for.",
-=======
-                "text": "r_c heads off to map out a field of sand dunes {PRONOUN/r_c/subject}{VERB/r_c/'ve/'s} always found confusing. Hunting, fighting, driving off predators - it all requires knowledge of {PRONOUN/r_c/poss} home turf. It's always worth making sure {PRONOUN/r_c/poss} mental map is up to date. It feels a little like more work though, and it isn't exactly the peaceful break {PRONOUN/r_c/subject} hoped for.",
->>>>>>> dd218d29
                 "exp": 20,
                 "weight": 20
             },
@@ -872,11 +868,7 @@
         "chance_of_success": 60,
         "success_outcomes": [
             {
-<<<<<<< HEAD
                 "text": "r_c heads off to map out a field of sand dunes {PRONOUN/r_c/subject}{VERB/r_c/'ve/'s} always found confusing. Hunting, fighting, driving off predators - it all requires knowledge of {PRONOUN/r_c/poss} home turf. It's always worth making sure {PRONOUN/r_c/poss} mental map is up to date. It feels like work though, and it isn't the peaceful break {PRONOUN/r_c/subject} hoped for.",
-=======
-                "text": "r_c heads off to map out a field of sand dunes {PRONOUN/r_c/subject}{VERB/r_c/'ve/'s} always found confusing. Hunting, fighting, driving off predators - it all requires knowledge of {PRONOUN/r_c/poss} home turf. It's always worth making sure {PRONOUN/r_c/poss} mental map is up to date. It feels a little like more work though, and it isn't exactly the peaceful break {PRONOUN/r_c/subject} hoped for.",
->>>>>>> dd218d29
                 "exp": 20,
                 "weight": 20
             },
