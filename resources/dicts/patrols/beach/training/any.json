--- conflicted
+++ resolved
@@ -1,72 +1,4 @@
 [
-<<<<<<< HEAD
-{
-    "patrol_id": "bch_train_session1",
-    "biome": "beach",
-    "season": "Any",
-    "tags": ["app_stat", "apprentice", "training", "scar", "QUILLCHUNK", "minor_injury", "warrior"],
-    "intro_text": "The patrol wants to hold a training session for app1. They decide to focus on how best to navigate the rocky tide pools.",
-    "decline_text": "They decide to focus on patrolling the territory instead. Training can wait for another day.",
-    "chance_of_success": 60,
-    "exp": 20,
-    "success_text": {
-        "unscathed_common": "app1 listens carefully as p_l explains where to find the best prey within the rich waters of the pools.",
-        "unscathed_rare": "app1 picks up the instruction quickly and is soon hopping from pool to pool, picking out the tasty morsels within.",
-        "stat_trait": "By the end of the patrol, s_c is easily fishing fresh-kill out of the pools with not an ounce of hesitation in their movements."
-    },
-    "fail_text": {
-        "unscathed_common": "app1 tries to remember the differences and nuances between the creatures within the pools, but fails to retain any of the information.",
-        "unscathed_stat": "s_c struggles to take the lesson seriously and eventually the training session ends early with no real progress made.",
-        "injury": "app1 tries to poke around in the pools for potential food. Ouch! Oops, that was a sea urchin. app1 limps the whole way home."
-    },
-    "win_trait": ["adventurous", "bold", "confident", "daring", "ambitious"],
-    "fail_trait": ["troublesome", "playful"],
-    "min_cats": 3,
-    "max_cats": 6,
-    "antagonize_text": null,
-    "antagonize_fail_text": null,
-    "history_text": {
-        "scar": "app1 got spiked by a sea urchin while training as an apprentice."
-    }
-},
-{
-    "patrol_id": "bch_train_stuck1",
-    "biome": "beach",
-    "season": "Any",
-    "tags": ["training", "platonic", "comfort", "trust", "blunt_force_injury", "death", "scar", "CHEEK", "no_change_fail", "p_l_to_r_c", "s_c_to_r_c", "patrol_to_p_l", "patrol_to_r_c"],
-    "intro_text": "Trailing behind the patrol, the dune they're crossing shifts beneath r_c's paws. They look around wildly for safe footing - just as the sand caves in beneath them and the world goes dark.",
-    "decline_text": "Thankfully, they're on the edge of the obstruction, and wriggle their way clear.",
-    "chance_of_success": 50,
-    "exp": 20,
-    "success_text": {
-        "unscathed_common": "Their Clanmates come running at their yowls, and r_c is soon freed, shaken but unharmed. The patrol settles down as everyone comforts each other.",
-        "unscathed_rare": "p_l digs through the sand, helping r_c clear it away enough for the other cat to scramble free.",
-        "stat_skill": "Without letting themselves panic, s_c carefully assesses the collapsed dune trapping their Clanmate. They point out stable footing for the patrol to dig them out from above, and r_c is recovered, scared but okay.",
-        "stat_trait": "Creeping in as close as possible, s_c purrs to their Clanmate, keeping them calm as the patrol carefully digs down to them."
-    },
-    "fail_text": {
-        "unscathed_common": "The patrol works all day to free r_c and gets nothing else done.",
-        "unscathed_stat": "As s_c rarely has patience for other cats, r_c tells them harshly that they don't have time for some idiot who got stuck, making s_c resentful as they dig themselves out of the sand.",
-        "death": "Hurt and wheezing, r_c hears the patrol panicking as they drift to StarClan.",
-        "injury": "The patrol eventually manages to rescue r_c, but they need to be helped back to camp, battered and injured.",
-        "stat_death": "The patrol can't help s_c in time, and as s_c starts to drift off to StarClan, the eyes of r_c glint malevolently. Was this...? s_c doesn't have a chance to finish their last thought.",
-        "stat_injury": "Even though s_c made it out, they swear someone pushed them, and blame r_c. r_c denies it and says they should get s_c back to camp to get their injury looked at."
-    },
-    "win_skills": ["very smart", "extremely smart"],
-    "win_trait": ["altruistic", "compassionate", "empathetic", "faithful", "loving", "patient", "responsible", "thoughtful", "wise", "inquisitive"],
-    "fail_trait": ["ambitious", "bloodthirsty", "cold", "fierce", "shameless", "strict", "troublesome", "vengeful"],
-    "min_cats": 3,
-    "max_cats": 6,
-    "antagonize_text": null,
-    "antagonize_fail_text": null,
-    "history_text": {
-        "scar": "r_c carries a scar from being trapped on patrol.",
-        "reg_death": "r_c tragically died after being trapped on patrol.",
-        "lead_death": "died after being trapped on patrol"
-    }
-},
-{
-=======
     {
         "patrol_id": "bch_train_session1",
         "biome": "beach",
@@ -189,7 +121,6 @@
         }
     },
     {
->>>>>>> c11616ef
         "patrol_id": "bch_train_stuck2",
         "biome": "plains",
         "season": "Any",
@@ -211,23 +142,6 @@
         "decline_text": "Thankfully, they're on the edge of the obstruction, and wriggle their way clear.",
         "chance_of_success": 50,
         "exp": 20,
-<<<<<<< HEAD
-        "success_text": {
-        "unscathed_common": "p_l comes running at their yowls, and r_c is soon freed, shaken but unharmed. The cats settle down as they comfort each other.",
-        "unscathed_rare": "p_l digs through the loose sand, helping r_c clear it away enough for the other cat to scramble free.",
-        "stat_skill": "Without letting themselves panic, s_c carefully assesses the collapsed dune trapping their Clanmate. They find stable footing to dig them out from above, and r_c is recovered, scared but okay.",
-        "stat_trait": "Creeping in as close as possible, s_c purrs to r_c, keeping them calm as they carefully dig down to them. r_c blinks up at them, holding on to their presence in the scary situation."
-    },
-        "fail_text": {
-        "unscathed_common": "p_l works all day to free r_c and gets nothing else done.",
-        "unscathed_stat": "As s_c rarely has patience for other cats, r_c tells them harshly that they don't have time for some idiot who got stuck, making s_c resentful as they dig themselves out of the sand.",
-        "death": "Hurt and wheezing, r_c hears p_l panicking as they drift to StarClan.",
-        "injury": "p_l eventually manages to rescue r_c, but they need to be helped back to camp, battered and injured."
-    },
-        "win_skills": ["very smart", "extremely smart"],
-        "win_trait": ["altruistic", "compassionate", "empathetic", "faithful", "loving", "patient", "responsible", "thoughtful", "wise", "inquisitive"],
-        "fail_trait": ["ambitious", "bloodthirsty", "cold", "fierce", "shameless", "strict", "troublesome", "vengeful", "bossy"],
-=======
         "success_text": [
             "p_l comes running at {PRONOUN/r_c/poss} yowls, and r_c is soon freed, shaken but unharmed. The cats settle down as they comfort each other.",
             "p_l digs through the loose sand, helping r_c clear it away enough for the other cat to scramble free.",
@@ -267,7 +181,6 @@
             "vengeful",
             "bossy"
         ],
->>>>>>> c11616ef
         "min_cats": 2,
         "max_cats": 2,
         "antagonize_text": null,
@@ -300,23 +213,6 @@
         "decline_text": "Thankfully, they're on the edge of the obstruction, and wriggle their way clear.",
         "chance_of_success": 50,
         "exp": 20,
-<<<<<<< HEAD
-        "success_text": {
-        "unscathed_common": "p_l comes running at their yowls, and r_c is soon freed, shaken but unharmed. r_c has never noticed how strong p_l is before.",
-        "unscathed_rare": "p_l digs through the loose soil, helping r_c clear it away enough for the other cat to scramble free. r_c admires how smart p_l is.",
-        "stat_skill": "Without letting themselves panic, s_c carefully assesses the collapsed dune trapping their Clanmate. They find stable footing to dig them out from above, and r_c is recovered, scared but okay. r_c finds themselves seeing s_c in a different light.",
-        "stat_trait": "Creeping in as close as possible, s_c purrs to r_c, keeping them calm as they carefully dig down to them. r_c blinks up at them, holding on to their presence in the scary situation."
-    },
-        "fail_text": {
-        "unscathed_common": "p_l works all day to free r_c and gets nothing else done.",
-        "unscathed_stat": "As s_c rarely has patience for other cats, r_c tells them harshly that they don't have time for some idiot who got stuck, making s_c resentful as they dig themselves out of the sand.",
-        "death": "Hurt and wheezing, r_c hears p_l panicking as they drift to StarClan.",
-        "injury": "p_l eventually manages to rescue r_c, but they need to be helped back to camp, battered and injured."
-    },
-        "win_skills": ["very smart", "extremely smart"],
-        "win_trait": ["altruistic", "compassionate", "empathetic", "faithful", "loving", "patient", "responsible", "thoughtful", "wise", "inquisitive"],
-        "fail_trait": ["ambitious", "bloodthirsty", "cold", "fierce", "shameless", "strict", "troublesome", "vengeful", "bossy"],
-=======
         "success_text": [
             "p_l comes running at {PRONOUN/r_c/poss} yowls, and r_c is soon freed, shaken but unharmed. r_c has never noticed how strong p_l is before.",
             "p_l digs through the loose soil, helping r_c clear it away enough for the other cat to scramble free. r_c admires how smart p_l is.",
@@ -356,423 +252,11 @@
             "vengeful",
             "bossy"
         ],
->>>>>>> c11616ef
         "min_cats": 2,
         "max_cats": 2,
         "antagonize_text": null,
         "antagonize_fail_text": null,
         "history_text": {
-<<<<<<< HEAD
-        "scar": "r_c carries a scar from being trapped on patrol",
-        "reg_death": "r_c tragically died after being trapped on patrol.",
-        "lead_death": "died after being trapped on patrol"
-    }
-},
-{
-    "patrol_id": "bch_train_stuck4",
-    "biome": "beach",
-    "season": "Any",
-    "tags": ["training", "blunt_force_injury", "death", "scar", "ONE"],
-    "intro_text": "r_c is training alone out on the coast when suddenly, the dune they're standing on shifts beneath their paws. They look around wildly for safe footing - just as the sand caves in beneath them and the world goes dark.",
-    "decline_text": "Thankfully, they're on the edge of the obstruction, and wriggle their way clear.",
-    "chance_of_success": 40,
-    "exp": 20,
-    "success_text": {
-        "unscathed_common": "r_c spends the entire day carefully working their way free and gets nothing else done, but at least they're unharmed.",
-        "stat_skill": "s_c tries to remain calm, clawing sand away from their muzzle so they can breathe. As the shock wears off, they realize the sand seems thinner on one side of their body. With a surge of energy, they burst through the weak point, terrified and caked in damp sand. They may have a new nightmare to take back with them, but at least they're alive."
-    },
-    "fail_text": {
-        "unscathed_common": "r_c tries their best, but unfortunately, they're only able to work their head free. They yowl until their voice is hoarse and their throat is sore, and thankfully, a patrol passes by after a few hours and frees their hapless Clanmate.",
-        "death": "Hurt and wheezing, r_c does their best to hang on and wait for a patrol, but they succumb to their injuries and drift to StarClan alone.",
-        "injury": "r_c eventually manages to pull themselves free, but they're wheezing and injured. It's all they can do to find some beach grass to shelter in through the night out on the shore until a patrol finds them the next morning and helps them to the medicine den."
-    },
-    "win_skills": ["smart", "very smart", "extremely smart"],
-    "min_cats": 1,
-    "max_cats": 1,
-    "antagonize_text": null,
-    "antagonize_fail_text": null,
-    "history_text": {
-        "scar": "r_c carries a scar from being trapped on patrol.",
-        "reg_death": "r_c tragically died after being trapped on patrol.",
-        "lead_death": "died after being trapped on patrol"
-    }
-
-},
-{
-    "patrol_id": "bch_train_soloapp1",
-    "biome": "beach",
-    "season": "Any",
-    "tags": ["app_stat", "training", "apprentice", "minor_injury", "scar", "RIGHTEAR"],
-    "intro_text": "r_c heads out along the coast alone, but maybe an apprentice shouldn't try to do a solo patrol.",
-    "decline_text": "r_c turns back to camp, deciding that this is a bad idea.",
-    "chance_of_success": 40,
-    "exp": 20,
-    "success_text": {
-        "unscathed_common": "At least this is a good chance to learn the territory! r_c heads off to map out a field of sand dunes they've always found confusing.",
-        "unscathed_rare": "r_c clambers over a rise in the ground and stumbles across a tiny, perfect waterfall!",
-        "stat_trait": "There's nothing to worry about! s_c pads confidently through c_n territory, assured in their safety by the strength of c_n borders."
-    },
-    "fail_text": {
-        "unscathed_common": "r_c gets lost in the territory and doesn't learn anything.",
-        "unscathed_stat": "s_c shivers a little, imagining what could be out there... No, definitely not. They turn around and slink straight back to camp.",
-        "injury": "The apprentice wanders along obliviously and slips, tumbling right down into a rocky pool. Bruised and sore, r_c has to report to the medicine cat den when they return to camp."
-    },
-    "win_trait": ["adventurous", "bold", "charismatic", "childish", "confident", "daring", "playful", "righteous"],
-    "fail_trait": ["insecure", "lonesome", "nervous"],
-    "min_cats": 1,
-    "max_cats": 1,
-    "antagonize_text": null,
-    "antagonize_fail_text": null,
-    "history_text": {
-        "scar": "r_c got injured as an apprentice, exploring alone."
-    }
-},
-{
-    "patrol_id": "bch_train_solo2",
-    "biome": "beach",
-    "season": "Any",
-    "tags": ["training", "warrior"],
-    "intro_text": "r_c heads out along the coast alone, wanting to explore and have some time to themselves.",
-    "decline_text": "r_c turns back to camp after getting some fresh sea air, deciding that their duties have to come first.",
-    "chance_of_success": 60,
-    "exp": 20,
-    "success_text": {
-        "unscathed_common": "r_c heads off to map out a field of sand dunes they've always found confusing. Hunting, fighting, driving off predators; it all requires knowledge of their home turf. It's always worth making sure their mental map is up to date.",
-        "unscathed_rare": "r_c rounds a corner and stumbles across a tiny, perfect waterfall!",
-        "stat_skill": "s_c rounds a corner and stumbles across a tiny, perfect waterfall! Further investigation shows that it emerges from equally tiny spring, and s_c purrs. This reliable source of fresh water could be important during times of drought.",
-        "stat_trait": "s_c pads confidently through c_n territory. There's a particular peace in exploring their beloved home, ears pricked up curiously whenever they spot how the seasons and weather have reshaped it since they last passed this way."
-    },
-    "fail_text": {
-        "unscathed_common": "r_c gets lost in the territory. Somehow.",
-        "unscathed_stat": "s_c shivers a little, thinking of the dangers of solo patrols... No, definitely not. They turn around and slink straight back to camp."
-    },
-    "win_skills": ["smart", "very smart", "extremely smart"],
-    "win_trait": ["adventurous", "bold", "charismatic", "childish", "confident", "daring", "playful", "righteous"],
-    "fail_trait": ["insecure", "lonesome", "nervous"],
-    "min_cats": 1,
-    "max_cats": 1,
-    "antagonize_text": null,
-    "antagonize_fail_text": null
-},
-{
-    "patrol_id": "bch_train_solo3",
-    "biome": "beach",
-    "season": "Any",
-    "tags": ["training", "deputy"],
-    "intro_text": "r_c heads out along the coast alone, wanting to explore and have some time to themselves.",
-    "decline_text": "r_c turns back to camp after getting some fresh sea air, deciding that their duties have to come first.",
-    "chance_of_success": 60,
-    "exp": 20,
-    "success_text": {
-        "unscathed_common": "r_c heads off to map out a field of sand dunes they've always found confusing. Hunting, fighting, driving off predators; it all requires knowledge of their home turf. It's always worth making sure their mental map is up to date. It feels a little like more work though, and it isn't exactly the peaceful break they hoped for.",
-        "unscathed_rare": "r_c rounds a corner and stumbles across a tiny, perfect waterfall! Purring, they take the opportunity for a small moment of peace, relaxing and enjoying the view.",
-        "stat_skill": "s_c rounds a corner and stumbles across a tiny, perfect waterfall! Further investigation shows its origin is an equally tiny spring, and s_c purrs. This reliable source of fresh water could be important during times of drought, and its discovery helps to ease one of the many worries on the deputy's mind.",
-        "stat_trait": "s_c pads confidently through c_n territory. There's a particular peace in exploring their beloved home, ears pricked up curiously whenever they spot how the seasons and weather have reshaped it since they last passed this way."
-    },
-    "fail_text": {
-        "unscathed_common": "r_c gets lost in the territory. Somehow. Their pelt is burning with shame by the time they finally return, sneaking back to their den to avoid any embarrassing questions.",
-        "unscathed_stat": "s_c wavers in their decision. They have so much work to do, so many other things demanding their time... No, definitely not. They turn around and march straight back to camp."
-    },
-    "win_skills": ["smart", "very smart", "extremely smart"],
-    "win_trait": ["adventurous", "bold", "charismatic", "childish", "confident", "daring", "playful", "righteous"],
-    "fail_trait": ["insecure", "lonesome", "nervous"],
-    "min_cats": 1,
-    "max_cats": 1,
-    "antagonize_text": null,
-    "antagonize_fail_text": null
-},
-{
-    "patrol_id": "bch_train_solo4",
-    "biome": "beach",
-    "season": "Any",
-    "tags": ["training", "leader"],
-    "intro_text": "r_c heads out along the coast alone, wanting to explore and have some time to themselves.",
-    "decline_text": "r_c turns back to camp after getting some fresh sea air, deciding that their duties have to come first.",
-    "chance_of_success": 60,
-    "exp": 20,
-    "success_text": {
-        "unscathed_common": "r_c heads off to map out a field of sand dunes they've always found confusing. Hunting, fighting, driving off predators; it all requires knowledge of their home turf. It's always worth making sure their mental map is up to date. It feels a little like more work though, and it isn't exactly the peaceful break they hoped for.",
-        "unscathed_rare": "r_c rounds a corner and stumbles across a tiny, perfect waterfall! Purring, they take the opportunity for a small moment of peace, relaxing and enjoying the view.",
-        "stat_skill": "s_c rounds a corner and stumbles across a tiny, perfect waterfall! Further investigation shows its origin is an equally tiny spring, and s_c purrs. This reliable source of fresh water could be important during times of drought, and its discovery helps to ease one of the many worries on the leader's mind.",
-        "stat_trait": "s_c pads confidently through c_n territory. There's a particular peace in exploring their beloved home, ears pricked up curiously whenever they spot how the seasons and weather have reshaped it since they last passed this way."
-    },
-    "fail_text": {
-        "unscathed_common": "r_c gets lost in the territory. Somehow. Their pelt is burning with shame by the time they finally return, sneaking back to their den to avoid any embarrassing questions.",
-        "unscathed_stat": "s_c wavers in their decision. They have so much work to do, so many other things demanding their time... No, definitely not. They turn around and march straight back to camp."
-    },
-    "win_skills": ["smart", "very smart", "extremely smart"],
-    "win_trait": ["adventurous", "bold", "charismatic", "childish", "confident", "daring", "playful", "righteous"],
-    "fail_trait": ["insecure", "lonesome", "nervous"],
-    "min_cats": 1,
-    "max_cats": 1,
-    "antagonize_text": null,
-    "antagonize_fail_text": null
-},
-{
-    "patrol_id": "bch_train_octopus1",
-    "biome": "beach",
-    "season": "Any",
-    "tags": ["adult_stat", "training", "apprentice", "trust", "comfort", "dislike", "warrior"],
-    "intro_text": "p_l takes them both out to see a big octopus a patrol spotted in one of c_n's rockpools.",
-    "decline_text": "When they get there, they can't find it, and the lesson fails.",
-    "chance_of_success": 60,
-    "exp": 15,
-    "success_text": {
-        "unscathed_common": "app1 watches the massive creature the tides have washed in with wide eyes, tail twitching with excitement. p_l tries to point out the hooked beak, as the octopus lazily waves a tentacle ever so temptingly just under the surface of the water.",
-        "unscathed_rare": "p_l tries to point out the hooked beak, as the octopus lazily waves a tentacle ever so temptingly just under the surface of the water. app1 flinches backwards as the creature suddenly lunges after a little fish. Once it's disappeared into the suddenly scary beak, the octopus goes back to swaying like harmless kelp.",
-        "stat_skill": "s_c points out the dangers of the creature, explaining how some c_n stories tell of a Dark Forest cat who tried to escape into the ocean, only to be cursed by StarClan into becoming a monster, with legs sprouting from each claw. As app1 watches the octopus contort itself, more liquid than animal, they can see how it could be a sea cat."
-    },
-    "fail_text": {
-        "unscathed_common": "app1 maintains that octopus are prey, not opponents or weird transformed dead cats or anything like that, just prey, and p_l can't get them to take the training session seriously."
-    },
-    "win_skills": ["good speaker", "great speaker", "excellent speaker"],
-
-    "min_cats": 2,
-    "max_cats": 2,
-    "antagonize_text": null,
-    "antagonize_fail_text": null
-},
-{
-    "patrol_id": "bch_train_octopus2",
-    "biome": "beach",
-    "season": "Any",
-    "tags": ["adult_stat", "training", "apprentice", "trust", "comfort", "dislike", "warrior"],
-    "intro_text": "p_l takes them both out to see a big octopus a patrol spotted in one of c_n's rockpools.",
-    "decline_text": "When they get there, they can't find it, and the lesson fails.",
-    "chance_of_success": 60,
-    "exp": 15,
-    "success_text": {
-        "unscathed_common": "app1 watches the massive creature the tides have washed in with wide eyes, tail twitching with excitement. p_l tries to point out the hooked beak, as the octopus lazily waves a tentacle ever so temptingly just under the surface of the water.",
-        "unscathed_rare": "p_l tries to point out the hooked beak, as the octopus lazily waves a tentacle ever so temptingly just under the surface of the water. app1 flinches backwards as the creature suddenly lunges after a little fish. Once it's disappeared into the suddenly scary beak, the octopus goes back to swaying like harmless kelp.",
-        "stat_skill": "s_c points out the dangers of the creature, showing app1 exactly how the octopus has no direction that it can't move its limbs as the octopus lazily sways around in the rockpool waiting for the tides to free it. It's dangerous, s_c teaches, and app1 wouldn't be able to predict how it can move in a fight. Something to be careful of."
-    },
-    "fail_text": {
-        "unscathed_common": "app1 refuses to believe that the octopus can fit into the tiny crevice that p_l points out, and starts an argument about it. "
-    },
-    "win_skills": ["good teacher", "great teacher", "fantastic teacher"],
-
-    "min_cats": 2,
-    "max_cats": 2,
-    "antagonize_text": null,
-    "antagonize_fail_text": null
-},
-{
-    "patrol_id": "bch_train_octopus3",
-    "biome": "beach",
-    "season": "Any",
-    "tags": ["adult_stat", "training", "apprentice", "trust", "comfort", "dislike", "two_apprentices", "warrior"],
-    "intro_text": "p_l takes them out to see a big octopus a patrol spotted in one of c_n's rockpools.",
-    "decline_text": "When they get there, they can't find it, and the lesson fails.",
-    "chance_of_success": 40,
-    "exp": 20,
-    "success_text": {
-        "unscathed_common": "app1 and app2 watch the massive creature the tides have washed in with wide eyes, tails twitching with excitement. p_l tries to point out the hooked beak, as the octopus lazily waves a tentacle ever so temptingly just under the surface of the water.",
-        "unscathed_rare": "p_l points out the hooked beak, as the octopus lazily waves a tentacle ever so temptingly just under the surface of the water. app1 flinches backwards and app2's pelt puffs up as the creature suddenly lunges after a fish. Once it's disappeared into the suddenly scary beak, the octopus goes back to wavily swaying like harmless kelp.",
-        "stat_skill": "s_c points out the dangers of the creature, explaining how some c_n stories tell of a Dark Forest cat who tried to escape into the ocean, only to be cursed by StarClan into a monster with legs sprouting from each claw. app1 and app2 watch the octopus contort itself, more liquid than animal, and frighteningly they can see how it could be a sea cat."
-    },
-    "fail_text": {
-        "unscathed_common": "app1 maintains that octopus are prey, not opponents or weird transformed dead cats or anything like that, just prey, and p_l can't get them to take the training session seriously. They distract app2 as well, and eventually p_l has to give up on teaching."
-    },
-    "win_skills": ["good speaker", "great speaker", "excellent speaker"],
-
-    "min_cats": 3,
-    "max_cats": 6,
-    "antagonize_text": null,
-    "antagonize_fail_text": null
-},
-{
-    "patrol_id": "bch_train_octopus4",
-    "biome": "beach",
-    "season": "Any",
-    "tags": ["adult_stat", "training", "apprentice", "trust", "comfort", "dislike", "two_apprentices", "warrior"],
-    "intro_text": "p_l takes them out to see a big octopus a patrol spotted in one of c_n's rockpools.",
-    "decline_text": "When they get there, they can't find it, and the lesson fails.",
-    "chance_of_success": 40,
-    "exp": 15,
-    "success_text": {
-        "unscathed_common": "app1 and app2 watch the massive creature the tides have washed in with wide eyes, tails twitching with excitement. p_l tries to point out the hooked beak, as the octopus lazily waves a tentacle ever so temptingly just under the surface of the water.",
-        "unscathed_rare": "p_l points out the hooked beak, as the octopus lazily waves a tentacle ever so temptingly just under the surface of the water. app1 flinches backwards and app2's pelt puffs up as the creature suddenly lunges after a fish. Once it's disappeared into the suddenly scary beak, the octopus goes back to swaying like harmless kelp.",
-        "stat_skill": "s_c points out the dangers of the creature, showing app1 exactly how the octopus has no direction that it can't move its limbs, as the octopus lazily sways around in the rockpool waiting for the tides to free it. It's dangerous, s_c teaches, and app2 wouldn't be able to predict how it can move in a fight. Something to be careful of."
-    },
-    "fail_text": {
-        "unscathed_common": "app1 refuses to believe that the octopus can fit into the tiny crevice that p_l points out, and starts an argument about it. app2 sides with p_l and no one learns anything in the squabbling."
-    },
-    "win_skills": ["good teacher", "great teacher", "fantastic teacher"],
-
-    "min_cats": 3,
-    "max_cats": 6,
-    "antagonize_text": null,
-    "antagonize_fail_text": null
-},
-{
-    "patrol_id": "bch_train_stormwaves1",
-    "biome": "beach",
-    "season": "Any",
-    "tags": ["app_stat","training", "apprentice", "two_apprentices", "rel_two_apps", "romantic", "platonic", "comfort"],
-    "intro_text": "It's storming in c_n's territory today, and app1 waits for app2 up on one of the cliffs.",
-    "decline_text": "The apprentices are called back to camp to deal with an elder's wet bedding.",
-    "chance_of_success": 60,
-    "exp": 10,
-    "success_text": {
-        "unscathed_common": "app2 wanders carefully up the cliff path, asking what app1 wanted to show them. app1 brings them to a point where the wind hits the land, and app2 gasps, watching the gigantic waves breaking against the cliff. It's thrilling and a little scary and very cool.",
-        "unscathed_rare": "When app2 arrives, app1 spots them the spot they've found, where the apprentices can see the gigantic storm waves breaking against the land. Both of them gasp when a thunderbolt hits out to sea, throwing the world into black and white, pressed up safely against each other, warmed by the other's pelt.",
-        "stat_trait": "app2 rounds the top of the cliff and sees s_c, asking why s_c wanted to meet there. Stuttering but determined, s_c explains that they wondered if, possibly, maybe, app2 would like to go on a... date? app2 looks away with a purr and murmurs a soft yes to the ground, suddenly unable to make eye contact. They watch the storm together, quietly thrilled."
-    },
-    "fail_text": {
-        "unscathed_common": "app2 rounds the top of the cliff, and seeing app1, asks why app1 wanted to meet there. app1 stutters out some nonsense about hunting, and then runs off into the rain."
-    },
-    "win_trait": ["adventurous", "bold", "charismatic", "childish", "confident", "daring", "playful", "righteous"],
-    "min_cats": 2,
-    "max_cats": 2,
-    "antagonize_text": null,
-    "antagonize_fail_text": null
-},
-{
-    "patrol_id": "bch_train_stormwaves2",
-    "biome": "beach",
-    "season": "Any",
-    "tags": ["app_stat","training", "apprentice", "two_apprentices", "rel_two_apps", "romantic", "platonic", "comfort"],
-    "intro_text": "It's storming in c_n's territory today, and app1 waits for app2 up on one of the cliffs.",
-    "decline_text": "The apprentices are called back to camp to deal with an elder's wet bedding.",
-    "chance_of_success": 60,
-    "exp": 10,
-    "success_text": {
-        "unscathed_common": "app2 wanders carefully up the cliff path, asking what app1 wanted to show them. app1 brings them to a point where the wind hits the land, and app2 gasps, watching the gigantic waves breaking against the cliff. It's thrilling and a little scary and very cool.",
-        "unscathed_rare": "When app2 arrives, app1 spots them the spot they've found, where the apprentices can see the gigantic storm waves breaking against the land. Both of them gasp when a thunderbolt hits out to sea, throwing the world into black and white, pressed up safely against each other, warmed by the other's pelt.",
-        "stat_trait": "app2 rounds the top of the cliff and sees s_c, asking why s_c wanted to meet there. Stuttering but determined, s_c explains that they wondered if, possibly, maybe, app2 would like to go on a... date? app2 looks away with a purr and murmurs a soft yes to the ground, suddenly unable to make eye contact. They watch the storm together, quietly thrilled."
-    },
-    "fail_text": {
-        "unscathed_common": "app2 refuses to come up the cliff while it's so stormy, and app1 gives up on their idea, disappointed they didn't get to spend time with app2."
-    },
-    "win_trait": ["adventurous", "bold", "charismatic", "childish", "confident", "daring", "playful", "righteous"],
-    "min_cats": 2,
-    "max_cats": 2,
-    "antagonize_text": null,
-    "antagonize_fail_text": null
-},
-{
-    "patrol_id": "bch_train_shellhunt1",
-    "biome": "beach",
-    "season": "Any",
-    "tags": ["app_stat","training", "apprentice", "two_apprentices", "rel_two_apps", "romantic", "platonic", "comfort"],
-    "intro_text": "app1 and app2 wanders on a sandy beach near camp.",
-    "decline_text": "The apprentices are called back to camp to help kitsit.",
-    "chance_of_success": 60,
-    "exp": 10,
-    "success_text": {
-        "unscathed_common": "app2 drapes themselves with a bunch of seaweed, and proclaims themselves clothed like a Twoleg. They chase after app1, who's not as keen to get seaweed slime all over themselves, and the two young cats play on the safe sands all afternoon.",
-        "unscathed_rare": "app1 finds a gigantic and flawless shell that's washed up on the beach with last night's tide and calls app2 over. Both apprentices startle backwards when a hermit crab starts scurrying away from them. They chase it, shouting joyfully, eyes wide and silly as the poor hermit crab has to wait until they finally get bored to escape.",
-        "stat_trait": "app1 finds a shell that shines with a brilliant internal sheen. Picking it up, they shyly present it to app2, wondering if app2 might like it for their nest. Blushing to the tips of their ears, app2 accepts their gift."
-    },
-    "fail_text": {
-        "unscathed_common": "app1 tries to give app2 a shell, but they don't want it, and the crestfallen apprentice slinks off sadly."
-    },
-    "win_trait": ["altruistic", "compassionate", "empathetic", "faithful", "loving", "lonesome", "loyal", "charismatic"],
-    "min_cats": 2,
-    "max_cats": 2,
-    "antagonize_text": null,
-    "antagonize_fail_text": null
-},
-{
-    "patrol_id": "bch_train_sunset1",
-    "biome": "beach",
-    "season": "Any",
-    "tags": ["training", "warrior", "romantic", "platonic", "comfort", "no_app"],
-    "intro_text": "p_l approaches r_c, asking if they wouldn't mind showing p_l their hunting techniques, and perhaps doing some training with them?",
-    "decline_text": "r_c declines gently, explaining that they have too much work to do.",
-    "chance_of_success": 60,
-    "exp": 10,
-    "success_text": {
-        "unscathed_common": "The cats go out together in the late of the day, as the gulls fly home to roost. r_c goes through their tricks, showing p_l how they use the direction of the sun to avoid casting a shadow on pools as they fish, as p_l watches with eyes that r_c notices are a bit too admiring for what's just a little trick. They smirk, showing off a little.",
-        "unscathed_rare": "It's a long but satisfying training session, with both cats having an in depth chance to test themselves and work on their skills. It ends with them both sitting on a little outlook, watching the sun go down and catching the last of its rays on their pelts. r_c sees p_l watching them instead of the sun, and smiles.",
-        "stat_skill": "s_c is a fantastic hunter, and p_l isn't shy about telling them so. They blush, but work through it, showing p_l how to use the scraps of old crowfood from the fresh-kill pile to attract crabs and fish in the rockpools out of their hidey-holes.",
-        "stat_trait": "p_l marvels at the opportunity to have s_c's time to themselves. s_c is such a popular cat, so friendly and fun to be around, and yet when the training session draws to a close under the setting sun, s_c looks surprised to be told so."
-    },
-    "fail_text": {
-        "unscathed_common": "r_c spots p_l looking at them a little bit too admiringly, and ends the training session early, diplomatically making up an excuse."
-    },
-    "win_skills": ["fantastic hunter"],
-    "win_trait": ["adventurous", "bold", "charismatic", "childish", "confident", "daring", "playful", "righteous"],
-    "min_cats": 2,
-    "max_cats": 2,
-    "antagonize_text": null,
-    "antagonize_fail_text": null
-},
-{
-    "patrol_id": "bch_train_sunset2",
-    "biome": "beach",
-    "season": "Any",
-    "tags": ["training", "warrior", "romantic", "platonic", "comfort", "no_app"],
-    "intro_text": "p_l approaches r_c, asking if they wouldn't mind showing p_l their hunting techniques, and perhaps doing some training with them?",
-    "decline_text": "r_c declines gently, explaining that they have too much work to do.",
-    "chance_of_success": 60,
-    "exp": 10,
-    "success_text": {
-        "unscathed_common": "The cats go out together in the late of the day, as the gulls fly home to roost. r_c goes through their tricks, showing p_l how they use the direction of the sun to avoid casting a shadow on pools as they fish, as p_l watches with eyes that r_c notices are a bit too admiring for what's just a little trick. They smirk, showing off a little.",
-        "unscathed_rare": "It's a long but satisfying training session, with both cats having an in depth chance to test themselves and work on their skills. It ends with them both sitting on a little outlook, watching the sun go down and catching the last of its rays on their pelts. r_c sees p_l watching them instead of the sun, and smiles.",
-        "stat_skill": "s_c is a fantastic hunter, and p_l isn't shy about telling them so. They blush, but work through it, showing p_l how to use the scraps of old crowfood from the fresh-kill pile to attract crabs and fish in the rockpools out of their hidey-holes.",
-        "stat_trait": "p_l marvels at the opportunity to have s_c's time to themselves. s_c is such a popular cat, so friendly and fun to be around, and yet when the training session draws to a close under the setting sun, s_c looks surprised to be told so."
-    },
-    "fail_text": {
-        "unscathed_common": "r_c tries, but both the cats are too tired after a long day's work, and end up snapping at each other. It's nothing serious, but both agree to take some time to cool off."
-    },
-    "win_skills": ["fantastic hunter"],
-    "win_trait": ["adventurous", "bold", "charismatic", "childish", "confident", "daring", "playful", "righteous"],
-    "min_cats": 2,
-    "max_cats": 2,
-    "antagonize_text": null,
-    "antagonize_fail_text": null
-},
-{
-    "patrol_id": "bch_train_biolumin1",
-    "biome": "beach",
-    "season": "Any",
-    "tags": ["training", "warrior", "romantic", "platonic", "comfort", "no_app", "no_change_fail"],
-    "intro_text": "As p_l and r_c wander across the beach with only the stars to light their way, they notices sparkles of light where the waves break upon the shore.",
-    "decline_text": "A little freaked out, the warriors go to fetch a medicine cat to interpret this omen for them.",
-    "chance_of_success": 60,
-    "exp": 10,
-    "success_text": {
-        "unscathed_common": "r_c pokes curiously at one of the little lights, bringing their face down to it. It's a tiny crab, less than the width of one of their claws! It fascinates them and p_l, and they spend hours on the beach, lapping up mouthfuls of light crabs and crushing them between their teeth, laughing with each other as their mouths start glowing too.",
-        "unscathed_rare": "Stunned, the cats sit back and watch as the waves bring ripples of light. It's a breathless, magical scene, and r_c leans against p_l, their pelts keeping each other warm as they take in the magic of the sea.",
-        "stat_trait": "As they watch, quiet and patient, more and more of the sea starts to come alive with light, tiny creatures dancing around in the water. With no words other than the occasional quiet gasp, p_l and r_c spend hours watching the magic of the sea swirl and dip and move, their hearts full of wonder."
-    },
-    "fail_text": {
-        "unscathed_common": "They continue on their way, not stopping to see the sights."
-    },
-    "win_trait": ["calm", "careful", "insecure", "lonesome", "loyal", "nervous", "patient", "responsible", "thoughtful", "wise"],
-    "min_cats": 2,
-    "max_cats": 2,
-    "antagonize_text": null,
-    "antagonize_fail_text": null
-},
-{
-    "patrol_id": "bch_training_dolphinlore1",
-    "biome": "beach",
-    "season": "Any",
-    "tags": ["training", "platonic", "apprentice", "two_apprentices", "warrior", "patrol_to_p_l", "no_change_fail", "respect"],
-    "intro_text": "p_l sees a pod of dolphins swimming in the distance and considers it a good learning opportunity for the apprentices.",
-    "decline_text": "The weather is turning rough and p_l makes the decision to teach the apprentices about the dolphins another day. ",
-    "chance_of_success": 75,
-    "exp": 5,
-    "success_text": {
-        "unscathed_common": "p_l tells a mournful and haunting tale of all the cats that were swept out to sea and drowned before the dolphins took pity on one of them. p_l tells the apprentices that the tiny white and red cat that was saved made the first traditions and bonds with the dolphins and that both clan and dolphins wept at their death when it came.",
-        "unscathed_rare": "p_l tells the apprentices about the red and white cat that was saved by the dolphins, they managed to keep afloat long enough for them to be saved by relaxing their entire body and floating on the waves."
-    },
-    "fail_text": {
-        "unscathed_common": "A sudden storm cuts off p_l's words and the patrol sprints back to camp to get warm and dry."
-    },
-    "win_skills": ["None"],
-    "win_trait": ["None"],
-    "fail_skills": ["None"],
-    "fail_trait": ["None"],
-    "min_cats": 3,
-    "max_cats": 6,
-    "antagonize_text": null,
-    "antagonize_fail_text": null
-}
-]
-=======
             "scar": "r_c carries a scar from being trapped on patrol",
             "reg_death": "r_c tragically died after being trapped on patrol.",
             "lead_death": "died after being trapped on patrol"
@@ -1457,5 +941,4 @@
         "antagonize_text": null,
         "antagonize_fail_text": null
     }
-]
->>>>>>> c11616ef
+]