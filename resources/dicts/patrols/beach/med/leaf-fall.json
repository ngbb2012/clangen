[
    {
        "patrol_id": "bch_med_romance_leaf-fall1",
        "biome": ["beach"],
        "season": ["leaf-fall"],
        "types": ["herb_gathering"],
        "tags": ["romantic"],
        "patrol_art": "med_general_intro",
        "min_cats": 2,
        "max_cats": 6,
        "min_max_status": {
            "healer cats": [1, 6],
            "normal adult": [1, 6]
        },
        "weight": 20,
        "intro_text": "p_l goes out with a warrior escort to stock up under the clear leaf-fall skies, both for safety and for carrying capacity should {PRONOUN/p_l/subject} find anything.",
        "decline_text": "{PRONOUN/p_l/poss/CAP} escort is called away on a different mission, and p_l decides to reorganize the herb store instead.",
        "chance_of_success": 60,
        "success_outcomes": [
            {
                "text": "Surprisingly, r_c actually starts up a conversation with {PRONOUN/r_c/object} about the herbs {PRONOUN/r_c/subject}{VERB/r_c/'re/'s} looking for. p_l launches into the usual spiel, but even more astonishingly, r_c is actually interested, and it makes {PRONOUN/r_c/poss} heart feel lighter getting to share {PRONOUN/r_c/poss} knowledge and skills with someone who respects {PRONOUN/r_c/object}.",
                "exp": 10,
                "weight": 20,
                "herbs": ["random_herbs"],
                "relationships": [
                    {
                        "cats_to": ["p_l"],
                        "cats_from": ["r_c"],
                        "mutual": true,
                        "values": ["romantic", "platonic", "respect"],
                        "amount": 5
                    }
                ]
            },
            {
                "text": "s_c has always been good at talking, so it isn't a big surprise that p_l finds it so easy to chat with {PRONOUN/p_l/object}. It's just an herb gathering patrol, but p_l feels more relaxed than {PRONOUN/p_l/subject}{VERB/p_l/'ve/'s} felt in moons when {PRONOUN/p_l/subject} {VERB/p_l/come/comes} back to camp, smiling softly.",
                "exp": 10,
                "weight": 20,
                "stat_skill": ["SPEAKER,1"],
                "can_have_stat": ["r_c"],
                "herbs": ["random_herbs"],
                "relationships": [
                    {
                        "cats_to": ["p_l"],
                        "cats_from": ["s_c"],
                        "mutual": true,
                        "values": ["romantic", "platonic", "respect"],
                        "amount": 5
                    }
                ]
            }
        ],
        "fail_outcomes": [
            {
                "text": "It's an exhausting day. p_l starts chatting with r_c to pass the time, but {PRONOUN/r_c/subject} {VERB/r_c/have/haves} nothing in common, and the other cat bluntly refuses to talk about boring herbs.",
                "exp": 0,
                "weight": 20,
                "relationships": [
                    {
                        "cats_to": ["p_l"],
                        "cats_from": ["r_c"],
                        "mutual": true,
                        "values": ["romantic", "platonic", "respect"],
                        "amount": -5
                    }
                ]
            },
            {
                "text": "Not only do {PRONOUN/p_l/subject} not find anything, p_l wants to murder s_c. {PRONOUN/p_l/subject/CAP}{VERB/p_l/'re/'s} obnoxious, troublesome, childish... and simply not someone p_l enjoys interacting with.",
                "exp": 0,
                "weight": 20,
                "stat_trait": ["troublesome", "childish"],
                "can_have_stat": ["r_c"],
                "relationships": [
                    {
                        "cats_to": ["p_l"],
                        "cats_from": ["s_c"],
                        "mutual": true,
                        "values": ["romantic", "platonic", "respect"],
                        "amount": -5
                    }
                ]
            }
        ]
    },
    {
        "patrol_id": "bch_med_romance_leaf-fall2",
        "biome": ["beach"],
        "season": ["leaf-fall"],
        "types": ["herb_gathering"],
        "tags": ["romantic"],
        "patrol_art": "med_general_intro",
        "min_cats": 2,
        "max_cats": 6,
        "min_max_status": {
            "all apprentices": [-1, -1],
            "medicine cat": [1, 6],
            "healer cats": [1, 6],
            "normal adult": [-1, -1]
        },
        "weight": 20,
        "intro_text": "p_l heads out, leading a patrol of medicine cats to go stock up on the ripening harvest available in leaf-fall.",
        "decline_text": "... And they're called back almost immediately, as one of the elders has started hacking something up.",
        "chance_of_success": 60,
        "success_outcomes": [
            {
                "text": "The ground is slippery and damp, and as p_l falls, r_c catches {PRONOUN/r_c/object}. It's a nice reminder that the responsibility of looking after the Clan is a shared one, and the rescue also makes p_l shiver pleasantly.",
                "exp": 10,
                "weight": 20,
                "herbs": ["random_herbs"],
                "relationships": [
                    {
                        "cats_to": ["p_l"],
                        "cats_from": ["r_c"],
                        "mutual": true,
                        "values": ["romantic", "platonic", "respect"],
                        "amount": 5
                    }
                ]
            },
            {
                "text": "s_c has always been good at talking, so it isn't a big surprise that p_l finds it so easy to chat with {PRONOUN/p_l/object}. It's just an herb gathering patrol, but p_l feels more relaxed than {PRONOUN/p_l/subject}{VERB/p_l/'ve/'s} felt in moons when {PRONOUN/p_l/subject} {VERB/p_l/come/comes} back to camp, smiling softly.",
                "exp": 10,
                "weight": 20,
                "stat_skill": ["MEDIATOR,1"],
                "can_have_stat": ["r_c"],
                "herbs": ["random_herbs"],
                "relationships": [
                    {
                        "cats_to": ["p_l"],
                        "cats_from": ["s_c"],
                        "mutual": true,
                        "values": ["romantic", "platonic", "respect"],
                        "amount": 5
                    }
                ]
            }
        ],
        "fail_outcomes": [
            {
                "text": "It's an exhausting day. p_l starts chatting with r_c to pass the time, but {PRONOUN/r_c/subject} {VERB/r_c/have/haves} nothing in common.",
                "exp": 0,
                "weight": 20,
                "relationships": [
                    {
                        "cats_to": ["p_l"],
                        "cats_from": ["r_c"],
                        "mutual": true,
                        "values": ["romantic", "platonic", "respect"],
                        "amount": -5
                    }
                ]
            },
            {
                "text": "Not only do {PRONOUN/p_l/subject} not find anything, p_l wants to murder s_c. {PRONOUN/p_l/subject/CAP}{VERB/p_l/'re/'s} obnoxious, troublesome, childish... and simply not someone p_l enjoys interacting with.",
                "exp": 0,
                "weight": 20,
                "stat_trait": ["troublesome", "childish"],
                "can_have_stat": ["r_c"],
                "relationships": [
                    {
                        "cats_to": ["p_l"],
                        "cats_from": ["s_c"],
                        "mutual": true,
                        "values": ["romantic", "platonic", "respect"],
                        "amount": -5
                    }
                ]
            }
        ]
    },
    {
        "patrol_id": "bch_med_gatheringbetony_leaf-fall1",
        "biome": ["beach"],
        "season": ["leaf-fall"],
        "types": ["herb_gathering"],
        "tags": [],
        "patrol_art": "med_general_intro",
        "min_cats": 1,
        "max_cats": 1,
        "min_max_status": {
            "apprentice": [-1, -1],
            "healer cats": [1, 6],
            "normal adult": [-1, -1]
        },
        "weight": 20,
        "intro_text": "As the betony plants start to dramatically give up on life as leaf-fall progresses, p_l takes the opportunity to go harvest from them.",
        "decline_text": "They have second thoughts about leaving their patients behind, and decide to go another day.",
        "chance_of_success": 70,
        "success_outcomes": [
            {
                "text": "The betony plants are determined to enjoy the last of the sun's warmth, reaching up cheerfully to the sky as p_l gathers their leaves.",
                "exp": 10,
                "weight": 20,
                "herbs": ["betony"]
            },
            {
                "text": "Betony is especially useful for cats who breathe with a rasp, and p_l is always keen to help Clanmates with the condition. With the great haul of betony p_l brings back, {PRONOUN/p_l/subject}'ll be able to dose {PRONOUN/p_l/poss} Clanmates and prevent coughs and chest infections.",
                "exp": 10,
                "weight": 5,
                "herbs": ["many_herbs", "betony"]
            },
            {
                "text": "As ever, s_c's keen eyes pick out {PRONOUN/s_c/poss} target quickly, and {PRONOUN/s_c/subject} {VERB/s_c/bring/brings} back a great haul of betony for the herb stores.",
                "exp": 10,
                "weight": 20,
                "stat_skill": ["SENSE,2"],
                "herbs": ["many_herbs", "betony"]
            }
        ],
        "fail_outcomes": [
            {
                "text": "Hang on. Has p_l identified the betony correctly? {PRONOUN/p_l/subject/CAP}{VERB/p_l/'re/'s} not sure and not willing to risk it. Better to be safe than sorry.",
                "exp": 0,
                "weight": 20
            }
        ]
    },
    {
        "patrol_id": "bch_med_gatheringbetony_leaf-fall2",
        "biome": ["beach"],
        "season": ["leaf-fall"],
        "types": ["herb_gathering"],
        "tags": [],
        "patrol_art": "med_general_intro",
        "min_cats": 2,
        "max_cats": 2,
        "min_max_status": {
            "apprentice": [-1, -1],
            "medicine cat": [1, 6],
            "medicine cat apprentice": [1, 6],
            "healer cats": [1, 6],
            "normal adult": [-1, -1]
        },
        "weight": 20,
        "intro_text": "As the betony plants start to dramatically give up on life as leaf-fall progresses, p_l takes the opportunity to go harvest from them, bringing along app1 for an herbcraft lesson.",
        "decline_text": "They have second thoughts leaving their patients behind, especially with them also bringing their apprentice, and decide to go another day.",
        "chance_of_success": 70,
        "success_outcomes": [
            {
                "text": "The betony plants are determined to enjoy the last of the sun's warmth, reaching up cheerfully to the sky as p_l and app1 gather {PRONOUN/p_l/poss} leaves.",
                "exp": 20,
                "weight": 20,
                "herbs": ["betony"],
                "relationships": [
                    {
                        "cats_to": ["patrol"],
                        "cats_from": ["patrol"],
                        "mutual": false,
                        "values": ["platonic", "respect", "comfort", "trust"],
                        "amount": 10
                    },
                    {
                        "cats_to": ["patrol"],
                        "cats_from": ["patrol"],
                        "mutual": false,
                        "values": ["dislike"],
                        "amount": -10
                    }
                ]
            },
            {
                "text": "Betony is especially useful for cats who breathe with a rasp, and p_l is always keen to help Clanmates with the condition. With the great haul of betony p_l brings back, {PRONOUN/p_l/subject}'ll be able to dose {PRONOUN/p_l/poss} Clanmates and prevent coughs and chest infections. app1, however, is more interested in how betony prevents gross, runny dirt.",
                "exp": 20,
                "weight": 5,
                "herbs": ["many_herbs", "betony"],
                "relationships": [
                    {
                        "cats_to": ["patrol"],
                        "cats_from": ["patrol"],
                        "mutual": false,
                        "values": ["platonic", "respect", "comfort", "trust"],
                        "amount": 10
                    },
                    {
                        "cats_to": ["patrol"],
                        "cats_from": ["patrol"],
                        "mutual": false,
                        "values": ["dislike"],
                        "amount": -10
                    }
                ]
            },
            {
                "text": "As ever, s_c's keen eyes pick out {PRONOUN/s_c/poss} target quickly. {PRONOUN/s_c/subject/CAP} {VERB/s_c/point/points} it out to app1, and the two bring back a great haul of betony for the herb stores.",
                "exp": 20,
                "weight": 20,
                "stat_skill": ["SENSE,2"],
                "can_have_stat": ["adult"],
                "herbs": ["many_herbs", "betony"],
                "relationships": [
                    {
                        "cats_to": ["patrol"],
                        "cats_from": ["patrol"],
                        "mutual": false,
                        "values": ["platonic", "respect", "comfort", "trust"],
                        "amount": 10
                    },
                    {
                        "cats_to": ["patrol"],
                        "cats_from": ["patrol"],
                        "mutual": false,
                        "values": ["dislike"],
                        "amount": -10
                    }
                ]
            }
        ],
        "fail_outcomes": [
            {
                "text": "Hang on. Has p_l identified the betony correctly? {PRONOUN/p_l/subject/CAP}{VERB/p_l/'re/'s} not sure and not willing to risk it. Better to be safe than sorry.",
                "exp": 0,
                "weight": 20,
                "relationships": [
                    {
                        "cats_to": ["patrol"],
                        "cats_from": ["patrol"],
                        "mutual": false,
                        "values": ["platonic", "respect", "comfort", "trust"],
                        "amount": -10
                    },
                    {
                        "cats_to": ["patrol"],
                        "cats_from": ["patrol"],
                        "mutual": false,
                        "values": ["dislike"],
                        "amount": 10
                    }
                ]
            }
        ]
    },
    {
        "patrol_id": "bch_med_gatheringbetony_leaf-fall3",
        "biome": ["beach"],
        "season": ["leaf-fall"],
        "types": ["herb_gathering"],
        "tags": [],
        "patrol_art": "med_general_intro",
        "min_cats": 3,
        "max_cats": 6,
        "min_max_status": {
            "healer cats": [1, 6],
            "normal adult": [1, 6]
        },
        "weight": 20,
        "intro_text": "As the betony plants start to dramatically give up on life as leaf-fall progresses, p_l takes the opportunity to go harvest from {PRONOUN/p_l/object}, bringing along a patrol to help {PRONOUN/p_l/subject} cart the leaves back to the herb stores.",
        "decline_text": "{PRONOUN/p_l/subject/CAP}'re stopped before {PRONOUN/p_l/subject} {VERB/p_l/leave/leaves} camp - these warriors are needed elsewhere. p_l's expedition will have to wait.",
        "chance_of_success": 30,
        "success_outcomes": [
            {
                "text": "The betony plants are determined to enjoy the last of the sun's warmth, reaching up cheerfully to the sky as p_l's patrol gathers their leaves.",
                "exp": 10,
                "weight": 20,
                "herbs": ["betony"],
                "relationships": [
                    {
                        "cats_to": ["patrol"],
                        "cats_from": ["patrol"],
                        "mutual": false,
                        "values": ["platonic", "respect"],
                        "amount": 10
                    },
                    {
                        "cats_to": ["patrol"],
                        "cats_from": ["patrol"],
                        "mutual": false,
                        "values": ["dislike"],
                        "amount": -10
                    }
                ]
            },
            {
                "text": "Betony is especially useful for cats who breathe with a rasp, and p_l is always keen to help Clanmates with the condition. With the great haul of betony p_l's patrol brings back, {PRONOUN/p_l/subject}'ll be able to dose {PRONOUN/p_l/poss} Clanmates and prevent coughs and chest infections.",
                "exp": 10,
                "weight": 5,
                "herbs": ["many_herbs", "betony"],
                "relationships": [
                    {
                        "cats_to": ["patrol"],
                        "cats_from": ["patrol"],
                        "mutual": false,
                        "values": ["platonic", "respect"],
                        "amount": 10
                    },
                    {
                        "cats_to": ["patrol"],
                        "cats_from": ["patrol"],
                        "mutual": false,
                        "values": ["dislike"],
                        "amount": -10
                    }
                ]
            },
            {
                "text": "As ever, s_c's keen eyes pick out {PRONOUN/s_c/poss} target quickly, and {PRONOUN/s_c/subject} {VERB/s_c/organize/organizes} {PRONOUN/s_c/poss} patrol to bring back a great haul of betony for the herb stores.",
                "exp": 10,
                "weight": 20,
                "stat_skill": ["SENSE,2"],
                "herbs": ["many_herbs", "betony"],
                "relationships": [
                    {
                        "cats_to": ["patrol"],
                        "cats_from": ["patrol"],
                        "mutual": false,
                        "values": ["platonic", "respect"],
                        "amount": 10
                    },
                    {
                        "cats_to": ["patrol"],
                        "cats_from": ["patrol"],
                        "mutual": false,
                        "values": ["dislike"],
                        "amount": -10
                    }
                ]
            }
        ],
        "fail_outcomes": [
            {
                "text": "Hang on. Has p_l identified the betony correctly? {PRONOUN/p_l/subject/CAP}{VERB/p_l/'re/'s} not sure and not willing to risk it. Better to be safe than sorry.",
                "exp": 0,
                "weight": 20,
                "relationships": [
                    {
                        "cats_to": ["patrol"],
                        "cats_from": ["patrol"],
                        "mutual": false,
                        "values": ["platonic", "respect"],
                        "amount": -10
                    },
                    {
                        "cats_to": ["patrol"],
                        "cats_from": ["patrol"],
                        "mutual": false,
                        "values": ["dislike"],
                        "amount": 10
                    }
                ]
            }
        ]
    },
    {
        "patrol_id": "bch_med_gatheringblackberry_leaf-fall1",
        "biome": ["beach"],
        "season": ["leaf-fall"],
        "types": ["herb_gathering"],
        "tags": [],
        "patrol_art": "med_general_intro",
        "min_cats": 1,
        "max_cats": 1,
        "min_max_status": {
            "apprentice": [-1, -1],
            "healer cats": [1, 6],
            "normal adult": [-1, -1]
        },
        "weight": 20,
        "intro_text": "As leaf-fall arrives, the blackberry plants burst into fruit, and p_l heads out to take advantage.",
        "decline_text": "{PRONOUN/p_l/subject/CAP} {VERB/p_l/have/has} second thoughts about leaving {PRONOUN/p_l/poss} patients behind and {VERB/p_l/decide/decides} to go another day.",
        "chance_of_success": 70,
        "success_outcomes": [
            {
                "text": "Careful now. p_l finds the blackberry bramble, utterly coated in berries. This is both the season for blackberry picking and the time to leave the leaves alone in anticipation of leaf-bare. The berries are a poor substitute for the leaves, but a medicine cat has to think of the future.",
                "exp": 10,
                "weight": 20,
                "herbs": ["blackberry"]
            },
            {
                "text": "Perfect - there's a good crop of blackberries just waiting for {PRONOUN/p_l/object}, and the bramble seems to be sending out new exploratory branches too, promising more growth in the future. As {PRONOUN/p_l/subject} set out the leaves out to dry before {PRONOUN/p_l/subject}'re put away in the herb stores, p_l lets out a purr at the sight of {PRONOUN/p_l/poss} harvest.",
                "exp": 10,
                "weight": 5,
                "herbs": ["many_herbs", "blackberry"]
            },
            {
                "text": "s_c falls into the meditative state that herb-gathering brings, and {PRONOUN/s_c/subject} hum to {PRONOUN/s_c/self} as {PRONOUN/s_c/subject} {VERB/s_c/work/works}, crisply plucking from the blackberry brambles.",
                "exp": 10,
                "weight": 20,
                "stat_skill": ["SENSE,2"],
                "herbs": ["many_herbs", "blackberry"]
            }
        ],
        "fail_outcomes": [
            {
                "text": "p_l attempts to pick {PRONOUN/p_l/poss} way through the blackberry thorns to reach the leaves, but it soon becomes clear that it's a hopeless task.",
                "exp": 0,
                "weight": 20
            }
        ]
    },
    {
        "patrol_id": "bch_med_gatheringblackberry_leaf-fall2",
        "biome": ["beach"],
        "season": ["leaf-fall"],
        "types": ["herb_gathering"],
        "tags": [],
        "patrol_art": "med_general_intro",
        "min_cats": 2,
        "max_cats": 2,
        "min_max_status": {
            "apprentice": [-1, -1],
            "medicine cat": [1, 6],
            "medicine cat apprentice": [1, 6],
            "healer cats": [1, 6],
            "normal adult": [-1, -1]
        },
        "weight": 20,
        "intro_text": "As leaf-fall arrives, the blackberry plants burst into fruit, and p_l heads out to take advantage, bringing app1 along.",
        "decline_text": "They have second thoughts leaving their patients behind, especially with them also bringing their apprentice, and decide to go another day.",
        "chance_of_success": 70,
        "success_outcomes": [
            {
                "text": "Careful now. p_l finds the blackberry bramble, utterly coated in berries. This is the season for blackberry picking, and time to leave the leaves alone in anticipation of the coming leaf-bare. The berries are a poor substitute for the leaves, but a medicine cat has to think of the future, p_l teaches app1.",
                "exp": 20,
                "weight": 20,
                "herbs": ["blackberry"],
                "relationships": [
                    {
                        "cats_to": ["patrol"],
                        "cats_from": ["patrol"],
                        "mutual": false,
                        "values": ["platonic", "respect", "comfort", "trust"],
                        "amount": 10
                    },
                    {
                        "cats_to": ["patrol"],
                        "cats_from": ["patrol"],
                        "mutual": false,
                        "values": ["dislike"],
                        "amount": -10
                    }
                ]
            },
            {
                "text": "Perfect - there's a good crop of blackberries just waiting for {PRONOUN/p_l/object}, and the bramble seems to be sending out new exploratory branches too, promising more growth in the future. Seeing the leaves set out to dry, app1 watching over {PRONOUN/p_l/object} diligently, makes p_l feel like {PRONOUN/p_l/subject} can relax.",
                "exp": 20,
                "weight": 5,
                "herbs": ["many_herbs", "blackberry"],
                "relationships": [
                    {
                        "cats_to": ["patrol"],
                        "cats_from": ["patrol"],
                        "mutual": false,
                        "values": ["platonic", "respect", "comfort", "trust"],
                        "amount": 10
                    },
                    {
                        "cats_to": ["patrol"],
                        "cats_from": ["patrol"],
                        "mutual": false,
                        "values": ["dislike"],
                        "amount": -10
                    }
                ]
            },
            {
                "text": "s_c falls into the meditative state that herb-gathering brings, and {PRONOUN/s_c/subject} hum to {PRONOUN/s_c/self} as {PRONOUN/s_c/subject} {VERB/s_c/work/works}, crisply plucking from the blackberry brambles. app1 smiles to hear the quiet sound, comforted by the familiar work and tune.",
                "exp": 20,
                "weight": 20,
                "stat_skill": ["SENSE,2"],
                "can_have_stat": ["adult"],
                "herbs": ["many_herbs", "blackberry"],
                "relationships": [
                    {
                        "cats_to": ["patrol"],
                        "cats_from": ["patrol"],
                        "mutual": false,
                        "values": ["platonic", "respect", "comfort", "trust"],
                        "amount": 10
                    },
                    {
                        "cats_to": ["patrol"],
                        "cats_from": ["patrol"],
                        "mutual": false,
                        "values": ["dislike"],
                        "amount": -10
                    }
                ]
            }
        ],
        "fail_outcomes": [
            {
                "text": "With app1 following {PRONOUN/p_l/object}, p_l attempts to pick {PRONOUN/p_l/poss} way through the blackberry thorns to reach the leaves, but it soon becomes clear that it's a hopeless task.",
                "exp": 0,
                "weight": 20,
                "relationships": [
                    {
                        "cats_to": ["patrol"],
                        "cats_from": ["patrol"],
                        "mutual": false,
                        "values": ["platonic", "respect", "comfort", "trust"],
                        "amount": -10
                    },
                    {
                        "cats_to": ["patrol"],
                        "cats_from": ["patrol"],
                        "mutual": false,
                        "values": ["dislike"],
                        "amount": 10
                    }
                ]
            }
        ]
    },
    {
        "patrol_id": "bch_med_gatheringblackberry_leaf-fall3",
        "biome": ["beach"],
        "season": ["leaf-fall"],
        "types": ["herb_gathering"],
        "tags": [],
        "patrol_art": "med_general_intro",
        "min_cats": 3,
        "max_cats": 6,
        "min_max_status": {
            "healer cats": [1, 6],
            "normal adult": [1, 6]
        },
        "weight": 20,
        "intro_text": "As leaf-fall arrives, the blackberry plants burst into fruit, and p_l heads out to take advantage, bringing along anyone who isn't busy with other work.",
        "decline_text": "{PRONOUN/p_l/subject/CAP}'re stopped before {PRONOUN/p_l/subject} {VERB/p_l/leave/leaves} camp - these warriors are needed elsewhere. p_l's expedition will have to wait.",
        "chance_of_success": 30,
        "success_outcomes": [
            {
                "text": "Careful now. p_l finds the blackberry bramble, utterly coated in berries. This is both the season for blackberry picking and the time to leave the leaves alone in anticipation of leaf-bare. The berries are a poor substitute for the leaves, but a medicine cat has to think of the future, p_l explains to the warriors.",
                "exp": 10,
                "weight": 20,
                "herbs": ["blackberry"],
                "relationships": [
                    {
                        "cats_to": ["p_l"],
                        "cats_from": ["patrol"],
                        "mutual": false,
                        "values": ["platonic", "respect"],
                        "amount": 10
                    },
                    {
                        "cats_to": ["p_l"],
                        "cats_from": ["patrol"],
                        "mutual": false,
                        "values": ["dislike"],
                        "amount": -10
                    }
                ]
            },
            {
                "text": "Perfect - there's a good crop of blackberries just waiting for {PRONOUN/p_l/object}, and the bramble seems to be sending out new exploratory branches too, promising more growth in the future. {PRONOUN/p_l/poss/CAP} Clanmates send p_l away for a nap in the sunshine, as {PRONOUN/p_l/subject} {VERB/p_l/organize/organizes} the blackberry leaves, and p_l smiles appreciatively.",
                "exp": 10,
                "weight": 5,
                "herbs": ["many_herbs", "blackberry"],
                "relationships": [
                    {
                        "cats_to": ["p_l"],
                        "cats_from": ["patrol"],
                        "mutual": false,
                        "values": ["platonic", "respect"],
                        "amount": 10
                    },
                    {
                        "cats_to": ["p_l"],
                        "cats_from": ["patrol"],
                        "mutual": false,
                        "values": ["dislike"],
                        "amount": -10
                    }
                ]
            },
            {
                "text": "s_c falls into the meditative state that herb-gathering brings, and {PRONOUN/s_c/subject} hum to {PRONOUN/s_c/self} as {PRONOUN/s_c/subject} {VERB/s_c/work/works}, crisply plucking from the blackberry brambles. The patrol follows {PRONOUN/s_c/poss} lead, and it's a relaxed group that wanders back into camp with a massive haul from the blackberry bushes.",
                "exp": 10,
                "weight": 20,
                "stat_skill": ["SENSE,2"],
                "herbs": ["many_herbs", "blackberry"],
                "relationships": [
                    {
                        "cats_to": ["p_l"],
                        "cats_from": ["patrol"],
                        "mutual": false,
                        "values": ["platonic", "respect"],
                        "amount": 10
                    },
                    {
                        "cats_to": ["p_l"],
                        "cats_from": ["patrol"],
                        "mutual": false,
                        "values": ["dislike"],
                        "amount": -10
                    }
                ]
            }
        ],
        "fail_outcomes": [
            {
                "text": "p_l manages to avoid a torn pelt only by the grace of StarClan and isn't going to risk sending anyone else into the brambles with {PRONOUN/p_l/object} having so many thorns at the moment. {PRONOUN/p_l/subject/CAP}'ll have to try a different blackberry bush on another day.",
                "exp": 0,
                "weight": 20,
                "relationships": [
                    {
                        "cats_to": ["p_l"],
                        "cats_from": ["patrol"],
                        "mutual": false,
                        "values": ["platonic", "respect"],
                        "amount": -10
                    },
                    {
                        "cats_to": ["p_l"],
                        "cats_from": ["patrol"],
                        "mutual": false,
                        "values": ["dislike"],
                        "amount": 10
                    }
                ]
            }
        ]
    },
    {
        "patrol_id": "bch_med_gatheringburdock_leaf-fall1",
        "biome": ["beach"],
        "season": ["leaf-fall"],
        "types": ["herb_gathering"],
        "tags": [],
        "patrol_art": "med_general_intro",
        "min_cats": 1,
        "max_cats": 1,
        "min_max_status": {
            "apprentice": [-1, -1],
            "healer cats": [1, 6],
            "normal adult": [-1, -1]
        },
        "weight": 20,
        "intro_text": "As leaf-fall starts to hint at the cold soon to come, the burdock plants begin to wilt. p_l heads out to replenish the Clan's stocks.",
        "decline_text": "{PRONOUN/p_l/subject/CAP} {VERB/p_l/have/has} second thoughts about leaving {PRONOUN/p_l/poss} patients behind and {VERB/p_l/decide/decides} to go another day.",
        "chance_of_success": 70,
        "success_outcomes": [
            {
                "text": "The rains have made the ground loose and good for digging. While finding burdock plants is starting to become harder, at least it's easy to harvest the roots when they do come across some.",
                "exp": 10,
                "weight": 20,
                "herbs": ["burdock"]
            },
            {
                "text": "Luck is on p_l's side today - the burdock is both plentiful and easy to find. Laying the fat roots out in a towering but neat pile in the herb stores makes p_l's entire body thrum with a contented purr.",
                "exp": 10,
                "weight": 20,
                "herbs": ["burdock"]
            },
            {
                "text": "s_c shows {PRONOUN/s_c/poss} usual talent for spotting herbs, trotting straight over to a burdock plant and digging at its foot.",
                "exp": 10,
                "weight": 20,
                "stat_skill": ["SENSE,2"],
                "herbs": ["many_herbs", "burdock"]
            }
        ],
        "fail_outcomes": [
            {
                "text": "Maybe {PRONOUN/p_l/subject}{VERB/p_l/'re/'s} just coming down with a runny nose, but p_l doesn't manage to sniff out any burdock, and it feels like a wasted afternoon.",
                "exp": 0,
                "weight": 20
            }
        ]
    },
    {
        "patrol_id": "bch_med_gatheringburdock_leaf-fall2",
        "biome": ["beach"],
        "season": ["leaf-fall"],
        "types": ["herb_gathering"],
        "tags": [],
        "patrol_art": "med_general_intro",
        "min_cats": 2,
        "max_cats": 2,
        "min_max_status": {
            "apprentice": [-1, -1],
            "medicine cat": [1, 6],
            "medicine cat apprentice": [1, 6],
            "healer cats": [1, 6],
            "normal adult": [-1, -1]
        },
        "weight": 20,
        "intro_text": "As leaf-fall starts to hint at the cold soon to come, the burdock plants begin to wilt. p_l heads out to replenish the Clan's stocks, bringing app1 along.",
        "decline_text": "{PRONOUN/p_l/subject/CAP} {VERB/p_l/have/has} second thoughts leaving {PRONOUN/p_l/poss} patients behind, especially with {PRONOUN/p_l/object} also bringing {PRONOUN/p_l/poss} apprentice, and {VERB/p_l/decide/decides} to go another day.",
        "chance_of_success": 70,
        "success_outcomes": [
            {
                "text": "The rains have made the soil loose and good for digging. While finding burdock plants is starting to become harder, at least it's easy to harvest the roots when they do come across some. app1 actually topples over at one point, although p_l pretends {PRONOUN/p_l/subject} didn't see, hiding {PRONOUN/p_l/poss} smile.",
                "exp": 20,
                "weight": 20,
                "herbs": ["burdock"],
                "relationships": [
                    {
                        "cats_to": ["patrol"],
                        "cats_from": ["patrol"],
                        "mutual": false,
                        "values": ["platonic", "respect", "comfort", "trust"],
                        "amount": 10
                    },
                    {
                        "cats_to": ["patrol"],
                        "cats_from": ["patrol"],
                        "mutual": false,
                        "values": ["dislike"],
                        "amount": -10
                    }
                ]
            },
            {
                "text": "Luck is on p_l's side today - the burdock is both plentiful and easy to find. Laying the fat roots out in a towering but neat pile in the herb stores makes p_l's entire body thrum with a contented purr, as does seeing how hard app1 is working to learn herbcraft.",
                "exp": 20,
                "weight": 5,
                "herbs": ["many_herbs", "burdock"],
                "relationships": [
                    {
                        "cats_to": ["patrol"],
                        "cats_from": ["patrol"],
                        "mutual": false,
                        "values": ["platonic", "respect", "comfort", "trust"],
                        "amount": 10
                    },
                    {
                        "cats_to": ["patrol"],
                        "cats_from": ["patrol"],
                        "mutual": false,
                        "values": ["dislike"],
                        "amount": -10
                    }
                ]
            },
            {
                "text": "s_c shows {PRONOUN/s_c/poss} usual talent for spotting herbs, trotting straight over to a burdock plant and digging at its foot. app1 asks {PRONOUN/s_c/object} about it, and s_c replies with an explanation of how the distinctive size and shape of burdock leaves helps to quickly identify them from a distance.",
                "exp": 20,
                "weight": 20,
                "stat_skill": ["SENSE,2"],
                "can_have_stat": ["adult"],
                "herbs": ["many_herbs", "burdock"],
                "relationships": [
                    {
                        "cats_to": ["patrol"],
                        "cats_from": ["patrol"],
                        "mutual": false,
                        "values": ["platonic", "respect", "comfort", "trust"],
                        "amount": 10
                    },
                    {
                        "cats_to": ["patrol"],
                        "cats_from": ["patrol"],
                        "mutual": false,
                        "values": ["dislike"],
                        "amount": -10
                    }
                ]
            }
        ],
        "fail_outcomes": [
            {
                "text": "Maybe {PRONOUN/p_l/subject}{VERB/p_l/'re/'s} just coming down with a runny nose, but p_l doesn't manage to sniff out any burdock, and it feels like a wasted afternoon. {PRONOUN/p_l/subject/CAP} {VERB/p_l/avoid/avoids} snapping at app1, who seems unable to identify the common herb, but {PRONOUN/p_l/subject} definitely come close.",
                "exp": 0,
                "weight": 20,
                "relationships": [
                    {
                        "cats_to": ["patrol"],
                        "cats_from": ["patrol"],
                        "mutual": false,
                        "values": ["platonic", "respect", "comfort", "trust"],
                        "amount": -10
                    },
                    {
                        "cats_to": ["patrol"],
                        "cats_from": ["patrol"],
                        "mutual": false,
                        "values": ["dislike"],
                        "amount": 10
                    }
                ]
            }
        ]
    },
    {
        "patrol_id": "bch_med_gatheringburdock_leaf-fall3",
        "biome": ["beach"],
        "season": ["leaf-fall"],
        "types": ["herb_gathering"],
        "tags": [],
        "patrol_art": "med_general_intro",
        "min_cats": 3,
        "max_cats": 6,
        "min_max_status": {
            "medicine cat": [1, 6],
            "healer cats": [1, 6],
            "normal adult": [1, 6]
        },
        "weight": 20,
        "intro_text": "As leaf-fall starts to hint at the cold soon to come, the burdock plants begin to wilt. p_l heads out to replenish the Clan's stocks, bringing along anyone who isn't busy with other work.",
        "decline_text": "{PRONOUN/p_l/subject/CAP}'re stopped before {PRONOUN/p_l/subject} {VERB/p_l/leave/leaves} camp - these warriors are needed elsewhere. p_l's expedition will have to wait.",
        "chance_of_success": 30,
        "success_outcomes": [
            {
                "text": "The rains have made the soil loose and good for digging. While finding burdock plants is starting to become harder, at least it's easy to harvest the roots when they do come across some. It's a long afternoon, but a productive, light-hearted one, filled with smiles and jokes as the obliging cats follow p_l's direction to haul everything home.",
                "exp": 10,
                "weight": 20,
                "herbs": ["burdock"],
                "relationships": [
                    {
                        "cats_to": ["p_l"],
                        "cats_from": ["patrol"],
                        "mutual": false,
                        "values": ["platonic", "respect"],
                        "amount": 10
                    },
                    {
                        "cats_to": ["p_l"],
                        "cats_from": ["patrol"],
                        "mutual": false,
                        "values": ["dislike"],
                        "amount": -10
                    }
                ]
            },
            {
                "text": "Luck is on p_l's side today - the burdock is both plentiful and easy to find. Laying the fat roots out in a towering but neat pile in the herb stores makes p_l's entire body thrum with a contented purr, and {PRONOUN/p_l/poss} Clanmates smile, obligingly helping out their hard-working medicine cat.",
                "exp": 10,
                "weight": 5,
                "herbs": ["many_herbs", "burdock"],
                "relationships": [
                    {
                        "cats_to": ["p_l"],
                        "cats_from": ["patrol"],
                        "mutual": false,
                        "values": ["platonic", "respect"],
                        "amount": 10
                    },
                    {
                        "cats_to": ["p_l"],
                        "cats_from": ["patrol"],
                        "mutual": false,
                        "values": ["dislike"],
                        "amount": -10
                    }
                ]
            },
            {
                "text": "s_c shows {PRONOUN/s_c/poss} usual talent for spotting herbs, trotting straight over to a burdock plant and digging at its foot. {PRONOUN/s_c/poss/CAP} team follows {PRONOUN/s_c/object}, ready to pitch in and provide the muscle needed to bring back an excellent harvest.",
                "exp": 10,
                "weight": 20,
                "stat_skill": ["SENSE,2"],
                "herbs": ["many_herbs", "burdock"],
                "relationships": [
                    {
                        "cats_to": ["p_l"],
                        "cats_from": ["patrol"],
                        "mutual": false,
                        "values": ["platonic", "respect"],
                        "amount": 10
                    },
                    {
                        "cats_to": ["p_l"],
                        "cats_from": ["patrol"],
                        "mutual": false,
                        "values": ["dislike"],
                        "amount": -10
                    }
                ]
            }
        ],
        "fail_outcomes": [
            {
                "text": "Maybe {PRONOUN/p_l/subject}{VERB/p_l/'re/'s} just coming down with a runny nose, but p_l doesn't manage to sniff out any burdock, and no one else on the patrol is very helpful either. {PRONOUN/p_l/subject/CAP} {VERB/p_l/return/returns} to camp without any burdock, prickling with frustration.",
                "exp": 0,
                "weight": 20,
                "relationships": [
                    {
                        "cats_to": ["p_l"],
                        "cats_from": ["patrol"],
                        "mutual": false,
                        "values": ["platonic", "respect"],
                        "amount": -10
                    },
                    {
                        "cats_to": ["p_l"],
                        "cats_from": ["patrol"],
                        "mutual": false,
                        "values": ["dislike"],
                        "amount": 10
                    }
                ]
            }
        ]
    },
    {
        "patrol_id": "bch_med_gatheringcatmint_leaf-fall1",
        "biome": ["beach"],
        "season": ["leaf-fall"],
        "types": ["herb_gathering"],
        "tags": [],
        "patrol_art": "gen_med_gatheringcatmint_leaf-fall1",
        "min_cats": 1,
        "max_cats": 1,
        "min_max_status": {
            "apprentice": [-1, -1],
            "healer cats": [1, 6],
            "normal adult": [-1, -1]
        },
        "weight": 20,
        "intro_text": "{PRONOUN/p_l/subject/CAP}'d better take the opportunity to harvest while {PRONOUN/p_l/subject} can, p_l doesn't have much time left before many herbs will leave c_n's territory with the cold of leaf-bare.",
        "decline_text": "{PRONOUN/p_l/subject/CAP} {VERB/p_l/have/has} second thoughts about leaving {PRONOUN/p_l/poss} patients behind and {VERB/p_l/decide/decides} to go another day.",
        "chance_of_success": 40,
        "success_outcomes": [
            {
                "text": "Leaf-fall indicates the last of the catmint harvest, and p_l works hard to bring some home before the plants wilt and lose {PRONOUN/p_l/poss} potency.",
                "exp": 30,
                "weight": 20,
                "herbs": ["catmint"]
            },
            {
                "text": "The medicine cat carefully picks out catmint from its known hiding places, carrying it back to camp where it will protect the Clan.",
                "exp": 30,
                "weight": 20,
                "herbs": ["catmint"]
            },
            {
                "text": "s_c makes a circuit visiting all the known catmint plants in c_n's territory. While some are already wilting from frost, there's more than enough to harvest and bring back to the herb stores.",
                "exp": 30,
                "weight": 20,
                "stat_skill": ["SENSE,2"],
                "herbs": ["many_herbs", "catmint"]
            }
        ],
        "fail_outcomes": [
            {
                "text": "It's alright to fail, p_l reminds {PRONOUN/p_l/object}. At least {PRONOUN/p_l/subject} {VERB/p_l/know/knows} where there <i>isn't</i> catmint, and that will make the next patrols to find it easier.",
                "exp": 0,
                "weight": 20
            }
        ]
    },
    {
        "patrol_id": "bch_med_gatheringcatmint_leaf-fall2",
        "biome": ["beach"],
        "season": ["leaf-fall"],
        "types": ["herb_gathering"],
        "tags": [],
        "patrol_art": "gen_med_gatheringcatmint_leaf-fall2",
        "min_cats": 2,
        "max_cats": 2,
        "min_max_status": {
            "apprentice": [-1, -1],
            "medicine cat": [1, 6],
            "medicine cat apprentice": [1, 6],
            "healer cats": [1, 6],
            "normal adult": [-1, -1]
        },
        "weight": 20,
        "intro_text": "p_l waits until {PRONOUN/p_l/subject}{VERB/p_l/'re/'s} out of camp to reveal to app1 that {PRONOUN/p_l/subject}{VERB/p_l/'re/'s} off to find catmint - a 'helpful' group of 'helpers' can be a little, well, unhelpful. Catmint is just too exciting for many of {PRONOUN/p_l/poss} Clanmates to keep {PRONOUN/p_l/poss} heads around, and {PRONOUN/p_l/subject} {VERB/p_l/need/needs} to ensure c_n has stocks for the coming leaf-bare.",
        "decline_text": "{PRONOUN/p_l/subject/CAP} {VERB/p_l/have/has} second thoughts leaving {PRONOUN/p_l/poss} patients behind, especially with {PRONOUN/p_l/object} also bringing {PRONOUN/p_l/poss} apprentice, and {VERB/p_l/decide/decides} to go another day.",
        "chance_of_success": 40,
        "success_outcomes": [
            {
                "text": "As {PRONOUN/p_l/subject} {VERB/p_l/walk/walks}, p_l teaches app1 about how crucial catmint is for coughs and how, although its scent holds drugged pleasure, part of the responsibility of being a medicine cat is avoiding becoming caught in its haze. The medicine cats carefully pick out catmint from its known hiding places, carrying it back to camp where it will protect the Clan.",
                "exp": 30,
                "weight": 20,
                "herbs": ["catmint"],
                "relationships": [
                    {
                        "cats_to": ["patrol"],
                        "cats_from": ["patrol"],
                        "mutual": false,
                        "values": ["platonic", "respect", "comfort", "trust"],
                        "amount": 10
                    },
                    {
                        "cats_to": ["patrol"],
                        "cats_from": ["patrol"],
                        "mutual": false,
                        "values": ["dislike"],
                        "amount": -10
                    }
                ]
            },
            {
                "text": "Leaf-fall indicates the last of the catmint harvest, and p_l works hard to bring some home before the plants wilt and lose {PRONOUN/p_l/poss} potency, showing app1 how some of the stems are already starting to look discolored. Frost doesn't agree with catmint, unfortunately, so it's best to gather it before the cold bite of leaf-bare truly sets in.",
                "exp": 30,
                "weight": 5,
                "herbs": ["catmint"],
                "relationships": [
                    {
                        "cats_to": ["patrol"],
                        "cats_from": ["patrol"],
                        "mutual": false,
                        "values": ["platonic", "respect", "comfort", "trust"],
                        "amount": 10
                    },
                    {
                        "cats_to": ["patrol"],
                        "cats_from": ["patrol"],
                        "mutual": false,
                        "values": ["dislike"],
                        "amount": -10
                    }
                ]
            },
            {
                "text": "s_c makes a circuit visiting all the known catmint plants in c_n's territory. While some are already wilting from frost, there's more than enough to harvest and bring back to the herb stores, and showing app1 all the plants will prepare {PRONOUN/s_c/object} for trying to re-find catmint in newleaf.",
                "exp": 30,
                "weight": 20,
                "stat_skill": ["SENSE,2"],
                "can_have_stat": ["adult"],
                "herbs": ["many_herbs", "catmint"],
                "relationships": [
                    {
                        "cats_to": ["patrol"],
                        "cats_from": ["patrol"],
                        "mutual": false,
                        "values": ["platonic", "respect", "comfort", "trust"],
                        "amount": 10
                    },
                    {
                        "cats_to": ["patrol"],
                        "cats_from": ["patrol"],
                        "mutual": false,
                        "values": ["dislike"],
                        "amount": -10
                    }
                ]
            }
        ],
        "fail_outcomes": [
            {
                "text": "app1 loses {PRONOUN/p_l/poss} head over the catmint, and p_l is forced to cancel the gathering patrol to take {PRONOUN/p_l/object} back to camp until {PRONOUN/app1/subject} {VERB/app1/regain/regains} {PRONOUN/app1/poss} sense.",
                "exp": 0,
                "weight": 20,
                "relationships": [
                    {
                        "cats_to": ["patrol"],
                        "cats_from": ["patrol"],
                        "mutual": false,
                        "values": ["platonic", "respect", "comfort", "trust"],
                        "amount": -10
                    },
                    {
                        "cats_to": ["patrol"],
                        "cats_from": ["patrol"],
                        "mutual": false,
                        "values": ["dislike"],
                        "amount": 10
                    }
                ]
            }
        ]
    },
    {
        "patrol_id": "bch_med_gatheringcatmint_leaf-fall3",
        "biome": ["beach"],
        "season": ["leaf-fall"],
        "types": ["herb_gathering"],
        "tags": [],
        "patrol_art": "gen_med_gatheringcatmint_leaf-fall3",
        "min_cats": 3,
        "max_cats": 6,
        "min_max_status": {
            "medicine cat": [1, 6],
            "healer cats": [1, 6],
            "normal adult": [1, 6]
        },
        "weight": 20,
        "intro_text": "As p_l looks at the twitching tails and wide eyes of the patrol set up to 'help' {PRONOUN/p_l/subject} {VERB/p_l/gather/gathers} catmint, {PRONOUN/p_l/poss} heart sinks. These overly-excited warriors don't look like {PRONOUN/p_l/subject}{VERB/p_l/'re/'s} going to be useful, and p_l only has so much time before the catmint dies off at the end of leaf-fall.",
        "decline_text": "{PRONOUN/p_l/subject/CAP}'re stopped before {PRONOUN/p_l/subject} {VERB/p_l/leave/leaves} camp - these warriors are needed elsewhere. p_l's expedition will have to wait.",
        "chance_of_success": 20,
        "success_outcomes": [
            {
                "text": "The warriors keep {PRONOUN/p_l/poss} heads. The more experienced of p_l's helpers make themselves useful by keeping those that are young or more impulsive focused on {PRONOUN/p_l/poss} task. The medicine cat and {PRONOUN/p_l/poss} team carefully pick out catmint from its known hiding places, carrying it back to camp where it will protect the Clan.",
                "exp": 10,
                "weight": 20,
                "herbs": ["catmint"],
                "relationships": [
                    {
                        "cats_to": ["p_l"],
                        "cats_from": ["patrol"],
                        "mutual": false,
                        "values": ["platonic", "respect"],
                        "amount": 10
                    },
                    {
                        "cats_to": ["p_l"],
                        "cats_from": ["patrol"],
                        "mutual": false,
                        "values": ["dislike", "jealous"],
                        "amount": -10
                    }
                ]
            },
            {
                "text": "Leaf-fall indicates the last of the catmint harvest, and p_l works hard to bring some home before the plants wilt and lose {PRONOUN/p_l/poss} potency. {PRONOUN/p_l/subject/CAP} somehow keep control of {PRONOUN/p_l/poss} rowdy group, channeling {PRONOUN/p_l/poss} energies into herb-gathering, not smell-enjoying. It's not as easygoing as {PRONOUN/p_l/poss} patrols normally are, but the more experienced cats back {PRONOUN/p_l/object} up.",
                "exp": 10,
                "weight": 5,
                "herbs": ["catmint"],
                "relationships": [
                    {
                        "cats_to": ["p_l"],
                        "cats_from": ["patrol"],
                        "mutual": false,
                        "values": ["platonic", "respect"],
                        "amount": 10
                    },
                    {
                        "cats_to": ["p_l"],
                        "cats_from": ["patrol"],
                        "mutual": false,
                        "values": ["dislike", "jealous"],
                        "amount": -10
                    }
                ]
            },
            {
                "text": "s_c makes a circuit visiting all the known catmint plants in c_n's territory. While some are already wilting from frost, there's more than enough to harvest and bring back to the herb stores. {PRONOUN/s_c/poss/CAP} helpers get to keep the wilted stuff for {PRONOUN/s_c/poss} nests, which, unsurprisingly, thrills {PRONOUN/s_c/poss} Clanmates.",
                "exp": 10,
                "weight": 20,
                "stat_skill": ["SENSE,2"],
                "herbs": ["many_herbs", "catmint"],
                "relationships": [
                    {
                        "cats_to": ["p_l"],
                        "cats_from": ["patrol"],
                        "mutual": false,
                        "values": ["platonic", "respect"],
                        "amount": 10
                    },
                    {
                        "cats_to": ["p_l"],
                        "cats_from": ["patrol"],
                        "mutual": false,
                        "values": ["dislike", "jealous"],
                        "amount": -10
                    }
                ]
            }
        ],
        "fail_outcomes": [
            {
                "text": "p_l is proven unfortunately correct, as the patrol is full of juvenile behavior and dumb jokes rather than focused effort. The one catmint plant {PRONOUN/p_l/subject} successfully find ends up with {PRONOUN/p_l/poss} helpers rolling around in it, bruising all the stems until it's unharvestable. p_l is furious by the time {PRONOUN/p_l/subject} {VERB/p_l/return/returns} to camp.",
                "exp": 0,
                "weight": 20,
                "relationships": [
                    {
                        "cats_to": ["p_l"],
                        "cats_from": ["patrol"],
                        "mutual": false,
                        "values": ["platonic", "respect"],
                        "amount": -10
                    },
                    {
                        "cats_to": ["p_l"],
                        "cats_from": ["patrol"],
                        "mutual": false,
                        "values": ["dislike", "jealous"],
                        "amount": 10
                    }
                ]
            }
        ]
    },
    {
        "patrol_id": "bch_med_gatheringdaisy_leaf-fall1",
        "biome": ["beach"],
        "season": ["leaf-fall"],
        "types": ["herb_gathering"],
        "tags": [],
        "patrol_art": "med_general_intro",
        "min_cats": 1,
        "max_cats": 1,
        "min_max_status": {
            "apprentice": [-1, -1],
            "healer cats": [1, 6],
            "normal adult": [-1, -1]
        },
        "weight": 20,
        "intro_text": "There's still time this leaf-fall to store away a good harvest of dried but potent daisy leaves, in case c_n's elders need it for their joints or cats need to unexpectedly travel.",
        "decline_text": "{PRONOUN/p_l/subject/CAP} {VERB/p_l/have/has} second thoughts about leaving {PRONOUN/p_l/poss} patients behind and {VERB/p_l/decide/decides} to go another day.",
        "chance_of_success": 70,
        "success_outcomes": [
            {
                "text": "Leaf-fall is upon the Clan, which means p_l must think of the coming leaf-bare, when daisy leaves will become near-impossible to find. Best to stock up now, rather than worrying later when {PRONOUN/p_l/subject} {VERB/p_l/have/haves} none.",
                "exp": 10,
                "weight": 20,
                "herbs": ["daisy"]
            },
            {
                "text": "Daisies aren't hard to find, even with the weather turning cold, and s_c collects enough that {PRONOUN/s_c/subject} {VERB/s_c/have/has} trouble not dropping any on the way back to camp.",
                "exp": 10,
                "weight": 20,
                "stat_skill": ["SENSE,2"],
                "herbs": ["many_herbs", "daisy"]
            }
        ],
        "fail_outcomes": [
            {
                "text": "Frustratingly, some herbivore has come through and feasted on the daisies p_l targets. The plants will recover, but these half-chewed on leaves are useless to c_n.",
                "exp": 0,
                "weight": 20
            }
        ]
    },
    {
        "patrol_id": "bch_med_gatheringdaisy_leaf-fall2",
        "biome": ["beach"],
        "season": ["leaf-fall"],
        "types": ["herb_gathering"],
        "tags": [],
        "patrol_art": "med_general_intro",
        "min_cats": 2,
        "max_cats": 2,
        "min_max_status": {
            "apprentice": [-1, -1],
            "medicine cat": [1, 6],
            "medicine cat apprentice": [1, 6],
            "healer cats": [1, 6],
            "normal adult": [-1, -1]
        },
        "weight": 20,
        "intro_text": "There's still time this leaf-fall to store away a good harvest of dried but potent daisy leaves, in case c_n's elders need it for {PRONOUN/p_l/poss} joints or cats need to unexpectedly travel. p_l brings app1 along for a lesson.",
        "decline_text": "They have second thoughts leaving their patients behind, especially with them also bringing their apprentice, and decide to go another day.",
        "chance_of_success": 70,
        "success_outcomes": [
            {
                "text": "Daisies may seem like part of the everyday carpet of greenery, present everywhere from rocks to fields to nestled at the foot of trees, but that doesn't make {PRONOUN/p_l/poss} leaves any less useful. p_l goes through {PRONOUN/p_l/poss} common uses with app1.",
                "exp": 20,
                "weight": 20,
                "herbs": ["daisy"],
                "relationships": [
                    {
                        "cats_to": ["patrol"],
                        "cats_from": ["patrol"],
                        "mutual": false,
                        "values": ["platonic", "respect", "comfort", "trust"],
                        "amount": 10
                    },
                    {
                        "cats_to": ["patrol"],
                        "cats_from": ["patrol"],
                        "mutual": false,
                        "values": ["dislike"],
                        "amount": -10
                    }
                ]
            },
            {
                "text": "Leaf-fall is upon the Clan, which means p_l must think of the coming leaf-bare, when daisy leaves will become near-impossible to find. Best to stock up now, rather than worrying later when {PRONOUN/p_l/subject} {VERB/p_l/have/haves} none, and p_l instructs app1 on the best ways of drying {PRONOUN/p_l/object} out for long term storage.",
                "exp": 20,
                "weight": 5,
                "herbs": ["many_herbs", "daisy"],
                "relationships": [
                    {
                        "cats_to": ["patrol"],
                        "cats_from": ["patrol"],
                        "mutual": false,
                        "values": ["platonic", "respect", "comfort", "trust"],
                        "amount": 10
                    },
                    {
                        "cats_to": ["patrol"],
                        "cats_from": ["patrol"],
                        "mutual": false,
                        "values": ["dislike"],
                        "amount": -10
                    }
                ]
            },
            {
                "text": "Daisies aren't hard to find, even with the weather turning cold, and s_c collects enough that {PRONOUN/s_c/subject} {VERB/s_c/have/haves} trouble not dropping any on the way back to camp. At least with app1 here with {PRONOUN/s_c/object} the load is shared, and {PRONOUN/s_c/subject} purr in appreciation of the apprentice.",
                "exp": 20,
                "weight": 20,
                "stat_skill": ["SENSE,2"],
                "can_have_stat": ["adult"],
                "herbs": ["many_herbs", "daisy"],
                "relationships": [
                    {
                        "cats_to": ["patrol"],
                        "cats_from": ["patrol"],
                        "mutual": false,
                        "values": ["platonic", "respect", "comfort", "trust"],
                        "amount": 10
                    },
                    {
                        "cats_to": ["patrol"],
                        "cats_from": ["patrol"],
                        "mutual": false,
                        "values": ["dislike"],
                        "amount": -10
                    }
                ]
            }
        ],
        "fail_outcomes": [
            {
                "text": "Frustratingly, some herbivore has come through and feasted on the daisies p_l targets. The plants will recover, but these half-chewed on leaves are useless to c_n. {PRONOUN/p_l/subject/CAP} {VERB/p_l/avoid/avoids} snapping at app1, who seems unable to identify the common herb, but {PRONOUN/p_l/subject} definitely come close.",
                "exp": 0,
                "weight": 20,
                "relationships": [
                    {
                        "cats_to": ["patrol"],
                        "cats_from": ["patrol"],
                        "mutual": false,
                        "values": ["platonic", "respect", "comfort", "trust"],
                        "amount": -10
                    },
                    {
                        "cats_to": ["patrol"],
                        "cats_from": ["patrol"],
                        "mutual": false,
                        "values": ["dislike"],
                        "amount": 10
                    }
                ]
            }
        ]
    },
    {
        "patrol_id": "bch_med_gatheringdaisy_leaf-fall3",
        "biome": ["beach"],
        "season": ["leaf-fall"],
        "types": ["herb_gathering"],
        "tags": [],
        "patrol_art": "med_general_intro",
        "min_cats": 3,
        "max_cats": 6,
        "min_max_status": {
            "healer cats": [1, 6],
            "normal adult": [1, 6]
        },
        "weight": 20,
        "intro_text": "There's still time this leaf-fall to store away a good harvest of dried but potent daisy leaves, in case c_n's elders need it for {PRONOUN/p_l/poss} joints or cats need to unexpectedly travel. p_l assembles a little group of warriors to help {PRONOUN/p_l/subject} carry the herbs.",
        "decline_text": "{PRONOUN/p_l/subject/CAP}'re stopped before {PRONOUN/p_l/subject} {VERB/p_l/leave/leaves} camp - these warriors are needed elsewhere. p_l's expedition will have to wait.",
        "chance_of_success": 30,
        "success_outcomes": [
            {
                "text": "Daisies may seem like part of the everyday ground cover of greenery, present everywhere from rocks to fields to nestled at the foot of trees, but that doesn't make {PRONOUN/p_l/poss} leaves any less useful. With a larger patrol, the cats bring back a good haul, and p_l makes sure to thank everyone for {PRONOUN/p_l/poss} assistance.",
                "exp": 10,
                "weight": 20,
                "herbs": ["daisy"],
                "relationships": [
                    {
                        "cats_to": ["patrol"],
                        "cats_from": ["patrol"],
                        "mutual": false,
                        "values": ["platonic", "respect"],
                        "amount": 10
                    },
                    {
                        "cats_to": ["patrol"],
                        "cats_from": ["patrol"],
                        "mutual": false,
                        "values": ["dislike"],
                        "amount": -10
                    }
                ]
            },
            {
                "text": "Leaf-fall is upon the Clan, which means p_l must think of the coming leaf-bare, when daisy leaves will become near-impossible to find. Best to stock up now, rather than worrying later when {PRONOUN/p_l/subject} {VERB/p_l/have/haves} none, and the extra paws to collect the herb are deeply appreciated by p_l, who makes sure the patrol knows how much {PRONOUN/p_l/subject}{VERB/p_l/'re/'s} helping.",
                "exp": 10,
                "weight": 5,
                "herbs": ["many_herbs", "daisy"],
                "relationships": [
                    {
                        "cats_to": ["patrol"],
                        "cats_from": ["patrol"],
                        "mutual": false,
                        "values": ["platonic", "respect"],
                        "amount": 10
                    },
                    {
                        "cats_to": ["patrol"],
                        "cats_from": ["patrol"],
                        "mutual": false,
                        "values": ["dislike"],
                        "amount": -10
                    }
                ]
            },
            {
                "text": "Daisies aren't hard to find, even with the weather turning cold, and s_c collects enough that {PRONOUN/s_c/subject} {VERB/s_c/have/haves} trouble not dropping any on the way back to camp. The patrol, filled with gossip and chatter on the way out, and daisy leaves on the trip back, makes for an easy, enjoyable afternoon.",
                "exp": 10,
                "weight": 20,
                "stat_skill": ["SENSE,2"],
                "herbs": ["many_herbs", "daisy"],
                "relationships": [
                    {
                        "cats_to": ["patrol"],
                        "cats_from": ["patrol"],
                        "mutual": false,
                        "values": ["platonic", "respect"],
                        "amount": 10
                    },
                    {
                        "cats_to": ["patrol"],
                        "cats_from": ["patrol"],
                        "mutual": false,
                        "values": ["dislike"],
                        "amount": -10
                    }
                ]
            }
        ],
        "fail_outcomes": [
            {
                "text": "With the warriors more interested in hunting whatever has been snacking on the daisies than helping p_l find any more plants, it's a frustrating and unproductive afternoon.",
                "exp": 0,
                "weight": 20,
                "relationships": [
                    {
                        "cats_to": ["patrol"],
                        "cats_from": ["patrol"],
                        "mutual": false,
                        "values": ["platonic", "respect"],
                        "amount": -10
                    },
                    {
                        "cats_to": ["patrol"],
                        "cats_from": ["patrol"],
                        "mutual": false,
                        "values": ["dislike"],
                        "amount": 10
                    }
                ]
            }
        ]
    },
    {
        "patrol_id": "bch_med_leaffall_daisy_lorestoryhealinglocked1",
        "biome": ["beach"],
        "season": ["leaf-fall"],
        "types": ["herb_gathering"],
        "tags": [],
        "patrol_art": "gen_bord_story",
        "min_cats": 3,
        "max_cats": 6,
        "min_max_status": {
            "healer cats": [1, 6]
        },
        "weight": 20,
        "pl_skill_constraint": ["LORE,1", "STORY,1", "HEALER,1"],
        "intro_text": "Sniffing for daisies, p_l begins a story. Once, eons ago, during the Long Dawn after the Great Moonrise, cats staggered through the cold wide world, searching for a new home.",
        "decline_text": "Today isn't the time to linger on old history.",
        "chance_of_success": 30,
        "success_outcomes": [
            {
                "text": "Their success was owed to many things - StarClan, the mysterious sun-drown-place, other Clans who helped them on their way. But the humble daisy saved many lives, keeping their strength up for long enough to travel to new territories.",
                "exp": 30,
                "weight": 20,
                "herbs": ["daisy"],
                "relationships": [
                    {
                        "cats_to": ["p_l"],
                        "cats_from": ["patrol"],
                        "mutual": false,
                        "values": ["platonic", "respect"],
                        "amount": 10
                    },
                    {
                        "cats_to": ["patrol"],
                        "cats_from": ["patrol"],
                        "mutual": false,
                        "values": ["platonic"],
                        "amount": 5
                    },
                    {
                        "cats_to": ["p_l"],
                        "cats_from": ["patrol"],
                        "mutual": false,
                        "values": ["dislike"],
                        "amount": -10
                    }
                ]
            }
        ],
        "fail_outcomes": [
            {
                "text": "p_l gets so distracted telling the old histories that their daisy gathering mission is forgotten.",
                "exp": 0,
                "weight": 20,
                "relationships": [
                    {
                        "cats_to": ["p_l"],
                        "cats_from": ["patrol"],
                        "mutual": false,
                        "values": ["respect"],
                        "amount": -5
                    }
                ]
            }
        ]
    },
    {
        "patrol_id": "bch_med_gatheringdandelion_leaf-fall1",
        "biome": ["beach"],
        "season": ["leaf-fall"],
        "types": ["herb_gathering"],
        "tags": [],
        "patrol_art": "med_general_intro",
        "min_cats": 1,
        "max_cats": 1,
        "min_max_status": {
            "apprentice": [-1, -1],
            "healer cats": [1, 6],
            "normal adult": [-1, -1]
        },
        "weight": 20,
        "intro_text": "Yellow flowers poke out from the leaf litter, signaling that the dandelions haven't given up on growing for the season.",
        "decline_text": "{PRONOUN/p_l/subject/CAP} {VERB/p_l/have/has} second thoughts about leaving {PRONOUN/p_l/poss} patients behind and {VERB/p_l/decide/decides} to go another day.",
        "chance_of_success": 70,
        "success_outcomes": [
            {
                "text": "Truly, dandelions are an essential herb to keep in stock, crucial for poison and stings. The white milk in their roots and stems keeps for a long time, and it's a potent cure for poison - their leaves are weaker, but fast-acting, and can be chewed into poultices. Even the fluffy dandelion heads are useful as a c_n kitten's favorite, short-lived toy.",
                "exp": 10,
                "weight": 20,
                "herbs": ["dandelion"]
            },
            {
                "text": "It's a successful gathering mission, and p_l strides back to camp with a great haul of whole, intact dandelion plants. Later, {PRONOUN/p_l/subject}'ll sort the leaves and roots to be stored separately - the leaves remain fresh for a far shorter time.",
                "exp": 10,
                "weight": 20,
                "herbs": ["dandelion"]
            },
            {
                "text": "With the last bits of greenleaf's warmth still lingering in the air, s_c doesn't need to try very hard to find an excellent haul of dandelions to bring back to camp.",
                "exp": 10,
                "weight": 20,
                "stat_skill": ["SENSE,2"],
                "herbs": ["many_herbs", "dandelion"]
            }
        ],
        "fail_outcomes": [
            {
                "text": "Unfortunately, c_n doesn't seem to be the only things after dandelions, and p_l can't gather from this patch without killing off the already-damaged plants.",
                "exp": 0,
                "weight": 20
            }
        ]
    },
    {
        "patrol_id": "bch_med_gatheringdandelion_leaf-fall2",
        "biome": ["beach"],
        "season": ["leaf-fall"],
        "types": ["herb_gathering"],
        "tags": [],
        "patrol_art": "med_general_intro",
        "min_cats": 2,
        "max_cats": 2,
        "min_max_status": {
            "apprentice": [-1, -1],
            "medicine cat": [1, 6],
            "medicine cat apprentice": [1, 6],
            "healer cats": [1, 6],
            "normal adult": [-1, -1]
        },
        "weight": 20,
        "intro_text": "Yellow flowers poke out from the leaf litter, signaling that the dandelions haven't given up on growing for the season. p_l heads out to look for {PRONOUN/p_l/object}, taking app1 to learn about one of the most useful common herbs in {PRONOUN/p_l/poss} arsenal.",
        "decline_text": "{PRONOUN/p_l/subject/CAP} {VERB/p_l/have/has} second thoughts leaving {PRONOUN/p_l/poss} patients behind, especially with {PRONOUN/p_l/object} also bringing {PRONOUN/p_l/poss} apprentice, and {VERB/p_l/decide/decides} to go another day.",
        "chance_of_success": 70,
        "success_outcomes": [
            {
                "text": "Truly, dandelions are an essential herb to keep in stock, crucial for poisons and stings. Both the potent milk in {PRONOUN/p_l/poss} roots and stems, and the fast-acting leaves... Even the fluffy dandelion heads are useful as a c_n kitten's favorite, shortlived toy. p_l smiles fondly as {PRONOUN/p_l/subject} {VERB/p_l/remember/remembers} watching app1 playing with {PRONOUN/p_l/object} just a few short moons ago.",
                "exp": 20,
                "weight": 20,
                "herbs": ["dandelion"],
                "relationships": [
                    {
                        "cats_to": ["patrol"],
                        "cats_from": ["patrol"],
                        "mutual": false,
                        "values": ["platonic", "respect", "comfort", "trust"],
                        "amount": 10
                    },
                    {
                        "cats_to": ["patrol"],
                        "cats_from": ["patrol"],
                        "mutual": false,
                        "values": ["dislike"],
                        "amount": -10
                    }
                ]
            },
            {
                "text": "It's a successful gathering mission, with p_l striding back to camp with a great haul of entire dandelion plants. Later {PRONOUN/p_l/subject}'ll teach app1 to sort the leaves and roots to be stored separately, the leaves remain fresh for a far shorter time.",
                "exp": 20,
                "weight": 5,
                "herbs": ["many_herbs", "dandelion"],
                "relationships": [
                    {
                        "cats_to": ["patrol"],
                        "cats_from": ["patrol"],
                        "mutual": false,
                        "values": ["platonic", "respect", "comfort", "trust"],
                        "amount": 10
                    },
                    {
                        "cats_to": ["patrol"],
                        "cats_from": ["patrol"],
                        "mutual": false,
                        "values": ["dislike"],
                        "amount": -10
                    }
                ]
            },
            {
                "text": "With the last bits of greenleaf's warmth still lingering in the air, s_c doesn't need to try very hard to find an excellent haul of dandelions to bring back to camp. Instead, {PRONOUN/s_c/subject} let app1 take the lead in finding the plants, praising {PRONOUN/s_c/object} for all the progress {PRONOUN/s_c/subject}{VERB/s_c/'ve/'s} made in herbcraft.",
                "exp": 20,
                "weight": 20,
                "stat_skill": ["SENSE,2"],
                "can_have_stat": ["adult"],
                "herbs": ["many_herbs", "dandelion"],
                "relationships": [
                    {
                        "cats_to": ["patrol"],
                        "cats_from": ["patrol"],
                        "mutual": false,
                        "values": ["platonic", "respect", "comfort", "trust"],
                        "amount": 10
                    },
                    {
                        "cats_to": ["patrol"],
                        "cats_from": ["patrol"],
                        "mutual": false,
                        "values": ["dislike"],
                        "amount": -10
                    }
                ]
            }
        ],
        "fail_outcomes": [
            {
                "text": "Unfortunately, c_n doesn't seem to be the only things after dandelions, and p_l can't gather from this patch without killing off the already-damaged plants. app1 actually starts an argument about it, insistent that {PRONOUN/p_l/subject} {VERB/p_l/do/does}n't need to worry about protecting the dandelion patch for the future.",
                "exp": 0,
                "weight": 20,
                "relationships": [
                    {
                        "cats_to": ["patrol"],
                        "cats_from": ["patrol"],
                        "mutual": false,
                        "values": ["platonic", "respect", "comfort", "trust"],
                        "amount": -10
                    },
                    {
                        "cats_to": ["patrol"],
                        "cats_from": ["patrol"],
                        "mutual": false,
                        "values": ["dislike"],
                        "amount": 10
                    }
                ]
            }
        ]
    },
    {
        "patrol_id": "bch_med_gatheringdandelion_leaf-fall3",
        "biome": ["beach"],
        "season": ["leaf-fall"],
        "types": ["herb_gathering"],
        "tags": [],
        "patrol_art": "med_general_intro",
        "min_cats": 3,
        "max_cats": 6,
        "min_max_status": {
            "healer cats": [1, 6],
            "normal adult": [1, 6]
        },
        "weight": 20,
        "intro_text": "Yellow flowers poke out from the leaf litter, signaling that the dandelions haven't given up on growing for the season. p_l heads out to look for {PRONOUN/p_l/object}, bringing a group of {PRONOUN/p_l/poss} Clanmates along for the gathering patrol.",
        "decline_text": "{PRONOUN/p_l/subject/CAP}'re stopped before {PRONOUN/p_l/subject} {VERB/p_l/leave/leaves} camp - these warriors are needed elsewhere. p_l's expedition will have to wait.",
        "chance_of_success": 30,
        "success_outcomes": [
            {
                "text": "Truly, dandelions are an essential herb to keep in stock, crucial for poisons and stings. Both the potent milk in their roots and stems, and the fast-acting leaves... Even the fluffy dandelion heads are useful as a c_n kitten's favorite, shortlived toy. The warriors smile at the sight, sharing fond nursery memories about them as they gather.",
                "exp": 10,
                "weight": 20,
                "herbs": ["dandelion"],
                "relationships": [
                    {
                        "cats_to": ["patrol"],
                        "cats_from": ["patrol"],
                        "mutual": false,
                        "values": ["platonic", "respect"],
                        "amount": 10
                    },
                    {
                        "cats_to": ["patrol"],
                        "cats_from": ["patrol"],
                        "mutual": false,
                        "values": ["dislike"],
                        "amount": -10
                    }
                ]
            },
            {
                "text": "It's a successful gathering mission, and p_l strides back to camp with a great haul of whole, intact dandelion plants. Later, {PRONOUN/p_l/subject}'ll sort the leaves and roots to be stored separately - the leaves remain fresh for a far shorter time, but for now {PRONOUN/p_l/subject} {VERB/p_l/make/makes} sure to thank the warriors that have helped {PRONOUN/p_l/subject} bring home so many.",
                "exp": 10,
                "weight": 20,
                "herbs": ["dandelion"],
                "relationships": [
                    {
                        "cats_to": ["patrol"],
                        "cats_from": ["patrol"],
                        "mutual": false,
                        "values": ["platonic", "respect"],
                        "amount": 10
                    },
                    {
                        "cats_to": ["patrol"],
                        "cats_from": ["patrol"],
                        "mutual": false,
                        "values": ["dislike"],
                        "amount": -10
                    }
                ]
            },
            {
                "text": "With the last bits of greenleaf's warmth still lingering in the air, s_c doesn't need to try very hard to find an excellent haul of dandelions to bring back to camp. {PRONOUN/s_c/subject/CAP} {VERB/s_c/help/helps} the warriors carefully pluck fluffy dandelions heads to bring back for the nursery.",
                "exp": 10,
                "weight": 20,
                "stat_skill": ["SENSE,2"],
                "herbs": ["many_herbs", "dandelion"],
                "relationships": [
                    {
                        "cats_to": ["patrol"],
                        "cats_from": ["patrol"],
                        "mutual": false,
                        "values": ["platonic", "respect"],
                        "amount": 10
                    },
                    {
                        "cats_to": ["patrol"],
                        "cats_from": ["patrol"],
                        "mutual": false,
                        "values": ["dislike"],
                        "amount": -10
                    }
                ]
            }
        ],
        "fail_outcomes": [
            {
                "text": "The warriors that are supposed to be helping p_l gather dandelions instead seem more intent on hunting, and p_l gives up, storming back to camp with {PRONOUN/p_l/poss} temper flaring.",
                "exp": 0,
                "weight": 20,
                "relationships": [
                    {
                        "cats_to": ["patrol"],
                        "cats_from": ["patrol"],
                        "mutual": false,
                        "values": ["platonic", "respect"],
                        "amount": -10
                    },
                    {
                        "cats_to": ["patrol"],
                        "cats_from": ["patrol"],
                        "mutual": false,
                        "values": ["dislike"],
                        "amount": 10
                    }
                ]
            }
        ]
    },
    {
        "patrol_id": "bch_med_gatheringelder_leaf-fall1",
        "biome": ["beach"],
        "season": ["leaf-fall"],
        "types": ["herb_gathering"],
        "tags": [],
        "patrol_art": "med_general_intro",
        "min_cats": 1,
        "max_cats": 1,
        "min_max_status": {
            "apprentice": [-1, -1],
            "healer cats": [1, 6],
            "normal adult": [-1, -1]
        },
        "weight": 20,
        "intro_text": "With leaf-fall washing the world in tones of red and brown, p_l feels the need to gather as many elder leaves as possible, before the season turns and the Clan must survive without new stocks during leaf-bare. There's a particular tree in a sheltered dip along a stream {PRONOUN/p_l/subject} {VERB/p_l/want/wants} to check on today.",
        "decline_text": "{PRONOUN/p_l/subject/CAP} {VERB/p_l/have/has} second thoughts about leaving {PRONOUN/p_l/poss} patients behind and {VERB/p_l/decide/decides} to go another day.",
        "chance_of_success": 60,
        "success_outcomes": [
            {
                "text": "Elder leaves being used to <i>soothe</i> sprains and elder leaves having to be gathered in a way that <i>risks</i> sprains is truly one of StarClan's little ironies, p_l reflects.",
                "exp": 10,
                "weight": 20,
                "herbs": ["elder_leaves"]
            },
            {
                "text": "Ignoring the leaves piled up at the tree's base, which lack any herbal potency, p_l is pickier with {PRONOUN/p_l/poss} gathering. {PRONOUN/p_l/subject/CAP} {VERB/p_l/choose/chooses} leaves as close to green as possible for maximum usefulness, which {PRONOUN/p_l/subject} {VERB/p_l/find/finds} tends to fade the redder {PRONOUN/p_l/poss} leaves get.",
                "exp": 10,
                "weight": 5,
                "herbs": ["many_herbs", "elder_leaves"]
            },
            {
                "text": "s_c has discovered with time and experience that elder leaf picking is actually better handled by chewing off several low hanging, thin branches, and carrying those back to camp instead.",
                "exp": 10,
                "weight": 20,
                "stat_skill": ["SENSE,2"],
                "herbs": ["many_herbs", "elder_leaves"]
            }
        ],
        "fail_outcomes": [
            {
                "text": "Unfortunately, the elder tree p_l has picked out seems to have a bug infestation of some kind, and p_l doesn't want to use these tattered, diseased-looking leaves.",
                "exp": 0,
                "weight": 20
            },
            {
                "text": "p_l, reaching out just a little too far to try and grab a branch of elder while balanced on another, loses {PRONOUN/p_l/poss} balance and tumbles to the ground.",
                "exp": 0,
                "weight": 20
            },
            {
                "text": "p_l, reaching out just a little too far to try and grab a branch of elder while balanced on another, loses {PRONOUN/p_l/poss} balance and tumbles to the ground.",
                "exp": 0,
                "weight": 10,
                "dead_cats": ["r_c"]
            },
            {
                "text": "p_l, reaching out just a little too far to try and grab a branch of elder while balanced on another, loses {PRONOUN/p_l/poss} balance and tumbles to the ground.",
                "exp": 0,
                "weight": 10,
                "injury": [
                    {
                        "cats": ["r_c"],
                        "injuries": ["minor_injury"],
                        "scars": []
                    }
                ]
            }
        ]
    },
    {
        "patrol_id": "bch_med_gatheringelder_leaf-fall2",
        "biome": ["beach"],
        "season": ["leaf-fall"],
        "types": ["herb_gathering"],
        "tags": [],
        "patrol_art": "med_general_intro",
        "min_cats": 2,
        "max_cats": 2,
        "min_max_status": {
            "apprentice": [-1, -1],
            "medicine cat": [1, 6],
            "medicine cat apprentice": [1, 6],
            "healer cats": [1, 6],
            "normal adult": [-1, -1]
        },
        "weight": 20,
        "intro_text": "With leaf-fall washing the world in rich, warm tones, p_l feels the need to gather as many elder leaves as possible, before the season turns and the Clan must survive without new stock until newleaf. There's a tree in a dip along a stream {PRONOUN/p_l/subject} {VERB/p_l/want/wants} to check on today, and {PRONOUN/p_l/subject} {VERB/p_l/bring/brings} app1 to teach why harvesting from a sheltered plant can be helpful.",
        "decline_text": "{PRONOUN/p_l/subject/CAP} {VERB/p_l/have/has} second thoughts leaving {PRONOUN/p_l/poss} patients behind, especially with {PRONOUN/p_l/object} also bringing {PRONOUN/p_l/poss} apprentice, and {VERB/p_l/decide/decides} to go another day.",
        "chance_of_success": 60,
        "success_outcomes": [
            {
                "text": "Elder leaves being used to <i>soothe</i> sprains and elder leaves having to be gathered in a way that <i>risks</i> sprains is truly one of StarClan's little ironies, p_l reflects. app1 is more occupied climbing the tree, and p_l isn't going to dissuade {PRONOUN/p_l/poss} pride in plucking from the highest branches, even if {PRONOUN/p_l/subject}{VERB/p_l/'re/'s} no more potent than those at the bottom.",
                "exp": 20,
                "weight": 20,
                "herbs": ["elder_leaves"],
                "relationships": [
                    {
                        "cats_to": ["patrol"],
                        "cats_from": ["patrol"],
                        "mutual": false,
                        "values": ["platonic", "respect", "comfort", "trust"],
                        "amount": 10
                    },
                    {
                        "cats_to": ["patrol"],
                        "cats_from": ["patrol"],
                        "mutual": false,
                        "values": ["dislike"],
                        "amount": -10
                    }
                ]
            },
            {
                "text": "Ignoring the leaves piled up at the tree's base, which lack any herbal potency, p_l is pickier with {PRONOUN/p_l/poss} gathering. {PRONOUN/p_l/subject/CAP} {VERB/p_l/choose/chooses} leaves as close to green as possible for maximum usefulness, which {PRONOUN/p_l/subject} {VERB/p_l/find/finds} tends to fade the redder {PRONOUN/p_l/poss} leaves get. app1 soaks up the information, filing it away in {PRONOUN/app1/poss} ever-increasing herbcraft knowledge.",
                "exp": 20,
                "weight": 5,
                "herbs": ["many_herbs", "elder_leaves"],
                "relationships": [
                    {
                        "cats_to": ["patrol"],
                        "cats_from": ["patrol"],
                        "mutual": false,
                        "values": ["platonic", "respect", "comfort", "trust"],
                        "amount": 10
                    },
                    {
                        "cats_to": ["patrol"],
                        "cats_from": ["patrol"],
                        "mutual": false,
                        "values": ["dislike"],
                        "amount": -10
                    }
                ]
            },
            {
                "text": "s_c has managed to discover with time and experience that elder leaf picking is actually better handled by chewing off several low hanging, thin branches, and carrying those back to camp instead. {PRONOUN/s_c/subject/CAP} {VERB/s_c/pass/passes} on the trick to app1, and once {PRONOUN/s_c/subject}{VERB/s_c/'re/'s} back at camp both medicine cats strip off the leaves and give them a quick wash.",
                "exp": 20,
                "weight": 20,
                "stat_skill": ["SENSE,2"],
                "can_have_stat": ["adult"],
                "herbs": ["many_herbs", "elder_leaves"],
                "relationships": [
                    {
                        "cats_to": ["patrol"],
                        "cats_from": ["patrol"],
                        "mutual": false,
                        "values": ["platonic", "respect", "comfort", "trust"],
                        "amount": 10
                    },
                    {
                        "cats_to": ["patrol"],
                        "cats_from": ["patrol"],
                        "mutual": false,
                        "values": ["dislike"],
                        "amount": -10
                    }
                ]
            }
        ],
        "fail_outcomes": [
            {
                "text": "Unfortunately, the elder tree p_l has picked out seems to have a bug infestation of some kind, and p_l doesn't want to use these tattered, diseased-looking leaves.",
                "exp": 0,
                "weight": 20,
                "relationships": [
                    {
                        "cats_to": ["patrol"],
                        "cats_from": ["patrol"],
                        "mutual": false,
                        "values": ["platonic", "respect", "comfort", "trust"],
                        "amount": -10
                    },
                    {
                        "cats_to": ["patrol"],
                        "cats_from": ["patrol"],
                        "mutual": false,
                        "values": ["dislike"],
                        "amount": 10
                    }
                ]
            },
            {
                "text": "r_c, reaching out just a little too far to try and grab a branch of elder while balanced on another, loses {PRONOUN/r_c/poss} balance and tumbles to the ground.",
                "exp": 0,
                "weight": 20,
                "relationships": [
                    {
                        "cats_to": ["patrol"],
                        "cats_from": ["patrol"],
                        "mutual": false,
                        "values": ["platonic", "respect", "comfort", "trust"],
                        "amount": -10
                    },
                    {
                        "cats_to": ["patrol"],
                        "cats_from": ["patrol"],
                        "mutual": false,
                        "values": ["dislike"],
                        "amount": 10
                    }
                ]
            },
            {
                "text": "r_c, reaching out just a little too far to try and grab a branch of elder while balanced on another, loses {PRONOUN/r_c/poss} balance and tumbles to the ground.",
                "exp": 0,
                "weight": 10,
                "dead_cats": ["r_c"],
                "relationships": [
                    {
                        "cats_to": ["patrol"],
                        "cats_from": ["patrol"],
                        "mutual": false,
                        "values": ["platonic", "respect", "comfort", "trust"],
                        "amount": -10
                    },
                    {
                        "cats_to": ["patrol"],
                        "cats_from": ["patrol"],
                        "mutual": false,
                        "values": ["dislike"],
                        "amount": 10
                    }
                ]
            },
            {
                "text": "r_c, reaching out just a little too far to try and grab a branch of elder while balanced on another, loses {PRONOUN/r_c/poss} balance and tumbles to the ground.",
                "exp": 0,
                "weight": 10,
                "injury": [
                    {
                        "cats": ["app1"],
                        "injuries": ["minor_injury"],
                        "scars": []
                    }
                ],
                "relationships": [
                    {
                        "cats_to": ["patrol"],
                        "cats_from": ["patrol"],
                        "mutual": false,
                        "values": ["platonic", "respect", "comfort", "trust"],
                        "amount": -10
                    },
                    {
                        "cats_to": ["patrol"],
                        "cats_from": ["patrol"],
                        "mutual": false,
                        "values": ["dislike"],
                        "amount": 10
                    }
                ]
            }
        ]
    },
    {
        "patrol_id": "bch_med_gatheringelder_leaf-fall3",
        "biome": ["beach"],
        "season": ["leaf-fall"],
        "types": ["herb_gathering"],
        "tags": [],
        "patrol_art": "med_general_intro",
        "min_cats": 3,
        "max_cats": 6,
        "min_max_status": {
            "healer cats": [1, 6],
            "normal adult": [1, 6]
        },
        "weight": 20,
        "intro_text": "With leaf-fall washing the world in tones of red and brown, p_l feels the need to gather as many elder leaves as possible, before the season turns and the Clan must survive without new stocks during leaf-bare. There's a particular tree in a sheltered dip along a stream {PRONOUN/p_l/subject} {VERB/p_l/want/wants} to check on today, bringing a group of {PRONOUN/p_l/poss} Clanmates with {PRONOUN/p_l/object}.",
        "decline_text": "{PRONOUN/p_l/subject/CAP}'re stopped before {PRONOUN/p_l/subject} {VERB/p_l/leave/leaves} camp - these warriors are needed elsewhere. p_l's expedition will have to wait.",
        "chance_of_success": 20,
        "success_outcomes": [
            {
                "text": "Elder leaves being used to <i>soothe</i> sprains and elder leaves having to be gathered in a way that <i>risks</i> sprains is truly one of StarClan's little ironies, p_l reflects. {PRONOUN/p_l/subject/CAP} {VERB/p_l/share/shares} the little joke with the patrol, and the cats murrp with amusement, but it does also remind everyone to be careful as {PRONOUN/p_l/subject} {VERB/p_l/strip/strips} leaves from the tree.",
                "exp": 10,
                "weight": 20,
                "herbs": ["elder_leaves"],
                "relationships": [
                    {
                        "cats_to": ["patrol"],
                        "cats_from": ["patrol"],
                        "mutual": false,
                        "values": ["platonic", "respect"],
                        "amount": 10
                    },
                    {
                        "cats_to": ["patrol"],
                        "cats_from": ["patrol"],
                        "mutual": false,
                        "values": ["dislike"],
                        "amount": -10
                    }
                ]
            },
            {
                "text": "Ignoring the leaves piled up at the tree's base, which lack potency, p_l is pickier with {PRONOUN/p_l/poss} gathering. {PRONOUN/p_l/subject/CAP} {VERB/p_l/choose/chooses} leaves as close to green as possible for maximum usefulness, which {PRONOUN/p_l/subject} {VERB/p_l/find/finds} tends to fade the redder {PRONOUN/p_l/poss} leaves get. The warriors are less selective, but the sheer quantity p_l's able to bring back to camp more than makes up for it.",
                "exp": 10,
                "weight": 5,
                "herbs": ["many_herbs", "elder_leaves"],
                "relationships": [
                    {
                        "cats_to": ["patrol"],
                        "cats_from": ["patrol"],
                        "mutual": false,
                        "values": ["platonic", "respect"],
                        "amount": 10
                    },
                    {
                        "cats_to": ["patrol"],
                        "cats_from": ["patrol"],
                        "mutual": false,
                        "values": ["dislike"],
                        "amount": -10
                    }
                ]
            },
            {
                "text": "s_c has discovered with time and experience that elder leaf picking is actually better handled by chewing off several low hanging, thin branches, and carrying those back to camp instead. With so many assistants, {PRONOUN/s_c/subject} can bring a truly massive haul home, where the rest of the patrol helps {PRONOUN/s_c/subject} strip the leaves and carefully store {PRONOUN/s_c/object}.",
                "exp": 10,
                "weight": 20,
                "stat_skill": ["SENSE,2"],
                "herbs": ["many_herbs", "elder_leaves"],
                "relationships": [
                    {
                        "cats_to": ["patrol"],
                        "cats_from": ["patrol"],
                        "mutual": false,
                        "values": ["platonic", "respect"],
                        "amount": 10
                    },
                    {
                        "cats_to": ["patrol"],
                        "cats_from": ["patrol"],
                        "mutual": false,
                        "values": ["dislike"],
                        "amount": -10
                    }
                ]
            }
        ],
        "fail_outcomes": [
            {
                "text": "Unfortunately, the elder tree p_l has picked out seems to have a bug infestation of some kind, and p_l doesn't want to use these tattered, diseased-looking leaves.",
                "exp": 0,
                "weight": 20,
                "relationships": [
                    {
                        "cats_to": ["patrol"],
                        "cats_from": ["patrol"],
                        "mutual": false,
                        "values": ["platonic", "respect"],
                        "amount": -10
                    },
                    {
                        "cats_to": ["patrol"],
                        "cats_from": ["patrol"],
                        "mutual": false,
                        "values": ["dislike"],
                        "amount": 10
                    }
                ]
            },
            {
                "text": "r_c, reaching out just a little too far to try and grab a branch of elder while balanced on another, loses {PRONOUN/r_c/poss} balance and tumbles to the ground.",
                "exp": 0,
                "weight": 20,
                "relationships": [
                    {
                        "cats_to": ["patrol"],
                        "cats_from": ["patrol"],
                        "mutual": false,
                        "values": ["platonic", "respect"],
                        "amount": -10
                    },
                    {
                        "cats_to": ["patrol"],
                        "cats_from": ["patrol"],
                        "mutual": false,
                        "values": ["dislike"],
                        "amount": 10
                    }
                ]
            },
            {
                "text": "r_c, reaching out just a little too far to try and grab a branch of elder while balanced on another, loses {PRONOUN/r_c/poss} balance and tumbles to the ground.",
                "exp": 0,
                "weight": 10,
                "dead_cats": ["r_c"],
                "relationships": [
                    {
                        "cats_to": ["patrol"],
                        "cats_from": ["patrol"],
                        "mutual": false,
                        "values": ["platonic", "respect"],
                        "amount": -10
                    },
                    {
                        "cats_to": ["patrol"],
                        "cats_from": ["patrol"],
                        "mutual": false,
                        "values": ["dislike"],
                        "amount": 10
                    }
                ]
            },
            {
                "text": "r_c, reaching out just a little too far to try and grab a branch of elder while balanced on another, loses {PRONOUN/r_c/poss} balance and tumbles to the ground.",
                "exp": 0,
                "weight": 10,
                "injury": [
                    {
                        "cats": ["r_c"],
                        "injuries": ["minor_injury"],
                        "scars": []
                    }
                ],
                "relationships": [
                    {
                        "cats_to": ["patrol"],
                        "cats_from": ["patrol"],
                        "mutual": false,
                        "values": ["platonic", "respect"],
                        "amount": -10
                    },
                    {
                        "cats_to": ["patrol"],
                        "cats_from": ["patrol"],
                        "mutual": false,
                        "values": ["dislike"],
                        "amount": 10
                    }
                ]
            }
        ]
    },
    {
        "patrol_id": "bch_med_leaffall_gatheringelder_lorehealingstorylocked1",
        "biome": ["beach"],
        "season": ["leaf-fall"],
        "types": ["herb_gathering"],
        "tags": [],
        "patrol_art": "med_general_intro",
        "min_cats": 2,
        "max_cats": 6,
        "min_max_status": {
            "healer cats": [1, 6]
        },
        "weight": 20,
        "pl_skill_constraint": ["LORE,1", "STORY,1", "HEALER,1"],
        "intro_text": "p_l ponders one of life's little ironies with a small smile.",
        "decline_text": "The joke remains a private one.",
        "chance_of_success": 60,
        "success_outcomes": [
            {
                "text": "It's at least a little funny, how elder leaves are so suited for easing the pains of the Clan's elders. The tree isn't named for that - there's an old myth about a medicine cat asking an ancient tree for advice - but sometimes the coincidence amuses p_l.",
                "exp": 30,
                "weight": 20,
                "herbs": ["elder_leaves"],
                "art": "gen_bord_story",
                "relationships": [
                    {
                        "cats_to": ["p_l"],
                        "cats_from": ["patrol"],
                        "mutual": false,
                        "values": ["respect", "platonic"],
                        "amount": 5
                    },
                    {
                        "cats_to": ["patrol"],
                        "cats_from": ["patrol"],
                        "mutual": false,
                        "values": ["comfort", "trust"],
                        "amount": 5
                    },
                    {
                        "cats_to": ["p_l"],
                        "cats_from": ["patrol"],
                        "mutual": false,
                        "values": ["dislike"],
                        "amount": -5
                    }
                ]
            }
        ],
        "fail_outcomes": [
            {
                "text": "r_c feels like p_l is finding amusement in {PRONOUN/r_c/poss} scrambling attempts to get elder leaves, and {PRONOUN/r_c/subject}'d really rather p_l <i>didn't</i>.",
                "exp": 0,
                "weight": 20,
                "relationships": [
                    {
                        "cats_to": ["p_l"],
                        "cats_from": ["r_c"],
                        "mutual": false,
                        "values": ["platonic", "comfort"],
                        "amount": -5
                    },
                    {
                        "cats_to": ["p_l"],
                        "cats_from": ["r_c"],
                        "mutual": false,
                        "values": ["dislike"],
                        "amount": 5
                    }
                ]
            },
            {
                "text": "s_c hears p_l chuckling, and can't help but lash {PRONOUN/s_c/poss} tail. Why is p_l laughing at {PRONOUN/s_c/object} when {PRONOUN/s_c/subject}{VERB/s_c/'re/'s} just trying to help get the herbs?",
                "exp": 0,
                "weight": 20,
                "can_have_stat":["not_pl"],
                "stat_trait": [
                    "nervous",
                    "insecure",
                    "gloomy",
                    "childish",
                    "grumpy",
                    "arrogant"
                ],
                "relationships": [
                    {
                        "cats_to": ["p_l"],
                        "cats_from": ["s_c"],
                        "mutual": false,
                        "values": ["platonic", "comfort"],
                        "amount": -5
                    },
                    {
                        "cats_to": ["p_l"],
                        "cats_from": ["s_c"],
                        "mutual": false,
                        "values": ["trust"],
                        "amount": -10
                    },
                    {
                        "cats_to": ["p_l"],
                        "cats_from": ["s_c"],
                        "mutual": false,
                        "values": ["dislike"],
                        "amount": 5
                    }
                ]
            }
        ]
    },
    {
        "patrol_id": "bch_med_gatheringgoldenrod_leaf-fall1",
        "biome": ["beach"],
        "season": ["leaf-fall"],
        "types": ["herb_gathering"],
        "tags": [],
        "patrol_art": "med_general_intro",
        "min_cats": 1,
        "max_cats": 1,
        "min_max_status": {
            "apprentice": [-1, -1],
            "healer cats": [1, 6],
            "normal adult": [-1, -1]
        },
        "weight": 20,
        "intro_text": "Leaf-fall holds the last chances to stock up on herbs that will die off in leaf-bare, and p_l heads out to gather fresh goldenrod for the stores.",
        "decline_text": "{PRONOUN/p_l/subject/CAP} {VERB/p_l/have/has} second thoughts about leaving {PRONOUN/p_l/poss} patients behind and {VERB/p_l/decide/decides} to go another day.",
        "chance_of_success": 70,
        "success_outcomes": [
            {
                "text": "The many stems of goldenrod surround p_l as {PRONOUN/p_l/subject} {VERB/p_l/work/works}, snipping off stems and clumps of tiny yellow flowers to bring back to c_n's herb stores.",
                "exp": 10,
                "weight": 20,
                "herbs": ["goldenrod"]
            },
            {
                "text": "With the leaf-fall goldenrod bushes starting to die back, p_l collects all {PRONOUN/p_l/subject} can. That, as it turns out, is actually quite a lot.",
                "exp": 10,
                "weight": 5,
                "herbs": ["many_herbs", "goldenrod"]
            },
            {
                "text": "s_c has a good eye for these things and snips off the best, lushest goldenrod to take back for the Clan's stores.",
                "exp": 10,
                "weight": 20,
                "stat_skill": ["SENSE,2"],
                "herbs": ["many_herbs", "goldenrod"]
            }
        ],
        "fail_outcomes": [
            {
                "text": "p_l is distracted today, and it affects {PRONOUN/p_l/poss} work. The patrol is unsuccessful.",
                "exp": 0,
                "weight": 20
            }
        ]
    },
    {
        "patrol_id": "bch_med_gatheringgoldenrod_leaf-fall2",
        "biome": ["beach"],
        "season": ["leaf-fall"],
        "types": ["herb_gathering"],
        "tags": [],
        "patrol_art": "med_general_intro",
        "min_cats": 2,
        "max_cats": 2,
        "min_max_status": {
            "apprentice": [-1, -1],
            "medicine cat": [1, 6],
            "medicine cat apprentice": [1, 6],
            "healer cats": [1, 6],
            "normal adult": [-1, -1]
        },
        "weight": 20,
        "intro_text": "Leaf-fall holds the last chances to stock up on herbs that will die off in leaf-bare, and p_l heads out to gather fresh goldenrod for the stores with app1.",
        "decline_text": "{PRONOUN/p_l/subject/CAP} {VERB/p_l/have/has} second thoughts leaving {PRONOUN/p_l/poss} patients behind, especially with {PRONOUN/p_l/object} also bringing {PRONOUN/p_l/poss} apprentice, and {VERB/p_l/decide/decides} to go another day.",
        "chance_of_success": 70,
        "success_outcomes": [
            {
                "text": "The many stems of goldenrod surround p_l as {PRONOUN/p_l/subject} {VERB/p_l/work/works}, snipping off stems and clumps of tiny yellow flowers to bring back to c_n's herb stores. app1 and p_l occasionally exchange quiet meows as {PRONOUN/p_l/subject} {VERB/p_l/work/works}, contact calls reassuring each other that {PRONOUN/p_l/subject}{VERB/p_l/'re/'s} both still there amidst the towering goldenrod.",
                "exp": 20,
                "weight": 20,
                "herbs": ["goldenrod"],
                "relationships": [
                    {
                        "cats_to": ["patrol"],
                        "cats_from": ["patrol"],
                        "mutual": false,
                        "values": ["platonic", "respect", "comfort", "trust"],
                        "amount": 10
                    },
                    {
                        "cats_to": ["patrol"],
                        "cats_from": ["patrol"],
                        "mutual": false,
                        "values": ["dislike"],
                        "amount": -10
                    }
                ]
            },
            {
                "text": "With the leaf-fall goldenrod bushes starting to die back, p_l collects all {PRONOUN/p_l/subject} can. That, as it turns out, is actually quite a lot, and both medicine cat and apprentice are barely visible behind the bushy bundles {PRONOUN/p_l/subject} {VERB/p_l/carry/carries}.",
                "exp": 20,
                "weight": 5,
                "herbs": ["many_herbs", "goldenrod"],
                "relationships": [
                    {
                        "cats_to": ["patrol"],
                        "cats_from": ["patrol"],
                        "mutual": false,
                        "values": ["platonic", "respect", "comfort", "trust"],
                        "amount": 10
                    },
                    {
                        "cats_to": ["patrol"],
                        "cats_from": ["patrol"],
                        "mutual": false,
                        "values": ["dislike"],
                        "amount": -10
                    }
                ]
            },
            {
                "text": "s_c has a good eye for these things and snips off the best, lushest goldenrod to take back for the Clan's stores. As {PRONOUN/s_c/subject} {VERB/s_c/do/does}, {PRONOUN/s_c/subject} {VERB/s_c/instruct/instructs} app1 in how to judge the quality of each stem. Each plant will contain both ideal and bad examples, either of which could be harvested, and it's important app1 has this knowledge, too.",
                "exp": 20,
                "weight": 20,
                "stat_skill": ["SENSE,2"],
                "can_have_stat": ["adult"],
                "herbs": ["many_herbs", "goldenrod"],
                "relationships": [
                    {
                        "cats_to": ["patrol"],
                        "cats_from": ["patrol"],
                        "mutual": false,
                        "values": ["platonic", "respect", "comfort", "trust"],
                        "amount": 10
                    },
                    {
                        "cats_to": ["patrol"],
                        "cats_from": ["patrol"],
                        "mutual": false,
                        "values": ["dislike"],
                        "amount": -10
                    }
                ]
            }
        ],
        "fail_outcomes": [
            {
                "text": "p_l is distracted today, and it affects {PRONOUN/p_l/poss} work. The patrol is unsuccessful, and app1 looks up at {PRONOUN/p_l/object} with disappointment.",
                "exp": 0,
                "weight": 20,
                "relationships": [
                    {
                        "cats_to": ["patrol"],
                        "cats_from": ["patrol"],
                        "mutual": false,
                        "values": ["platonic", "respect", "comfort", "trust"],
                        "amount": -10
                    },
                    {
                        "cats_to": ["patrol"],
                        "cats_from": ["patrol"],
                        "mutual": false,
                        "values": ["dislike"],
                        "amount": 10
                    }
                ]
            }
        ]
    },
    {
        "patrol_id": "bch_med_gatheringgoldenrod_leaf-fall3",
        "biome": ["beach"],
        "season": ["leaf-fall"],
        "types": ["herb_gathering"],
        "tags": [],
        "patrol_art": "med_general_intro",
        "min_cats": 3,
        "max_cats": 6,
        "min_max_status": {
            "healer cats": [1, 6],
            "normal adult": [1, 6]
        },
        "weight": 20,
        "intro_text": "Leaf-fall holds the last chances to stock up on herbs that will die off in leaf-bare, and p_l heads out to gather fresh goldenrod for the stores with a patrol of {PRONOUN/p_l/poss} Clanmates to assist {PRONOUN/p_l/object}.",
        "decline_text": "{PRONOUN/p_l/subject/CAP}'re stopped before {PRONOUN/p_l/subject} {VERB/p_l/leave/leaves} camp - these warriors are needed elsewhere. p_l's expedition will have to wait.",
        "chance_of_success": 30,
        "success_outcomes": [
            {
                "text": "The many stems of goldenrod surround p_l as {PRONOUN/p_l/subject} {VERB/p_l/work/works}, snipping off stems and clumps of tiny yellow flowers to bring back to c_n's herb stores. The patrol chats, exchanging gossip and news as the smell of cut stems grows around {PRONOUN/p_l/object}.",
                "exp": 10,
                "weight": 20,
                "herbs": ["goldenrod"],
                "relationships": [
                    {
                        "cats_to": ["patrol"],
                        "cats_from": ["patrol"],
                        "mutual": false,
                        "values": ["platonic", "respect"],
                        "amount": 10
                    },
                    {
                        "cats_to": ["patrol"],
                        "cats_from": ["patrol"],
                        "mutual": false,
                        "values": ["dislike"],
                        "amount": -10
                    }
                ]
            },
            {
                "text": "With the leaf-fall goldenrod bushes starting to die back, p_l collects all {PRONOUN/p_l/subject} can. That, as it turns out, is actually quite a lot, particularly with so many willing paws helping {PRONOUN/p_l/object}.",
                "exp": 10,
                "weight": 5,
                "herbs": ["many_herbs", "goldenrod"],
                "relationships": [
                    {
                        "cats_to": ["patrol"],
                        "cats_from": ["patrol"],
                        "mutual": false,
                        "values": ["platonic", "respect"],
                        "amount": 10
                    },
                    {
                        "cats_to": ["patrol"],
                        "cats_from": ["patrol"],
                        "mutual": false,
                        "values": ["dislike"],
                        "amount": -10
                    }
                ]
            },
            {
                "text": "s_c has a good eye for these things and snips off the best, lushest goldenrod to take back for the Clan's stores. {PRONOUN/s_c/subject/CAP} {VERB/s_c/control/controls} what is harvested, while {PRONOUN/s_c/poss} team works to efficiently carry the herb back to camp, deferring to s_c's expertise.",
                "exp": 10,
                "weight": 20,
                "stat_skill": ["SENSE,2"],
                "herbs": ["many_herbs", "goldenrod"],
                "relationships": [
                    {
                        "cats_to": ["patrol"],
                        "cats_from": ["patrol"],
                        "mutual": false,
                        "values": ["platonic", "respect"],
                        "amount": 10
                    },
                    {
                        "cats_to": ["patrol"],
                        "cats_from": ["patrol"],
                        "mutual": false,
                        "values": ["dislike"],
                        "amount": -10
                    }
                ]
            }
        ],
        "fail_outcomes": [
            {
                "text": "p_l is distracted today, and it affects {PRONOUN/p_l/poss} work. The patrol is unsuccessful, and the cats snappy with each other.",
                "exp": 0,
                "weight": 20,
                "relationships": [
                    {
                        "cats_to": ["patrol"],
                        "cats_from": ["patrol"],
                        "mutual": false,
                        "values": ["platonic", "respect"],
                        "amount": -10
                    },
                    {
                        "cats_to": ["patrol"],
                        "cats_from": ["patrol"],
                        "mutual": false,
                        "values": ["dislike"],
                        "amount": 10
                    }
                ]
            }
        ]
    },
    {
        "patrol_id": "bch_med_gatheringjuniper_leaf-fall1",
        "biome": ["beach"],
        "season": ["leaf-fall"],
        "types": ["herb_gathering"],
        "tags": [],
        "patrol_art": "med_general_intro",
        "min_cats": 1,
        "max_cats": 1,
        "min_max_status": {
            "apprentice": [-1, -1],
            "healer cats": [1, 6],
            "normal adult": [-1, -1]
        },
        "weight": 20,
        "intro_text": "p_l sniffs the clean fresh morning air, wondering if {PRONOUN/p_l/subject} can smell juniper berries on the breeze.",
        "decline_text": "{PRONOUN/p_l/subject/CAP} {VERB/p_l/have/has} second thoughts about leaving {PRONOUN/p_l/poss} patients behind and {VERB/p_l/decide/decides} to go another day.",
        "chance_of_success": 70,
        "success_outcomes": [
            {
                "text": "Leaf-fall brings with it gleaming dots of blue as the juniper trees deck themselves with their hard-fleshed berries, wafting their pleasant scent from their branches. There's a lot to enjoy about gathering them.",
                "exp": 10,
                "weight": 20,
                "herbs": ["juniper"]
            },
            {
                "text": "Juniper berries have so many uses. Calming minds, easing breath, soothing bellies, as a traveling herb... Really, p_l will always feel better having a good store of the stuff, especially since it feels like the berries keep forever in the herb stores, and this patrol has been very successful.",
                "exp": 10,
                "weight": 20,
                "herbs": ["juniper"]
            },
            {
                "text": "s_c follows not {PRONOUN/s_c/poss} eyes, but {PRONOUN/s_c/poss} nose, tracking the juniper trees by the scent of {PRONOUN/s_c/poss} fragrant berries to find an excellent crop.",
                "exp": 10,
                "weight": 20,
                "stat_skill": ["SENSE,2"],
                "herbs": ["many_herbs", "juniper"]
            }
        ],
        "fail_outcomes": [
            {
                "text": "p_l seems to have forgotten where to find a juniper tree, much to {PRONOUN/p_l/poss} own embarrassment.",
                "exp": 0,
                "weight": 20
            }
        ]
    },
    {
        "patrol_id": "bch_med_gatheringjuniper_leaf-fall2",
        "biome": ["beach"],
        "season": ["leaf-fall"],
        "types": ["herb_gathering"],
        "tags": [],
        "patrol_art": "med_general_intro",
        "min_cats": 2,
        "max_cats": 2,
        "min_max_status": {
            "apprentice": [-1, -1],
            "medicine cat": [1, 6],
            "medicine cat apprentice": [1, 6],
            "healer cats": [1, 6],
            "normal adult": [-1, -1]
        },
        "weight": 20,
        "intro_text": "p_l sniffs the clean fresh morning air, wondering if {PRONOUN/p_l/subject} can smell juniper berries on the breeze. {PRONOUN/p_l/subject/CAP} {VERB/p_l/bring/brings} app1 to investigate.",
        "decline_text": "{PRONOUN/p_l/subject/CAP} {VERB/p_l/have/has} second thoughts leaving {PRONOUN/p_l/poss} patients behind, especially with {PRONOUN/p_l/object} also bringing {PRONOUN/p_l/poss} apprentice, and {VERB/p_l/decide/decides} to go another day.",
        "chance_of_success": 70,
        "success_outcomes": [
            {
                "text": "Leaf-fall brings with it gleaming dots of blue as the juniper trees deck {PRONOUN/p_l/object} with {PRONOUN/p_l/poss} hard-fleshed berries, wafting {PRONOUN/p_l/poss} pleasant scent from {PRONOUN/p_l/poss} branches. There's a lot to enjoy about gathering {PRONOUN/p_l/object}, and p_l spends a quiet but happy afternoon with app1.",
                "exp": 20,
                "weight": 20,
                "herbs": ["juniper"],
                "relationships": [
                    {
                        "cats_to": ["patrol"],
                        "cats_from": ["patrol"],
                        "mutual": false,
                        "values": ["platonic", "respect", "comfort", "trust"],
                        "amount": 10
                    },
                    {
                        "cats_to": ["patrol"],
                        "cats_from": ["patrol"],
                        "mutual": false,
                        "values": ["dislike"],
                        "amount": -10
                    }
                ]
            },
            {
                "text": "Juniper berries have so many uses. Calming minds, easing breath, soothing bellies, as a traveling herb... Really, p_l will always feel better having a good store of {PRONOUN/p_l/object}, and this patrol has been very successful. app1 is extremely curious how the berries store so well, and p_l teaches {PRONOUN/p_l/object} how the tree's fruit is very different than most berries.",
                "exp": 20,
                "weight": 5,
                "herbs": ["many_herbs", "juniper"],
                "relationships": [
                    {
                        "cats_to": ["patrol"],
                        "cats_from": ["patrol"],
                        "mutual": false,
                        "values": ["platonic", "respect", "comfort", "trust"],
                        "amount": 10
                    },
                    {
                        "cats_to": ["patrol"],
                        "cats_from": ["patrol"],
                        "mutual": false,
                        "values": ["dislike"],
                        "amount": -10
                    }
                ]
            },
            {
                "text": "s_c follows not {PRONOUN/s_c/poss} eyes, but {PRONOUN/s_c/poss} nose, tracking the juniper trees by the scent of {PRONOUN/s_c/poss} fragrant berries to find an excellent crop. As {PRONOUN/s_c/subject} {VERB/s_c/work/works}, {PRONOUN/s_c/subject} {VERB/s_c/chat/chats} to app1 about juniper's calming effects. This is one of the few herbs {PRONOUN/s_c/poss} Clanmates compete to go on patrols to help collect, as everyone enjoys the scent.",
                "exp": 20,
                "weight": 20,
                "stat_skill": ["SENSE,2"],
                "can_have_stat": ["adult"],
                "herbs": ["many_herbs", "juniper"],
                "relationships": [
                    {
                        "cats_to": ["patrol"],
                        "cats_from": ["patrol"],
                        "mutual": false,
                        "values": ["platonic", "respect", "comfort", "trust"],
                        "amount": 10
                    },
                    {
                        "cats_to": ["patrol"],
                        "cats_from": ["patrol"],
                        "mutual": false,
                        "values": ["dislike"],
                        "amount": -10
                    }
                ]
            }
        ],
        "fail_outcomes": [
            {
                "text": "p_l seems to have forgotten where to find a juniper tree, much to {PRONOUN/p_l/poss} own embarrassment and app1's shock.",
                "exp": 0,
                "weight": 20,
                "relationships": [
                    {
                        "cats_to": ["patrol"],
                        "cats_from": ["patrol"],
                        "mutual": false,
                        "values": ["platonic", "respect", "comfort", "trust"],
                        "amount": -10
                    },
                    {
                        "cats_to": ["patrol"],
                        "cats_from": ["patrol"],
                        "mutual": false,
                        "values": ["dislike"],
                        "amount": 10
                    }
                ]
            }
        ]
    },
    {
        "patrol_id": "bch_med_gatheringjuniper_leaf-fall3",
        "biome": ["beach"],
        "season": ["leaf-fall"],
        "types": ["herb_gathering"],
        "tags": [],
        "patrol_art": "med_general_intro",
        "min_cats": 3,
        "max_cats": 6,
        "min_max_status": {
            "medicine cat": [1, 6],
            "healer cats": [1, 6],
            "normal adult": [1, 6]
        },
        "weight": 20,
        "intro_text": "p_l sniffs the clean fresh morning air, wondering if {PRONOUN/p_l/subject} can smell juniper berries on the breeze. {PRONOUN/p_l/subject/CAP} {VERB/p_l/assemble/assembles} a patrol to investigate.",
        "decline_text": "{PRONOUN/p_l/subject/CAP}'re stopped before {PRONOUN/p_l/subject} {VERB/p_l/leave/leaves} camp - these warriors are needed elsewhere. p_l's expedition will have to wait.",
        "chance_of_success": 30,
        "success_outcomes": [
            {
                "text": "Leaf-fall brings with it gleaming dots of blue as the juniper trees deck themselves with their hard-fleshed berries, wafting their pleasant scent from their branches. There's a lot to enjoy about gathering them, especially with such a companionable group of cats to work with.",
                "exp": 10,
                "weight": 20,
                "herbs": ["juniper"],
                "relationships": [
                    {
                        "cats_to": ["patrol"],
                        "cats_from": ["patrol"],
                        "mutual": false,
                        "values": ["platonic", "respect"],
                        "amount": 10
                    },
                    {
                        "cats_to": ["patrol"],
                        "cats_from": ["patrol"],
                        "mutual": false,
                        "values": ["dislike"],
                        "amount": -10
                    }
                ]
            },
            {
                "text": "Juniper berries have so many uses. Calming minds, easing breath, soothing bellies, as a traveling herb... Really, p_l will always feel better having a good store of the stuff, and this patrol has been very successful. {PRONOUN/p_l/subject/CAP} {VERB/p_l/make/makes} sure to thank {PRONOUN/p_l/poss} team, though the warriors can't take any of the lovely-scented berries to {PRONOUN/p_l/poss} dens this time.",
                "exp": 10,
                "weight": 20,
                "herbs": ["juniper"],
                "relationships": [
                    {
                        "cats_to": ["patrol"],
                        "cats_from": ["patrol"],
                        "mutual": false,
                        "values": ["platonic", "respect"],
                        "amount": 10
                    },
                    {
                        "cats_to": ["patrol"],
                        "cats_from": ["patrol"],
                        "mutual": false,
                        "values": ["dislike"],
                        "amount": -10
                    }
                ]
            },
            {
                "text": "p_l follows not {PRONOUN/p_l/poss} eyes, but {PRONOUN/p_l/poss} nose, tracking the juniper trees by the scent of {PRONOUN/p_l/poss} fragrant berries to find an excellent crop. {PRONOUN/p_l/poss/CAP} patrol follows {PRONOUN/p_l/poss} lead, pulling berries off, although a couple times p_l does need to gently scold {PRONOUN/p_l/object} for trying to hide away the berries for {PRONOUN/p_l/poss} dens.",
                "exp": 10,
                "weight": 5,
                "herbs": ["many_herbs", "juniper"],
                "relationships": [
                    {
                        "cats_to": ["patrol"],
                        "cats_from": ["patrol"],
                        "mutual": false,
                        "values": ["platonic", "respect"],
                        "amount": 10
                    },
                    {
                        "cats_to": ["patrol"],
                        "cats_from": ["patrol"],
                        "mutual": false,
                        "values": ["dislike"],
                        "amount": -10
                    }
                ]
            },
            {
                "text": "s_c follows not {PRONOUN/s_c/poss} eyes, but {PRONOUN/s_c/poss} nose, tracking the juniper trees by the scent of {PRONOUN/s_c/poss} fragrant berries to find an excellent crop. {PRONOUN/s_c/poss/CAP} patrol follows {PRONOUN/s_c/poss} lead, pulling berries off, although a couple times s_c does need to gently scold {PRONOUN/s_c/object} for trying to hide away the berries for {PRONOUN/s_c/poss} dens.",
                "exp": 10,
                "weight": 20,
                "stat_skill": ["SENSE,2"],
                "herbs": ["many_herbs", "juniper"],
                "relationships": [
                    {
                        "cats_to": ["patrol"],
                        "cats_from": ["patrol"],
                        "mutual": false,
                        "values": ["platonic", "respect"],
                        "amount": 10
                    },
                    {
                        "cats_to": ["patrol"],
                        "cats_from": ["patrol"],
                        "mutual": false,
                        "values": ["dislike"],
                        "amount": -10
                    }
                ]
            }
        ],
        "fail_outcomes": [
            {
                "text": "The warriors are full of complaints about the sharp juniper needles spiking {PRONOUN/p_l/poss} poor widdle noses, and eventually a mildly disgusted p_l calls off the herb gathering patrol.",
                "exp": 0,
                "weight": 20,
                "relationships": [
                    {
                        "cats_to": ["patrol"],
                        "cats_from": ["patrol"],
                        "mutual": false,
                        "values": ["platonic", "respect"],
                        "amount": -10
                    },
                    {
                        "cats_to": ["patrol"],
                        "cats_from": ["patrol"],
                        "mutual": false,
                        "values": ["dislike"],
                        "amount": 10
                    }
                ]
            }
        ]
    },
    {
        "patrol_id": "bch_med_leaffall_juniper_lorestoryhealerlocked1",
        "biome": ["beach"],
        "season": ["leaf-fall"],
        "types": ["herb_gathering"],
        "tags": [],
        "patrol_art": "gen_bord_story",
        "min_cats": 3,
        "max_cats": 6,
        "min_max_status": {
            "healer cats": [1, 6]
        },
        "weight": 20,
        "pl_skill_constraint": ["LORE,1", "STORY,1", "HEALER,1"],
        "intro_text": "There's an old saying, about searching for juniper.",
        "decline_text": "The patrol doesn't stop to listen.",
        "chance_of_success": 30,
        "success_outcomes": [
            {
                "text": "If finding juniper is quite a fight, be sensible and look for a height. See - juniper trees grow in dry soil, typically in higher places.",
                "exp": 10,
                "weight": 20,
                "herbs": ["juniper"],
                "relationships": [
                    {
                        "cats_to": ["p_l"],
                        "cats_from": ["patrol"],
                        "mutual": false,
                        "values": ["platonic", "respect"],
                        "amount": 10
                    },
                    {
                        "cats_to": ["patrol"],
                        "cats_from": ["patrol"],
                        "mutual": false,
                        "values": ["platonic"],
                        "amount": 5
                    },
                    {
                        "cats_to": ["p_l"],
                        "cats_from": ["patrol"],
                        "mutual": false,
                        "values": ["dislike"],
                        "amount": -10
                    }
                ]
            }
        ],
        "fail_outcomes": [
            {
                "text": "There's no time for silly sayings! They're supposed to come back to camp with herbs, not stories!",
                "exp": 0,
                "weight": 20,
                "relationships": [
                    {
                        "cats_to": ["patrol"],
                        "cats_from": ["p_l"],
                        "mutual": false,
                        "values": ["platonic", "respect"],
                        "amount": -5
                    }
                ]
            }
        ]
    },
    {
        "patrol_id": "bch_med_gatheringlungwort_leaf-fall1",
        "biome": ["beach"],
        "season": ["leaf-fall"],
        "types": ["herb_gathering"],
        "tags": [],
        "patrol_art": "gen_med_gatheringlungwort_app",
        "min_cats": 2,
        "max_cats": 2,
        "min_max_status": {
            "apprentice": [-1, -1],
            "medicine cat": [1, 6],
            "medicine cat apprentice": [1, 6],
            "healer cats": [1, 6],
            "normal adult": [-1, -1]
        },
        "weight": 20,
        "intro_text": "p_l and app1 head out for lungwort, with p_l starting a lesson on the value of this rare herb for treating yellowcough.",
        "decline_text": "A cat grabs p_l's attention before {PRONOUN/p_l/subject} can leave. p_l heaves a sigh - the expedition is delayed for another time.",
        "chance_of_success": 30,
        "success_outcomes": [
            {
                "text": "It takes {PRONOUN/p_l/object} all day, but eventually, finally, p_l spots the speckled leaves {PRONOUN/p_l/subject}{VERB/p_l/'ve/'s} been looking for, so crucial to harvest before the plant dies back in leaf-bare. For just a second, {PRONOUN/p_l/subject} {VERB/p_l/feel/feels} the weight of {PRONOUN/p_l/poss} responsibilities lift, and {PRONOUN/p_l/subject} {VERB/p_l/let/lets} out a whoop and {VERB/p_l/stop/stops} to play with app1.",
                "exp": 20,
                "weight": 20,
                "herbs": ["lungwort"],
                "relationships": [
                    {
                        "cats_to": ["patrol"],
                        "cats_from": ["patrol"],
                        "mutual": false,
                        "values": ["respect", "comfort", "trust"],
                        "amount": 5
                    },
                    {
                        "cats_to": ["patrol"],
                        "cats_from": ["patrol"],
                        "mutual": false,
                        "values": ["dislike"],
                        "amount": -5
                    }
                ]
            },
            {
                "text": "app1 listens intently, as the hours drift slowly by in {PRONOUN/p_l/poss} intense search, and then finally spots a bush with leaves sprinkled with white. It's lungwort! p_l showers {PRONOUN/p_l/object} with praise. app1 feels like {PRONOUN/p_l/subject} could burst with pride over {PRONOUN/p_l/poss} accomplishment.",
                "exp": 20,
                "weight": 5,
                "herbs": ["lungwort"],
                "relationships": [
                    {
                        "cats_to": ["patrol"],
                        "cats_from": ["patrol"],
                        "mutual": false,
                        "values": ["respect", "comfort", "trust"],
                        "amount": 5
                    },
                    {
                        "cats_to": ["patrol"],
                        "cats_from": ["patrol"],
                        "mutual": false,
                        "values": ["dislike"],
                        "amount": -5
                    }
                ]
            },
            {
                "text": "It takes all of s_c's considerable talent for such things to hunt down the lungwort within {PRONOUN/s_c/poss} borders, the medicine cats visiting each likely nook and cranny in a carefully planned search pattern until, finally, those telltale speckled leaves are found.",
                "exp": 20,
                "weight": 20,
                "stat_skill": ["SENSE,2", "CLEVER,3"],
                "can_have_stat": ["adult"],
                "herbs": ["lungwort"],
                "relationships": [
                    {
                        "cats_to": ["patrol"],
                        "cats_from": ["patrol"],
                        "mutual": false,
                        "values": ["respect", "comfort", "trust"],
                        "amount": 5
                    },
                    {
                        "cats_to": ["patrol"],
                        "cats_from": ["patrol"],
                        "mutual": false,
                        "values": ["dislike"],
                        "amount": -5
                    }
                ]
            },
            {
                "text": "Night falls, and still s_c insists {PRONOUN/s_c/subject} {VERB/s_c/keep/keeps} going. Lungwort is the only reliable cure for yellowcough, and {PRONOUN/s_c/subject} just can't let c_n go without. Exhausted but determined, the medicine cats persist patiently until {PRONOUN/s_c/subject} finally find the precious speckled leaves.",
                "exp": 20,
                "weight": 20,
                "stat_trait": ["patient"],
                "can_have_stat": ["adult"],
                "herbs": ["lungwort"],
                "relationships": [
                    {
                        "cats_to": ["patrol"],
                        "cats_from": ["patrol"],
                        "mutual": false,
                        "values": ["respect", "comfort", "trust"],
                        "amount": 5
                    },
                    {
                        "cats_to": ["patrol"],
                        "cats_from": ["patrol"],
                        "mutual": false,
                        "values": ["dislike"],
                        "amount": -5
                    }
                ]
            }
        ],
        "fail_outcomes": [
            {
                "text": "Not only do {PRONOUN/p_l/subject} not find anything, app1 seems to not be taking in a single thing p_l tries to teach, and by the time {PRONOUN/p_l/subject}{VERB/p_l/'re/'s} back at camp, p_l wants to screech.",
                "exp": 0,
                "weight": 20,
                "relationships": [
                    {
                        "cats_to": ["patrol"],
                        "cats_from": ["patrol"],
                        "mutual": false,
                        "values": ["respect", "comfort", "trust"],
                        "amount": -5
                    },
                    {
                        "cats_to": ["patrol"],
                        "cats_from": ["patrol"],
                        "mutual": false,
                        "values": ["dislike"],
                        "amount": 5
                    }
                ]
            }
        ]
    },
    {
        "patrol_id": "bch_med_gatheringlungwort_leaf-fall2",
        "biome": ["beach"],
        "season": ["leaf-fall"],
        "types": ["herb_gathering"],
        "tags": [],
        "patrol_art": "gen_med_gatheringlungwort",
        "min_cats": 1,
        "max_cats": 1,
        "min_max_status": {
            "healer cats": [1, 6],
            "all apprentices": [-1, -1]
        },
        "weight": 20,
        "intro_text": "p_l is on a mission to find lungwort now that leaf-bare is on the horizon. As the only reliable cure for yellowcough, {PRONOUN/p_l/subject}{VERB/p_l/'re/'s} determined that c_n stock up on it.",
        "decline_text": "A cat grabs p_l's attention before {PRONOUN/p_l/subject} can leave camp.",
        "chance_of_success": 30,
        "success_outcomes": [
            {
                "text": "It takes {PRONOUN/p_l/object} all day, but eventually, finally, p_l spots the speckled leaves {PRONOUN/p_l/subject}{VERB/p_l/'ve/'s} been looking for, so crucial to harvest before the plant dies back in leaf-bare. For just a second, {PRONOUN/p_l/subject} {VERB/p_l/feel/feels} the weight of {PRONOUN/p_l/poss} responsibilities lift, the strength of that relief catching {PRONOUN/p_l/object} off guard.",
                "exp": 20,
                "weight": 20,
                "herbs": ["lungwort"],
                "relationships": [
                    {
                        "cats_to": ["patrol"],
                        "cats_from": ["clan"],
                        "mutual": false,
                        "values": ["respect"],
                        "amount": 5
                    }
                ]
            },
            {
                "text": "Not only is the lungwort intact and growing nicely, but there's also a nice patch of plantain growing just nearby. Frustratingly, p_l doesn't have the capacity to carry everything back to camp, but {PRONOUN/p_l/subject} {VERB/p_l/stick/sticks} the location in {PRONOUN/p_l/poss} mind as a place to return to.",
                "exp": 20,
                "weight": 5,
                "herbs": ["lungwort"],
                "relationships": [
                    {
                        "cats_to": ["patrol"],
                        "cats_from": ["clan"],
                        "mutual": false,
                        "values": ["respect"],
                        "amount": 5
                    }
                ]
            },
            {
                "text": "It takes all of s_c's considerable talent for such things to hunt down the lungwort within {PRONOUN/s_c/poss} borders, the medicine cat visiting each likely nook and cranny in a carefully planned search pattern until finally, those telltale speckled leaves are found.",
                "exp": 20,
                "weight": 20,
                "stat_skill": ["SENSE,2", "CLEVER,3"],
                "herbs": ["lungwort"],
                "relationships": [
                    {
                        "cats_to": ["patrol"],
                        "cats_from": ["clan"],
                        "mutual": false,
                        "values": ["respect"],
                        "amount": 5
                    }
                ]
            },
            {
                "text": "Night falls, but still s_c insistently keeps going - {PRONOUN/s_c/subject} just can't let c_n go without. Exhausted but determined, the medicine cat persists patiently until {PRONOUN/s_c/subject} {VERB/s_c/find/finds} the precious speckled leaves.",
                "exp": 20,
                "weight": 20,
                "stat_trait": ["patient"],
                "herbs": ["lungwort"],
                "relationships": [
                    {
                        "cats_to": ["patrol"],
                        "cats_from": ["clan"],
                        "mutual": false,
                        "values": ["respect"],
                        "amount": 5
                    }
                ]
            }
        ],
        "fail_outcomes": [
            {
                "text": "p_l searches until {PRONOUN/p_l/poss} pawpads are sore and {PRONOUN/p_l/poss} muscles exhausted, but {PRONOUN/p_l/subject} can't find lungwort anywhere. {PRONOUN/p_l/subject/CAP} {VERB/p_l/return/returns} to camp disappointed but determined to try again. It's simply too important to not keep a good supply of.",
                "exp": 0,
                "weight": 20,
                "relationships": [
                    {
                        "cats_to": ["patrol"],
                        "cats_from": ["clan"],
                        "mutual": false,
                        "values": ["respect"],
                        "amount": -5
                    }
                ]
            },
            {
                "text": "p_l searches until {PRONOUN/p_l/poss} pawpads are sore and {PRONOUN/p_l/poss} muscles exhausted, but {PRONOUN/p_l/subject} can't find lungwort anywhere. {PRONOUN/p_l/subject/CAP} {VERB/p_l/return/returns} to camp disappointed but determined to try again. It's simply too important to not keep a good supply of.",
                "exp": 0,
                "weight": 20,
                "relationships": [
                    {
                        "cats_to": ["patrol"],
                        "cats_from": ["clan"],
                        "mutual": false,
                        "values": ["respect"],
                        "amount": -5
                    }
                ]
            },
            {
                "text": "p_l searches until {PRONOUN/p_l/poss} pawpads are sore and {PRONOUN/p_l/poss} muscles exhausted, but {PRONOUN/p_l/subject} can't find lungwort anywhere. {PRONOUN/p_l/subject/CAP} {VERB/p_l/return/returns} to camp disappointed but determined to try again. It's simply too important to not keep a good supply of.",
                "exp": 0,
                "weight": 10,
                "injury": [
                    {
                        "cats": ["r_c"],
                        "injuries": ["sore"],
                        "scars": []
                    }
                ],
                "relationships": [
                    {
                        "cats_to": ["patrol"],
                        "cats_from": ["clan"],
                        "mutual": false,
                        "values": ["respect"],
                        "amount": -5
                    }
                ]
            }
        ]
    },
    {
        "patrol_id": "bch_med_gatheringlungwort_leaf-fall3",
        "biome": ["beach"],
        "season": ["leaf-fall"],
        "types": ["herb_gathering"],
        "tags": [],
        "patrol_art": "gen_med_gatheringlungwort",
        "min_cats": 2,
        "max_cats": 3,
        "min_max_status": {
            "healer cats": [1, 6],
            "normal adult": [1, 6]
        },
        "weight": 20,
        "intro_text": "p_l is on a mission to find lungwort now that leaf-bare is on the horizon. As the only reliable cure for yellowcough, {PRONOUN/p_l/subject}{VERB/p_l/'re/'s} determined that c_n won't run out of it. {PRONOUN/p_l/subject/CAP} {VERB/p_l/take/takes} along a warrior escort to help.",
        "decline_text": "A cat grabs p_l's attention before {PRONOUN/p_l/subject} can leave.",
        "chance_of_success": 30,
        "success_outcomes": [
            {
                "text": "It takes {PRONOUN/p_l/object} all day, but eventually, finally, p_l spots the speckled leaves {PRONOUN/p_l/subject}{VERB/p_l/'ve/'s} been looking for, so crucial to harvest before the plant dies back in leaf-bare. For just a second, {PRONOUN/p_l/subject} {VERB/p_l/feel/feels} the weight of {PRONOUN/p_l/poss} responsibilities lift, the strength of that relief catching {PRONOUN/p_l/object} off guard.",
                "exp": 20,
                "weight": 20,
                "herbs": ["lungwort"],
                "relationships": [
                    {
                        "cats_to": ["patrol"],
                        "cats_from": ["patrol"],
                        "mutual": false,
                        "values": ["dislike"],
                        "amount": -5
                    }
                ]
            },
            {
                "text": "Not only is the lungwort intact and growing nicely, but there's also a nice patch of plantain growing just nearby. p_l loads up {PRONOUN/p_l/poss} mostly-obliging escort and carries the extensive harvest home, tail waving with {PRONOUN/p_l/poss} jolly mood.",
                "exp": 20,
                "weight": 5,
                "herbs": ["lungwort"],
                "relationships": [
                    {
                        "cats_to": ["patrol"],
                        "cats_from": ["patrol"],
                        "mutual": false,
                        "values": ["dislike"],
                        "amount": -5
                    }
                ]
            },
            {
                "text": "It takes all of s_c's considerable talent for such things to hunt down the lungwort within {PRONOUN/s_c/poss} borders, the medicine cat visiting each likely nook and cranny in a carefully planned search pattern until, finally, those telltale speckled leaves are found.",
                "exp": 20,
                "weight": 20,
                "stat_skill": ["SENSE,2", "CLEVER,3"],
                "can_have_stat": ["r_c"],
                "herbs": ["lungwort"],
                "relationships": [
                    {
                        "cats_to": ["patrol"],
                        "cats_from": ["patrol"],
                        "mutual": false,
                        "values": ["dislike"],
                        "amount": -5
                    }
                ]
            },
            {
                "text": "Night falls, but still s_c insistently keeps going - {PRONOUN/s_c/subject} just can't let c_n go without. Exhausted but determined, the medicine cat persists patiently until {PRONOUN/s_c/subject} {VERB/s_c/find/finds} the precious speckled leaves.",
                "exp": 20,
                "weight": 20,
                "stat_trait": ["patient"],
                "can_have_stat": ["r_c"],
                "herbs": ["lungwort"],
                "relationships": [
                    {
                        "cats_to": ["patrol"],
                        "cats_from": ["patrol"],
                        "mutual": false,
                        "values": ["dislike"],
                        "amount": -5
                    }
                ]
            }
        ],
        "fail_outcomes": [
            {
                "text": "The cats search and search until {PRONOUN/p_l/poss} pawpads are sore and {PRONOUN/p_l/poss} muscles exhausted, but {PRONOUN/p_l/subject} just can't find lungwort anywhere. p_l returns to camp disappointed but determined to try again. It's simply too important to not keep a good supply of.",
                "exp": 0,
                "weight": 20,
                "relationships": [
                    {
                        "cats_to": ["patrol"],
                        "cats_from": ["patrol"],
                        "mutual": false,
                        "values": ["dislike"],
                        "amount": 5
                    }
                ]
            },
            {
                "text": "By the time {PRONOUN/p_l/subject} {VERB/p_l/give/gives} up and return to camp, p_l is approaching the explosion point with s_c. {PRONOUN/p_l/subject/CAP}{VERB/p_l/'ve/'s} gotten in the way, questioned the use of the gathering mission, and in general been utterly obnoxious today.",
                "exp": 0,
                "weight": 20,
                "stat_trait": ["troublesome", "childish"],
                "can_have_stat": ["r_c"],
                "relationships": [
                    {
                        "cats_to": ["patrol"],
                        "cats_from": ["patrol"],
                        "mutual": false,
                        "values": ["dislike"],
                        "amount": 5
                    }
                ]
            },
            {
                "text": "The cats search and search until {PRONOUN/p_l/poss} pawpads are sore and {PRONOUN/p_l/poss} muscles exhausted, but {PRONOUN/p_l/subject} just can't find lungwort anywhere. p_l returns to camp disappointed but determined to try again. It's simply too important to not keep a good supply of.",
                "exp": 0,
                "weight": 10,
                "injury": [
                    {
                        "cats": ["patrol"],
                        "injuries": ["sore"],
                        "scars": []
                    }
                ],
                "relationships": [
                    {
                        "cats_to": ["patrol"],
                        "cats_from": ["patrol"],
                        "mutual": false,
                        "values": ["dislike"],
                        "amount": 5
                    }
                ]
            }
        ]
    },
    {
        "patrol_id": "bch_med_leaffall_lungwort_storylorehealerlocked1",
        "biome": ["beach"],
        "season": ["leaf-fall"],
        "types": ["herb_gathering"],
        "tags": [],
        "patrol_art": "gen_med_gatheringlungwort",
        "min_cats": 3,
        "max_cats": 6,
        "min_max_status": {
            "healer cats": [1, 6]
        },
        "weight": 20,
<<<<<<< HEAD
        "pl_skill_constraint": ["LORE,1", "STORY,1", "HEALER,1"],
        "intro_text": "Keeping a supply of lungwort is serious business, p_l instructs.",
        "decline_text": "Yes, the cats all know that, that's why they're here looking for the stuff.",
        "chance_of_success": 30,
        "success_outcomes": [
            {
                "text": "Lungwort doesn't help with many aliments. But it is the <b>only</b> cure for yellowcough, and Clans have wasted away and died out for want of it, plague sweeping through their ranks, breath rasping in failing lungs til none remained to witness. c_n <i>needs</i> a steady supply of lungwort.",
                "exp": 20,
=======
        "intro_text": "Leaf-fall holds the last chances to stock up on herbs that will die off in leaf-bare, and p_l heads out to gather fresh mallow for the stores.",
        "decline_text": "{PRONOUN/p_l/subject/CAP} {VERB/p_l/have/has} second thoughts about leaving {PRONOUN/p_l/poss} patients behind and {VERB/p_l/decide/decides} to go another day.",
        "chance_of_success": 70,
        "success_outcomes": [
            {
                "text": "The soft, rose-like scent of the mallow bushes drifts around p_l as {PRONOUN/p_l/subject} {VERB/p_l/work/works}. {PRONOUN/p_l/subject/CAP} {VERB/p_l/snip/snips} off clumps of large, fuzzy, three-nubbed leaves, and the occasional pink flower, to be taken back to camp.",
                "exp": 10,
                "weight": 20,
                "herbs": ["mallow"]
            },
            {
                "text": "With the leaf-fall mallow starting to die back in the next step in its endless perennial cycle, p_l collects all {PRONOUN/p_l/subject} can. That, as it turns out, is actually quite a lot.",
                "exp": 10,
                "weight": 5,
                "herbs": ["many_herbs", "mallow"]
            },
            {
                "text": "s_c has a good eye for these things and finds an excellent patch of mallow.",
                "exp": 10,
>>>>>>> e6252687
                "weight": 20,
                "art": "gen_bord_story",
                "herbs": ["lungwort"],
                "relationships": [
                    {
                        "cats_to": ["patrol"],
                        "cats_from": ["patrol"],
                        "mutual": false,
                        "values": ["dislike"],
                        "amount": -5
                    },
                    {
                        "cats_to": ["p_l"],
                        "cats_from": ["patrol"],
                        "mutual": false,
                        "values": ["respect", "trust"],
                        "amount": 25
                    },
                    {
                        "cats_to": ["p_l"],
                        "cats_from": ["patrol"],
                        "mutual": false,
                        "values": ["dislike"],
                        "amount": -5
                    }
                ]
            }
        ],
        "fail_outcomes": [
            {
                "text": "Just thinking of the histories, the Clans lost to plagues that only lungwort can cure - it makes r_c distracted, {PRONOUN/r_c/poss} tail lashing agitatedly, and {PRONOUN/r_c/subject} {VERB/r_c/seem/seems} to mistake <i>everything</i> as lungwort... once r_c suggests that deathberries are lungwort, p_l decides to call the patrol to a halt.",
                "exp": 0,
                "weight": 20,
                "relationships": [
                    {
                        "cats_to": ["r_c"],
                        "cats_from": ["p_l"],
                        "mutual": false,
                        "values": ["dislike"],
                        "amount": 5
                    },
                    {
                        "cats_to": ["r_c"],
                        "cats_from": ["p_l"],
                        "mutual": false,
                        "values": ["respect", "trust"],
                        "amount": -15
                    }
                ]
            }
        ]
    },
    {
        "patrol_id": "bch_med_gatheringmallow_leaf-fall1",
        "biome": ["beach"],
        "season": ["leaf-fall"],
        "types": ["herb_gathering"],
        "tags": [],
        "patrol_art": "med_general_intro",
        "min_cats": 1,
        "max_cats": 1,
        "min_max_status": {
            "apprentice": [-1, -1],
            "healer cats": [1, 6],
            "normal adult": [-1, -1]
        },
        "weight": 20,
        "intro_text": "Leaf-fall holds the last chances to stock up on herbs that will die off in leaf-bare, and p_l heads out to gather fresh mallow for the stores.",
        "decline_text": "They have second thoughts about leaving their patients behind, and decide to go another day.",
        "chance_of_success": 70,
        "success_outcomes": [
            {
                "text": "The soft, rose-like scent of the mallow bushes drifts around p_l as {PRONOUN/p_l/subject} {VERB/p_l/work/works}. {PRONOUN/p_l/subject/CAP} {VERB/p_l/snip/snips} off clumps of large, fuzzy, three-nubbed leaves, and the occasional pink flower, to be taken back to camp.",
                "exp": 10,
                "weight": 20,
                "herbs": ["mallow"]
            },
            {
                "text": "With the leaf-fall mallow starting to die back in the next step in its endless perennial cycle, p_l collects all {PRONOUN/p_l/subject} can. That, as it turns out, is actually quite a lot.",
                "exp": 10,
                "weight": 5,
                "herbs": ["many_herbs", "mallow"]
            },
            {
                "text": "s_c has a good eye for these things, finding an excellent patch of mallow.",
                "exp": 10,
                "weight": 20,
                "stat_skill": ["SENSE,2"],
                "herbs": ["many_herbs", "mallow"]
            }
        ],
        "fail_outcomes": [
            {
                "text": "p_l is distracted today, and it affects {PRONOUN/p_l/poss} work. The patrol is unsuccessful.",
                "exp": 0,
                "weight": 20
            }
        ]
    },
    {
        "patrol_id": "bch_med_gatheringmallow_leaf-fall2",
        "biome": ["beach"],
        "season": ["leaf-fall"],
        "types": ["herb_gathering"],
        "tags": [],
        "patrol_art": "med_general_intro",
        "min_cats": 2,
        "max_cats": 2,
        "min_max_status": {
            "apprentice": [-1, -1],
            "medicine cat": [1, 6],
            "medicine cat apprentice": [1, 6],
            "healer cats": [1, 6],
            "normal adult": [-1, -1]
        },
        "weight": 20,
        "intro_text": "Leaf-fall holds the last chances to stock up on herbs that will die off in leaf-bare, and p_l heads out to gather fresh mallow for the stores with app1.",
        "decline_text": "{PRONOUN/p_l/subject/CAP} {VERB/p_l/have/has} second thoughts leaving {PRONOUN/p_l/poss} patients behind, especially with {PRONOUN/p_l/object} also bringing {PRONOUN/p_l/poss} apprentice, and {VERB/p_l/decide/decides} to go another day.",
        "chance_of_success": 70,
        "success_outcomes": [
            {
                "text": "The soft, rose-like scent of the mallow bushes drifts around p_l and app1 as {PRONOUN/p_l/subject} {VERB/p_l/work/works}. {PRONOUN/p_l/subject/CAP} {VERB/p_l/snip/snips} off clumps of large, fuzzy, three-nubbed leaves, and the occasional pink flower, to be taken back to camp. Bees hum through the air, not trying to bother the medicine cats, and p_l points out where {PRONOUN/p_l/subject} {VERB/p_l/think/thinks} the hive might be to app1.",
                "exp": 20,
                "weight": 20,
                "herbs": ["mallow"],
                "relationships": [
                    {
                        "cats_to": ["patrol"],
                        "cats_from": ["patrol"],
                        "mutual": false,
                        "values": ["platonic", "respect", "comfort", "trust"],
                        "amount": 10
                    },
                    {
                        "cats_to": ["patrol"],
                        "cats_from": ["patrol"],
                        "mutual": false,
                        "values": ["dislike"],
                        "amount": -10
                    }
                ]
            },
            {
                "text": "With the leaf-fall mallow starting to die back in the next step in its endless perennial cycle, p_l collects all {PRONOUN/p_l/subject} can. That, as it turns out, is actually quite a lot, and both medicine cat and apprentice are barely visible behind the bushy bundles {PRONOUN/p_l/subject} {VERB/p_l/carry/carries}.",
                "exp": 20,
                "weight": 5,
                "herbs": ["many_herbs", "mallow"],
                "relationships": [
                    {
                        "cats_to": ["patrol"],
                        "cats_from": ["patrol"],
                        "mutual": false,
                        "values": ["platonic", "respect", "comfort", "trust"],
                        "amount": 10
                    },
                    {
                        "cats_to": ["patrol"],
                        "cats_from": ["patrol"],
                        "mutual": false,
                        "values": ["dislike"],
                        "amount": -10
                    }
                ]
            },
            {
                "text": "s_c has a good eye for these things and finds an excellent patch of mallow. As {PRONOUN/s_c/subject} {VERB/s_c/do/does}, {PRONOUN/s_c/subject} {VERB/s_c/instruct/instructs} app1 in how to judge the quality of each stem. Each plant will contain both ideal and bad examples, either of which could be harvested, and it's important app1 has this knowledge, too.",
                "exp": 20,
                "weight": 20,
                "stat_skill": ["SENSE,2"],
                "can_have_stat": ["adult"],
                "herbs": ["many_herbs", "mallow"],
                "relationships": [
                    {
                        "cats_to": ["patrol"],
                        "cats_from": ["patrol"],
                        "mutual": false,
                        "values": ["platonic", "respect", "comfort", "trust"],
                        "amount": 10
                    },
                    {
                        "cats_to": ["patrol"],
                        "cats_from": ["patrol"],
                        "mutual": false,
                        "values": ["dislike"],
                        "amount": -10
                    }
                ]
            }
        ],
        "fail_outcomes": [
            {
                "text": "p_l is distracted today, and it affects {PRONOUN/p_l/poss} work. The patrol is unsuccessful, and app1 looks up at {PRONOUN/p_l/object} with disappointment.",
                "exp": 0,
                "weight": 20,
                "relationships": [
                    {
                        "cats_to": ["patrol"],
                        "cats_from": ["patrol"],
                        "mutual": false,
                        "values": ["platonic", "respect", "comfort", "trust"],
                        "amount": -10
                    },
                    {
                        "cats_to": ["patrol"],
                        "cats_from": ["patrol"],
                        "mutual": false,
                        "values": ["dislike"],
                        "amount": 10
                    }
                ]
            }
        ]
    },
    {
        "patrol_id": "bch_med_gatheringmallow_leaf-fall3",
        "biome": ["beach"],
        "season": ["leaf-fall"],
        "types": ["herb_gathering"],
        "tags": [],
        "patrol_art": "med_general_intro",
        "min_cats": 3,
        "max_cats": 6,
        "min_max_status": {
            "healer cats": [1, 6],
            "normal adult": [1, 6]
        },
        "weight": 20,
        "intro_text": "Leaf-fall holds the last chances to stock up on herbs that will die off in leaf-bare, and p_l heads out to gather fresh mallow for the stores with a patrol of {PRONOUN/p_l/poss} Clanmates to assist {PRONOUN/p_l/object}.",
        "decline_text": "{PRONOUN/p_l/subject/CAP}'re stopped before {PRONOUN/p_l/subject} {VERB/p_l/leave/leaves} camp - these warriors are needed elsewhere. p_l's expedition will have to wait.",
        "chance_of_success": 30,
        "success_outcomes": [
            {
                "text": "The soft, rose-like scent of the mallow bushes drifts around p_l as {PRONOUN/p_l/subject} {VERB/p_l/work/works}. {PRONOUN/p_l/subject/CAP} {VERB/p_l/snip/snips} off clumps of large, fuzzy, three-nubbed leaves, and the occasional pink flower, to be taken back to camp. The patrol chats, exchanging gossip and news as the smell of cut stems grows around {PRONOUN/p_l/object}.",
                "exp": 10,
                "weight": 20,
                "herbs": ["mallow"],
                "relationships": [
                    {
                        "cats_to": ["patrol"],
                        "cats_from": ["patrol"],
                        "mutual": false,
                        "values": ["platonic", "respect"],
                        "amount": 10
                    },
                    {
                        "cats_to": ["patrol"],
                        "cats_from": ["patrol"],
                        "mutual": false,
                        "values": ["dislike"],
                        "amount": -10
                    }
                ]
            },
            {
                "text": "With the leaf-fall mallow starting to die back in the next step in its endless perennial cycle, p_l collects all {PRONOUN/p_l/subject} can. That, as it turns out, is actually quite a lot, particularly with so many willing paws helping {PRONOUN/p_l/object}.",
                "exp": 10,
                "weight": 5,
                "herbs": ["many_herbs", "mallow"],
                "relationships": [
                    {
                        "cats_to": ["patrol"],
                        "cats_from": ["patrol"],
                        "mutual": false,
                        "values": ["platonic", "respect"],
                        "amount": 10
                    },
                    {
                        "cats_to": ["patrol"],
                        "cats_from": ["patrol"],
                        "mutual": false,
                        "values": ["dislike"],
                        "amount": -10
                    }
                ]
            },
            {
                "text": "s_c has a good eye for these things, finding an excellent patch of mallow. {PRONOUN/s_c/subject/CAP} {VERB/s_c/control/controls} what is harvested, while {PRONOUN/s_c/poss} team works to efficiently carry the herb back to camp, deferring to s_c's expertise.",
                "exp": 10,
                "weight": 20,
                "stat_skill": ["SENSE,2"],
                "herbs": ["many_herbs", "mallow"],
                "relationships": [
                    {
                        "cats_to": ["patrol"],
                        "cats_from": ["patrol"],
                        "mutual": false,
                        "values": ["platonic", "respect"],
                        "amount": 10
                    },
                    {
                        "cats_to": ["patrol"],
                        "cats_from": ["patrol"],
                        "mutual": false,
                        "values": ["dislike"],
                        "amount": -10
                    }
                ]
            }
        ],
        "fail_outcomes": [
            {
                "text": "p_l is distracted today, and it affects {PRONOUN/p_l/poss} work. The patrol is unsuccessful, and the cats snappy with each other.",
                "exp": 0,
                "weight": 20,
                "relationships": [
                    {
                        "cats_to": ["patrol"],
                        "cats_from": ["patrol"],
                        "mutual": false,
                        "values": ["platonic", "respect"],
                        "amount": -10
                    },
                    {
                        "cats_to": ["patrol"],
                        "cats_from": ["patrol"],
                        "mutual": false,
                        "values": ["dislike"],
                        "amount": 10
                    }
                ]
            }
        ]
    },
    {
        "patrol_id": "bch_med_leaffall_mallow_storylorehealerlocked1",
        "biome": ["beach"],
        "season": ["leaf-fall"],
        "types": ["herb_gathering"],
        "tags": [],
        "patrol_art": "gen_bord_story",
        "min_cats": 3,
        "max_cats": 6,
        "min_max_status": {
            "healer cats": [1, 6]
        },
        "weight": 20,
        "pl_skill_constraint": ["LORE,1", "STORY,1", "HEALER,1"],
        "intro_text": "As they lift their muzzles to try and catch mallow's sweet scent on the wind, p_l asks the patrol if they know how the herb got its name.",
        "decline_text": "Before p_l can continue, a messenger arrives from camp - p_l's presence is needed there.",
        "chance_of_success": 40,
        "success_outcomes": [
            {
                "text": "Mallow has a very literal name - it mellows things out, helping calm both the gut and the respiratory system. Perhaps it's not the most powerful herb in their arsenal, but it's excellent at helping in combination with others.",
                "exp": 30,
                "weight": 20,
                "herbs": ["mallow"],
                "relationships": [
                    {
                        "cats_to": ["p_l"],
                        "cats_from": ["patrol"],
                        "mutual": false,
                        "values": ["platonic", "respect"],
                        "amount": 10
                    },
                    {
                        "cats_to": ["p_l"],
                        "cats_from": ["patrol"],
                        "mutual": false,
                        "values": ["dislike"],
                        "amount": -10
                    }
                ]
            }
        ],
        "fail_outcomes": [
            {
                "text": "Try as they might, no one can sniff out any mallow, and the cats return to camp empty-pawed.",
                "exp": 0,
                "weight": 20
            },
            {
                "text": "They find mallow... but r_c ends up eating it instead of carrying it back, resulting in the herbs being ruined.",
                "exp": 0,
                "weight": 20,
                "relationships": [
                    {
                        "cats_to": ["r_c"],
                        "cats_from": ["patrol"],
                        "mutual": false,
                        "values": ["platonic", "respect"],
                        "amount": -10
                    },
                    {
                        "cats_to": ["r_c"],
                        "cats_from": ["patrol"],
                        "mutual": false,
                        "values": ["dislike"],
                        "amount": 10
                    }
                ]
            }
        ]
    },
    {
        "patrol_id": "bch_med_gatheringmarigold_leaf-fall1",
        "biome": ["beach"],
        "season": ["leaf-fall"],
        "types": ["herb_gathering"],
        "tags": [],
        "patrol_art": "med_general_intro",
        "min_cats": 1,
        "max_cats": 1,
        "min_max_status": {
            "apprentice": [-1, -1],
            "healer cats": [1, 6],
            "normal adult": [-1, -1]
        },
        "weight": 20,
        "intro_text": "Leaf-fall holds the last chances to stock up on herbs that will die off in leaf-bare, and p_l heads out to gather fresh marigold for the stores before the plants wither and die off.",
        "decline_text": "{PRONOUN/p_l/subject/CAP} {VERB/p_l/have/has} second thoughts about leaving {PRONOUN/p_l/poss} patients behind and {VERB/p_l/decide/decides} to go another day.",
        "chance_of_success": 70,
        "success_outcomes": [
            {
                "text": "The low-growing marigold creeps across the ground, spotted less by its strange leaves that look like they're pretending to be small fern fronds from a distance and more by their explosively sunset-colored flowers. Time to collect these while they're still here.",
                "exp": 10,
                "weight": 20,
                "herbs": ["marigold"]
            },
            {
                "text": "It stops infection, bleeding, <i>and</i> sore joints - why would any medicine cat ever want to risk running out of it? p_l brings back as much marigold as {PRONOUN/p_l/subject} can stuff into {PRONOUN/p_l/poss} mouth.",
                "exp": 10,
                "weight": 20,
                "herbs": ["marigold"]
            },
            {
                "text": "s_c finds a patch of marigold, harvests its best leaves and flowers, and pads home, unaware of how much of {PRONOUN/s_c/poss} success rests on {PRONOUN/s_c/poss} talent for herb gathering.",
                "exp": 10,
                "weight": 20,
                "stat_skill": ["SENSE,2"],
                "herbs": ["many_herbs", "marigold"]
            }
        ],
        "fail_outcomes": [
            {
                "text": "p_l is distracted today, and it affects {PRONOUN/p_l/poss} work. The patrol is unsuccessful.",
                "exp": 0,
                "weight": 20
            }
        ]
    },
    {
        "patrol_id": "bch_med_gatheringmarigold_leaf-fall2",
        "biome": ["beach"],
        "season": ["leaf-fall"],
        "types": ["herb_gathering"],
        "tags": [],
        "patrol_art": "med_general_intro",
        "min_cats": 2,
        "max_cats": 2,
        "min_max_status": {
            "apprentice": [-1, -1],
            "medicine cat": [1, 6],
            "medicine cat apprentice": [1, 6],
            "healer cats": [1, 6],
            "normal adult": [-1, -1]
        },
        "weight": 20,
        "intro_text": "Leaf-fall holds the last chances to stock up on herbs that will die off in leaf-bare, and p_l heads out to gather fresh marigold for the stores with app1 before the plants wither and die off.",
        "decline_text": "{PRONOUN/p_l/subject/CAP} {VERB/p_l/have/has} second thoughts leaving {PRONOUN/p_l/poss} patients behind, especially with {PRONOUN/p_l/object} also bringing {PRONOUN/p_l/poss} apprentice, and {VERB/p_l/decide/decides} to go another day.",
        "chance_of_success": 70,
        "success_outcomes": [
            {
                "text": "The low-growing marigold creeps across the ground, spotted less by its strange leaves that look like they're pretending to be small fern fronds from a distance and more by their explosively sunset-colored flowers. Time to collect these while they're still here, and the medicine cats work with urgency.",
                "exp": 20,
                "weight": 20,
                "herbs": ["marigold"],
                "relationships": [
                    {
                        "cats_to": ["patrol"],
                        "cats_from": ["patrol"],
                        "mutual": false,
                        "values": ["platonic", "respect", "comfort", "trust"],
                        "amount": 10
                    },
                    {
                        "cats_to": ["patrol"],
                        "cats_from": ["patrol"],
                        "mutual": false,
                        "values": ["dislike"],
                        "amount": -10
                    }
                ]
            },
            {
                "text": "It stops infection, bleeding, <i>and</i> sore joints - why would any medicine cat ever want to risk running out of it? p_l brings back as much marigold as {PRONOUN/p_l/subject} can stuff into {PRONOUN/p_l/poss} mouth, and app1 actually drops some of the leaves {PRONOUN/p_l/subject} {VERB/p_l/carry/carries} on the way back to camp, a little over-ambitious with how much {PRONOUN/p_l/subject} can carry.",
                "exp": 20,
                "weight": 20,
                "herbs": ["marigold"],
                "relationships": [
                    {
                        "cats_to": ["patrol"],
                        "cats_from": ["patrol"],
                        "mutual": false,
                        "values": ["platonic", "respect", "comfort", "trust"],
                        "amount": 10
                    },
                    {
                        "cats_to": ["patrol"],
                        "cats_from": ["patrol"],
                        "mutual": false,
                        "values": ["dislike"],
                        "amount": -10
                    }
                ]
            },
            {
                "text": "s_c finds a patch of marigold, harvests its best leaves and flowers, and pads home, unaware of how much of {PRONOUN/s_c/poss} success rests on {PRONOUN/s_c/poss} talent for herb gathering. app1 watches, trying to soak up {PRONOUN/s_c/poss} skills.",
                "exp": 20,
                "weight": 20,
                "stat_skill": ["SENSE,2"],
                "can_have_stat": ["adult"],
                "herbs": ["many_herbs", "marigold"],
                "relationships": [
                    {
                        "cats_to": ["patrol"],
                        "cats_from": ["patrol"],
                        "mutual": false,
                        "values": ["platonic", "respect", "comfort", "trust"],
                        "amount": 10
                    },
                    {
                        "cats_to": ["patrol"],
                        "cats_from": ["patrol"],
                        "mutual": false,
                        "values": ["dislike"],
                        "amount": -10
                    }
                ]
            }
        ],
        "fail_outcomes": [
            {
                "text": "p_l is distracted today, and it affects {PRONOUN/p_l/poss} work. The patrol is unsuccessful, and app1 looks up at {PRONOUN/p_l/object} with disappointment.",
                "exp": 0,
                "weight": 20,
                "relationships": [
                    {
                        "cats_to": ["patrol"],
                        "cats_from": ["patrol"],
                        "mutual": false,
                        "values": ["platonic", "respect", "comfort", "trust"],
                        "amount": -10
                    },
                    {
                        "cats_to": ["patrol"],
                        "cats_from": ["patrol"],
                        "mutual": false,
                        "values": ["dislike"],
                        "amount": 10
                    }
                ]
            }
        ]
    },
    {
        "patrol_id": "bch_med_gatheringmarigold_leaf-fall3",
        "biome": ["beach"],
        "season": ["leaf-fall"],
        "types": ["herb_gathering"],
        "tags": [],
        "patrol_art": "med_general_intro",
        "min_cats": 3,
        "max_cats": 6,
        "min_max_status": {
            "medicine cat": [1, 6],
            "healer cats": [1, 6],
            "normal adult": [1, 6]
        },
        "weight": 20,
        "intro_text": "Leaf-fall holds the last chances to stock up on herbs that will die off in leaf-bare, and p_l heads out to gather fresh marigold for the stores with a patrol of {PRONOUN/p_l/poss} Clanmates to assist {PRONOUN/p_l/object} before the plants wither and die off.",
        "decline_text": "{PRONOUN/p_l/subject/CAP}'re stopped before {PRONOUN/p_l/subject} {VERB/p_l/leave/leaves} camp - these warriors are needed elsewhere. p_l's expedition will have to wait.",
        "chance_of_success": 30,
        "success_outcomes": [
            {
                "text": "The low-growing marigold creeps across the ground, spotted less by its strange leaves that look like they're pretending to be small fern fronds from a distance and more by their explosively sunset-colored flowers. Time to collect these while they're still here, and every cat returns to camp carrying some.",
                "exp": 10,
                "weight": 20,
                "herbs": ["marigold"],
                "relationships": [
                    {
                        "cats_to": ["patrol"],
                        "cats_from": ["patrol"],
                        "mutual": false,
                        "values": ["platonic", "respect"],
                        "amount": 10
                    },
                    {
                        "cats_to": ["patrol"],
                        "cats_from": ["patrol"],
                        "mutual": false,
                        "values": ["dislike"],
                        "amount": -10
                    }
                ]
            },
            {
                "text": "It stops infection, bleeding, <i>and</i> sore joints - why would any medicine cat ever want to risk running out of it? p_l brings back as much marigold as {PRONOUN/p_l/subject} can stuff into {PRONOUN/p_l/poss} mouth. The warriors helping {PRONOUN/p_l/object} don't understand the importance but obligingly follow p_l's example.",
                "exp": 10,
                "weight": 20,
                "herbs": ["marigold"],
                "relationships": [
                    {
                        "cats_to": ["patrol"],
                        "cats_from": ["patrol"],
                        "mutual": false,
                        "values": ["platonic", "respect"],
                        "amount": 10
                    },
                    {
                        "cats_to": ["patrol"],
                        "cats_from": ["patrol"],
                        "mutual": false,
                        "values": ["dislike"],
                        "amount": -10
                    }
                ]
            },
            {
                "text": "s_c finds a patch of marigold, harvests its best leaves and flowers, and pads home, unaware of how much of {PRONOUN/s_c/poss} success rests on {PRONOUN/s_c/poss} talent for herb gathering. The patrol, too, is unaware, but it certainly bolsters {PRONOUN/s_c/poss} faith in {PRONOUN/s_c/poss} medicine cat to see {PRONOUN/s_c/subject} succeed with such competence.",
                "exp": 10,
                "weight": 20,
                "stat_skill": ["SENSE,2"],
                "herbs": ["many_herbs", "marigold"],
                "relationships": [
                    {
                        "cats_to": ["patrol"],
                        "cats_from": ["patrol"],
                        "mutual": false,
                        "values": ["platonic", "respect"],
                        "amount": 10
                    },
                    {
                        "cats_to": ["patrol"],
                        "cats_from": ["patrol"],
                        "mutual": false,
                        "values": ["dislike"],
                        "amount": -10
                    }
                ]
            }
        ],
        "fail_outcomes": [
            {
                "text": "p_l is distracted today, and it affects {PRONOUN/p_l/poss} work. The patrol is unsuccessful, and the cats snappy with each other.",
                "exp": 0,
                "weight": 20,
                "relationships": [
                    {
                        "cats_to": ["patrol"],
                        "cats_from": ["patrol"],
                        "mutual": false,
                        "values": ["platonic", "respect"],
                        "amount": -10
                    },
                    {
                        "cats_to": ["patrol"],
                        "cats_from": ["patrol"],
                        "mutual": false,
                        "values": ["dislike"],
                        "amount": 10
                    }
                ]
            }
        ]
    },
    {
        "patrol_id": "bch_med_leaffall_marigold_storylorehealerlocked1",
        "biome": ["beach"],
        "season": ["leaf-fall"],
        "types": ["herb_gathering"],
        "tags": [],
        "patrol_art": "gen_bord_story",
        "min_cats": 3,
        "max_cats": 6,
        "min_max_status": {
            "healer cats": [2, 6]
        },
        "weight": 20,
        "pl_skill_constraint": ["LORE,1", "STORY,1", "HEALER,1"],
        "intro_text": "Heads crane about, looking for marigold. As they work, p_l offers a story.",
        "decline_text": "Herb gathering isn't always compatible with conversation, and p_l trails off before {PRONOUN/p_l/subject} truly {VERB/p_l/start/starts}.",
        "chance_of_success": 30,
        "success_outcomes": [
            {
                "text": "Once upon a time there was a plant that, unusually, loved not the midday sun's strength, but the sunset's quiet beauty. When it came time to bloom itself, it chose those colors, locking in just a hint of the sunset's warmth into itself. When we use marigold to treat stiff joints, that warmth is gifted to our patients.",
                "exp": 30,
                "weight": 20,
                "herbs": ["marigold"],
                "relationships": [
                    {
                        "cats_to": ["p_l"],
                        "cats_from": ["patrol"],
                        "mutual": false,
                        "values": ["platonic", "respect"],
                        "amount": 10
                    },
                    {
                        "cats_to": ["patrol"],
                        "cats_from": ["patrol"],
                        "mutual": false,
                        "values": ["platonic"],
                        "amount": 10
                    },
                    {
                        "cats_to": ["p_l"],
                        "cats_from": ["patrol"],
                        "mutual": false,
                        "values": ["dislike"],
                        "amount": -10
                    }
                ]
            }
        ],
        "fail_outcomes": [
            {
                "text": "It's always difficult enough to try and identify marigold without its signature bloom, and though p_l doesn't mean to, {PRONOUN/p_l/poss} story distracts from the patrol's efforts.",
                "exp": 0,
                "weight": 20,
                "relationships": [
                    {
                        "cats_to": ["p_l"],
                        "cats_from": ["patrol"],
                        "mutual": false,
                        "values": ["respect"],
                        "amount": -2
                    }
                ]
            }
        ]
    },
    {
        "patrol_id": "bch_med_gatheringmullein_leaf-fall1",
        "biome": ["beach"],
        "season": ["leaf-fall"],
        "types": ["herb_gathering"],
        "tags": [],
        "patrol_art": "med_general_intro",
        "min_cats": 1,
        "max_cats": 1,
        "min_max_status": {
            "apprentice": [-1, -1],
            "healer cats": [1, 6],
            "normal adult": [-1, -1]
        },
        "weight": 20,
        "intro_text": "As the mullein towers impressively over the other plants, it's a good time to harvest it.",
        "decline_text": "{PRONOUN/p_l/subject/CAP} {VERB/p_l/have/has} second thoughts about leaving {PRONOUN/p_l/poss} patients behind and {VERB/p_l/decide/decides} to go another day.",
        "chance_of_success": 70,
        "success_outcomes": [
            {
                "text": "With all the towering height obtained in newleaf, greenleaf, and now leaf-fall, it almost makes sense why mullein dies off in leaf-bare - otherwise the plants would surely topple over. p_l shoves this one over to get at its leaves.",
                "exp": 10,
                "weight": 20,
                "herbs": ["mullein"]
            },
            {
                "text": "Easing the lungs of those with weaker chest muscles or infections, helping with certain sorts of pain, <i>and</i> being used to treat unhappy guts - mullein is a good herb to keep in stock, even if it doesn't have the glamour of catmint or the rarity of lungwort.",
                "exp": 10,
                "weight": 5,
                "herbs": ["many_herbs", "mullein"]
            },
            {
                "text": "The always-reliable s_c spots mullein plants growing plenty of leaves on {PRONOUN/s_c/poss} strange central stems and knocks {PRONOUN/s_c/object} over so that the entire bundle can be carried home.",
                "exp": 10,
                "weight": 20,
                "stat_skill": ["SENSE,2"],
                "herbs": ["many_herbs", "mullein"]
            }
        ],
        "fail_outcomes": [
            {
                "text": "p_l could swear that there's usually some mullein around here - but not this time.",
                "exp": 0,
                "weight": 20
            }
        ]
    },
    {
        "patrol_id": "bch_med_gatheringmullein_leaf-fall2",
        "biome": ["beach"],
        "season": ["leaf-fall"],
        "types": ["herb_gathering"],
        "tags": [],
        "patrol_art": "med_general_intro",
        "min_cats": 2,
        "max_cats": 2,
        "min_max_status": {
            "apprentice": [-1, -1],
            "medicine cat": [1, 6],
            "medicine cat apprentice": [1, 6],
            "healer cats": [1, 6],
            "normal adult": [-1, -1]
        },
        "weight": 20,
        "intro_text": "As the mullein towers impressively over the other plants, it's a good time to harvest it. p_l explains to app1 how mullein's height makes it easy to spot from a distance.",
        "decline_text": "{PRONOUN/p_l/subject/CAP} {VERB/p_l/have/has} second thoughts leaving {PRONOUN/p_l/poss} patients behind, especially with {PRONOUN/p_l/object} also bringing {PRONOUN/p_l/poss} apprentice, and {VERB/p_l/decide/decides} to go another day.",
        "chance_of_success": 70,
        "success_outcomes": [
            {
                "text": "With all the towering height obtained in newleaf, greenleaf, and now leaf-fall, it almost makes sense why mullein dies off in leaf-bare - otherwise the plants would surely topple over. p_l and app1 shove this one over to get at its leaves.",
                "exp": 20,
                "weight": 20,
                "herbs": ["mullein"],
                "relationships": [
                    {
                        "cats_to": ["patrol"],
                        "cats_from": ["patrol"],
                        "mutual": false,
                        "values": ["platonic", "respect", "comfort", "trust"],
                        "amount": 10
                    },
                    {
                        "cats_to": ["patrol"],
                        "cats_from": ["patrol"],
                        "mutual": false,
                        "values": ["dislike"],
                        "amount": -10
                    }
                ]
            },
            {
                "text": "Easing the lungs of those with weaker chest muscles or infections, helping with certain sorts of pain, <i>and</i> being used to treat unhappy guts - mullein is a good herb to keep in stock, even if it doesn't have the glamour of catmint or the rarity of lungwort. app1 soaks up the lessons on its uses attentively.",
                "exp": 20,
                "weight": 5,
                "herbs": ["many_herbs", "mullein"],
                "relationships": [
                    {
                        "cats_to": ["patrol"],
                        "cats_from": ["patrol"],
                        "mutual": false,
                        "values": ["platonic", "respect", "comfort", "trust"],
                        "amount": 10
                    },
                    {
                        "cats_to": ["patrol"],
                        "cats_from": ["patrol"],
                        "mutual": false,
                        "values": ["dislike"],
                        "amount": -10
                    }
                ]
            },
            {
                "text": "The always-reliable s_c spots mullein plants growing plenty of leaves on {PRONOUN/s_c/poss} strange central stems and, with app1 helping {PRONOUN/s_c/object}, knocks them over so that the entire bundle can be carried home.",
                "exp": 20,
                "weight": 20,
                "stat_skill": ["SENSE,2"],
                "can_have_stat": ["adult"],
                "herbs": ["many_herbs", "mullein"],
                "relationships": [
                    {
                        "cats_to": ["patrol"],
                        "cats_from": ["patrol"],
                        "mutual": false,
                        "values": ["platonic", "respect", "comfort", "trust"],
                        "amount": 10
                    },
                    {
                        "cats_to": ["patrol"],
                        "cats_from": ["patrol"],
                        "mutual": false,
                        "values": ["dislike"],
                        "amount": -10
                    }
                ]
            }
        ],
        "fail_outcomes": [
            {
                "text": "p_l could swear that there's usually some mullein around here - but not this time.",
                "exp": 0,
                "weight": 20,
                "relationships": [
                    {
                        "cats_to": ["patrol"],
                        "cats_from": ["patrol"],
                        "mutual": false,
                        "values": ["platonic", "respect", "comfort", "trust"],
                        "amount": -10
                    },
                    {
                        "cats_to": ["patrol"],
                        "cats_from": ["patrol"],
                        "mutual": false,
                        "values": ["dislike"],
                        "amount": 10
                    }
                ]
            }
        ]
    },
    {
        "patrol_id": "bch_med_gatheringmullein_leaf-fall3",
        "biome": ["beach"],
        "season": ["leaf-fall"],
        "types": ["herb_gathering"],
        "tags": [],
        "patrol_art": "med_general_intro",
        "min_cats": 3,
        "max_cats": 6,
        "min_max_status": {
            "healer cats": [1, 6],
            "normal adult": [1, 6]
        },
        "weight": 20,
        "intro_text": "As the mullein towers impressively over the other plants, it's a good time to harvest it.",
        "decline_text": "{PRONOUN/p_l/subject/CAP}'re stopped before {PRONOUN/p_l/subject} {VERB/p_l/leave/leaves} camp - these warriors are needed elsewhere. p_l's expedition will have to wait.",
        "chance_of_success": 30,
        "success_outcomes": [
            {
                "text": "With all the towering height obtained in newleaf, greenleaf, and now leaf-fall, it almost makes sense why mullein dies off in leaf-bare - otherwise the plants would surely topple over. p_l asks {PRONOUN/p_l/poss} patrol to shove this one over to get at its leaves.",
                "exp": 10,
                "weight": 20,
                "herbs": ["mullein"],
                "relationships": [
                    {
                        "cats_to": ["patrol"],
                        "cats_from": ["patrol"],
                        "mutual": false,
                        "values": ["platonic", "respect"],
                        "amount": 10
                    },
                    {
                        "cats_to": ["patrol"],
                        "cats_from": ["patrol"],
                        "mutual": false,
                        "values": ["dislike"],
                        "amount": -10
                    }
                ]
            },
            {
                "text": "Easing the lungs of those with weaker chest muscles or infections, helping with certain sorts of pain, <i>and</i> being used to treat unhappy guts - mullein is a good herb to keep in stock, even without the glamour of catmint or the rarity of lungwort. The warriors helping p_l don't understand the importance, but obligingly help {PRONOUN/p_l/subject} harvest it.",
                "exp": 10,
                "weight": 5,
                "herbs": ["many_herbs", "mullein"],
                "relationships": [
                    {
                        "cats_to": ["patrol"],
                        "cats_from": ["patrol"],
                        "mutual": false,
                        "values": ["platonic", "respect"],
                        "amount": 10
                    },
                    {
                        "cats_to": ["patrol"],
                        "cats_from": ["patrol"],
                        "mutual": false,
                        "values": ["dislike"],
                        "amount": -10
                    }
                ]
            },
            {
                "text": "The always-reliable s_c spots mullein plants growing plenty of leaves on {PRONOUN/s_c/poss} strange central stems, and knocks them over so that the entire bundle can be carried home by the patrol.",
                "exp": 10,
                "weight": 20,
                "stat_skill": ["SENSE,2"],
                "herbs": ["many_herbs", "mullein"],
                "relationships": [
                    {
                        "cats_to": ["patrol"],
                        "cats_from": ["patrol"],
                        "mutual": false,
                        "values": ["platonic", "respect"],
                        "amount": 10
                    },
                    {
                        "cats_to": ["patrol"],
                        "cats_from": ["patrol"],
                        "mutual": false,
                        "values": ["dislike"],
                        "amount": -10
                    }
                ]
            }
        ],
        "fail_outcomes": [
            {
                "text": "p_l could swear that there's usually some mullein around here - but not this time.",
                "exp": 0,
                "weight": 20,
                "relationships": [
                    {
                        "cats_to": ["patrol"],
                        "cats_from": ["patrol"],
                        "mutual": false,
                        "values": ["platonic", "respect"],
                        "amount": -10
                    },
                    {
                        "cats_to": ["patrol"],
                        "cats_from": ["patrol"],
                        "mutual": false,
                        "values": ["dislike"],
                        "amount": 10
                    }
                ]
            }
        ]
    },
    {
        "patrol_id": "bch_med_gatheringoakleaves_leaf-fall1",
        "biome": ["beach"],
        "season": ["leaf-fall"],
        "types": ["herb_gathering"],
        "tags": [],
        "patrol_art": "gen_med_gatheringoakleaves_leaf-fall1",
        "min_cats": 1,
        "max_cats": 1,
        "min_max_status": {
            "apprentice": [-1, -1],
            "healer cats": [1, 6],
            "normal adult": [-1, -1]
        },
        "weight": 20,
        "intro_text": "As the oaks are washed with brilliant color, p_l heads out on a patrol to gather {PRONOUN/p_l/poss} last green leaves.",
        "decline_text": "{PRONOUN/p_l/subject/CAP} {VERB/p_l/have/has} second thoughts about leaving {PRONOUN/p_l/poss} patients behind and {VERB/p_l/decide/decides} to go another day.",
        "chance_of_success": 70,
        "success_outcomes": [
            {
                "text": "Picking only the green leaves proves challenging but not impossible, and with careful effort p_l still manages to bring a decent number home.",
                "exp": 10,
                "weight": 20,
                "herbs": ["oak_leaves"]
            },
            {
                "text": "As a basic infection-preventing herb, oak leaves are useful for nearly all of the various scrapes, cuts, and injuries p_l sees in the medicine den. {PRONOUN/p_l/subject/CAP}{VERB/p_l/'re/'s} always happy to bring a good crop of {PRONOUN/p_l/object} back to the herb stores.",
                "exp": 10,
                "weight": 5,
                "herbs": ["many_herbs", "oak_leaves"]
            },
            {
                "text": "s_c spots an oak tree valiantly trying to sprout leaves from a half-fallen branch - one of the casualties of last leaf-bare - and heads to harvest from that, taking the safe option of plucking leaves from the ground rather than clambering up into the towering branches.",
                "exp": 10,
                "weight": 20,
                "stat_skill": ["SENSE,2"],
                "herbs": ["many_herbs", "oak_leaves"]
            }
        ],
        "fail_outcomes": [
            {
                "text": "The trees p_l finds don't look particularly safe to climb, and p_l is forced to give up on the idea of oak leaf gathering for today.",
                "exp": 0,
                "weight": 20
            }
        ]
    },
    {
        "patrol_id": "bch_med_gatheringoakleaves_leaf-fall2",
        "biome": ["beach"],
        "season": ["leaf-fall"],
        "types": ["herb_gathering"],
        "tags": [],
        "patrol_art": "gen_med_gatheringoakleaves_leaf-fall2",
        "min_cats": 2,
        "max_cats": 2,
        "min_max_status": {
            "apprentice": [-1, -1],
            "medicine cat": [1, 6],
            "medicine cat apprentice": [1, 6],
            "healer cats": [1, 6],
            "normal adult": [-1, -1]
        },
        "weight": 20,
        "intro_text": "As the oaks are washed with brilliant color, p_l heads out on a patrol to gather {PRONOUN/p_l/poss} last green leaves, explaining to app1 how the leaves lose {PRONOUN/p_l/poss} herbal potency with the reds of leaf-fall.",
        "decline_text": "{PRONOUN/p_l/subject/CAP} {VERB/p_l/have/has} second thoughts leaving {PRONOUN/p_l/poss} patients behind, especially with {PRONOUN/p_l/object} also bringing {PRONOUN/p_l/poss} apprentice, and {VERB/p_l/decide/decides} to go another day.",
        "chance_of_success": 70,
        "success_outcomes": [
            {
                "text": "Picking only the green leaves proves challenging, but not impossible, and with careful effort p_l still manages to bring a decent number home. app1 takes on the lesson about leaf color quickly, impressing p_l with {PRONOUN/p_l/poss} efforts to learn herbcraft.",
                "exp": 20,
                "weight": 20,
                "herbs": ["oak_leaves"],
                "relationships": [
                    {
                        "cats_to": ["patrol"],
                        "cats_from": ["patrol"],
                        "mutual": false,
                        "values": ["platonic", "respect", "comfort", "trust"],
                        "amount": 10
                    },
                    {
                        "cats_to": ["patrol"],
                        "cats_from": ["patrol"],
                        "mutual": false,
                        "values": ["dislike"],
                        "amount": -10
                    }
                ]
            },
            {
                "text": "As a basic infection-preventing herb, oak leaves are useful for nearly all of the various scrapes, cuts, and injuries p_l sees in the medicine den - {PRONOUN/p_l/subject}{VERB/p_l/'re/'s} always happy to bring a good crop of {PRONOUN/p_l/object} back to the herb stores. {PRONOUN/p_l/subject/CAP} {VERB/p_l/use/uses} the afternoon to give app1 the chance to lead {PRONOUN/p_l/poss} expedition, which makes the apprentice to swell with confidence.",
                "exp": 20,
                "weight": 5,
                "herbs": ["many_herbs", "oak_leaves"],
                "relationships": [
                    {
                        "cats_to": ["patrol"],
                        "cats_from": ["patrol"],
                        "mutual": false,
                        "values": ["platonic", "respect", "comfort", "trust"],
                        "amount": 10
                    },
                    {
                        "cats_to": ["patrol"],
                        "cats_from": ["patrol"],
                        "mutual": false,
                        "values": ["dislike"],
                        "amount": -10
                    }
                ]
            },
            {
                "text": "s_c spots an oak tree valiantly trying to sprout leaves from a half-fallen branch - one of the casualties of last leaf-bare - and heads to harvest from that, taking the safe option of plucking leaves from the ground. app1 asks if the leaves are any less potent, but s_c doesn't think so - if {PRONOUN/s_c/subject}{VERB/s_c/'re/'s} growing here at all, {PRONOUN/s_c/subject} should be the same.",
                "exp": 20,
                "weight": 20,
                "stat_skill": ["SENSE,2"],
                "can_have_stat": ["adult"],
                "herbs": ["many_herbs", "oak_leaves"],
                "relationships": [
                    {
                        "cats_to": ["patrol"],
                        "cats_from": ["patrol"],
                        "mutual": false,
                        "values": ["platonic", "respect", "comfort", "trust"],
                        "amount": 10
                    },
                    {
                        "cats_to": ["patrol"],
                        "cats_from": ["patrol"],
                        "mutual": false,
                        "values": ["dislike"],
                        "amount": -10
                    }
                ]
            }
        ],
        "fail_outcomes": [
            {
                "text": "The trees p_l finds don't look particularly safe to climb, and p_l is forced to give up on the idea of oak leaf gathering for today.",
                "exp": 0,
                "weight": 20,
                "relationships": [
                    {
                        "cats_to": ["patrol"],
                        "cats_from": ["patrol"],
                        "mutual": false,
                        "values": ["platonic", "respect", "comfort", "trust"],
                        "amount": -10
                    },
                    {
                        "cats_to": ["patrol"],
                        "cats_from": ["patrol"],
                        "mutual": false,
                        "values": ["dislike"],
                        "amount": 10
                    }
                ]
            }
        ]
    },
    {
        "patrol_id": "bch_med_gatheringoakleaves_leaf-fall3",
        "biome": ["beach"],
        "season": ["leaf-fall"],
        "types": ["herb_gathering"],
        "tags": [],
        "patrol_art": "gen_med_gatheringoakleaves_leaf-fall2",
        "min_cats": 3,
        "max_cats": 6,
        "min_max_status": {
            "healer cats": [1, 6],
            "normal adult": [1, 6]
        },
        "weight": 20,
        "intro_text": "As the oaks are washed with brilliant color, p_l heads out on a gathering patrol with warriors to gather {PRONOUN/p_l/poss} last green leaves.",
        "decline_text": "{PRONOUN/p_l/subject/CAP}'re stopped before {PRONOUN/p_l/subject} {VERB/p_l/leave/leaves} camp - these warriors are needed elsewhere. p_l's expedition will have to wait.",
        "chance_of_success": 30,
        "success_outcomes": [
            {
                "text": "Picking only the green leaves proves challenging, but not impossible, and with careful effort p_l still manages to bring a decent number home, especially with the warriors there, who turn it into a competition between themselves.",
                "exp": 10,
                "weight": 20,
                "herbs": ["oak_leaves"],
                "relationships": [
                    {
                        "cats_to": ["patrol"],
                        "cats_from": ["patrol"],
                        "mutual": false,
                        "values": ["platonic", "respect"],
                        "amount": 10
                    },
                    {
                        "cats_to": ["patrol"],
                        "cats_from": ["patrol"],
                        "mutual": false,
                        "values": ["dislike"],
                        "amount": -10
                    }
                ]
            },
            {
                "text": "As a basic infection-preventing herb, oak leaves are useful for nearly all of the various scrapes, cuts, and injuries p_l sees in the medicine den - {PRONOUN/p_l/subject}{VERB/p_l/'re/'s} always happy to bring a good crop of {PRONOUN/p_l/object} back to the herb stores. {PRONOUN/p_l/poss/CAP} Clanmates are, as expected, a huge help carrying everything back home.",
                "exp": 10,
                "weight": 5,
                "herbs": ["many_herbs", "oak_leaves"],
                "relationships": [
                    {
                        "cats_to": ["patrol"],
                        "cats_from": ["patrol"],
                        "mutual": false,
                        "values": ["platonic", "respect"],
                        "amount": 10
                    },
                    {
                        "cats_to": ["patrol"],
                        "cats_from": ["patrol"],
                        "mutual": false,
                        "values": ["dislike"],
                        "amount": -10
                    }
                ]
            },
            {
                "text": "s_c spots an oak tree valiantly trying to sprout leaves from a half-fallen branch - one of the casualties of last leaf-bare - and heads to harvest from that, taking the safe option of plucking leaves from the ground. It's less entertaining for the warriors helping {PRONOUN/s_c/object}, but the cats still make a nice, easy afternoon of it.",
                "exp": 10,
                "weight": 20,
                "stat_skill": ["SENSE,2"],
                "herbs": ["many_herbs", "oak_leaves"],
                "relationships": [
                    {
                        "cats_to": ["patrol"],
                        "cats_from": ["patrol"],
                        "mutual": false,
                        "values": ["platonic", "respect"],
                        "amount": 10
                    },
                    {
                        "cats_to": ["patrol"],
                        "cats_from": ["patrol"],
                        "mutual": false,
                        "values": ["dislike"],
                        "amount": -10
                    }
                ]
            }
        ],
        "fail_outcomes": [
            {
                "text": "The trees p_l finds don't look particularly safe to climb, and p_l is forced to give up on the idea of oak leaf gathering for today.",
                "exp": 0,
                "weight": 20,
                "relationships": [
                    {
                        "cats_to": ["patrol"],
                        "cats_from": ["patrol"],
                        "mutual": false,
                        "values": ["platonic", "respect"],
                        "amount": -10
                    },
                    {
                        "cats_to": ["patrol"],
                        "cats_from": ["patrol"],
                        "mutual": false,
                        "values": ["dislike"],
                        "amount": 10
                    }
                ]
            }
        ]
    },
    {
        "patrol_id": "bch_med_leaffall_oakleaves_storylorehealerlocked1",
        "biome": ["beach"],
        "season": ["leaf-fall"],
        "types": ["herb_gathering"],
        "tags": [],
        "patrol_art": "gen_bord_story",
        "min_cats": 3,
        "max_cats": 6,
        "min_max_status": {
            "healer cats": [1, 6]
        },
        "weight": 20,
        "pl_skill_constraint": ["LORE,1", "STORY,1", "HEALER,1"],
        "intro_text": "Looking up at a powerful old oak tree reminds p_l of an old tale.",
        "decline_text": "Now's not the time to get distracted.",
        "chance_of_success": 30,
        "success_outcomes": [
            {
                "text": "It's said that when oak leaves are chewed or mixed into a poultice, their power to prevent infection is the result of the strength of ancient trees being given to the cats using them. Therefore the older the tree, the better its leaves are as herbs.",
                "exp": 30,
                "weight": 20,
                "herbs": ["oak_leaves"],
                "relationships": [
                    {
                        "cats_to": ["p_l"],
                        "cats_from": ["patrol"],
                        "mutual": false,
                        "values": ["platonic", "respect"],
                        "amount": 10
                    },
                    {
                        "cats_to": ["patrol"],
                        "cats_from": ["patrol"],
                        "mutual": false,
                        "values": ["platonic"],
                        "amount": 5
                    },
                    {
                        "cats_to": ["p_l"],
                        "cats_from": ["patrol"],
                        "mutual": false,
                        "values": ["dislike"],
                        "amount": -10
                    }
                ]
            }
        ],
        "fail_outcomes": [
            {
                "text": "Whatever tale p_l was reminded of, it does nothing to help {PRONOUN/p_l/object} climb the damn tree and fetch the leaves. {PRONOUN/p_l/subject/CAP} misjudge a step and are left clinging, claws out and eyes wide. Let's return to the ground. Now.",
                "exp": 0,
                "weight": 20,
                "relationships": [
                    {
                        "cats_to": ["patrol"],
                        "cats_from": ["p_l"],
                        "mutual": false,
                        "values": ["trust"],
                        "amount": 5
                    }
                ]
            }
        ]
    },
    {
        "patrol_id": "bch_med_gatheringplantain_leaf-fall1",
        "biome": ["beach"],
        "season": ["leaf-fall"],
        "types": ["herb_gathering"],
        "tags": [],
        "patrol_art": "med_general_intro",
        "min_cats": 1,
        "max_cats": 1,
        "min_max_status": {
            "apprentice": [-1, -1],
            "healer cats": [1, 6],
            "normal adult": [-1, -1]
        },
        "weight": 20,
        "intro_text": "p_l is always amused by the plantain's enduring cheerfulness in the face of being trodden on, and it's nice that the plants grow with such enthusiasm right to the end of leaf-fall.",
        "decline_text": "{PRONOUN/p_l/subject/CAP} {VERB/p_l/have/has} second thoughts about leaving {PRONOUN/p_l/poss} patients behind and {VERB/p_l/decide/decides} to go another day.",
        "chance_of_success": 70,
        "success_outcomes": [
            {
                "text": "Not one of the plants that turn red before they die off for leaf-bare, p_l carries the vibrantly green plantain leaves home through a territory growing less and less green as leaf-fall wears on.",
                "exp": 10,
                "weight": 20,
                "herbs": ["plantain"]
            },
            {
                "text": "Suitable for soothing throat and pelt irritation and with a welcome - albeit weird - habit of consistently sprouting up on well-trodden paths, plantain is a basic but valuable herb to keep stocks of.",
                "exp": 10,
                "weight": 5,
                "herbs": ["many_herbs", "plantain"]
            },
            {
                "text": "Go to where other animals wander through c_n's territory on little, beaten paths; wander around until you bump, nose-first, into a plantain plant; harvest. Simple.",
                "exp": 10,
                "weight": 20,
                "stat_skill": ["SENSE,2"],
                "herbs": ["many_herbs", "plantain"]
            }
        ],
        "fail_outcomes": [
            {
                "text": "p_l finds a plantain plant growing in the middle of a path, but it's trampled and useless until it regrows its leaves.",
                "exp": 0,
                "weight": 20
            }
        ]
    },
    {
        "patrol_id": "bch_med_gatheringplantain_leaf-fall2",
        "biome": ["beach"],
        "season": ["leaf-fall"],
        "types": ["herb_gathering"],
        "tags": [],
        "patrol_art": "med_general_intro",
        "min_cats": 2,
        "max_cats": 2,
        "min_max_status": {
            "apprentice": [-1, -1],
            "medicine cat": [1, 6],
            "medicine cat apprentice": [1, 6],
            "healer cats": [1, 6],
            "normal adult": [-1, -1]
        },
        "weight": 20,
        "intro_text": "p_l is always amused by the plantain's enduring cheerfulness in the face of being trodden on, and it's nice that the plants grow with such enthusiasm right to the end of leaf-fall. app1 asks if {PRONOUN/p_l/subject}'ll really die back in leaf-bare - the plant seems too determined to give up in the cold.",
        "decline_text": "{PRONOUN/p_l/subject/CAP} {VERB/p_l/have/has} second thoughts leaving {PRONOUN/p_l/poss} patients behind, especially with {PRONOUN/p_l/object} also bringing {PRONOUN/p_l/poss} apprentice, and {VERB/p_l/decide/decides} to go another day.",
        "chance_of_success": 70,
        "success_outcomes": [
            {
                "text": "Not one of the plants that turn red before they die off for leaf-bare, p_l carries the vibrantly green plantain leaves home through a territory growing less and less green as leaf-fall wears on. app1 is worried about the herb stores when {PRONOUN/p_l/subject} {VERB/p_l/arrive/arrives} back at camp, and p_l reassures {PRONOUN/p_l/object} that c_n will be alright.",
                "exp": 20,
                "weight": 20,
                "herbs": ["plantain"],
                "relationships": [
                    {
                        "cats_to": ["patrol"],
                        "cats_from": ["patrol"],
                        "mutual": false,
                        "values": ["platonic", "respect", "comfort", "trust"],
                        "amount": 10
                    },
                    {
                        "cats_to": ["patrol"],
                        "cats_from": ["patrol"],
                        "mutual": false,
                        "values": ["dislike"],
                        "amount": -10
                    }
                ]
            },
            {
                "text": "Go to where other animals wander through c_n's territory on little, beaten paths; wander around until you bump, nose-first, into a plantain plant; harvest. Simple, p_l teaches app1.",
                "exp": 20,
                "weight": 5,
                "herbs": ["many_herbs", "plantain"],
                "relationships": [
                    {
                        "cats_to": ["patrol"],
                        "cats_from": ["patrol"],
                        "mutual": false,
                        "values": ["platonic", "respect", "comfort", "trust"],
                        "amount": 10
                    },
                    {
                        "cats_to": ["patrol"],
                        "cats_from": ["patrol"],
                        "mutual": false,
                        "values": ["dislike"],
                        "amount": -10
                    }
                ]
            },
            {
                "text": "Go to where other animals wander through c_n's territory on little, beaten paths; wander around until you bump, nose-first, into a plantain plant; harvest. Simple, p_l teaches app1.",
                "exp": 20,
                "weight": 20,
                "stat_skill": ["SENSE,2"],
                "can_have_stat": ["adult"],
                "herbs": ["many_herbs", "plantain"],
                "relationships": [
                    {
                        "cats_to": ["patrol"],
                        "cats_from": ["patrol"],
                        "mutual": false,
                        "values": ["platonic", "respect", "comfort", "trust"],
                        "amount": 10
                    },
                    {
                        "cats_to": ["patrol"],
                        "cats_from": ["patrol"],
                        "mutual": false,
                        "values": ["dislike"],
                        "amount": -10
                    }
                ]
            }
        ],
        "fail_outcomes": [
            {
                "text": "p_l finds a plantain plant growing in the middle of a path, but it's trampled and useless until it regrows its leaves. app1 keeps suggesting {PRONOUN/p_l/subject} {VERB/p_l/look/looks} somewhere that isn't a busy thoroughfare, not seeming to understand why p_l repeatedly says that won't work.",
                "exp": 0,
                "weight": 20,
                "relationships": [
                    {
                        "cats_to": ["patrol"],
                        "cats_from": ["patrol"],
                        "mutual": false,
                        "values": ["platonic", "respect", "comfort", "trust"],
                        "amount": -10
                    },
                    {
                        "cats_to": ["patrol"],
                        "cats_from": ["patrol"],
                        "mutual": false,
                        "values": ["dislike"],
                        "amount": 10
                    }
                ]
            }
        ]
    },
    {
        "patrol_id": "bch_med_gatheringplantain_leaf-fall3",
        "biome": ["beach"],
        "season": ["leaf-fall"],
        "types": ["herb_gathering"],
        "tags": [],
        "patrol_art": "med_general_intro",
        "min_cats": 3,
        "max_cats": 6,
        "min_max_status": {
            "healer cats": [1, 6],
            "normal adult": [1, 6]
        },
        "weight": 20,
        "intro_text": "p_l is always amused by the plantain's enduring cheerfulness in the face of being trodden on, and it's nice that the plants grow with such enthusiasm right to the end of leaf-fall. The warriors {PRONOUN/p_l/subject}{VERB/p_l/'re/'s} bringing along seem to regard {PRONOUN/p_l/poss} task as more path clearing and less herb gathering, but if it gets them helpers, p_l isn't too fussed about it.",
        "decline_text": "{PRONOUN/p_l/subject/CAP}'re stopped before {PRONOUN/p_l/subject} {VERB/p_l/leave/leaves} camp - these warriors are needed elsewhere. p_l's expedition will have to wait.",
        "chance_of_success": 30,
        "success_outcomes": [
            {
                "text": "Not one of the plants that turn red before they die off for leaf-bare, p_l carries the vibrantly green plantain leaves home through a territory growing less and less green as leaf-fall wears on. Even the warriors seem less irritated at the plantain plants than usual, instead valuing the herb while {PRONOUN/p_l/subject} can still find it.",
                "exp": 10,
                "weight": 20,
                "herbs": ["plantain"],
                "relationships": [
                    {
                        "cats_to": ["patrol"],
                        "cats_from": ["patrol"],
                        "mutual": false,
                        "values": ["platonic", "respect"],
                        "amount": 10
                    },
                    {
                        "cats_to": ["patrol"],
                        "cats_from": ["patrol"],
                        "mutual": false,
                        "values": ["dislike"],
                        "amount": -10
                    }
                ]
            },
            {
                "text": "Suitable for soothing throat and pelt irritation, and with a welcome - albeit weird - habit of consistently sprouting up on well-trodden paths, plantain is a basic but valuable herb to keep stocks of. It's even relatively innocuous taste-wise, making it easy to harvest.",
                "exp": 10,
                "weight": 5,
                "herbs": ["many_herbs", "plantain"],
                "relationships": [
                    {
                        "cats_to": ["patrol"],
                        "cats_from": ["patrol"],
                        "mutual": false,
                        "values": ["platonic", "respect"],
                        "amount": 10
                    },
                    {
                        "cats_to": ["patrol"],
                        "cats_from": ["patrol"],
                        "mutual": false,
                        "values": ["dislike"],
                        "amount": -10
                    }
                ]
            },
            {
                "text": "Go to where other animals wander through c_n's territory on little, beaten paths; wander around until you bump, nose-first, into a plantain plant; harvest. Simple. <i>And</i> the warriors get to tidy their paths through the territory. It's a win-win!",
                "exp": 10,
                "weight": 20,
                "stat_skill": ["SENSE,2"],
                "herbs": ["many_herbs", "plantain"],
                "relationships": [
                    {
                        "cats_to": ["patrol"],
                        "cats_from": ["patrol"],
                        "mutual": false,
                        "values": ["platonic", "respect"],
                        "amount": 10
                    },
                    {
                        "cats_to": ["patrol"],
                        "cats_from": ["patrol"],
                        "mutual": false,
                        "values": ["dislike"],
                        "amount": -10
                    }
                ]
            }
        ],
        "fail_outcomes": [
            {
                "text": "p_l finds a plantain plant growing in the middle of a path, but it's trampled and useless until it regrows its leaves. The warriors, however, are pleased to see the plant dying - seems they've been stomping on it every time they've come through here. How helpful of them.",
                "exp": 0,
                "weight": 20,
                "relationships": [
                    {
                        "cats_to": ["patrol"],
                        "cats_from": ["patrol"],
                        "mutual": false,
                        "values": ["platonic", "respect"],
                        "amount": -10
                    },
                    {
                        "cats_to": ["patrol"],
                        "cats_from": ["patrol"],
                        "mutual": false,
                        "values": ["dislike"],
                        "amount": 10
                    }
                ]
            }
        ]
    },
    {
        "patrol_id": "bch_med_gatheringragwort_leaf-fall1",
        "biome": ["beach"],
        "season": ["leaf-fall"],
        "types": ["herb_gathering"],
        "tags": [],
        "patrol_art": "med_general_intro",
        "min_cats": 1,
        "max_cats": 1,
        "min_max_status": {
            "apprentice": [-1, -1],
            "healer cats": [1, 6],
            "normal adult": [-1, -1]
        },
        "weight": 20,
        "intro_text": "As the ragwort plants start to dramatically give up on life as leaf-fall progresses, p_l takes the opportunity to go harvest from {PRONOUN/p_l/object}.",
        "decline_text": "{PRONOUN/p_l/subject/CAP} {VERB/p_l/have/has} second thoughts about leaving {PRONOUN/p_l/poss} patients behind and {VERB/p_l/decide/decides} to go another day.",
        "chance_of_success": 70,
        "success_outcomes": [
            {
                "text": "Ugh. The ragwort p_l finds is flowering, and the yellow flowers of the plant waft out {PRONOUN/p_l/poss} scent, leaving a foul taste hanging in the air.",
                "exp": 10,
                "weight": 20,
                "herbs": ["ragwort"]
            },
            {
                "text": "Ragwort brings strength to cats who need it and eases aching joints, but StarClan it tastes absolutely <i>foul.</i> p_l's pleased with {PRONOUN/p_l/poss} harvest but really wishes {PRONOUN/p_l/subject} had a way to bring it back to camp that didn't need {PRONOUN/p_l/subject} to carry it in {PRONOUN/p_l/poss} mouth.",
                "exp": 10,
                "weight": 5,
                "herbs": ["many_herbs", "ragwort"]
            },
            {
                "text": "s_c has discovered a trick to harvesting the bountiful, but foul, ragwort - using {PRONOUN/s_c/poss} claws to tear leaves from the plant, then carefully carrying {PRONOUN/s_c/object} back to camp without chewing or salivating. It's difficult but doable, if only just.",
                "exp": 10,
                "weight": 20,
                "stat_skill": ["CLEVER,1"],
                "herbs": ["many_herbs", "ragwort"]
            }
        ],
        "fail_outcomes": [
            {
                "text": "Try as {PRONOUN/p_l/subject} might, p_l can't quite remember the exact shape of the ragwort leaves, and {PRONOUN/p_l/subject} {VERB/p_l/are/is}n't going to harvest from plants {PRONOUN/p_l/subject} {VERB/p_l/have/has}n't confidently identified. Better safe than sorry, as {PRONOUN/p_l/subject} {VERB/p_l/say/says}.",
                "exp": 0,
                "weight": 20
            }
        ]
    },
    {
        "patrol_id": "bch_med_gatheringragwort_leaf-fall2",
        "biome": ["beach"],
        "season": ["leaf-fall"],
        "types": ["herb_gathering"],
        "tags": [],
        "patrol_art": "med_general_intro",
        "min_cats": 2,
        "max_cats": 2,
        "min_max_status": {
            "apprentice": [-1, -1],
            "medicine cat": [1, 6],
            "medicine cat apprentice": [1, 6],
            "healer cats": [1, 6],
            "normal adult": [-1, -1]
        },
        "weight": 20,
        "intro_text": "As the ragwort plants start to dramatically give up on life as leaf-fall progresses, p_l takes the opportunity to go harvest from {PRONOUN/p_l/object}, bringing along app1 for an herbcraft lesson.",
        "decline_text": "{PRONOUN/p_l/subject/CAP} {VERB/p_l/have/has} second thoughts leaving {PRONOUN/p_l/poss} patients behind, especially with {PRONOUN/p_l/object} also bringing {PRONOUN/p_l/poss} apprentice, and {VERB/p_l/decide/decides} to go another day.",
        "chance_of_success": 70,
        "success_outcomes": [
            {
                "text": "Ugh. The ragwort p_l finds is flowering, and the yellow flowers of the plant waft out {PRONOUN/p_l/poss} scent, leaving a foul taste hanging in the air. app1 quietly asks if there's anything {PRONOUN/p_l/subject} can do to block the scent, but unfortunately there's nothing {PRONOUN/p_l/subject} can do about it. It's just better to get harvesting over with as quickly as possible.",
                "exp": 20,
                "weight": 20,
                "herbs": ["ragwort"],
                "relationships": [
                    {
                        "cats_to": ["patrol"],
                        "cats_from": ["patrol"],
                        "mutual": false,
                        "values": ["platonic", "respect", "comfort", "trust"],
                        "amount": 10
                    },
                    {
                        "cats_to": ["patrol"],
                        "cats_from": ["patrol"],
                        "mutual": false,
                        "values": ["dislike"],
                        "amount": -10
                    }
                ]
            },
            {
                "text": "Ragwort brings strength to cats who need it and eases aching joints, but StarClan it tastes absolutely <i>foul.</i> p_l's pleased with {PRONOUN/p_l/poss} harvest but really wishes {PRONOUN/p_l/subject} had a way to bring it back to camp that didn't need {PRONOUN/p_l/subject} to carry it in {PRONOUN/p_l/poss} mouth. p_l has a lot of sympathy for app1's disgusted expression.",
                "exp": 20,
                "weight": 5,
                "herbs": ["many_herbs", "ragwort"],
                "relationships": [
                    {
                        "cats_to": ["patrol"],
                        "cats_from": ["patrol"],
                        "mutual": false,
                        "values": ["platonic", "respect", "comfort", "trust"],
                        "amount": 10
                    },
                    {
                        "cats_to": ["patrol"],
                        "cats_from": ["patrol"],
                        "mutual": false,
                        "values": ["dislike"],
                        "amount": -10
                    }
                ]
            },
            {
                "text": "s_c has discovered a trick to harvesting the bountiful, but foul, ragwort - using {PRONOUN/s_c/poss} claws to tear leaves from the plant, then carefully carrying {PRONOUN/s_c/object} back to camp without chewing or salivating. It's difficult but doable, if only just, and app1 is desperately grateful to learn the trick.",
                "exp": 20,
                "weight": 20,
                "stat_skill": ["CLEVER,1"],
                "can_have_stat": ["adult"],
                "herbs": ["many_herbs", "ragwort"],
                "relationships": [
                    {
                        "cats_to": ["patrol"],
                        "cats_from": ["patrol"],
                        "mutual": false,
                        "values": ["platonic", "respect", "comfort", "trust"],
                        "amount": 10
                    },
                    {
                        "cats_to": ["patrol"],
                        "cats_from": ["patrol"],
                        "mutual": false,
                        "values": ["dislike"],
                        "amount": -10
                    }
                ]
            }
        ],
        "fail_outcomes": [
            {
                "text": "Try as {PRONOUN/p_l/subject} might, p_l can't quite remember the exact shape of the ragwort leaves, and {PRONOUN/p_l/subject} {VERB/p_l/are/is}n't going to harvest from plants {PRONOUN/p_l/subject} {VERB/p_l/have/has}n't confidently identified. Better safe than sorry, as they say.",
                "exp": 0,
                "weight": 20,
                "relationships": [
                    {
                        "cats_to": ["patrol"],
                        "cats_from": ["patrol"],
                        "mutual": false,
                        "values": ["platonic", "respect", "comfort", "trust"],
                        "amount": -10
                    },
                    {
                        "cats_to": ["patrol"],
                        "cats_from": ["patrol"],
                        "mutual": false,
                        "values": ["dislike"],
                        "amount": 10
                    }
                ]
            }
        ]
    },
    {
        "patrol_id": "bch_med_gatheringragwort_leaf-fall3",
        "biome": ["beach"],
        "season": ["leaf-fall"],
        "types": ["herb_gathering"],
        "tags": [],
        "patrol_art": "med_general_intro",
        "min_cats": 3,
        "max_cats": 6,
        "min_max_status": {
            "healer cats": [1, 6],
            "normal adult": [1, 6]
        },
        "weight": 20,
        "intro_text": "As the ragwort plants start to dramatically give up on life as leaf-fall progresses, p_l takes the opportunity to go harvest from {PRONOUN/p_l/object}, bringing along a patrol to help {PRONOUN/p_l/subject} cart the leaves back to the herb stores.",
        "decline_text": "{PRONOUN/p_l/subject/CAP}'re stopped before {PRONOUN/p_l/subject} {VERB/p_l/leave/leaves} camp - these warriors are needed elsewhere. p_l's expedition will have to wait.",
        "chance_of_success": 30,
        "success_outcomes": [
            {
                "text": "Ugh. The ragwort p_l finds is flowering, and the yellow flowers of the plant waft out {PRONOUN/p_l/poss} scent, leaving a foul taste hanging in the air. There is a chorus of long-suffering sighs as the cats get to work, accomplishing {PRONOUN/p_l/poss} unpleasant task professionally but without any joy.",
                "exp": 10,
                "weight": 20,
                "herbs": ["ragwort"],
                "relationships": [
                    {
                        "cats_to": ["patrol"],
                        "cats_from": ["patrol"],
                        "mutual": false,
                        "values": ["platonic", "respect"],
                        "amount": 10
                    },
                    {
                        "cats_to": ["patrol"],
                        "cats_from": ["patrol"],
                        "mutual": false,
                        "values": ["dislike"],
                        "amount": -10
                    }
                ]
            },
            {
                "text": "Ragwort brings strength to cats who need it, and eases aching joints, but StarClan it tastes absolutely <i>foul.</i> p_l's pleased with {PRONOUN/p_l/poss} harvest, but really wishes {PRONOUN/p_l/subject} had a way to bring it back to camp that didn't need {PRONOUN/p_l/subject} to carry it in {PRONOUN/p_l/poss} mouth. The patrol helping {PRONOUN/p_l/subject} definitely shares the sentiment... at length, very descriptively.",
                "exp": 10,
                "weight": 5,
                "herbs": ["many_herbs", "ragwort"],
                "relationships": [
                    {
                        "cats_to": ["patrol"],
                        "cats_from": ["patrol"],
                        "mutual": false,
                        "values": ["platonic", "respect"],
                        "amount": 10
                    },
                    {
                        "cats_to": ["patrol"],
                        "cats_from": ["patrol"],
                        "mutual": false,
                        "values": ["dislike"],
                        "amount": -10
                    }
                ]
            },
            {
                "text": "s_c has discovered a trick to harvesting the bountiful, but foul, ragwort - using {PRONOUN/s_c/poss} claws to tear leaves from the plant, then carefully carrying {PRONOUN/s_c/object} back to camp without chewing or salivating. Some of the warriors are too impatient to follow {PRONOUN/s_c/poss} lead and end up suffering the taste of ragwort as the patrol brings back loads of the leaves.",
                "exp": 10,
                "weight": 20,
                "stat_skill": ["CLEVER,1"],
                "herbs": ["many_herbs", "ragwort"],
                "relationships": [
                    {
                        "cats_to": ["patrol"],
                        "cats_from": ["patrol"],
                        "mutual": false,
                        "values": ["platonic", "respect"],
                        "amount": 10
                    },
                    {
                        "cats_to": ["patrol"],
                        "cats_from": ["patrol"],
                        "mutual": false,
                        "values": ["dislike"],
                        "amount": -10
                    }
                ]
            }
        ],
        "fail_outcomes": [
            {
                "text": "Try as {PRONOUN/p_l/subject} might, p_l can't quite remember the exact shape of the ragwort leaves, and {PRONOUN/p_l/subject} {VERB/p_l/are/is}n't going to harvest from plants {PRONOUN/p_l/subject} {VERB/p_l/have/has}n't confidently identified. Better safe than sorry, as they say.",
                "exp": 0,
                "weight": 20,
                "relationships": [
                    {
                        "cats_to": ["patrol"],
                        "cats_from": ["patrol"],
                        "mutual": false,
                        "values": ["platonic", "respect"],
                        "amount": -10
                    },
                    {
                        "cats_to": ["patrol"],
                        "cats_from": ["patrol"],
                        "mutual": false,
                        "values": ["dislike"],
                        "amount": 10
                    }
                ]
            }
        ]
    },
    {
        "patrol_id": "bch_med_leaffall_ragwort_storylorehealerlocked1",
        "biome": ["beach"],
        "season": ["leaf-fall"],
        "types": ["herb_gathering"],
        "tags": [],
        "patrol_art": "gen_med_medwarriorapp_curiosity",
        "min_cats": 2,
        "max_cats": 6,
        "min_max_status": {
            "healer cats": [1, 6],
            "apprentice": [1, 6]
        },
        "weight": 20,
        "pl_skill_constraint": ["LORE,1", "STORY,1", "HEALER,1"],
        "intro_text": "app1 is probably not <i>trying</i> to be annoying - but {PRONOUN/app1/poss} complaints about the taste of ragwort help no one, and it's just slowing the entire patrol down.",
        "decline_text": "Toughen up, honestly.",
        "chance_of_success": 30,
        "success_outcomes": [
            {
<<<<<<< HEAD
                "text": "p_l sighs, holding {PRONOUN/p_l/poss} temper. Listen, the strength that ragwort impacts is what gives it such a foul taste. If app1's found a particularly disgusting bunch of leaves, that's success, not failure.",
                "exp": 30,
                "weight": 20,
                "herbs": ["ragwort"],
                "relationships": [
                    {
                        "cats_to": ["p_l"],
                        "cats_from": ["patrol"],
                        "mutual": false,
                        "values": ["platonic", "respect"],
                        "amount": 10
                    },
                    {
                        "cats_to": ["p_l"],
                        "cats_from": ["app1"],
                        "mutual": false,
                        "values": ["trust", "comfort"],
                        "amount": 10
                    },
                    {
                        "cats_to": ["p_l"],
                        "cats_from": ["patrol"],
                        "mutual": false,
                        "values": ["dislike"],
                        "amount": -10
                    }
                ]
            }
        ],
        "fail_outcomes": [
            {
                "text": "p_l calls off the patrol, and makes a note to talk to app1's mentor about {PRONOUN/app1/poss} behavior.",
                "exp": 0,
                "weight": 20,
                "relationships": [
                    {
                        "cats_to": ["p_l"],
                        "cats_from": ["app1"],
                        "mutual": true,
                        "values": ["dislike"],
                        "amount": 10
                    },
                    {
                        "cats_to": ["p_l"],
                        "cats_from": ["app1"],
                        "mutual": true,
                        "values": ["respect"],
                        "amount": -10
                    }
                ]
            },
            {
                "text": "p_l snaps at app1 for complaining so much when {PRONOUN/app1/subject} {VERB/app1/are/is} supposed to be helping {PRONOUN/p_l/object} gather herbs.",
                "exp": 0,
                "weight": 20,
                "relationships": [
                    {
                        "cats_to": ["p_l"],
                        "cats_from": ["app1"],
                        "mutual": true,
                        "values": ["dislike"],
                        "amount": 10
                    },
                    {
                        "cats_to": ["p_l"],
                        "cats_from": ["app1"],
                        "mutual": true,
                        "values": ["respect"],
                        "amount": -10
                    }
                ]
            }
        ]
    },
    {
        "patrol_id": "bch_med_gatheringraspberrysolo_leaf-fall1",
        "biome": ["beach"],
        "season": ["leaf-fall"],
        "types": ["herb_gathering"],
        "tags": [],
        "patrol_art": "med_general_intro",
        "min_cats": 1,
        "max_cats": 1,
        "min_max_status": {
            "medicine cat": [1, 6]
        },
        "weight": 20,
        "intro_text": "While gathering herbs, p_l spots a bush of red berries.",
        "decline_text": "p_l decides not to touch the berries.",
        "chance_of_success": 50,
        "success_outcomes": [
            {
                "text": "p_l identifies {PRONOUN/p_l/object} as raspberries, and carefully chews off a branch laden with {PRONOUN/p_l/object} to bring back to camp - the herb stocks can use this odd fruit, especially its leaves.",
                "exp": 30,
                "weight": 20,
                "herbs": ["raspberry"]
            },
            {
                "text": "p_l knows deathberries when {PRONOUN/p_l/subject} {VERB/p_l/see/sees} {PRONOUN/p_l/object}, and slips back to camp to report it to the leader - the warriors will need to be told to avoid this bush.",
                "exp": 30,
                "weight": 5
            },
            {
                "text": "It takes little intelligence to recognize deathberries, but a great deal to collect {PRONOUN/s_c/object} anyway. If s_c can dry {PRONOUN/s_c/object} out, these berries will be sufficient for c_n for years to come. By using {PRONOUN/s_c/poss} weight to snap off one of the bush's branches, and then carefully carrying it back to camp, s_c manages to bring {PRONOUN/s_c/object} safely home.",
                "exp": 30,
                "weight": 20,
=======
                "text": "p_l identifies {PRONOUN/p_l/object} as raspberries and carefully chews off a branch laden with {PRONOUN/p_l/object} to bring back to camp - the herb stocks can use this odd fruit, especially its leaves.",
                "exp": 30,
                "weight": 20,
                "herbs": ["raspberry"]
            },
            {
                "text": "p_l knows deathberries when {PRONOUN/p_l/subject} {VERB/p_l/see/sees} {PRONOUN/p_l/object} and slips back to camp to report it to the leader - the warriors will need to be told to avoid this bush.",
                "exp": 30,
                "weight": 5
            },
            {
                "text": "It takes little intelligence to recognize deathberries but a great deal to collect {PRONOUN/s_c/object} anyway. If s_c can dry {PRONOUN/s_c/object} out, these berries will be sufficient for c_n for years to come. By using {PRONOUN/s_c/poss} weight to snap off one of the bush's branches and then carefully carrying it back to camp, s_c manages to bring {PRONOUN/s_c/object} safely home.",
                "exp": 30,
                "weight": 20,
>>>>>>> e6252687
                "stat_skill": ["CLEVER,1"]
            }
        ],
        "fail_outcomes": [
            {
<<<<<<< HEAD
                "text": "While p_l thinks {PRONOUN/p_l/subject}{VERB/p_l/'re/'s} <i>probably</i> cranberries, {PRONOUN/p_l/subject} {VERB/p_l/are/is} n't confident enough with the identification to risk being wrong and plucking deathberries instead.",
=======
                "text": "While p_l thinks {PRONOUN/p_l/subject}{VERB/p_l/'re/'s} <i>probably</i> cranberries, {PRONOUN/p_l/subject} {VERB/p_l/are/is}n't confident enough with the identification to risk being wrong and plucking deathberries instead.",
>>>>>>> e6252687
                "exp": 0,
                "weight": 20
            },
            {
                "text": "While plucking {PRONOUN/p_l/object} from the bush, p_l feels one of the berries split in {PRONOUN/p_l/poss} mouth, and a deceptively good taste coats {PRONOUN/p_l/poss} tongue. These aren't raspberries. {PRONOUN/p_l/subject/CAP} {VERB/p_l/rush/rushes} to force {PRONOUN/p_l/object} to throw up, and it works, expelling the deathberries from {PRONOUN/p_l/poss} system, but {PRONOUN/p_l/subject}{VERB/p_l/'re/'s} weak and shaky for the rest of the day.",
                "exp": 0,
                "weight": 20
            },
            {
                "text": "While plucking {PRONOUN/p_l/object} from the bush, p_l feels one of the berries split in {PRONOUN/p_l/poss} mouth, and a deceptively good taste coats {PRONOUN/p_l/poss} tongue. These aren't raspberries. {PRONOUN/p_l/subject/CAP} {VERB/p_l/rush/rushes} to force {PRONOUN/p_l/object} to throw up, and it works, expelling the deathberries from {PRONOUN/p_l/poss} system, but {PRONOUN/p_l/subject}{VERB/p_l/'re/'s} weak and shaky for the rest of the day.",
                "exp": 0,
                "weight": 10,
                "dead_cats": ["r_c"]
            },
            {
                "text": "While plucking {PRONOUN/p_l/object} from the bush, p_l feels one of the berries split in {PRONOUN/p_l/poss} mouth, and a deceptively good taste coats {PRONOUN/p_l/poss} tongue. These aren't raspberries. {PRONOUN/p_l/subject/CAP} {VERB/p_l/rush/rushes} to force {PRONOUN/p_l/object} to throw up, and it works, expelling the deathberries from {PRONOUN/p_l/poss} system, but {PRONOUN/p_l/subject}{VERB/p_l/'re/'s} weak and shaky for the rest of the day.",
                "exp": 0,
                "weight": 10,
                "injury": [
                    {
                        "cats": ["r_c"],
                        "injuries": ["poisoned"],
                        "scars": []
                    }
                ]
            }
        ]
    },
    {
        "patrol_id": "bch_med_gatheringraspberrysoloapp2",
        "biome": ["beach"],
        "season": ["leaf-fall"],
        "types": ["herb_gathering"],
        "tags": [],
        "patrol_art": "gen_med_gatheringraspberrysoloapp",
        "min_cats": 1,
        "max_cats": 1,
        "min_max_status": {
            "medicine cat apprentice": [1, 6]
        },
        "weight": 20,
        "intro_text": "While gathering herbs, app1 stumbles upon a bush of red berries.",
        "decline_text": "app1 decides not to touch the berries.",
        "chance_of_success": 50,
        "success_outcomes": [
            {
                "text": "app1 identifies {PRONOUN/app1/object} as raspberries and carefully chews off a branch laden with {PRONOUN/app1/object} to bring back to camp. {PRONOUN/app1/subject/CAP} can't quite remember what raspberries treat, but {PRONOUN/app1/subject}{VERB/app1/'re/'s} pretty sure it's something to do with kitting.",
                "exp": 30,
                "weight": 20,
                "herbs": ["raspberry"]
            },
            {
                "text": "These... could be deathberries. Might be raspberries. But maybe deathberries. It's not worth the risk, they can ask their mentor for more training about it later.",
                "exp": 30,
                "weight": 5
            }
        ],
        "fail_outcomes": [
            {
                "text": "Confidently gathering {PRONOUN/app1/object} and prancing back to camp, app1 is then informed that {PRONOUN/app1/subject}{VERB/app1/'ve/'s} gathered raspberries, not cranberries, and this isn't going to help the Clan's elders with their problems.",
                "exp": 0,
                "weight": 20
            },
            {
                "text": "app1 plucks the berries, several splitting in {PRONOUN/app1/poss} mouth, and is surprised at how good {PRONOUN/app1/subject} {VERB/app1/taste/tastes} - after all, every herb {PRONOUN/app1/subject}{VERB/app1/'re/'s} trying to learn tastes awful, so it's surprising that one tastes good. As {PRONOUN/app1/subject} {VERB/app1/start/starts} back to camp, however, {PRONOUN/app1/subject} {VERB/app1/wobble/wobbles} a bit, and the world goes dark. {PRONOUN/app1/poss/CAP} body is found soon after, but it's already too late to help.",
                "exp": 0,
                "weight": 20
            },
            {
                "text": "app1 carefully plucks the delicious-tasting berries, and as soon as the deceptive taste hits {PRONOUN/app1/poss} tongue, {PRONOUN/app1/subject} {VERB/app1/realize/realizes} {PRONOUN/app1/subject}{VERB/app1/'ve/'s} made a terrible mistake. Trying to force themself to vomit and staggering weakly, {PRONOUN/app1/subject} {VERB/app1/crawl/crawls} back to camp, weakly hoping {PRONOUN/app1/poss} mentor will help {PRONOUN/app1/object}.",
                "exp": 0,
                "weight": 10,
                "dead_cats": ["app1"],
                "history_text": {
                    "reg_death": "m_c died before completing their medicine cat training, having accidentally eaten deathberries."
                }
            },
            {
                "text": "app1 carefully plucks the delicious-tasting berries, and as soon as the deceptive taste hits {PRONOUN/app1/poss} tongue, {PRONOUN/app1/subject} {VERB/app1/realize/realizes} {PRONOUN/app1/subject}{VERB/app1/'ve/'s} made a terrible mistake. Trying to force themself to vomit and staggering weakly, {PRONOUN/app1/subject} {VERB/app1/crawl/crawls} back to camp, weakly hoping {PRONOUN/app1/poss} mentor will help {PRONOUN/app1/object}.",
                "exp": 0,
                "weight": 10,
                "injury": [
                    {
                        "cats": ["app1"],
                        "injuries": ["poisoned"],
                        "scars": []
                    }
                ],
                "history_text": {
                    "reg_death": "m_c died before completing their medicine cat training, having accidentally eaten deathberries."
                }
            }
        ]
    },
    {
        "patrol_id": "bch_med_leaffall_raspberry_storylorehealerlocked1",
        "biome": ["beach"],
        "season": ["leaf-fall"],
        "types": ["herb_gathering"],
        "tags": [],
        "patrol_art": "gen_bord_story",
        "min_cats": 2,
        "max_cats": 6,
        "min_max_status": {
            "healer cats": [1, 6],
            "apprentice": [1, 6]
        },
        "weight": 20,
        "pl_skill_constraint": ["LORE,1", "STORY,1", "HEALER,1"],
        "intro_text": "It's said that the first queen who lost her life in kitting left a blessing to save those who came after her.",
        "decline_text": "A rainshower disrupts the story, and the herb gathering is called off.",
        "chance_of_success": 30,
        "success_outcomes": [
            {
                "text": "The jagged edges of the raspberry leaves mark them as a gift from the stars. Their pain relief and ability to reduce bloodloss have saved countless lives, and brought kittens safely into the world.",
                "exp": 30,
                "weight": 20,
                "herbs": ["raspberry"],
                "relationships": [
                    {
                        "cats_to": ["p_l"],
                        "cats_from": ["patrol"],
                        "mutual": false,
                        "values": ["platonic", "respect"],
                        "amount": 10
                    },
                    {
                        "cats_to": ["p_l"],
                        "cats_from": ["patrol"],
                        "mutual": false,
                        "values": ["dislike"],
                        "amount": -10
                    }
                ]
            }
        ],
        "fail_outcomes": [
            {
                "text": "Raspberries aren't a blessing, they're a health hazard, r_c grumbles, disentangling {PRONOUN/r_c/poss} pelt from the brambles' thorns.",
                "exp": 0,
                "weight": 20,
                "injury": [
                    {
                        "cats": ["r_c"],
                        "injuries": ["torn pelt"],
                        "scars": ["SCRATCHSIDE"]
                    }
                ],
                "history_text": {
                    "scar": "m_c was scarred from bramble thorns on a herb gatherign patrol.",
                    "reg_death": "Bramble thorns scratched up m_c, and the wounds eventually festered and killed {PRONOUN/m_c/object}.",
                    "lead_death": "bramble thorns scratched up m_c and the wounds eventually festered and killed {PRONOUN/m_c/object}."
                },
                "relationships": [
                    {
                        "cats_to": ["p_l"],
                        "cats_from": ["r_c"],
                        "mutual": true,
                        "values": ["dislike"],
                        "amount": 5
                    }
                ]
            }
        ]
    },
    {
        "patrol_id": "bch_med_gatheringtansy_leaf-fall1",
        "biome": ["beach"],
        "season": ["leaf-fall"],
        "types": ["herb_gathering"],
        "tags": [],
        "patrol_art": "med_general_intro",
        "min_cats": 1,
        "max_cats": 1,
        "min_max_status": {
            "apprentice": [-1, -1],
            "healer cats": [1, 6],
            "normal adult": [-1, -1]
        },
        "weight": 20,
        "intro_text": "As the tansy plants fight on though leaf-fall to fit in as much life as possible before leaf-bare, p_l goes out to harvest them.",
        "decline_text": "{PRONOUN/p_l/subject/CAP} {VERB/p_l/have/has} second thoughts about leaving {PRONOUN/p_l/poss} patients behind and {VERB/p_l/decide/decides} to go another day.",
        "chance_of_success": 70,
        "success_outcomes": [
            {
                "text": "Better to have tansy, so good for all coughs, stocked up in abundance before leaf-bare hits.",
                "exp": 10,
                "weight": 20,
                "herbs": ["tansy"]
            },
            {
                "text": "Good for all coughs, all wounds, and all poisons, but it would be dangerous to assume tansy has no downsides. In small doses, it does help with nearly any ailment... but in <i>large</i> doses, it poisons the body, even to the point of causing death.",
                "exp": 10,
                "weight": 5,
                "herbs": ["many_herbs", "tansy"]
            },
            {
                "text": "Tansy might smell sharp enough to be enjoyed freshening up dens, but it sure tastes... interesting. s_c isn't sure they'll ever get used to it, but at least it's a reminder to be careful around the potentially poisonous herb.",
                "exp": 10,
                "weight": 20,
                "stat_skill": ["SENSE,2"],
                "herbs": ["many_herbs", "tansy"]
            }
        ],
        "fail_outcomes": [
            {
                "text": "Try as {PRONOUN/p_l/subject} might, p_l can't quite remember the exact shape of the tansy leaves, and {PRONOUN/p_l/subject} {VERB/p_l/are/is}n't going to harvest from plants {PRONOUN/p_l/subject} {VERB/p_l/have/has}n't confidently identified. Better safe than sorry, as they say.",
                "exp": 0,
                "weight": 20
            }
        ]
    },
    {
        "patrol_id": "bch_med_gatheringtansy_leaf-fall2",
        "biome": ["beach"],
        "season": ["leaf-fall"],
        "types": ["herb_gathering"],
        "tags": [],
        "patrol_art": "med_general_intro",
        "min_cats": 2,
        "max_cats": 2,
        "min_max_status": {
            "apprentice": [-1, -1],
            "medicine cat": [1, 6],
            "medicine cat apprentice": [1, 6],
            "healer cats": [1, 6],
            "normal adult": [-1, -1]
        },
        "weight": 20,
        "intro_text": "As the tansy plants fight on though leaf-fall to fit in as much life as possible before leaf-bare, p_l goes out to harvest {PRONOUN/p_l/object} with app1, bringing the apprentice for an important herbcraft lesson.",
        "decline_text": "{PRONOUN/p_l/subject/CAP} {VERB/p_l/have/has} second thoughts leaving {PRONOUN/p_l/poss} patients behind, especially with {PRONOUN/p_l/object} also bringing {PRONOUN/p_l/poss} apprentice, and {VERB/p_l/decide/decides} to go another day.",
        "chance_of_success": 70,
        "success_outcomes": [
            {
                "text": "Better to have tansy, so good for all coughs, stocked up in abundance before leaf-bare hits. p_l quizzes app1 on whitecough symptoms and diagnosis as {PRONOUN/p_l/subject} {VERB/p_l/work/works}.",
                "exp": 20,
                "weight": 20,
                "herbs": ["tansy"],
                "relationships": [
                    {
                        "cats_to": ["patrol"],
                        "cats_from": ["patrol"],
                        "mutual": false,
                        "values": ["platonic", "respect", "comfort", "trust"],
                        "amount": 10
                    },
                    {
                        "cats_to": ["patrol"],
                        "cats_from": ["patrol"],
                        "mutual": false,
                        "values": ["dislike"],
                        "amount": -10
                    }
                ]
            },
            {
                "text": "Good for all coughs, for all wounds, for all poisons, but it would be dangerous to assume tansy has no downsides. p_l quietly explains to app1 how tansy is also used to ease the passing of mortally wounded cats and to induce losing a litter in queens whose pregnancy is risking {PRONOUN/p_l/poss} life. This means you don't use it to treat pregnant or nursing queens, or kits.",
                "exp": 20,
                "weight": 5,
                "herbs": ["many_herbs", "tansy"],
                "relationships": [
                    {
                        "cats_to": ["patrol"],
                        "cats_from": ["patrol"],
                        "mutual": false,
                        "values": ["platonic", "respect", "comfort", "trust"],
                        "amount": 10
                    },
                    {
                        "cats_to": ["patrol"],
                        "cats_from": ["patrol"],
                        "mutual": false,
                        "values": ["dislike"],
                        "amount": -10
                    }
                ]
            },
            {
                "text": "Tansy might smell sharp enough to be enjoyed freshening up dens, but it sure tastes... interesting. s_c isn't sure {PRONOUN/s_c/subject}'ll ever get used to it, but at least it's a reminder to be careful around the potentially poisonous herb, and app1 thankfully seems to be taking the appropriate amount of care harvesting it.",
                "exp": 20,
                "weight": 20,
                "stat_skill": ["SENSE,2"],
                "can_have_stat": ["adult"],
                "herbs": ["many_herbs", "tansy"],
                "relationships": [
                    {
                        "cats_to": ["patrol"],
                        "cats_from": ["patrol"],
                        "mutual": false,
                        "values": ["platonic", "respect", "comfort", "trust"],
                        "amount": 10
                    },
                    {
                        "cats_to": ["patrol"],
                        "cats_from": ["patrol"],
                        "mutual": false,
                        "values": ["dislike"],
                        "amount": -10
                    }
                ]
            }
        ],
        "fail_outcomes": [
            {
                "text": "Try as {PRONOUN/p_l/subject} might, p_l can't quite remember the exact shape of the tansy leaves, and {PRONOUN/p_l/subject} {VERB/p_l/are/is}n't going to harvest from plants {PRONOUN/p_l/subject} {VERB/p_l/have/has}n't confidently identified. Better safe than sorry, as they say.",
                "exp": 0,
                "weight": 20,
                "relationships": [
                    {
                        "cats_to": ["patrol"],
                        "cats_from": ["patrol"],
                        "mutual": false,
                        "values": ["platonic", "respect", "comfort", "trust"],
                        "amount": -10
                    },
                    {
                        "cats_to": ["patrol"],
                        "cats_from": ["patrol"],
                        "mutual": false,
                        "values": ["dislike"],
                        "amount": 10
                    }
                ]
            }
        ]
    },
    {
        "patrol_id": "bch_med_gatheringtansy_leaf-fall3",
        "biome": ["beach"],
        "season": ["leaf-fall"],
        "types": ["herb_gathering"],
        "tags": [],
        "patrol_art": "med_general_intro",
        "min_cats": 3,
        "max_cats": 6,
        "min_max_status": {
            "healer cats": [1, 6],
            "normal adult": [1, 6]
        },
        "weight": 20,
        "intro_text": "As the tansy plants fight on though leaf-fall to fit in as much life as possible before leaf-bare, p_l goes out to harvest them with a gathering patrol.",
        "decline_text": "{PRONOUN/p_l/subject/CAP}'re stopped before {PRONOUN/p_l/subject} {VERB/p_l/leave/leaves} camp - these warriors are needed elsewhere. p_l's expedition will have to wait.",
        "chance_of_success": 30,
        "success_outcomes": [
            {
                "text": "Better to have tansy, so good for all coughs, stocked up in abundance before leaf-bare hits. The extra paws help p_l bring back a big harvest for the Clan's stores.",
                "exp": 10,
                "weight": 20,
                "herbs": ["tansy"],
                "relationships": [
                    {
                        "cats_to": ["patrol"],
                        "cats_from": ["patrol"],
                        "mutual": false,
                        "values": ["platonic", "respect"],
                        "amount": 10
                    },
                    {
                        "cats_to": ["patrol"],
                        "cats_from": ["patrol"],
                        "mutual": false,
                        "values": ["dislike"],
                        "amount": -10
                    }
                ]
            },
            {
                "text": "Good for all coughs, all wounds, and all poisons, but it would be dangerous to assume tansy has no downsides. In small doses, it does help with nearly any ailment, but in <i>large</i> doses, it poisons the body, even to the point of death. p_l carefully guides the patrol in gathering, though unless they try drinking it, there isn't much danger.",
                "exp": 10,
                "weight": 5,
                "herbs": ["many_herbs", "tansy"],
                "relationships": [
                    {
                        "cats_to": ["patrol"],
                        "cats_from": ["patrol"],
                        "mutual": false,
                        "values": ["platonic", "respect"],
                        "amount": 10
                    },
                    {
                        "cats_to": ["patrol"],
                        "cats_from": ["patrol"],
                        "mutual": false,
                        "values": ["dislike"],
                        "amount": -10
                    }
                ]
            },
            {
                "text": "Tansy might smell sharp enough to be enjoyed freshening up dens, but it sure tastes... interesting. s_c isn't sure {PRONOUN/s_c/subject}'ll ever get used to it, but at least it's a reminder to be careful around the potentially poisonous herb, which is extra helpful when gathering with {PRONOUN/s_c/poss} less-experienced Clanmates.",
                "exp": 10,
                "weight": 20,
                "stat_skill": ["SENSE,2"],
                "herbs": ["many_herbs", "tansy"],
                "relationships": [
                    {
                        "cats_to": ["patrol"],
                        "cats_from": ["patrol"],
                        "mutual": false,
                        "values": ["platonic", "respect"],
                        "amount": 10
                    },
                    {
                        "cats_to": ["patrol"],
                        "cats_from": ["patrol"],
                        "mutual": false,
                        "values": ["dislike"],
                        "amount": -10
                    }
                ]
            }
        ],
        "fail_outcomes": [
            {
                "text": "Try as {PRONOUN/p_l/subject} might, p_l can't quite remember the exact shape of the tansy leaves, and {PRONOUN/p_l/subject} {VERB/p_l/are/is}n't going to harvest from plants {PRONOUN/p_l/subject} {VERB/p_l/have/has}n't confidently identified. Better safe than sorry, as they say.",
                "exp": 0,
                "weight": 20,
                "relationships": [
                    {
                        "cats_to": ["patrol"],
                        "cats_from": ["patrol"],
                        "mutual": false,
                        "values": ["platonic", "respect"],
                        "amount": -10
                    },
                    {
                        "cats_to": ["patrol"],
                        "cats_from": ["patrol"],
                        "mutual": false,
                        "values": ["dislike"],
                        "amount": 10
                    }
                ]
            }
        ]
    },
    {
        "patrol_id": "bch_med_leaffall_tansy_storylorehealerlocked1",
        "biome": ["beach"],
        "season": ["leaf-fall"],
        "types": ["herb_gathering"],
        "tags": [],
        "patrol_art": "med_general_intro",
        "min_cats": 3,
        "max_cats": 6,
        "min_max_status": {
            "healer cats": [1, 6],
            "all apprentices": [1, 6]
        },
        "weight": 20,
        "intro_text": "app1 shovels tansy into {PRONOUN/app1/poss} mouth without any cares in the world. p_l stops {PRONOUN/app1/object}, and tells {PRONOUN/app1/object} {PRONOUN/app1/subject} really <i>should</i> have a care.",
        "decline_text": "p_l takes {PRONOUN/app1/object} down to a stream to clean out {PRONOUN/app1/poss} mouth.",
        "chance_of_success": 30,
        "success_outcomes": [
            {
                "text": "Stop that. Tansy isn't mallow or dandelion, to be played with by kits. In high concentrations or potency, it can kill the elderly, pregnant, or compromised, and it will <i>definitely</i> make app1 sick if {PRONOUN/app1/subject} {VERB/app1/don't/doesn't} respect it.",
                "exp": 30,
                "weight": 20,
                "herbs": ["tansy"],
                "relationships": [
                    {
                        "cats_to": ["p_l"],
                        "cats_from": ["patrol"],
                        "mutual": false,
                        "values": ["platonic", "respect"],
                        "amount": 10
                    },
                    {
                        "cats_to": ["p_l"],
                        "cats_from": ["patrol"],
                        "mutual": false,
                        "values": ["dislike"],
                        "amount": -10
                    }
                ]
            }
        ],
        "fail_outcomes": [
            {
                "text": "p_l spends so much time lecturing app1 on the dangers of tansy that {PRONOUN/p_l/subject} {VERB/p_l/end/ends}up failing to collect any of the stars-damned stuff.",
                "exp": 0,
                "weight": 20,
                "relationships": [
                    {
                        "cats_to": ["app1"],
                        "cats_from": ["p_l"],
                        "mutual": false,
                        "values": ["platonic", "respect"],
                        "amount": -10
                    },
                    {
                        "cats_to": ["app1"],
                        "cats_from": ["p_l"],
                        "mutual": false,
                        "values": ["dislike"],
                        "amount": 10
                    }
                ]
            },
            {
                "text": "p_l wanders off to do {PRONOUN/p_l/poss} own collecting. However, leaving the apprentice alone is a mistake. It takes a <i>lot</i> of tansy to poison a cat, but app1 was trying <i>very</i> hard to collect as much as possible.",
                "exp": 0,
                "weight": 20,
                "injury": [
                    {
                        "cats": ["app1"],
                        "injuries": ["poisoned"],
                        "scars": []
                    }
                ],
                "history_text": {
                    "reg_death": "m_c poisoned {PRONOUN/m_c/self} collecting excessive amounts of tansy as an apprentice.",
                    "lead_death": "after collecting excessive amounts of tansy as an apprentice"
                },
                "relationships": [
                    {
                        "cats_to": ["patrol"],
                        "cats_from": ["patrol"],
                        "mutual": false,
                        "values": ["comfort", "trust"],
                        "amount": -5
                    }
                ]
            },
            {
                "text": "app1 ignores p_l as p_l launches into a story about the dangers of tansy. That's the wrong move though, because by the time {PRONOUN/app1/subject}{VERB/app1/'re/'s} back at camp, nausea has well and truly set in.",
                "exp": 0,
                "weight": 20,
                "injury": [
                    {
                        "cats": ["app1"],
                        "injuries": ["stomachache"],
                        "scars": []
                    },
                    {
                        "cats": ["app1"],
                        "injuries": ["diarrhea"],
                        "scars": []
                    }
                ],
                "history_text": {
                    "reg_death": "m_c poisoned {PRONOUN/m_c/self} collecting excessive amounts of tansy as an apprentice.",
                    "lead_death": "after collecting excessive amounts of tansy as an apprentice"
                },
                "relationships": [
                    {
                        "cats_to": ["patrol"],
                        "cats_from": ["patrol"],
                        "mutual": false,
                        "values": ["comfort", "trust"],
                        "amount": -5
                    }
                ]
            }
        ]
    },
    {
        "patrol_id": "bch_med_gatheringthyme_leaf-fall1",
        "biome": ["beach"],
        "season": ["leaf-fall"],
        "types": ["herb_gathering"],
        "tags": [],
        "patrol_art": "med_general_intro",
        "min_cats": 1,
        "max_cats": 1,
        "min_max_status": {
            "apprentice": [-1, -1],
            "healer cats": [1, 6],
            "normal adult": [-1, -1]
        },
        "weight": 20,
        "intro_text": "The thyme plants are running out of growing time - p_l better go harvest them before leaf-fall is over.",
        "decline_text": "{PRONOUN/p_l/subject/CAP} {VERB/p_l/have/has} second thoughts about leaving {PRONOUN/p_l/poss} patients behind and {VERB/p_l/decide/decides} to go another day.",
        "chance_of_success": 70,
        "success_outcomes": [
            {
                "text": "The urgency drains out of p_l as {PRONOUN/p_l/subject} {VERB/p_l/sit/sits} amongst the calming thyme, and it's not just the herb stores that'll feel the benefit of this gathering trip.",
                "exp": 10,
                "weight": 20,
                "herbs": ["thyme"]
            },
            {
                "text": "It calms racing hearts and minds, bringing cats back from the shock of loss or injury... Thyme is always both helpful and pleasant to have around, and p_l makes sure to organize the herb stores so that the scent wafts near {PRONOUN/p_l/poss} nest.",
                "exp": 10,
                "weight": 5,
                "herbs": ["many_herbs", "thyme"]
            },
            {
                "text": "Thyme, thyme, thyme, there's never enough thyme. s_c snorts at {PRONOUN/s_c/poss} little joke, mouth crammed full of the herb, as {PRONOUN/s_c/subject} {VERB/s_c/make/makes} {PRONOUN/s_c/poss} way home.",
                "exp": 10,
                "weight": 20,
                "stat_skill": ["SENSE,2"],
                "herbs": ["many_herbs", "thyme"]
            }
        ],
        "fail_outcomes": [
            {
                "text": "p_l has no time - and no thyme. {PRONOUN/p_l/subject/CAP}'re forced to give up on the search for today.",
                "exp": 0,
                "weight": 20
            }
        ]
    },
    {
        "patrol_id": "bch_med_gatheringthyme_leaf-fall2",
        "biome": ["beach"],
        "season": ["leaf-fall"],
        "types": ["herb_gathering"],
        "tags": [],
        "patrol_art": "med_general_intro",
        "min_cats": 2,
        "max_cats": 2,
        "min_max_status": {
            "apprentice": [-1, -1],
            "medicine cat": [1, 6],
            "medicine cat apprentice": [1, 6],
            "healer cats": [1, 6],
            "normal adult": [-1, -1]
        },
        "weight": 20,
        "intro_text": "The thyme plants are running out of growing time - p_l better take app1 to harvest {PRONOUN/p_l/object} before leaf-fall is over.",
        "decline_text": "{PRONOUN/p_l/subject/CAP} {VERB/p_l/have/has} second thoughts leaving {PRONOUN/p_l/poss} patients behind, especially with {PRONOUN/p_l/object} also bringing {PRONOUN/p_l/poss} apprentice, and {VERB/p_l/decide/decides} to go another day.",
        "chance_of_success": 70,
        "success_outcomes": [
            {
                "text": "The urgency drains out of the medicine cats as they sit amongst the calming thyme, and it's not just the herb stores that'll feel the benefit of this gathering trip.",
                "exp": 20,
                "weight": 20,
                "herbs": ["thyme"],
                "relationships": [
                    {
                        "cats_to": ["patrol"],
                        "cats_from": ["patrol"],
                        "mutual": false,
                        "values": ["platonic", "respect", "comfort", "trust"],
                        "amount": 10
                    },
                    {
                        "cats_to": ["patrol"],
                        "cats_from": ["patrol"],
                        "mutual": false,
                        "values": ["dislike"],
                        "amount": -10
                    }
                ]
            },
            {
                "text": "It calms racing hearts and minds, bringing cats back from the shock of loss or injury... Thyme is always both helpful and pleasant to have around, and p_l makes sure to organize the herb stores so that the scent wafts near the nests {PRONOUN/p_l/subject} and app1 curl up in at night.",
                "exp": 20,
                "weight": 20,
                "herbs": ["thyme"],
                "relationships": [
                    {
                        "cats_to": ["patrol"],
                        "cats_from": ["patrol"],
                        "mutual": false,
                        "values": ["platonic", "respect", "comfort", "trust"],
                        "amount": 10
                    },
                    {
                        "cats_to": ["patrol"],
                        "cats_from": ["patrol"],
                        "mutual": false,
                        "values": ["dislike"],
                        "amount": -10
                    }
                ]
            },
            {
                "text": "Thyme, thyme, thyme, there's never enough thyme. p_l snorts at {PRONOUN/p_l/poss} little joke, putting down the herbs {PRONOUN/p_l/subject} {VERB/p_l/carry/carries} to explain it to app1.",
                "exp": 20,
                "weight": 5,
                "herbs": ["many_herbs", "thyme"],
                "relationships": [
                    {
                        "cats_to": ["patrol"],
                        "cats_from": ["patrol"],
                        "mutual": false,
                        "values": ["platonic", "respect", "comfort", "trust"],
                        "amount": 10
                    },
                    {
                        "cats_to": ["patrol"],
                        "cats_from": ["patrol"],
                        "mutual": false,
                        "values": ["dislike"],
                        "amount": -10
                    }
                ]
            },
            {
                "text": "Thyme, thyme, thyme, there's never enough thyme. s_c snorts at {PRONOUN/s_c/poss} little joke, putting down the herbs {PRONOUN/s_c/subject} {VERB/s_c/carry/carries} to explain it to app1.",
                "exp": 20,
                "weight": 20,
                "stat_skill": ["SENSE,2"],
                "can_have_stat": ["adult"],
                "herbs": ["many_herbs", "thyme"],
                "relationships": [
                    {
                        "cats_to": ["patrol"],
                        "cats_from": ["patrol"],
                        "mutual": false,
                        "values": ["platonic", "respect", "comfort", "trust"],
                        "amount": 10
                    },
                    {
                        "cats_to": ["patrol"],
                        "cats_from": ["patrol"],
                        "mutual": false,
                        "values": ["dislike"],
                        "amount": -10
                    }
                ]
            }
        ],
        "fail_outcomes": [
            {
                "text": "p_l has no time - and no thyme. They're forced to give up on the search for today.",
                "exp": 0,
                "weight": 20,
                "relationships": [
                    {
                        "cats_to": ["patrol"],
                        "cats_from": ["patrol"],
                        "mutual": false,
                        "values": ["platonic", "respect", "comfort", "trust"],
                        "amount": -10
                    },
                    {
                        "cats_to": ["patrol"],
                        "cats_from": ["patrol"],
                        "mutual": false,
                        "values": ["dislike"],
                        "amount": 10
                    }
                ]
            }
        ]
    },
    {
        "patrol_id": "bch_med_gatheringthyme_leaf-fall3",
        "biome": ["beach"],
        "season": ["leaf-fall"],
        "types": ["herb_gathering"],
        "tags": [],
        "patrol_art": "med_general_intro",
        "min_cats": 3,
        "max_cats": 6,
        "min_max_status": {
            "healer cats": [1, 6],
            "normal adult": [1, 6]
        },
        "weight": 20,
        "intro_text": "The thyme plants are running out of growing time - p_l better go harvest {PRONOUN/p_l/object} before leaf-fall is over, bringing a patrol with {PRONOUN/p_l/object} to help.",
        "decline_text": "{PRONOUN/p_l/subject/CAP}'re stopped before {PRONOUN/p_l/subject} {VERB/p_l/leave/leaves} camp - these warriors are needed elsewhere. p_l's expedition will have to wait.",
        "chance_of_success": 30,
        "success_outcomes": [
            {
                "text": "The urgency drains out of the patrol as they sit amongst the calming thyme, and it's not just the herb stores that'll feel the benefit of this gathering trip.",
                "exp": 10,
                "weight": 20,
                "herbs": ["thyme"],
                "relationships": [
                    {
                        "cats_to": ["patrol"],
                        "cats_from": ["patrol"],
                        "mutual": false,
                        "values": ["platonic", "respect"],
                        "amount": 10
                    },
                    {
                        "cats_to": ["patrol"],
                        "cats_from": ["patrol"],
                        "mutual": false,
                        "values": ["dislike"],
                        "amount": -10
                    }
                ]
            },
            {
                "text": "It calms racing hearts and minds, bringing cats back from the shock of loss or injury... Thyme is always both helpful and pleasant to have around, and p_l decides that this patrol has brought back so much there's no harm in letting the warriors take a stem each for their nests.",
                "exp": 10,
                "weight": 20,
                "herbs": ["thyme"],
                "relationships": [
                    {
                        "cats_to": ["patrol"],
                        "cats_from": ["patrol"],
                        "mutual": false,
                        "values": ["platonic", "respect"],
                        "amount": 10
                    },
                    {
                        "cats_to": ["patrol"],
                        "cats_from": ["patrol"],
                        "mutual": false,
                        "values": ["dislike"],
                        "amount": -10
                    }
                ]
            },
            {
                "text": "Thyme, thyme, thyme, there's never enough thyme. p_l snorts at {PRONOUN/p_l/poss} little joke, putting down the herbs {PRONOUN/p_l/subject} {VERB/p_l/carry/carries} to explain it to the rest of the patrol.",
                "exp": 10,
                "weight": 5,
                "herbs": ["many_herbs", "thyme"],
                "relationships": [
                    {
                        "cats_to": ["patrol"],
                        "cats_from": ["patrol"],
                        "mutual": false,
                        "values": ["platonic", "respect"],
                        "amount": 10
                    },
                    {
                        "cats_to": ["patrol"],
                        "cats_from": ["patrol"],
                        "mutual": false,
                        "values": ["dislike"],
                        "amount": -10
                    }
                ]
            },
            {
                "text": "Thyme, thyme, thyme, there's never enough thyme. s_c snorts at {PRONOUN/s_c/poss} little joke, putting down the herbs {PRONOUN/s_c/subject} {VERB/s_c/carry/carries} to explain it to the rest of the patrol.",
                "exp": 10,
                "weight": 20,
                "stat_skill": ["SENSE,2"],
                "herbs": ["many_herbs", "thyme"],
                "relationships": [
                    {
                        "cats_to": ["patrol"],
                        "cats_from": ["patrol"],
                        "mutual": false,
                        "values": ["platonic", "respect"],
                        "amount": 10
                    },
                    {
                        "cats_to": ["patrol"],
                        "cats_from": ["patrol"],
                        "mutual": false,
                        "values": ["dislike"],
                        "amount": -10
                    }
                ]
            }
        ],
        "fail_outcomes": [
            {
                "text": "p_l has no time - and no thyme. They're forced to give up on the search for today.",
                "exp": 0,
                "weight": 20,
                "relationships": [
                    {
                        "cats_to": ["patrol"],
                        "cats_from": ["patrol"],
                        "mutual": false,
                        "values": ["platonic", "respect"],
                        "amount": -10
                    },
                    {
                        "cats_to": ["patrol"],
                        "cats_from": ["patrol"],
                        "mutual": false,
                        "values": ["dislike"],
                        "amount": 10
                    }
                ]
            }
        ]
    },
    {
        "patrol_id": "bch_med_leaffall_thyme_risingclanref_storylorehealerlocked1",
        "biome": ["beach"],
        "season": ["leaf-fall"],
        "types": ["herb_gathering"],
        "tags": [],
        "patrol_art": "gen_bord_story",
        "min_cats": 2,
        "max_cats": 6,
        "min_max_status": {
            "medicine cat": [1, 6],
            "medicine cat apprentice": [1, 6],
            "normal adult":[-1, -1],
            "apprentice":[-1, -1]
        },
        "weight": 20,
        "intro_text": "Listen to the wisdom of the sages, p_l meows. app1 doesn't just need to learn to set bones and clean wounds, being a medicine cat is so much more than blood and bodies.",
        "decline_text": "They're interrupted by a Clanmate who needs them. It halts the lesson, but also kinda reinforces p_l's point.",
        "chance_of_success": 30,
        "success_outcomes": [
            {
                "text": "Some sicknesses aren't physical, but live in the mind instead, p_l instructs. That's very normal, and just as a Clanmate with a twisted leg is just as loved and valued as one who can run without pain, an illness that is mental is just as valid of a struggle, the cats just as loved and supported in their needs.",
                "exp": 30,
                "weight": 20,
                "herbs": ["thyme"],
                "relationships": [
                    {
                        "cats_to": ["p_l"],
                        "cats_from": ["patrol"],
                        "mutual": false,
                        "values": ["platonic", "respect"],
                        "amount": 10
                    },
                    {
                        "cats_to": ["p_l"],
                        "cats_from": ["patrol"],
                        "mutual": false,
                        "values": ["dislike"],
                        "amount": -10
                    }
                ]
            }
        ],
        "fail_outcomes": [
            {
                "text": "app1 feels overwhelmed with the responsibility of supporting Clanmates going through mental struggles - physical fights are so much simpler to support them with. p_l halts the lesson to comfort {PRONOUN/app1/object}.",
                "exp": 0,
                "weight": 20,
                "relationships": [
                    {
                        "cats_to": ["p_l"],
                        "cats_from": ["patrol"],
                        "mutual": false,
                        "values": ["comfort", "respect"],
                        "amount": 10
                    }
                ]
            }
        ]
    },
    {
        "patrol_id": "bch_med_gatheringwildgarlic_leaf-fall1",
        "biome": ["beach"],
        "season": ["leaf-fall"],
        "types": ["herb_gathering"],
        "tags": [],
        "patrol_art": "med_general_intro",
        "min_cats": 1,
        "max_cats": 1,
        "min_max_status": {
            "apprentice": [-1, -1],
            "healer cats": [1, 6],
            "normal adult": [-1, -1]
        },
        "weight": 20,
        "intro_text": "In the crisp cool air of a leaf-fall morning, it should be easy to find wild garlic by scent.",
        "decline_text": "{PRONOUN/p_l/subject/CAP} {VERB/p_l/have/has} second thoughts about leaving {PRONOUN/p_l/poss} patients behind and {VERB/p_l/decide/decides} to go another day.",
        "chance_of_success": 70,
        "success_outcomes": [
            {
                "text": "The garlic won't notice leaf-bare until it actually hits - one of its good traits that makes up for its stinkiness. p_l is able to bring a good harvest home.",
                "exp": 10,
                "weight": 20,
                "herbs": ["wild_garlic"]
            },
            {
                "text": "The leaves, and especially the bulbs, of wild garlic are the preeminent herb to treat infection, even if using {PRONOUN/p_l/object} results each time in either {PRONOUN/p_l/poss} patient or their loved ones complaining about the smell. p_l, personally, will take a bit of a bad smell over illness, thank you very much.",
                "exp": 10,
                "weight": 5,
                "herbs": ["many_herbs", "wild_garlic"]
            },
            {
                "text": "s_c, ever eagle-eyed, spots grass that looks suspiciously tall with oddly thick blades. One sniff confirms it as wild garlic, and this patch has heaps to harvest.",
                "exp": 10,
                "weight": 20,
                "stat_skill": ["SENSE,2"],
                "herbs": ["many_herbs", "wild_garlic"]
            }
        ],
        "fail_outcomes": [
            {
                "text": "Try as {PRONOUN/p_l/subject} might, p_l can't quite remember the exact shape of the garlic leaves, and {PRONOUN/p_l/subject} {VERB/p_l/are/is}n't going to harvest from plants {PRONOUN/p_l/subject} {VERB/p_l/have/has}n't confidently identified. Better safe than sorry, as they say.",
                "exp": 0,
                "weight": 20
            }
        ]
    },
    {
        "patrol_id": "bch_med_gatheringwildgarlic_leaf-fall2",
        "biome": ["beach"],
        "season": ["leaf-fall"],
        "types": ["herb_gathering"],
        "tags": [],
        "patrol_art": "med_general_intro",
        "min_cats": 2,
        "max_cats": 2,
        "min_max_status": {
            "apprentice": [-1, -1],
            "medicine cat": [1, 6],
            "medicine cat apprentice": [1, 6],
            "healer cats": [1, 6],
            "normal adult": [-1, -1]
        },
        "weight": 20,
        "intro_text": "In the crisp cool air of a leaf-fall morning, it should be easy to find wild garlic by scent. p_l brings along app1, to see if {PRONOUN/p_l/subject} can do it.",
        "decline_text": "{PRONOUN/p_l/subject/CAP} {VERB/p_l/have/has} second thoughts leaving {PRONOUN/p_l/poss} patients behind, especially with {PRONOUN/p_l/object} also bringing {PRONOUN/p_l/poss} apprentice, and {VERB/p_l/decide/decides} to go another day.",
        "chance_of_success": 70,
        "success_outcomes": [
            {
                "text": "The garlic won't notice leaf-bare until it actually hits - one of its good traits that makes up for its stinkiness. p_l and app1 are able to bring a good harvest home.",
                "exp": 20,
                "weight": 20,
                "herbs": ["wild_garlic"],
                "relationships": [
                    {
                        "cats_to": ["patrol"],
                        "cats_from": ["patrol"],
                        "mutual": false,
                        "values": ["platonic", "respect", "comfort", "trust"],
                        "amount": 10
                    },
                    {
                        "cats_to": ["patrol"],
                        "cats_from": ["patrol"],
                        "mutual": false,
                        "values": ["dislike"],
                        "amount": -10
                    }
                ]
            },
            {
                "text": "The leaves, and especially the bulbs, of wild garlic are the preeminent herb to treat infection, even if using {PRONOUN/p_l/object} results each time in either {PRONOUN/p_l/poss} patient or their loved ones complaining about the smell. p_l teaches app1 that sometimes, {PRONOUN/app1/subject} {VERB/app1/need/needs} to prioritize treating {PRONOUN/app1/poss} patients above listening to them.",
                "exp": 20,
                "weight": 5,
                "herbs": ["many_herbs", "wild_garlic"],
                "relationships": [
                    {
                        "cats_to": ["patrol"],
                        "cats_from": ["patrol"],
                        "mutual": false,
                        "values": ["platonic", "respect", "comfort", "trust"],
                        "amount": 10
                    },
                    {
                        "cats_to": ["patrol"],
                        "cats_from": ["patrol"],
                        "mutual": false,
                        "values": ["dislike"],
                        "amount": -10
                    }
                ]
            },
            {
                "text": "s_c, ever eagle-eyed, spots grass that looks suspiciously tall with oddly thick blades. One sniff confirms it as wild garlic, and this patch has heaps to harvest with app1.",
                "exp": 20,
                "weight": 20,
                "stat_skill": ["SENSE,2"],
                "can_have_stat": ["adult"],
                "herbs": ["many_herbs", "wild_garlic"],
                "relationships": [
                    {
                        "cats_to": ["patrol"],
                        "cats_from": ["patrol"],
                        "mutual": false,
                        "values": ["platonic", "respect", "comfort", "trust"],
                        "amount": 10
                    },
                    {
                        "cats_to": ["patrol"],
                        "cats_from": ["patrol"],
                        "mutual": false,
                        "values": ["dislike"],
                        "amount": -10
                    }
                ]
            }
        ],
        "fail_outcomes": [
            {
                "text": "Try as {PRONOUN/p_l/subject} might, p_l can't quite remember the exact shape of the garlic leaves, and {PRONOUN/p_l/subject} {VERB/p_l/are/is}n't going to harvest from plants {PRONOUN/p_l/subject} {VERB/p_l/have/has}n't confidently identified. Better safe than sorry, as they say.",
                "exp": 0,
                "weight": 20,
                "relationships": [
                    {
                        "cats_to": ["patrol"],
                        "cats_from": ["patrol"],
                        "mutual": false,
                        "values": ["platonic", "respect", "comfort", "trust"],
                        "amount": -10
                    },
                    {
                        "cats_to": ["patrol"],
                        "cats_from": ["patrol"],
                        "mutual": false,
                        "values": ["dislike"],
                        "amount": 10
                    }
                ]
            }
        ]
    },
    {
        "patrol_id": "bch_med_gatheringwildgarlic_leaf-fall3",
        "biome": ["beach"],
        "season": ["leaf-fall"],
        "types": ["herb_gathering"],
        "tags": [],
        "patrol_art": "med_general_intro",
        "min_cats": 3,
        "max_cats": 6,
        "min_max_status": {
            "medicine cat": [1, 6],
            "healer cats": [1, 6],
            "normal adult": [1, 6]
        },
        "weight": 20,
        "intro_text": "In the crisp cool air of a leaf-fall morning, it should be easy to find wild garlic by scent. p_l leads a gathering patrol to do just that.",
        "decline_text": "{PRONOUN/p_l/subject/CAP}'re stopped before {PRONOUN/p_l/subject} {VERB/p_l/leave/leaves} camp - these warriors are needed elsewhere. p_l's expedition will have to wait.",
        "chance_of_success": 30,
        "success_outcomes": [
            {
                "text": "The garlic won't notice leaf-bare until it actually hits - one of its good traits that makes up for its stinkiness. p_l and the patrol are able to bring a good harvest home.",
                "exp": 10,
                "weight": 20,
                "herbs": ["wild_garlic"],
                "relationships": [
                    {
                        "cats_to": ["patrol"],
                        "cats_from": ["patrol"],
                        "mutual": false,
                        "values": ["platonic", "respect"],
                        "amount": 10
                    },
                    {
                        "cats_to": ["patrol"],
                        "cats_from": ["patrol"],
                        "mutual": false,
                        "values": ["dislike"],
                        "amount": -10
                    }
                ]
            },
            {
                "text": "The leaves, and especially the bulbs, of wild garlic are the preeminent herb to treat infection, even if using {PRONOUN/p_l/object} results each time in either {PRONOUN/p_l/poss} patient or their loved ones complaining about the smell. The patrol looks a little disgusted, but they're still a great help to p_l in gathering it.",
                "exp": 10,
                "weight": 5,
                "herbs": ["many_herbs", "wild_garlic"],
                "relationships": [
                    {
                        "cats_to": ["patrol"],
                        "cats_from": ["patrol"],
                        "mutual": false,
                        "values": ["platonic", "respect"],
                        "amount": 10
                    },
                    {
                        "cats_to": ["patrol"],
                        "cats_from": ["patrol"],
                        "mutual": false,
                        "values": ["dislike"],
                        "amount": -10
                    }
                ]
            },
            {
                "text": "s_c, ever eagle-eyed, spots grass that looks suspiciously tall with oddly thick blades. One sniff confirms it as wild garlic, and the patch has heaps for {PRONOUN/s_c/poss} patrol to harvest.",
                "exp": 10,
                "weight": 20,
                "stat_skill": ["SENSE,2"],
                "herbs": ["many_herbs", "wild_garlic"],
                "relationships": [
                    {
                        "cats_to": ["patrol"],
                        "cats_from": ["patrol"],
                        "mutual": false,
                        "values": ["platonic", "respect"],
                        "amount": 10
                    },
                    {
                        "cats_to": ["patrol"],
                        "cats_from": ["patrol"],
                        "mutual": false,
                        "values": ["dislike"],
                        "amount": -10
                    }
                ]
            }
        ],
        "fail_outcomes": [
            {
                "text": "Try as {PRONOUN/p_l/subject} might, p_l can't quite remember the exact shape of the garlic leaves, and {PRONOUN/p_l/subject} {VERB/p_l/are/is}n't going to harvest from plants {PRONOUN/p_l/subject} {VERB/p_l/have/has}n't confidently identified. Better safe than sorry, as they say.",
                "exp": 0,
                "weight": 20,
                "relationships": [
                    {
                        "cats_to": ["patrol"],
                        "cats_from": ["patrol"],
                        "mutual": false,
                        "values": ["platonic", "respect"],
                        "amount": -10
                    },
                    {
                        "cats_to": ["patrol"],
                        "cats_from": ["patrol"],
                        "mutual": false,
                        "values": ["dislike"],
                        "amount": 10
                    }
                ]
            }
        ]
    }
]<|MERGE_RESOLUTION|>--- conflicted
+++ resolved
@@ -3453,7 +3453,6 @@
             "healer cats": [1, 6]
         },
         "weight": 20,
-<<<<<<< HEAD
         "pl_skill_constraint": ["LORE,1", "STORY,1", "HEALER,1"],
         "intro_text": "Keeping a supply of lungwort is serious business, p_l instructs.",
         "decline_text": "Yes, the cats all know that, that's why they're here looking for the stuff.",
@@ -3462,7 +3461,73 @@
             {
                 "text": "Lungwort doesn't help with many aliments. But it is the <b>only</b> cure for yellowcough, and Clans have wasted away and died out for want of it, plague sweeping through their ranks, breath rasping in failing lungs til none remained to witness. c_n <i>needs</i> a steady supply of lungwort.",
                 "exp": 20,
-=======
+                "weight": 20,
+                "art": "gen_bord_story",
+                "herbs": ["lungwort"],
+                "relationships": [
+                    {
+                        "cats_to": ["patrol"],
+                        "cats_from": ["patrol"],
+                        "mutual": false,
+                        "values": ["dislike"],
+                        "amount": -5
+                    },
+                    {
+                        "cats_to": ["p_l"],
+                        "cats_from": ["patrol"],
+                        "mutual": false,
+                        "values": ["respect", "trust"],
+                        "amount": 25
+                    },
+                    {
+                        "cats_to": ["p_l"],
+                        "cats_from": ["patrol"],
+                        "mutual": false,
+                        "values": ["dislike"],
+                        "amount": -5
+                    }
+                ]
+            }
+        ],
+        "fail_outcomes": [
+            {
+                "text": "Just thinking of the histories, the Clans lost to plagues that only lungwort can cure - it makes r_c distracted, {PRONOUN/r_c/poss} tail lashing agitatedly, and {PRONOUN/r_c/subject} {VERB/r_c/seem/seems} to mistake <i>everything</i> as lungwort... once r_c suggests that deathberries are lungwort, p_l decides to call the patrol to a halt.",
+                "exp": 0,
+                "weight": 20,
+                "relationships": [
+                    {
+                        "cats_to": ["r_c"],
+                        "cats_from": ["p_l"],
+                        "mutual": false,
+                        "values": ["dislike"],
+                        "amount": 5
+                    },
+                    {
+                        "cats_to": ["r_c"],
+                        "cats_from": ["p_l"],
+                        "mutual": false,
+                        "values": ["respect", "trust"],
+                        "amount": -15
+                    }
+                ]
+            }
+        ]
+    },
+    {
+        "patrol_id": "bch_med_gatheringmallow_leaf-fall1",
+        "biome": ["beach"],
+        "season": ["leaf-fall"],
+        "types": ["herb_gathering"],
+        "tags": [],
+        "patrol_art": "med_general_intro",
+        "min_cats": 1,
+        "max_cats": 1,
+        "min_max_status": {
+            "apprentice": [-1, -1],
+            "healer cats": [1, 6],
+            "normal adult": [-1, -1]
+        },
+        "weight": 20,
         "intro_text": "Leaf-fall holds the last chances to stock up on herbs that will die off in leaf-bare, and p_l heads out to gather fresh mallow for the stores.",
         "decline_text": "{PRONOUN/p_l/subject/CAP} {VERB/p_l/have/has} second thoughts about leaving {PRONOUN/p_l/poss} patients behind and {VERB/p_l/decide/decides} to go another day.",
         "chance_of_success": 70,
@@ -3481,93 +3546,6 @@
             },
             {
                 "text": "s_c has a good eye for these things and finds an excellent patch of mallow.",
-                "exp": 10,
->>>>>>> e6252687
-                "weight": 20,
-                "art": "gen_bord_story",
-                "herbs": ["lungwort"],
-                "relationships": [
-                    {
-                        "cats_to": ["patrol"],
-                        "cats_from": ["patrol"],
-                        "mutual": false,
-                        "values": ["dislike"],
-                        "amount": -5
-                    },
-                    {
-                        "cats_to": ["p_l"],
-                        "cats_from": ["patrol"],
-                        "mutual": false,
-                        "values": ["respect", "trust"],
-                        "amount": 25
-                    },
-                    {
-                        "cats_to": ["p_l"],
-                        "cats_from": ["patrol"],
-                        "mutual": false,
-                        "values": ["dislike"],
-                        "amount": -5
-                    }
-                ]
-            }
-        ],
-        "fail_outcomes": [
-            {
-                "text": "Just thinking of the histories, the Clans lost to plagues that only lungwort can cure - it makes r_c distracted, {PRONOUN/r_c/poss} tail lashing agitatedly, and {PRONOUN/r_c/subject} {VERB/r_c/seem/seems} to mistake <i>everything</i> as lungwort... once r_c suggests that deathberries are lungwort, p_l decides to call the patrol to a halt.",
-                "exp": 0,
-                "weight": 20,
-                "relationships": [
-                    {
-                        "cats_to": ["r_c"],
-                        "cats_from": ["p_l"],
-                        "mutual": false,
-                        "values": ["dislike"],
-                        "amount": 5
-                    },
-                    {
-                        "cats_to": ["r_c"],
-                        "cats_from": ["p_l"],
-                        "mutual": false,
-                        "values": ["respect", "trust"],
-                        "amount": -15
-                    }
-                ]
-            }
-        ]
-    },
-    {
-        "patrol_id": "bch_med_gatheringmallow_leaf-fall1",
-        "biome": ["beach"],
-        "season": ["leaf-fall"],
-        "types": ["herb_gathering"],
-        "tags": [],
-        "patrol_art": "med_general_intro",
-        "min_cats": 1,
-        "max_cats": 1,
-        "min_max_status": {
-            "apprentice": [-1, -1],
-            "healer cats": [1, 6],
-            "normal adult": [-1, -1]
-        },
-        "weight": 20,
-        "intro_text": "Leaf-fall holds the last chances to stock up on herbs that will die off in leaf-bare, and p_l heads out to gather fresh mallow for the stores.",
-        "decline_text": "They have second thoughts about leaving their patients behind, and decide to go another day.",
-        "chance_of_success": 70,
-        "success_outcomes": [
-            {
-                "text": "The soft, rose-like scent of the mallow bushes drifts around p_l as {PRONOUN/p_l/subject} {VERB/p_l/work/works}. {PRONOUN/p_l/subject/CAP} {VERB/p_l/snip/snips} off clumps of large, fuzzy, three-nubbed leaves, and the occasional pink flower, to be taken back to camp.",
-                "exp": 10,
-                "weight": 20,
-                "herbs": ["mallow"]
-            },
-            {
-                "text": "With the leaf-fall mallow starting to die back in the next step in its endless perennial cycle, p_l collects all {PRONOUN/p_l/subject} can. That, as it turns out, is actually quite a lot.",
-                "exp": 10,
-                "weight": 5,
-                "herbs": ["many_herbs", "mallow"]
-            },
-            {
-                "text": "s_c has a good eye for these things, finding an excellent patch of mallow.",
                 "exp": 10,
                 "weight": 20,
                 "stat_skill": ["SENSE,2"],
@@ -5382,7 +5360,6 @@
         "chance_of_success": 30,
         "success_outcomes": [
             {
-<<<<<<< HEAD
                 "text": "p_l sighs, holding {PRONOUN/p_l/poss} temper. Listen, the strength that ragwort impacts is what gives it such a foul taste. If app1's found a particularly disgusting bunch of leaves, that's success, not failure.",
                 "exp": 30,
                 "weight": 20,
@@ -5475,21 +5452,6 @@
         "chance_of_success": 50,
         "success_outcomes": [
             {
-                "text": "p_l identifies {PRONOUN/p_l/object} as raspberries, and carefully chews off a branch laden with {PRONOUN/p_l/object} to bring back to camp - the herb stocks can use this odd fruit, especially its leaves.",
-                "exp": 30,
-                "weight": 20,
-                "herbs": ["raspberry"]
-            },
-            {
-                "text": "p_l knows deathberries when {PRONOUN/p_l/subject} {VERB/p_l/see/sees} {PRONOUN/p_l/object}, and slips back to camp to report it to the leader - the warriors will need to be told to avoid this bush.",
-                "exp": 30,
-                "weight": 5
-            },
-            {
-                "text": "It takes little intelligence to recognize deathberries, but a great deal to collect {PRONOUN/s_c/object} anyway. If s_c can dry {PRONOUN/s_c/object} out, these berries will be sufficient for c_n for years to come. By using {PRONOUN/s_c/poss} weight to snap off one of the bush's branches, and then carefully carrying it back to camp, s_c manages to bring {PRONOUN/s_c/object} safely home.",
-                "exp": 30,
-                "weight": 20,
-=======
                 "text": "p_l identifies {PRONOUN/p_l/object} as raspberries and carefully chews off a branch laden with {PRONOUN/p_l/object} to bring back to camp - the herb stocks can use this odd fruit, especially its leaves.",
                 "exp": 30,
                 "weight": 20,
@@ -5504,17 +5466,12 @@
                 "text": "It takes little intelligence to recognize deathberries but a great deal to collect {PRONOUN/s_c/object} anyway. If s_c can dry {PRONOUN/s_c/object} out, these berries will be sufficient for c_n for years to come. By using {PRONOUN/s_c/poss} weight to snap off one of the bush's branches and then carefully carrying it back to camp, s_c manages to bring {PRONOUN/s_c/object} safely home.",
                 "exp": 30,
                 "weight": 20,
->>>>>>> e6252687
                 "stat_skill": ["CLEVER,1"]
             }
         ],
         "fail_outcomes": [
             {
-<<<<<<< HEAD
-                "text": "While p_l thinks {PRONOUN/p_l/subject}{VERB/p_l/'re/'s} <i>probably</i> cranberries, {PRONOUN/p_l/subject} {VERB/p_l/are/is} n't confident enough with the identification to risk being wrong and plucking deathberries instead.",
-=======
                 "text": "While p_l thinks {PRONOUN/p_l/subject}{VERB/p_l/'re/'s} <i>probably</i> cranberries, {PRONOUN/p_l/subject} {VERB/p_l/are/is}n't confident enough with the identification to risk being wrong and plucking deathberries instead.",
->>>>>>> e6252687
                 "exp": 0,
                 "weight": 20
             },
