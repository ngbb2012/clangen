[
{
    "patrol_id": "bch_med_soloripples1",
    "biome": "beach",
    "season": "Any",
    "tags": ["herb_gathering", "comfort", "respect", "trust", "clan_to_p_l", "no_change_fail", "med_only"],
    "intro_text": "While gathering fresh water, p_l sees strange ripples on the surface of a puddle.",
    "decline_text": "p_l is in too much of a hurry, not sparing the rippling water a second glance.",
    "chance_of_success": 45,
    "exp": 10, 
    "success_text": [
        "As p_l looks into the puddle, they're greeted by an intense vision. They drop what they're doing and race back to the camp to consult with the leader - water can wait, this is far too important.",
        "p_l is greeted with the vision of a cat they had failed to save, content and happy in StarClan. The cat gives them a gentle smile, softly telling p_l that they were never at fault for their death. p_l feels their shoulders sag with the weight of their relief, feeling the burden of the death lift from over their head."
    ],
    "fail_text": [
        "They gaze eagerly into the puddle, only to see the weird ripples were caused by a small frog. p_l sighs in disappointment - they really could have used some guidance from StarClan."
    ],
    "win_skills": [],
    "min_cats": 1,
    "max_cats": 1,
    "antagonize_text": null,
    "antagonize_fail_text": null
},
{
    "patrol_id": "bch_med_herblocation1",
    "biome": "beach",
    "season": "Any",
    "tags": ["herb_gathering", "med_cat", "apprentice", "trust", "respect", "med_only", "random_herbs"],
    "intro_text": "p_l looks at the calm, cloudless sky, and decides it's a good opportunity to show app1 where some of the most commonly needed herbs are located in their territory, as well as where and when to burrow into the sand to find the more potent roots they tend to use.",
    "decline_text": "As they look at app1's absent-minded gaze, they hesitate and change their mind. Maybe another day would be best, when app1 is more focused... and less liable to get sand everywhere, or damage the herbs.",
    "chance_of_success": 65,
    "exp": 10,
    "success_text": [
        "app1 is focused and attentive, giving p_l confidence that next time there is an emergency, app1 will be able to find the herbs they need both in and out of the sand.",
        "As p_l is explaining why and where the herbs are growing, app1 lets out a shout and bolts ahead. To p_l's surprise, they have found a previously unknown patch of an uncommon herb! Stunned, but filled with pride that they found and recognized the herb, p_l promises them the first pick of fresh-kill as soon as they return to camp."
    ],
    "fail_text": [ 
        "app1 is constantly distracted, running ahead at every little noise or interesting sight, much to the frustration of p_l. Evidently, no new knowledge will be gained that day."
    ],
    "min_cats": 2,
    "max_cats": 2,
    "antagonize_text": null,
    "antagonize_fail_text": null
},
{
    "patrol_id": "bch_med_herblocation2",
    "biome": "beach",
    "season": "Any",
    "tags": ["herb_gathering", "apprentice", "med_only", "random_herbs"],
    "intro_text": "app1 has been sent out onto the beaches to try to find some specific herbs alone.",
    "decline_text": "Nervous and sneezing due to the salty air, they decide to go back to camp and try again another day. Their mentor won't be very pleased, but they rationalize that it's better to go with confidence than nerves.",
    "chance_of_success": 65,
    "exp": 10,
    "success_text": [
        "app1 is focused, determined to prove their independence. They find the herbs easily and bring them back to camp with their head held up high - no sweat, no stress, no fuss.",
        "app1 goes to an herb patch they're sure they know, only to find the plants withered and dead. They refuse to give up, however, tenaciously searching the area until they come across a smaller, overlooked patch that still has some leaves hanging on."
    ],
    "fail_text": [ 
        "app1 goes to an herb patch they're sure they know, only to find the plants withered and dead. They give up and return to camp, their tail dragging miserably along the ground."
    ],
    "min_cats": 1,
    "max_cats": 1,
    "antagonize_text": null,
    "antagonize_fail_text": null
},
{
    "patrol_id": "bch_med_herbsdandy1",
    "biome": "beach",
    "season": "Any",
    "tags": ["herb_gathering", "med_cat", "apprentice", "med_only", "herb", "dandelion", "many_herbs1"],
    "intro_text": "p_l and app1 are going out to gather dandelions. app1 asks their mentor what they'll do if the rabbits have eaten all of it, and p_l responds that they'll cross that river when they get to it.",
    "decline_text": "A cat grabs p_l's attention before they can leave.",
    "chance_of_success": 60,
    "exp": 20,
    "success_text": [
        "The two medicine cats find the plants in good shape, and are able to collect plenty.",
        "The dandelions are so plentiful, it seems there's enough for cats and rabbits alike to take what they need."
    ],
    "fail_text": [
        "app1 reaches the patch first, but p_l can tell by their drooping ears that there must not be enough left to collect."
    ],
    "min_cats": 2,
    "max_cats": 2,
    "antagonize_text": null,
    "antagonize_fail_text": null
},
{
    "patrol_id": "bch_med_appfirstsign1",
    "biome": "beach",
    "season": "Any",
    "tags": ["herb_gathering", "apprentice", "med_only", "herb", "rosemary"],
    "intro_text": "app1 pads out of camp, ready to gather some herbs at the behest of their mentor. The wind gently rustles through the beach grass as they pad along.",
    "decline_text": "Before they get more than a few pawsteps away, their mentor calls them back. Apparently, something more pressing has come up.",
    "chance_of_success": 50,
    "exp": 20,
    "success_text": [
        "p_l is plucking some rosemary when their attention is suddenly grabbed by a a_sign. The fur on their back begins to prickle slightly, the sound of their heartbeat like thunder in their ears. They turn and hare back to camp, herbs forgotten. They need to tell their mentor about this as soon as possible!"
    ],
    "fail_text":[
        "app1 feels a pit of dread beginning to form in their belly - they've forgotten where to find the herb their mentor wanted. They taste the air, hoping desperately for some hint of its tell-tale scent, but it's a useless effort. They'll have to swallow their pride and return to ask for directions."
    ],
    "min_cats": 1,
    "max_cats": 1,

    "antagonize_text": null,
    "antagonize_fail_text": null
},
{
    "patrol_id": "bch_med_rainygathering1",
    "biome": "beach",
    "season": "Any",
    "tags": ["herb_gathering", "random_herbs", "many_herbs2", "big_change", "dislike", "respect"],
    "intro_text": "p_l leads a patrol out to explore c_n's territory and bring back any herbs they can spot. Their whiskers want to twitch with every raindrop that hits them, but the Clan doesn't have the luxury to sit inside away from the weather.",
    "decline_text": "Someone calls p_l back, and the patrol is forgotten as they help a Clanmate.",
    "chance_of_success": 30,
    "exp": 10,
    "success_text": [
            "It's absolutely miserable weather to gather in, and p_l wishes they didn't have to. But, even though r_c falls over at one point, and they all end up drenched, they do bring back some herbs.",
           "The entire patrol mutely agrees to grit their teeth and bear it, but that doesn't stop the relief everyone feels when they settle into their nests to dry off, a rather motley assortment of herbs refreshing the medicine cat den's stocks.",
           "The keen eyed s_c spots herbs quickly, and the cats harvest them and retreat back to the camp, where it's nice and dry. No point in lingering for a second more than they need to with the weather like this!"
    ],
    "fail_text": [
            "p_l <i>knows</i> the conditions are miserable, but this group is somehow more insufferable! Not only do they have to put up with these cats for an entire afternoon, there's also nothing to show for it at the end of the day."
    ],
    "win_skills": ["keen eye"],
    "min_cats": 3,
    "max_cats": 6,
    "antagonize_text": null,
    "antagonize_fail_text": null
},
{
    "patrol_id": "bch_med_gatheringcobwebs1",
    "biome": "beach",
    "season": "Any",
    "tags": ["herb_gathering", "med_only", "herb", "cobwebs", "many_herbs1"],
    "intro_text": "p_l heads out into the territory to stock up on cobwebs, something the Clan never seems to have enough of.",
    "decline_text": "They have second thoughts about leaving their patients behind, and decide to go another day.",
    "chance_of_success": 80,
    "exp": 20,
    "success_text": [
        "p_l finds plenty of cobwebs, gently collecting them on the ends of sticks. No cat will have the chance to bleed out - not now, with so many cobwebs to staunch their wounds!",
        "p_l visits a few of their favourite places to gather cobwebs. When they get back to camp, they end up startling several cats on their way back to their den - p_l is practically a walking cobweb, impossible to see beneath the sheer mass they have gathered."
    ],
    "fail_text": [
        "Over-tired from caring for their patients all day and night, the only cobwebs p_l manages to 'collect' are the ones they accidentally walked into."
    ],
    "min_cats": 1,
    "max_cats": 1,
    "antagonize_text": null,
    "antagonize_fail_text": null
},
{
    "patrol_id": "bch_med_cobweblesson1",
    "biome": "beach",
    "season": "Any",
    "tags": ["herb_gathering", "med_only", "med_cat", "respect", "trust", "apprentice", "herb", "cobwebs", "many_herbs1"],
    "intro_text": "p_l heads out into the territory with app1, both to stock up on cobwebs and to teach the apprentice how to gather one of the Clan's most vital medical tools.",
    "decline_text": "They have second thoughts leaving their patients behind, especially with them also bringing their apprentice, and decide to go another day.",
    "chance_of_success": 80,
    "exp": 20,
    "success_text": [
        "p_l finds plenty of cobwebs, gently collecting them on the ends of sticks. app1 works hard alongside them to gather as many as they can, their eyes glittering with joy and pride as they work.",
        "p_l takes app1 to a few of their favourite places to gather cobwebs. When they get back to camp, they end up startling several cats on their way back to their den - p_l and app1 are practically walking cobwebs, impossible to see beneath the sheer mass they have gathered."
    ],
    "fail_text": [
        "app1 doesn't seem to be able to focus today, and p_l isn't much better off, tired from teaching their apprentice and caring for their patients. After app1 accidentally ruins a cobweb while playing with it, p_l decides to call the whole thing off and try again another day."
    ],
    "min_cats": 2,
    "max_cats": 2,
    "antagonize_text": null,
    "antagonize_fail_text": null
},
{
    "patrol_id": "bch_med_cobwebhelp1",
    "biome": "beach",
    "season": "Any",
    "tags": ["herb_gathering", "warrior", "herb", "cobwebs", "many_herbs1", "many_herbs2", "big_change", "platonic", "dislike", "respect"],
    "intro_text": "c_n can never have enough cobwebs, p_l instructs their team, leading them out to search for them.",
    "decline_text": "They're stopped before they leave camp - these warriors are needed elsewhere. p_l's expedition will have to wait.",
    "chance_of_success": 30,
    "exp": 20,
    "success_text": [
        "p_l mrrps with laughter, watching r_c parade around with such a big bundle of cobwebs that they keep colliding with things in their path they can't see. The entire patrol has gotten a wonderful haul, and it's a very pleased medicine cat that leads them back to camp.",
        "The patrol brings back a truly massive haul, and return in good humour, laughing as they set down their sticks of spun-up webbing in the medicine cat den. p_l joins everyone as they sit down to share tongues, ridding their pelts of dust and the odd spider as the cats catch up with each other and enjoy the day.",
        "s_c's keen eyes have a knack for spotting the gossamer-thin strands of cobwebs, and with the patrol there to follow their lead, it's a very successful gathering mission."
    ],
    "fail_text": [
        "Can warriors not pay attention, even to something as simple as cobwebs?! p_l holds their breath and counts to ten before they dismiss the patrol, every found cobweb ruined, what little they did manage to find."
    ],
    "win_skills": ["keen eye"],
    "min_cats": 3,
    "max_cats": 6,
    "antagonize_text": null,
    "antagonize_fail_text": null
},
{
    "patrol_id": "bch_med_gatheringhorsetail1",
    "biome": "beach",
    "season": "Any",
    "tags": ["herb_gathering", "med_only", "herb", "horsetail", "many_herbs1", "many_herbs2"],
    "intro_text": "p_l heads out on an herb-gathering patrol, searching for the ever-green, ever-reliable horsetail to harvest for the herb stores.",
    "decline_text": "They have second thoughts about leaving their patients behind, and decide to go another day.",
    "chance_of_success": 70,
    "exp": 10,
    "success_text": [
            "As a plant that grows without losing any of its green in leaf-bare, while <i>also</i> having a crucial herbal use in stopping blood-loss, horsetail is a welcome sight in any well-stocked medicine cat den.",
            "Snapping off the thick horsetail stem near the base of the plant allows p_l to drag an entire big, long shoot back to camp, where they diligently process it down further into smaller stem sections that are easily stored.",
            "s_c deftly picks out an entire horsetail shoot, bringing back quite the impressive addition to the Clan's herb stores."
],
    "fail_text": [
            "p_l is distracted today, and it affects their work. The patrol is unsuccessful."
    ],
    "win_skills": ["keen eye"],
    "min_cats": 1,
    "max_cats": 1,
    "antagonize_text": null,
    "antagonize_fail_text": null
},
{
    "patrol_id": "bch_med_horsetaillesson1",
    "biome": "beach",
    "season": "Any",
    "tags": ["herb_gathering", "adult_stat", "med_only", "herb", "horsetail", "many_herbs1", "many_herbs2", "big_change", "platonic", "dislike", "comfort", "respect", "trust", "apprentice"],
    "intro_text": "p_l heads out on an herb-gathering patrol, searching for the ever-green, ever-reliable horsetail to harvest for the herb stores. app1 trots after them, asking them why horsetail grows so weirdly without leaves.",
    "decline_text": "They have second thoughts leaving their patients behind, especially with them also bringing their apprentice, and decide to go another day.",
    "chance_of_success": 70,
    "exp": 20,
    "success_text": [
            "p_l doesn't know why horsetail plants lack leaves, but they encourage app1's interest in the topic. As a plant that grows without losing any of its green in leaf-bare, while <i>also</i> having a crucial herbal use in stopping blood-loss, horsetail is a welcome sight in any well-stocked medicine cat den.",
            "Snapping off the thick horsetail stem near the base of the plant allows p_l to drag an entire big, long shoot back to camp, where app1 processes it down further into small stem sections that are easily stored, making a neat pile in the medicine cat den with them.",
            "s_c deftly picks out an entire horsetail shoot, bringing back quite the impressive addition to the Clan's herb stores as they describe the plant's uses to app1."
],
    "fail_text": [
            "p_l is distracted today, and it affects their work. The patrol is unsuccessful, and app1 looks up at them with disappointment."
    ],
    "win_skills": ["keen eye"],
    "min_cats": 2,
    "max_cats": 2,
    "antagonize_text": null,
    "antagonize_fail_text": null
},
{
    "patrol_id": "bch_med_horsetailhelp1",
    "biome": "beach",
    "season": "Any",
    "tags": ["herb_gathering", "med_cat", "warrior", "herb", "horsetail", "many_herbs1", "many_herbs2", "big_change", "platonic", "dislike", "respect"],
    "intro_text": "Bringing a motley assortment of Clanmates along with them, p_l heads out on an herb-gathering patrol, searching for the ever-green, ever-reliable horsetail to harvest for the herb stores.",
    "decline_text": "They're stopped before they leave camp - these warriors are needed elsewhere. p_l's expedition will have to wait.",
    "chance_of_success": 30,
    "exp": 10,
    "success_text": [
            "As a plant that grows without losing any of its green in leaf-bare, while <i>also</i> having a crucial herbal use in stopping blood-loss, horsetail is a welcome sight in any well-stocked medicine cat den. Having other cats to help them makes the patrol an easy afternoon's work.",
            "Snapping off the thick horsetail stem near the base of the plant allows p_l to drag an entire shoot back to camp. The patrol helps pull along the massive bush, causing several cats in camp to fluff up in alarm when the patrol drags it through camp, where they diligently process it down further into smaller stem sections that are easily stored.",
            "s_c deftly picks out an entire horsetail shoot, bringing back quite the impressive addition to the Clan's herb stores with the help of the warriors."
    ],
    "fail_text": [
            "p_l is distracted today, and it affects their work. The patrol is unsuccessful, and the cats snappy with each other."
    ],
    "win_skills": ["keen eye"],
    "min_cats": 3,
    "max_cats": 6,
    "antagonize_text": null,
    "antagonize_fail_text": null
},
{
    "patrol_id": "bch_med_gatheringmoss1",
    "biome": "beach",
    "season": "Any",
    "tags": ["herb_gathering", "med_cat", "moss", "herb"],
    "intro_text": "p_l notices that the moss in the medicine den is getting old. They need to go and gather some more.",
    "decline_text": "A cat requires their attention just as they go to leave. Moss will have to wait.",
    "chance_of_success": 80,
    "exp": 10,
    "success_text": [
        "p_l quickly makes their way to the best moss patch they know. They spend a bit of time slicing bits off with their claws, careful not to get any roots or dirt in the pile - once they're satisfied, they take a moment to wrap their jaws around the heap, then make their way back to camp."
    ],
    "fail_text":[
        "Mouse-dung! When p_l gets to the best moss-gathering spot, they find that some animal has dug up most of the moss. They'll have to leave the rest to repopulate before gathering from this spot again."
    ],
    "min_cats": 1,
    "max_cats": 1,
    "antagonize_text": null,
    "antagonize_fail_text": null
},
{
    "patrol_id": "bch_med_gatheringmoss2",
    "biome": "beach",
    "season": "Any",
    "tags": ["herb_gathering", "med_cat", "apprentice", "med_only", "herb", "moss", "big_change", "platonic", "dislike"],
    "intro_text": "p_l notices that the moss in the medicine den is getting old. They need to go and gather some more.",
    "decline_text": "A cat requires their attention just as they go to leave. Moss will have to wait.",
    "chance_of_success": 80,
    "exp": 10,
    "success_text": [
        "p_l leads the way to the best moss patch they know, with app1 following close behind. The two cats begin cutting off bits of moss and making their respective piles - once the piles turn into mouthfuls, they pick up the bundles of new bedding and start back towards camp."
    ],
    "fail_text":[
        "Mouse-dung! When the two cats arrive at the best moss-gathering spot, they find that some animal has dug up most of the moss. They'll have to leave the rest to repopulate before gathering from this spot again."
    ],
    "min_cats": 2,
    "max_cats": 2,
    "antagonize_text": null,
    "antagonize_fail_text": null
},
{
    "patrol_id": "bch_med_gatheringmoss3",
    "biome": "beach",
    "season": "Any",
    "tags": ["herb_gathering", "med_cat", "warrior", "herb", "moss", "big_change", "platonic", "dislike"],
    "intro_text": "p_l notices that the moss in the medicine den is getting old. They need to go and gather some more.",
    "decline_text": "A cat requires their attention just as they go to leave. Moss will have to wait.",
    "chance_of_success": 80,
    "exp": 10,
    "success_text": [
        "p_l leads the way to the best moss patch they know, with r_c following close behind. The two cats begin cutting off bits of moss and making their respective piles - once the piles turn into mouthfuls, they pick up the bundles of new bedding and start back towards camp."
    ],
    "fail_text":[
        "Mouse-dung! When the two cats arrive at the best moss-gathering spot, they find that some animal has dug up most of the moss. They'll have to leave the rest to repopulate before gathering from this spot again."
    ],
    "min_cats": 2,
    "max_cats": 2,
    "antagonize_text": null,
    "antagonize_fail_text": null
},
{
    "patrol_id": "bch_med_gatheringmoss4",
    "biome": "beach",
    "season": "Any",
    "tags": ["herb_gathering", "med_cat", "warrior", "herb", "moss", "big_change", "platonic"],
    "intro_text": "p_l notices that the moss in the medicine den is getting old. They need to go and gather some more.",
    "decline_text": "A cat requires their attention just as they go to leave. Moss will have to wait.",
    "chance_of_success": 30,
    "exp": 10,
    "success_text": [
        "p_l leads the way to the best moss patch they know, with their entourage following close behind. The cats begin cutting off bits of moss and making their respective piles - once the piles turn into mouthfuls, they pick up the bundles of new bedding and start back towards camp."
    ],
    "fail_text":[
        "Mouse-dung! When the cats arrive at the best moss-gathering spot, they find that some animal has dug up most of the moss. They'll have to leave the rest to repopulate before gathering from this spot again."
    ],
    "min_cats": 3,
    "max_cats": 6,
    "antagonize_text": null,
    "antagonize_fail_text": null
},
{
    "patrol_id": "bch_med_gatheringrosemary1",
    "biome": "beach",
    "season": "Any",
    "tags": ["herb_gathering", "med_cat", "apprentice", "herb", "rosemary", "comfort", "trust", "no_change_fail", "injury", "small cut", "med_only"],
    "intro_text": "p_l has to attend to one of their grimmer jobs as a medicine cat - the grounds where c_n goes to mourn their dead need to be tended to. They're bringing along app1 as their assistant for this trip, and the two cats head out in relative silence.",
    "decline_text": "Just before the two can leave, a cat calls for their attention.",
    "chance_of_success": 60,
    "exp": 10,
    "success_text": [
        "Even though there's nothing different about this place, other than the serenity it was chosen for, p_l always feels that the grief and love their Clanmates express here has seeped into every corner. They tidy the grounds, collecting rosemary as they work. It feels appropriate for the plant to grow here, when its herbs are used to hide the scent of death."
    ],
    "fail_text":[
        null,
        null,
        null,
        "There's a sharp yowl of pain, followed by a string of muttered curses, and p_l turns to see app1 holding one of their paws off the ground. It seems that the apprentice stepped on a thorn. Ouch! They'll have to go back to camp and fix that up."
    ],
    "min_cats": 2,
    "max_cats": 2,
    "antagonize_text": null,
    "antagonize_fail_text": null
},
{
    "patrol_id": "bch_med_gatheringrosemary2",
    "biome": "beach",
    "season": "Any",
    "tags": ["herb_gathering", "med_cat", "warrior", "herb", "rosemary", "comfort", "trust", "no_change_fail", "injury", "small cut"],
    "intro_text": "p_l has to attend to one of their grimmer jobs as a medicine cat - the grounds where c_n goes to mourn their dead need to be tended to. They're bringing along r_c as their assistant for this trip, and the two cats head out in relative silence.",
    "decline_text": "Just before the two can leave, a cat calls for their attention.",
    "chance_of_success": 60,
    "exp": 10,
    "success_text": [
        "Even though there's nothing different about this place, other than the serenity it was chosen for, p_l always feels that the grief and love their Clanmates express here has seeped into every corner. They tidy the grounds, collecting rosemary as they work. It feels appropriate for the plant to grow here, when its herbs are used to hide the scent of death."
    ],
    "fail_text":[
        null,
        null,
        null,
        "There's a sharp yowl of pain, followed by a string of muttered curses, and p_l turns to see r_c holding one of their paws off the ground. It seems that the other cat stepped on a thorn. Ouch! They'll have to go back to camp and fix that up."
    ],
    "min_cats": 2,
    "max_cats": 2,
    "antagonize_text": null,
    "antagonize_fail_text": null
},
{
    "patrol_id": "bch_med_cobwebapps1",
    "biome": "beach",
    "season": "Any",
    "tags": ["herb_gathering", "herb", "cobwebs", "apprentice", "two_apprentices", "many_herbs1", "p_l_to_r_c", "big_change", "platonic", "dislike", "respect", "romantic"],
    "intro_text": "As the apprentices head out to collect cobwebs, app2 screws up their face into a stupid expression around the stick they hold in their mouth.",
    "decline_text": "They're called back to camp, needed for other chores.",
    "chance_of_success": 70,
    "exp": 20,
    "success_text": [
            "It makes app1 laugh, muffled through their own cobweb gathering stick. It's good to have a friend around for the boring bits of the day, app2 seems to lighten up every situation.",
            "<i>Murrp</i>ing with laughter, app1 clacks the stick they hold in their own mouth against app2's. The stick bashing continues as they collect cobwebs, and the afternoon is filled with the apprentices muffled purrs and laughs."
    ],
    "fail_text": [
            "The apprentices spend the entire patrol messing around with their sticks, even when there's cobwebs spun around the ends of them, and they end up completely ruining what they've gathered.."
    ],
    "min_cats": 2,
    "max_cats": 2,
    "antagonize_text": null,
    "antagonize_fail_text": null
},
{
<<<<<<< HEAD
    "patrol_id": "bch_med_discussion1",
    "biome": "beach",
    "season": "Any",
    "tags": ["med_cat", "random_herbs", "respect", "trust", "platonic", "med_only", "no_app"],
    "intro_text": "p_l and r_c head inland to look for herbs, discussing the latest news.",
    "decline_text": "It seems like some mischievous cat has gotten into the herb storage and they have to sort it all over again.",
    "chance_of_success": 50,
    "exp": 10,
    "success_text": [
            "They have a good discussion while foraging among the dunes and manage to come up with several ideas to discuss with c_n's leadership.",
            "Carefully plucking some herbs, they discuss the latest signs from StarClan and ponder what to do about them. They manage to think up some tentative plans and return to camp to discuss them with the leader and deputy."
    ],
    "fail_text": [
            "They fail to interpret any signs, and are too irritated with each other to discuss any other news. Furthermore, neither cat manages to gather anything, the trip cut short by the ominous looking clouds springing up over the ocean."
    ],
    "win_skills": ["None"],
    "win_trait": ["None"],
    "fail_skills": ["None"],
    "fail_trait": ["None"],
    "min_cats": 2,
    "max_cats": 2,
=======
    "patrol_id": "bch_med_cobwebapps2",
    "biome": "beach",
    "season": "Any",
    "tags": ["herb_gathering", "herb", "cobwebs", "apprentice", "three_apprentices", "many_herbs1", "p_l_to_r_c", "big_change", "platonic", "dislike", "respect", "romantic"],
    "intro_text": "As the apprentices head out to collect cobwebs, app2 screws up their face into a stupid expression around the stick they hold in their mouth.",
    "decline_text": "They're called back to camp, needed for other chores.",
    "chance_of_success": 30,
    "exp": 20,
    "success_text": [
            "app3 ignores it, but it makes app1 laugh, muffled through their own cobweb gathering stick. It's good to have a friend around for the boring bits of the day, app2 seems to lighten up every situation.",
            "<i>Murrp</i>ing with laughter, app1 clacks the stick they hold in their own mouth against app2's. The stick bashing continues as they collect cobwebs, and the afternoon is filled with the apprentices muffled purrs and laughs, even though app3 seems solely focused on the chore, content to let the others muck about so long as everything gets done."
    ],
    "fail_text": [
            "The apprentices spend the entire patrol messing around with their sticks, even when there's cobwebs spun around the ends of them, and they end up completely ruining what they've gathered.."
    ],
    "min_cats": 3,
    "max_cats": 3,
    "antagonize_text": null,
    "antagonize_fail_text": null
},
{
    "patrol_id": "bch_med_cobwebapps3",
    "biome": "beach",
    "season": "Any",
    "tags": ["herb_gathering", "herb", "cobwebs", "apprentice", "four_apprentices", "many_herbs1", "p_l_to_r_c", "big_change", "platonic", "dislike", "respect", "romantic"],
    "intro_text": "As the apprentices head out to collect cobwebs, app2 screws up their face into a stupid expression around the stick they hold in their mouth.",
    "decline_text": "They're called back to camp, needed for other chores.",
    "chance_of_success": 40,
    "exp": 20,
    "success_text": [
            "The other apprentices ignore it, but it makes app1 laugh, muffled through their own cobweb gathering stick. It's good to have a friend around for the boring bits of the day, and app2 seems to lighten up every situation.",
            "<i>Murrp</i>ing with laughter, app1 clacks the stick they hold in their own mouth against app2's. The stick bashing continues as they collect cobwebs, and the afternoon is filled with the two's muffled purrs and laughs, even though the other apprentices seem solely focused on the chore, content to let the others muck about so long as everything gets done."
    ],
    "fail_text": [
            "The apprentices spend the entire patrol messing around with their sticks, even when there's cobwebs spun around the ends of them, and they end up completely ruining what they've gathered.."
    ],
    "min_cats": 4,
    "max_cats": 4,
    "antagonize_text": null,
    "antagonize_fail_text": null
},
{
    "patrol_id": "bch_med_cobwebapps4",
    "biome": "beach",
    "season": "Any",
    "tags": ["herb_gathering", "herb", "cobwebs", "apprentice", "five_apprentices", "many_herbs1", "p_l_to_r_c", "big_change", "platonic", "dislike", "respect", "romantic"],
    "intro_text": "As the apprentices head out to collect cobwebs, app2 screws up their face into a stupid expression around the stick they hold in their mouth.",
    "decline_text": "They're called back to camp, needed for other chores.",
    "chance_of_success": 40,
    "exp": 20,
    "success_text": [
            "The other apprentices ignore it, but it makes app1 laugh, muffled through their own cobweb gathering stick. It's good to have a friend around for the boring bits of the day, app2 seems to lighten up every situation.",
            "<i>Murrp</i>ing with laughter, app1 clacks the stick they hold in their own mouth against app2's. The stick bashing continues as they collect cobwebs, and the afternoon is filled with the two's muffled purrs and laughs, even though the other apprentices seem solely focused on the chore, content to let the others muck about so long as everything gets done."
    ],
    "fail_text": [
            "The apprentices spend the entire patrol messing around with their sticks, even when there's cobwebs spun around the ends of them, and they end up completely ruining what they've gathered.."
    ],
    "min_cats": 5,
    "max_cats": 5,
    "antagonize_text": null,
    "antagonize_fail_text": null
},
{
    "patrol_id": "bch_med_cobwebapps5",
    "biome": "beach",
    "season": "Any",
    "tags": ["herb_gathering", "herb", "cobwebs", "apprentice", "six_apprentices", "many_herbs1", "p_l_to_r_c", "big_change", "platonic", "dislike", "respect", "romantic"],
    "intro_text": "As the apprentices head out to collect cobwebs, app2 screws up their face into a stupid expression around the stick they hold in their mouth.",
    "decline_text": "They're called back to camp, needed for other chores.",
    "chance_of_success": 40,
    "exp": 20,
    "success_text": [
            "The other apprentices ignore it, but it makes app1 laugh, muffled through their own cobweb gathering stick. It's good to have a friend around for the boring bits of the day, app2 seems to lighten up every situation.",
            "<i>Murrp</i>ing with laughter, app1 clacks the stick they hold in their own mouth against app2's. The stick bashing continues as they collect cobwebs, and the afternoon is filled with the two's muffled purrs and laughs, even though the other apprentices seem solely focused on the chore, content to let the others muck about so long as everything gets done."
    ],
    "fail_text": [
            "The apprentices spend the entire patrol messing around with their sticks, even when there's cobwebs spun around the ends of them, and they end up completely ruining what they've gathered.."
    ],
    "min_cats": 6,
    "max_cats": 6,
    "antagonize_text": null,
    "antagonize_fail_text": null
},
{
    "patrol_id": "bch_med_cobwebapps6",
    "biome": "beach",
    "season": "Any",
    "tags": ["herb_gathering", "herb", "cobwebs", "apprentice", "warrior_app", "three_apprentices", "many_herbs1", "big_change", "platonic", "dislike", "respect"],
    "intro_text": "The apprentices head out into the territory, following p_l a little dubiously. Gathering things can't possibly be as hard as hunting them - plants don't run away!",
    "decline_text": "They're called back to camp, needed for other chores.",
    "chance_of_success": 30,
    "exp": 20,
    "success_text": [
            "It's a long, weird, hard day. <i>Yes,</i> they find cobwebs. <i>Yes,</i> they bring them back to camp - but by StarClan, none of the warrior apprentices were expecting something as simple as cobweb gathering to be so hard, not when it feels like they run into one every other hunt! They definitely end up with a new appreciation for p_l's skills.",
            "... However, once out of camp, the apprentices realise they're out of their depth, and turn to p_l for help. p_l, to their credit, is very gracious about it, not making anyone feel stupid, and by the time the patrol returns with a successful haul there's a new feeling of rapport between everyone, regardless of their role."
    ],
    "fail_text": [
            "p_l is disgusted with the general disdain they feel from the other apprentices, and how hypocritical it is to tell them herb gathering is easy when the patrol hasn't found <i>any</i> cobwebs! They stalk back to the medicine cat den in a huff, unable to bear being near the other apprentices for any longer than they have been."
    ],
    "min_cats": 3,
    "max_cats": 3,
    "antagonize_text": null,
    "antagonize_fail_text": null
},
{
    "patrol_id": "bch_med_cobwebapps7",
    "biome": "beach",
    "season": "Any",
    "tags": ["herb_gathering", "herb", "cobwebs", "apprentice", "warrior_app", "four_apprentices", "many_herbs1", "big_change", "platonic", "dislike", "respect"],
    "intro_text": "The apprentices head out into the territory, following p_l a little dubiously. Gathering things can't possibly be as hard as hunting them - plants don't run away!",
    "decline_text": "They're called back to camp, needed for other chores.",
    "chance_of_success": 40,
    "exp": 20,
    "success_text": [
            "It's a long, weird, hard day. <i>Yes,</i> they find cobwebs. <i>Yes,</i> they bring them back to camp - but by StarClan, none of the warrior apprentices were expecting something as simple as cobweb gathering to be so hard, not when it feels like they run into one every other hunt! They definitely end up with a new appreciation for p_l's skills.",
            "... However, once out of camp, the apprentices realise they're out of their depth, and turn to p_l for help. p_l, to their credit, is very gracious about it, not making anyone feel stupid, and by the time the patrol returns with a successful haul there's a new feeling of rapport between everyone, regardless of their role."
    ],
    "fail_text": [
            "p_l is disgusted with the general disdain they feel from the other apprentices, and how hypocritical it is to tell them herb gathering is easy when the patrol hasn't found <i>any</i> cobwebs! They stalk back to the medicine cat den in a huff, unable to bear being near the other apprentices for any longer than they have been."
    ],
    "min_cats": 4,
    "max_cats": 4,
    "antagonize_text": null,
    "antagonize_fail_text": null
},
{
    "patrol_id": "bch_med_cobwebapps8",
    "biome": "beach",
    "season": "Any",
    "tags": ["herb_gathering", "herb", "cobwebs", "apprentice", "warrior_app", "five_apprentices", "many_herbs1", "big_change", "platonic", "dislike", "respect"],
    "intro_text": "The apprentices head out into the territory, following p_l a little dubiously. Gathering things can't possibly be as hard as hunting them - plants don't run away!",
    "decline_text": "They're called back to camp, needed for other chores.",
    "chance_of_success": 40,
    "exp": 20,
    "success_text": [
            "It's a long, weird, hard day. <i>Yes,</i> they find cobwebs. <i>Yes,</i> they bring them back to camp - but by StarClan, none of the warrior apprentices were expecting something as simple as cobweb gathering to be so hard, not when it feels like they run into one every other hunt! They definitely end up with a new appreciation for p_l's skills.",
            "... However, once out of camp, the apprentices realise they're out of their depth, and turn to p_l for help. p_l, to their credit, is very gracious about it, not making anyone feel stupid, and by the time the patrol returns with a successful haul there's a new feeling of rapport between everyone, regardless of their role."
    ],
    "fail_text": [
            "p_l is disgusted with the general disdain they feel from the other apprentices, and how hypocritical it is to tell them herb gathering is easy when the patrol hasn't found <i>any</i> cobwebs! They stalk back to the medicine cat den in a huff, unable to bear being near the other apprentices for any longer than they have been."
    ],
    "min_cats": 5,
    "max_cats": 5,
    "antagonize_text": null,
    "antagonize_fail_text": null
},
{
    "patrol_id": "bch_med_cobwebapps9",
    "biome": "beach",
    "season": "Any",
    "tags": ["herb_gathering", "med_cat", "herb", "cobwebs", "apprentice", "warrior_app", "six_apprentices", "many_herbs1", "big_change", "platonic", "dislike", "respect"],
    "intro_text": "The apprentices head out into the territory, following p_l a little dubiously. Gathering things can't possibly be as hard as hunting them, plants don't run away!",
    "decline_text": "They're called back to camp, needed for other chores.",
    "chance_of_success": 40,
    "exp": 20,
    "success_text": [
            "It's a long, weird, hard day. <i>Yes,</i> they find cobwebs. <i>Yes,</i> they bring them back to camp - but by StarClan, none of the warrior apprentices were expecting something as simple as cobweb gathering to be so hard, not when it feels like they run into one every other hunt! They definitely end up with a new appreciation for p_l's skills.",
            "... However, once out of camp, the apprentices realise they're out of their depth, and turn to p_l for help. p_l, to their credit, is very gracious about it, not making anyone feel stupid, and by the time the patrol returns with a successful haul there's a new feeling of rapport between everyone, regardless of their role."
    ],
    "fail_text": [
            "p_l is disgusted with the general disdain they feel from the other apprentices, and how hypocritical it is to tell them herb gathering is easy when the patrol hasn't found <i>any</i> cobwebs! They stalk back to the medicine cat den in a huff, unable to bear being near the other apprentices for any longer than they have been."
    ],
    "min_cats": 6,
    "max_cats": 6,
>>>>>>> 67f2199f
    "antagonize_text": null,
    "antagonize_fail_text": null
},
{
<<<<<<< HEAD
    "patrol_id": "bch_med_dwindleherbsgathering1",
    "biome": "beach",
    "season": "Any",
    "tags": ["random_herbs", "med_cat", "med_only", "platonic", "dislike", "respect"],
    "intro_text": "p_l and r_c take a look at their supply of herbs and decide to combine their efforts into searching for more. Two sets of trained eyes are better than one!",
    "decline_text": "Unfortunately they are interrupted by a cat claiming they have an emergency. Runny dirt is not an emergency. Ugh.",
    "chance_of_success": 50,
    "exp": 10,
    "success_text": [
            "p_l and r_c decide to search near the Twoleg beach dens. As the sun sinks towards the horizon, they return with their mouths stuffed full of herbs taken from the weirdly bountiful Twoleg territories.",
            "p_l and r_c decide on a little friendly competition - one medicine cat to another, like all those silly bets teh warrior make about hunting prey. They reunite when the sun is going down and walk into camp purring and playfully shoving each other with both their mouths full of herbs."
    ],
    "fail_text": [
            "Both p_l and r_c are tense and it shows. Even though it should not be this hard to find any herbs they fail to find even a single one. They return to camp frustrated and irritated with each other.",
            "Even though there should be many herbs they fail to find anything. p_l blames r_c for distracting them and they get into a huge argument."
    ],
    "win_skills": ["None"],
    "win_trait": ["None"],
    "fail_skills": ["None"],
    "fail_trait": ["None"],
=======
    "patrol_id": "bch_med_mossapps1",
    "biome": "beach",
    "season": "Any",
    "tags": ["herb_gathering", "warrior_app", "herb", "moss", "apprentice", "two_apprentices", "many_herbs1", "p_l_to_r_c", "big_change", "platonic", "dislike", "respect", "romantic"],
    "intro_text": "p_l comes up to meet app2, quietly apologising about app2 being sent to help p_l collect moss.",
    "decline_text": "They're called back to camp, needed for other chores.",
    "chance_of_success": 70,
    "exp": 20,
    "success_text": [
            "There's nothing to apologize for! app2 bumps p_l's shoulder affectionately, brushing past them with a smile as they leave camp. It's a fine way to spent the afternoon, and a cool cat to spend it with!",
            "app2 seems somewhat irritated at first, but as p_l keeps chatting to them, they start to warm up, and both apprentices feel much more comfortable with each other by the time they bring their mossy loot back to camp."
    ],
    "fail_text": [
            "app2 shrugs, tailtip twitching with irritation. It's fine, it's totally not like they'd prefer to be hunting, doing something actually useful... That attitude, unfortunately, is present through the entire patrol, and each apprentice is too snappy and standoffish to manage gathering anything other than negative thoughts."
    ],
>>>>>>> 67f2199f
    "min_cats": 2,
    "max_cats": 2,
    "antagonize_text": null,
    "antagonize_fail_text": null
<<<<<<< HEAD
=======
},
{
    "patrol_id": "bch_med_mossapps2",
    "biome": "beach",
    "season": "Any",
    "tags": ["herb_gathering", "warrior_app",  "herb", "moss", "apprentice", "three_apprentices", "many_herbs1", "p_l_to_r_c", "big_change", "platonic", "dislike", "respect", "romantic"],
    "intro_text": "As the apprentices head out to collect moss, app2 screws up their face into a stupid expression at the menial nature of the task.",
    "decline_text": "They're called back to camp, needed for other chores.",
    "chance_of_success": 30,
    "exp": 20,
    "success_text": [
        "Though the other cat of their group doesn't look thrilled, app2 insists there's nothing to apologize for. app2 bumps p_l's shoulder affectionately, brushing past them with a smile as they leave camp. It's a fine way to spent the afternoon, and a cool cat to spend it with!",
        "Out of the cats in the group, app2 is the one that seems irritated about it at first. As p_l keeps chatting to them, however, they start to warm up, and both apprentices feel much more comfortable with each other by the time they bring their mossy loot back to camp."
    ],
    "fail_text": [
            "The other apprentices exchange a glance, tailtips twitching with irritation. It's fine, it's totally not like they'd prefer to be hunting, doing something actually useful... That attitude, unfortunately, is present through the entire patrol, and each apprentice is too snappy and standoffish to manage gathering anything other than negative thoughts."
    ],
    "min_cats": 3,
    "max_cats": 3,
    "antagonize_text": null,
    "antagonize_fail_text": null
},
{
    "patrol_id": "bch_med_mossapps3",
    "biome": "beach",
    "season": "Any",
    "tags": ["herb_gathering", "warrior_app", "herb", "moss", "apprentice", "four_apprentices", "many_herbs1", "p_l_to_r_c", "big_change", "platonic", "dislike", "respect", "romantic"],
    "intro_text": "As the apprentices head out to collect moss, app2 screws up their face into a stupid expression at the menial nature of the task.",
    "decline_text": "They're called back to camp, needed for other chores.",
    "chance_of_success": 10,
    "exp": 20,
    "success_text": [
        "Though the others of their group don't look thrilled, app2 insists there's nothing to apologize for. app2 bumps p_l's shoulder affectionately, brushing past them with a smile as they leave camp. It's a fine way to spent the afternoon, and a cool cat to spend it with!",
        "Out of the cats in the group, app2 is the one that seems irritated about it at first. As p_l keeps chatting to them, however, they start to warm up, and both apprentices feel much more comfortable with each other by the time they bring their mossy loot back to camp."
    ],
    "fail_text": [
        "The other apprentices exchange a glance, tailtips twitching with irritation. It's fine, it's totally not like they'd prefer to be hunting, doing something actually useful... That attitude, unfortunately, is present through the entire patrol, and each apprentice is too snappy and standoffish to manage gathering anything other than negative thoughts."
    ],
    "min_cats": 4,
    "max_cats": 4,
    "antagonize_text": null,
    "antagonize_fail_text": null
},
{
    "patrol_id": "bch_med_mossapps4",
    "biome": "beach",
    "season": "Any",
    "tags": ["herb_gathering", "warrior_app",  "herb", "moss", "apprentice", "three_apprentices", "many_herbs1", "big_change", "platonic", "dislike", "respect"],
    "intro_text": "The apprentices are sent off into the territory to gather moss for the medicine cat den.",
    "decline_text": "They're called back to camp, needed for other chores.",
    "chance_of_success": 30,
    "exp": 20,
    "success_text": [
            "While it's a traditional chore for apprentices, it's not a particularly <i>interesting</i> one. Still, though, sometimes it isn't what you're doing, but who you're doing it with, and though there's a bit of complaining, all the apprentices are glad to have the chance to spend time together.",
            "p_l is determined to prove themself to the other apprentices, and fortunately they don't push it too far. Despite their enthusiasm, they avoid bossing everyone around, instead encouraging the patrol in their duties. Are they a bit stiff? Sure, but they're not unlikeable!"
    ],
    "fail_text": [
            "app1 and app2 start to argue, ruining everyone's day."
    ],
    "min_cats": 3,
    "max_cats": 3,
    "antagonize_text": null,
    "antagonize_fail_text": null
},
{
    "patrol_id": "bch_med_mossapps5",
    "biome": "beach",
    "season": "Any",
    "tags": ["herb_gathering", "warrior_app",  "herb", "moss", "apprentice", "four_apprentices", "many_herbs1", "big_change", "platonic", "dislike", "respect"],
    "intro_text": "The apprentices head out into the territory, following p_l a little dubiously. Gathering things can't possibly be as hard as hunting them - plants don't run away!",
    "decline_text": "They're called back to camp, needed for other chores.",
    "chance_of_success": 10,
    "exp": 20,
    "success_text": [
        "While it's a traditional chore for apprentices, it's not a particularly <i>interesting</i> one. Still, though, sometimes it isn't what you're doing, but who you're doing it with, and though there's a bit of complaining, all the apprentices are glad to have the chance to spend time together.",
        "p_l is determined to prove themself to the other apprentices, and fortunately they don't push it too far. Despite their enthusiasm, they avoid bossing everyone around, instead encouraging the patrol in their duties. Are they a bit stiff? Sure, but they're not unlikeable!"
],
"fail_text": [
        "app1 and app2 start to argue, ruining everyone's day."
],
    "min_cats": 4,
    "max_cats": 4,
    "antagonize_text": null,
    "antagonize_fail_text": null
},
{
    "patrol_id": "bch_med_mossapps6",
    "biome": "beach",
    "season": "Any",
    "tags": ["herb_gathering", "warrior_app",  "herb", "moss", "apprentice", "five_apprentices", "many_herbs1", "p_l_to_r_c", "big_change", "platonic", "dislike", "respect", "romantic"],
    "intro_text": "As the apprentices head out to collect moss, app2 screws up their face into a stupid expression at the menial nature of the task.",
    "decline_text": "They're called back to camp, needed for other chores.",
    "chance_of_success": 10,
    "exp": 20,
    "success_text": [
        "Though the others of their group don't look thrilled, app2 insists there's nothing to apologize for. app2 bumps p_l's shoulder affectionately, brushing past them with a smile as they leave camp. It's a fine way to spent the afternoon, and a cool cat to spend it with!",
        "Out of the cats in the group, app2 is the one that seems irritated about it at first. As p_l keeps chatting to them, however, they start to warm up, and both apprentices feel much more comfortable with each other by the time they bring their mossy loot back to camp."
    ],
    "fail_text": [
        "The other apprentices exchange a glance, tailtips twitching with irritation. It's fine, it's totally not like they'd prefer to be hunting, doing something actually useful... That attitude, unfortunately, is present through the entire patrol, and each apprentice is too snappy and standoffish to manage gathering anything other than negative thoughts."
    ],
    "min_cats": 5,
    "max_cats": 5,
    "antagonize_text": null,
    "antagonize_fail_text": null
},
{
    "patrol_id": "bch_med_mossapps7",
    "biome": "beach",
    "season": "Any",
    "tags": ["herb_gathering", "warrior_app",  "herb", "moss", "apprentice", "five_apprentices", "many_herbs1", "big_change", "platonic", "dislike", "respect"],
    "intro_text": "The apprentices head out into the territory, following p_l a little dubiously. Gathering things can't possibly be as hard as hunting them - plants don't run away!",
    "decline_text": "They're called back to camp, needed for other chores.",
    "chance_of_success": 10,
    "exp": 20,
    "success_text": [
        "While it's a traditional chore for apprentices, it's not a particularly <i>interesting</i> one. Still, though, sometimes it isn't what you're doing, but who you're doing it with, and though there's a bit of complaining, all the apprentices are glad to have the chance to spend time together.",
        "p_l is determined to prove themself to the other apprentices, and fortunately they don't push it too far. Despite their enthusiasm, they avoid bossing everyone around, instead encouraging the patrol in their duties. Are they a bit stiff? Sure, but they're not unlikeable!"
],
"fail_text": [
        "app1 and app2 start to argue, ruining everyone's day."
],
    "min_cats": 5,
    "max_cats": 5,
    "antagonize_text": null,
    "antagonize_fail_text": null
},
{
    "patrol_id": "bch_med_mossapps8",
    "biome": "beach",
    "season": "Any",
    "tags": ["herb_gathering", "warrior_app",  "herb", "moss", "apprentice", "six_apprentices", "many_herbs1", "p_l_to_r_c", "big_change", "platonic", "dislike", "respect", "romantic"],
    "intro_text": "As the apprentices head out to collect moss, app2 screws up their face into a stupid expression at the menial nature of the task.",
    "decline_text": "They're called back to camp, needed for other chores.",
    "chance_of_success": 10,
    "exp": 20,
    "success_text": [
        "Though the others of their group don't look thrilled, app2 insists there's nothing to apologize for. app2 bumps p_l's shoulder affectionately, brushing past them with a smile as they leave camp. It's a fine way to spent the afternoon, and a cool cat to spend it with!",
        "Out of the cats in the group, app2 is the one that seems irritated about it at first. As p_l keeps chatting to them, however, they start to warm up, and both apprentices feel much more comfortable with each other by the time they bring their mossy loot back to camp."
    ],
    "fail_text": [
        "The other apprentices exchange a glance, tailtips twitching with irritation. It's fine, it's totally not like they'd prefer to be hunting, doing something actually useful... That attitude, unfortunately, is present through the entire patrol, and each apprentice is too snappy and standoffish to manage gathering anything other than negative thoughts."
    ],
    "min_cats": 6,
    "max_cats": 6,
    "antagonize_text": null,
    "antagonize_fail_text": null
},
{
    "patrol_id": "bch_med_mossapps9",
    "biome": "beach",
    "season": "Any",
    "tags": ["herb_gathering", "warrior_app",  "herb", "moss", "apprentice", "six_apprentices", "many_herbs1", "big_change", "platonic", "dislike", "respect"],
    "intro_text": "The apprentices head out into the territory, following p_l a little dubiously. Gathering things can't possibly be as hard as hunting them - plants don't run away!",
    "decline_text": "They're called back to camp, needed for other chores.",
    "chance_of_success": 10,
    "exp": 20,
    "success_text": [
        "While it's a traditional chore for apprentices, it's not a particularly <i>interesting</i> one. Still, though, sometimes it isn't what you're doing, but who you're doing it with, and though there's a bit of complaining, all the apprentices are glad to have the chance to spend time together.",
        "p_l is determined to prove themself to the other apprentices, and fortunately they don't push it too far. Despite their enthusiasm, they avoid bossing everyone around, instead encouraging the patrol in their duties. Are they a bit stiff? Sure, but they're not unlikeable!"
],
"fail_text": [
        "app1 and app2 start to argue, ruining everyone's day."
],
    "min_cats": 6,
    "max_cats": 6,
    "antagonize_text": null,
    "antagonize_fail_text": null
>>>>>>> 67f2199f
}
]<|MERGE_RESOLUTION|>--- conflicted
+++ resolved
@@ -17,9 +17,7 @@
     ],
     "win_skills": [],
     "min_cats": 1,
-    "max_cats": 1,
-    "antagonize_text": null,
-    "antagonize_fail_text": null
+    "max_cats": 1
 },
 {
     "patrol_id": "bch_med_herblocation1",
@@ -38,10 +36,7 @@
         "app1 is constantly distracted, running ahead at every little noise or interesting sight, much to the frustration of p_l. Evidently, no new knowledge will be gained that day."
     ],
     "min_cats": 2,
-    "max_cats": 2,
-    "antagonize_text": null,
-    "antagonize_fail_text": null
-},
+    "max_cats": 2
 {
     "patrol_id": "bch_med_herblocation2",
     "biome": "beach",
@@ -59,9 +54,7 @@
         "app1 goes to an herb patch they're sure they know, only to find the plants withered and dead. They give up and return to camp, their tail dragging miserably along the ground."
     ],
     "min_cats": 1,
-    "max_cats": 1,
-    "antagonize_text": null,
-    "antagonize_fail_text": null
+    "max_cats": 1
 },
 {
     "patrol_id": "bch_med_herbsdandy1",
@@ -80,9 +73,7 @@
         "app1 reaches the patch first, but p_l can tell by their drooping ears that there must not be enough left to collect."
     ],
     "min_cats": 2,
-    "max_cats": 2,
-    "antagonize_text": null,
-    "antagonize_fail_text": null
+    "max_cats": 2
 },
 {
     "patrol_id": "bch_med_appfirstsign1",
@@ -100,10 +91,7 @@
         "app1 feels a pit of dread beginning to form in their belly - they've forgotten where to find the herb their mentor wanted. They taste the air, hoping desperately for some hint of its tell-tale scent, but it's a useless effort. They'll have to swallow their pride and return to ask for directions."
     ],
     "min_cats": 1,
-    "max_cats": 1,
-
-    "antagonize_text": null,
-    "antagonize_fail_text": null
+    "max_cats": 1
 },
 {
     "patrol_id": "bch_med_rainygathering1",
@@ -124,9 +112,7 @@
     ],
     "win_skills": ["keen eye"],
     "min_cats": 3,
-    "max_cats": 6,
-    "antagonize_text": null,
-    "antagonize_fail_text": null
+    "max_cats": 6
 },
 {
     "patrol_id": "bch_med_gatheringcobwebs1",
@@ -145,9 +131,7 @@
         "Over-tired from caring for their patients all day and night, the only cobwebs p_l manages to 'collect' are the ones they accidentally walked into."
     ],
     "min_cats": 1,
-    "max_cats": 1,
-    "antagonize_text": null,
-    "antagonize_fail_text": null
+    "max_cats": 1
 },
 {
     "patrol_id": "bch_med_cobweblesson1",
@@ -166,9 +150,7 @@
         "app1 doesn't seem to be able to focus today, and p_l isn't much better off, tired from teaching their apprentice and caring for their patients. After app1 accidentally ruins a cobweb while playing with it, p_l decides to call the whole thing off and try again another day."
     ],
     "min_cats": 2,
-    "max_cats": 2,
-    "antagonize_text": null,
-    "antagonize_fail_text": null
+    "max_cats": 2
 },
 {
     "patrol_id": "bch_med_cobwebhelp1",
@@ -189,9 +171,7 @@
     ],
     "win_skills": ["keen eye"],
     "min_cats": 3,
-    "max_cats": 6,
-    "antagonize_text": null,
-    "antagonize_fail_text": null
+    "max_cats": 6
 },
 {
     "patrol_id": "bch_med_gatheringhorsetail1",
@@ -212,9 +192,7 @@
     ],
     "win_skills": ["keen eye"],
     "min_cats": 1,
-    "max_cats": 1,
-    "antagonize_text": null,
-    "antagonize_fail_text": null
+    "max_cats": 1
 },
 {
     "patrol_id": "bch_med_horsetaillesson1",
@@ -235,9 +213,7 @@
     ],
     "win_skills": ["keen eye"],
     "min_cats": 2,
-    "max_cats": 2,
-    "antagonize_text": null,
-    "antagonize_fail_text": null
+    "max_cats": 2
 },
 {
     "patrol_id": "bch_med_horsetailhelp1",
@@ -258,9 +234,7 @@
     ],
     "win_skills": ["keen eye"],
     "min_cats": 3,
-    "max_cats": 6,
-    "antagonize_text": null,
-    "antagonize_fail_text": null
+    "max_cats": 6
 },
 {
     "patrol_id": "bch_med_gatheringmoss1",
@@ -278,9 +252,7 @@
         "Mouse-dung! When p_l gets to the best moss-gathering spot, they find that some animal has dug up most of the moss. They'll have to leave the rest to repopulate before gathering from this spot again."
     ],
     "min_cats": 1,
-    "max_cats": 1,
-    "antagonize_text": null,
-    "antagonize_fail_text": null
+    "max_cats": 1
 },
 {
     "patrol_id": "bch_med_gatheringmoss2",
@@ -298,9 +270,7 @@
         "Mouse-dung! When the two cats arrive at the best moss-gathering spot, they find that some animal has dug up most of the moss. They'll have to leave the rest to repopulate before gathering from this spot again."
     ],
     "min_cats": 2,
-    "max_cats": 2,
-    "antagonize_text": null,
-    "antagonize_fail_text": null
+    "max_cats": 2
 },
 {
     "patrol_id": "bch_med_gatheringmoss3",
@@ -318,9 +288,7 @@
         "Mouse-dung! When the two cats arrive at the best moss-gathering spot, they find that some animal has dug up most of the moss. They'll have to leave the rest to repopulate before gathering from this spot again."
     ],
     "min_cats": 2,
-    "max_cats": 2,
-    "antagonize_text": null,
-    "antagonize_fail_text": null
+    "max_cats": 2
 },
 {
     "patrol_id": "bch_med_gatheringmoss4",
@@ -338,9 +306,7 @@
         "Mouse-dung! When the cats arrive at the best moss-gathering spot, they find that some animal has dug up most of the moss. They'll have to leave the rest to repopulate before gathering from this spot again."
     ],
     "min_cats": 3,
-    "max_cats": 6,
-    "antagonize_text": null,
-    "antagonize_fail_text": null
+    "max_cats": 6
 },
 {
     "patrol_id": "bch_med_gatheringrosemary1",
@@ -361,9 +327,7 @@
         "There's a sharp yowl of pain, followed by a string of muttered curses, and p_l turns to see app1 holding one of their paws off the ground. It seems that the apprentice stepped on a thorn. Ouch! They'll have to go back to camp and fix that up."
     ],
     "min_cats": 2,
-    "max_cats": 2,
-    "antagonize_text": null,
-    "antagonize_fail_text": null
+    "max_cats": 2
 },
 {
     "patrol_id": "bch_med_gatheringrosemary2",
@@ -384,33 +348,9 @@
         "There's a sharp yowl of pain, followed by a string of muttered curses, and p_l turns to see r_c holding one of their paws off the ground. It seems that the other cat stepped on a thorn. Ouch! They'll have to go back to camp and fix that up."
     ],
     "min_cats": 2,
-    "max_cats": 2,
-    "antagonize_text": null,
-    "antagonize_fail_text": null
-},
-{
-    "patrol_id": "bch_med_cobwebapps1",
-    "biome": "beach",
-    "season": "Any",
-    "tags": ["herb_gathering", "herb", "cobwebs", "apprentice", "two_apprentices", "many_herbs1", "p_l_to_r_c", "big_change", "platonic", "dislike", "respect", "romantic"],
-    "intro_text": "As the apprentices head out to collect cobwebs, app2 screws up their face into a stupid expression around the stick they hold in their mouth.",
-    "decline_text": "They're called back to camp, needed for other chores.",
-    "chance_of_success": 70,
-    "exp": 20,
-    "success_text": [
-            "It makes app1 laugh, muffled through their own cobweb gathering stick. It's good to have a friend around for the boring bits of the day, app2 seems to lighten up every situation.",
-            "<i>Murrp</i>ing with laughter, app1 clacks the stick they hold in their own mouth against app2's. The stick bashing continues as they collect cobwebs, and the afternoon is filled with the apprentices muffled purrs and laughs."
-    ],
-    "fail_text": [
-            "The apprentices spend the entire patrol messing around with their sticks, even when there's cobwebs spun around the ends of them, and they end up completely ruining what they've gathered.."
-    ],
-    "min_cats": 2,
-    "max_cats": 2,
-    "antagonize_text": null,
-    "antagonize_fail_text": null
-},
-{
-<<<<<<< HEAD
+    "max_cats": 2
+},
+{
     "patrol_id": "bch_med_discussion1",
     "biome": "beach",
     "season": "Any",
@@ -426,204 +366,221 @@
     "fail_text": [
             "They fail to interpret any signs, and are too irritated with each other to discuss any other news. Furthermore, neither cat manages to gather anything, the trip cut short by the ominous looking clouds springing up over the ocean."
     ],
-    "win_skills": ["None"],
-    "win_trait": ["None"],
-    "fail_skills": ["None"],
-    "fail_trait": ["None"],
-    "min_cats": 2,
-    "max_cats": 2,
-=======
-    "patrol_id": "bch_med_cobwebapps2",
-    "biome": "beach",
-    "season": "Any",
-    "tags": ["herb_gathering", "herb", "cobwebs", "apprentice", "three_apprentices", "many_herbs1", "p_l_to_r_c", "big_change", "platonic", "dislike", "respect", "romantic"],
-    "intro_text": "As the apprentices head out to collect cobwebs, app2 screws up their face into a stupid expression around the stick they hold in their mouth.",
-    "decline_text": "They're called back to camp, needed for other chores.",
-    "chance_of_success": 30,
-    "exp": 20,
-    "success_text": [
-            "app3 ignores it, but it makes app1 laugh, muffled through their own cobweb gathering stick. It's good to have a friend around for the boring bits of the day, app2 seems to lighten up every situation.",
-            "<i>Murrp</i>ing with laughter, app1 clacks the stick they hold in their own mouth against app2's. The stick bashing continues as they collect cobwebs, and the afternoon is filled with the apprentices muffled purrs and laughs, even though app3 seems solely focused on the chore, content to let the others muck about so long as everything gets done."
-    ],
-    "fail_text": [
-            "The apprentices spend the entire patrol messing around with their sticks, even when there's cobwebs spun around the ends of them, and they end up completely ruining what they've gathered.."
-    ],
-    "min_cats": 3,
-    "max_cats": 3,
-    "antagonize_text": null,
-    "antagonize_fail_text": null
-},
-{
-    "patrol_id": "bch_med_cobwebapps3",
-    "biome": "beach",
-    "season": "Any",
-    "tags": ["herb_gathering", "herb", "cobwebs", "apprentice", "four_apprentices", "many_herbs1", "p_l_to_r_c", "big_change", "platonic", "dislike", "respect", "romantic"],
-    "intro_text": "As the apprentices head out to collect cobwebs, app2 screws up their face into a stupid expression around the stick they hold in their mouth.",
-    "decline_text": "They're called back to camp, needed for other chores.",
-    "chance_of_success": 40,
-    "exp": 20,
-    "success_text": [
-            "The other apprentices ignore it, but it makes app1 laugh, muffled through their own cobweb gathering stick. It's good to have a friend around for the boring bits of the day, and app2 seems to lighten up every situation.",
-            "<i>Murrp</i>ing with laughter, app1 clacks the stick they hold in their own mouth against app2's. The stick bashing continues as they collect cobwebs, and the afternoon is filled with the two's muffled purrs and laughs, even though the other apprentices seem solely focused on the chore, content to let the others muck about so long as everything gets done."
-    ],
-    "fail_text": [
-            "The apprentices spend the entire patrol messing around with their sticks, even when there's cobwebs spun around the ends of them, and they end up completely ruining what they've gathered.."
-    ],
-    "min_cats": 4,
-    "max_cats": 4,
-    "antagonize_text": null,
-    "antagonize_fail_text": null
-},
-{
-    "patrol_id": "bch_med_cobwebapps4",
-    "biome": "beach",
-    "season": "Any",
-    "tags": ["herb_gathering", "herb", "cobwebs", "apprentice", "five_apprentices", "many_herbs1", "p_l_to_r_c", "big_change", "platonic", "dislike", "respect", "romantic"],
-    "intro_text": "As the apprentices head out to collect cobwebs, app2 screws up their face into a stupid expression around the stick they hold in their mouth.",
-    "decline_text": "They're called back to camp, needed for other chores.",
-    "chance_of_success": 40,
-    "exp": 20,
-    "success_text": [
-            "The other apprentices ignore it, but it makes app1 laugh, muffled through their own cobweb gathering stick. It's good to have a friend around for the boring bits of the day, app2 seems to lighten up every situation.",
-            "<i>Murrp</i>ing with laughter, app1 clacks the stick they hold in their own mouth against app2's. The stick bashing continues as they collect cobwebs, and the afternoon is filled with the two's muffled purrs and laughs, even though the other apprentices seem solely focused on the chore, content to let the others muck about so long as everything gets done."
-    ],
-    "fail_text": [
-            "The apprentices spend the entire patrol messing around with their sticks, even when there's cobwebs spun around the ends of them, and they end up completely ruining what they've gathered.."
-    ],
-    "min_cats": 5,
-    "max_cats": 5,
-    "antagonize_text": null,
-    "antagonize_fail_text": null
-},
-{
-    "patrol_id": "bch_med_cobwebapps5",
-    "biome": "beach",
-    "season": "Any",
-    "tags": ["herb_gathering", "herb", "cobwebs", "apprentice", "six_apprentices", "many_herbs1", "p_l_to_r_c", "big_change", "platonic", "dislike", "respect", "romantic"],
-    "intro_text": "As the apprentices head out to collect cobwebs, app2 screws up their face into a stupid expression around the stick they hold in their mouth.",
-    "decline_text": "They're called back to camp, needed for other chores.",
-    "chance_of_success": 40,
-    "exp": 20,
-    "success_text": [
-            "The other apprentices ignore it, but it makes app1 laugh, muffled through their own cobweb gathering stick. It's good to have a friend around for the boring bits of the day, app2 seems to lighten up every situation.",
-            "<i>Murrp</i>ing with laughter, app1 clacks the stick they hold in their own mouth against app2's. The stick bashing continues as they collect cobwebs, and the afternoon is filled with the two's muffled purrs and laughs, even though the other apprentices seem solely focused on the chore, content to let the others muck about so long as everything gets done."
-    ],
-    "fail_text": [
-            "The apprentices spend the entire patrol messing around with their sticks, even when there's cobwebs spun around the ends of them, and they end up completely ruining what they've gathered.."
-    ],
-    "min_cats": 6,
-    "max_cats": 6,
-    "antagonize_text": null,
-    "antagonize_fail_text": null
-},
-{
-    "patrol_id": "bch_med_cobwebapps6",
-    "biome": "beach",
-    "season": "Any",
-    "tags": ["herb_gathering", "herb", "cobwebs", "apprentice", "warrior_app", "three_apprentices", "many_herbs1", "big_change", "platonic", "dislike", "respect"],
-    "intro_text": "The apprentices head out into the territory, following p_l a little dubiously. Gathering things can't possibly be as hard as hunting them - plants don't run away!",
-    "decline_text": "They're called back to camp, needed for other chores.",
-    "chance_of_success": 30,
-    "exp": 20,
-    "success_text": [
-            "It's a long, weird, hard day. <i>Yes,</i> they find cobwebs. <i>Yes,</i> they bring them back to camp - but by StarClan, none of the warrior apprentices were expecting something as simple as cobweb gathering to be so hard, not when it feels like they run into one every other hunt! They definitely end up with a new appreciation for p_l's skills.",
-            "... However, once out of camp, the apprentices realise they're out of their depth, and turn to p_l for help. p_l, to their credit, is very gracious about it, not making anyone feel stupid, and by the time the patrol returns with a successful haul there's a new feeling of rapport between everyone, regardless of their role."
-    ],
-    "fail_text": [
-            "p_l is disgusted with the general disdain they feel from the other apprentices, and how hypocritical it is to tell them herb gathering is easy when the patrol hasn't found <i>any</i> cobwebs! They stalk back to the medicine cat den in a huff, unable to bear being near the other apprentices for any longer than they have been."
-    ],
-    "min_cats": 3,
-    "max_cats": 3,
-    "antagonize_text": null,
-    "antagonize_fail_text": null
-},
-{
-    "patrol_id": "bch_med_cobwebapps7",
-    "biome": "beach",
-    "season": "Any",
-    "tags": ["herb_gathering", "herb", "cobwebs", "apprentice", "warrior_app", "four_apprentices", "many_herbs1", "big_change", "platonic", "dislike", "respect"],
-    "intro_text": "The apprentices head out into the territory, following p_l a little dubiously. Gathering things can't possibly be as hard as hunting them - plants don't run away!",
-    "decline_text": "They're called back to camp, needed for other chores.",
-    "chance_of_success": 40,
-    "exp": 20,
-    "success_text": [
-            "It's a long, weird, hard day. <i>Yes,</i> they find cobwebs. <i>Yes,</i> they bring them back to camp - but by StarClan, none of the warrior apprentices were expecting something as simple as cobweb gathering to be so hard, not when it feels like they run into one every other hunt! They definitely end up with a new appreciation for p_l's skills.",
-            "... However, once out of camp, the apprentices realise they're out of their depth, and turn to p_l for help. p_l, to their credit, is very gracious about it, not making anyone feel stupid, and by the time the patrol returns with a successful haul there's a new feeling of rapport between everyone, regardless of their role."
-    ],
-    "fail_text": [
-            "p_l is disgusted with the general disdain they feel from the other apprentices, and how hypocritical it is to tell them herb gathering is easy when the patrol hasn't found <i>any</i> cobwebs! They stalk back to the medicine cat den in a huff, unable to bear being near the other apprentices for any longer than they have been."
-    ],
-    "min_cats": 4,
-    "max_cats": 4,
-    "antagonize_text": null,
-    "antagonize_fail_text": null
-},
-{
-    "patrol_id": "bch_med_cobwebapps8",
-    "biome": "beach",
-    "season": "Any",
-    "tags": ["herb_gathering", "herb", "cobwebs", "apprentice", "warrior_app", "five_apprentices", "many_herbs1", "big_change", "platonic", "dislike", "respect"],
-    "intro_text": "The apprentices head out into the territory, following p_l a little dubiously. Gathering things can't possibly be as hard as hunting them - plants don't run away!",
-    "decline_text": "They're called back to camp, needed for other chores.",
-    "chance_of_success": 40,
-    "exp": 20,
-    "success_text": [
-            "It's a long, weird, hard day. <i>Yes,</i> they find cobwebs. <i>Yes,</i> they bring them back to camp - but by StarClan, none of the warrior apprentices were expecting something as simple as cobweb gathering to be so hard, not when it feels like they run into one every other hunt! They definitely end up with a new appreciation for p_l's skills.",
-            "... However, once out of camp, the apprentices realise they're out of their depth, and turn to p_l for help. p_l, to their credit, is very gracious about it, not making anyone feel stupid, and by the time the patrol returns with a successful haul there's a new feeling of rapport between everyone, regardless of their role."
-    ],
-    "fail_text": [
-            "p_l is disgusted with the general disdain they feel from the other apprentices, and how hypocritical it is to tell them herb gathering is easy when the patrol hasn't found <i>any</i> cobwebs! They stalk back to the medicine cat den in a huff, unable to bear being near the other apprentices for any longer than they have been."
-    ],
-    "min_cats": 5,
-    "max_cats": 5,
-    "antagonize_text": null,
-    "antagonize_fail_text": null
-},
-{
-    "patrol_id": "bch_med_cobwebapps9",
-    "biome": "beach",
-    "season": "Any",
-    "tags": ["herb_gathering", "med_cat", "herb", "cobwebs", "apprentice", "warrior_app", "six_apprentices", "many_herbs1", "big_change", "platonic", "dislike", "respect"],
-    "intro_text": "The apprentices head out into the territory, following p_l a little dubiously. Gathering things can't possibly be as hard as hunting them, plants don't run away!",
-    "decline_text": "They're called back to camp, needed for other chores.",
-    "chance_of_success": 40,
-    "exp": 20,
-    "success_text": [
-            "It's a long, weird, hard day. <i>Yes,</i> they find cobwebs. <i>Yes,</i> they bring them back to camp - but by StarClan, none of the warrior apprentices were expecting something as simple as cobweb gathering to be so hard, not when it feels like they run into one every other hunt! They definitely end up with a new appreciation for p_l's skills.",
-            "... However, once out of camp, the apprentices realise they're out of their depth, and turn to p_l for help. p_l, to their credit, is very gracious about it, not making anyone feel stupid, and by the time the patrol returns with a successful haul there's a new feeling of rapport between everyone, regardless of their role."
-    ],
-    "fail_text": [
-            "p_l is disgusted with the general disdain they feel from the other apprentices, and how hypocritical it is to tell them herb gathering is easy when the patrol hasn't found <i>any</i> cobwebs! They stalk back to the medicine cat den in a huff, unable to bear being near the other apprentices for any longer than they have been."
-    ],
-    "min_cats": 6,
-    "max_cats": 6,
->>>>>>> 67f2199f
-    "antagonize_text": null,
-    "antagonize_fail_text": null
-},
-{
-<<<<<<< HEAD
+    "min_cats": 2,
+    "max_cats": 2
+},
+{
     "patrol_id": "bch_med_dwindleherbsgathering1",
     "biome": "beach",
     "season": "Any",
-    "tags": ["random_herbs", "med_cat", "med_only", "platonic", "dislike", "respect"],
+    "tags": [
+        "random_herbs",
+        "med_cat",
+        "med_only",
+        "platonic",
+        "dislike",
+        "respect"
+    ],
     "intro_text": "p_l and r_c take a look at their supply of herbs and decide to combine their efforts into searching for more. Two sets of trained eyes are better than one!",
     "decline_text": "Unfortunately they are interrupted by a cat claiming they have an emergency. Runny dirt is not an emergency. Ugh.",
     "chance_of_success": 50,
     "exp": 10,
     "success_text": [
-            "p_l and r_c decide to search near the Twoleg beach dens. As the sun sinks towards the horizon, they return with their mouths stuffed full of herbs taken from the weirdly bountiful Twoleg territories.",
-            "p_l and r_c decide on a little friendly competition - one medicine cat to another, like all those silly bets teh warrior make about hunting prey. They reunite when the sun is going down and walk into camp purring and playfully shoving each other with both their mouths full of herbs."
-    ],
-    "fail_text": [
-            "Both p_l and r_c are tense and it shows. Even though it should not be this hard to find any herbs they fail to find even a single one. They return to camp frustrated and irritated with each other.",
-            "Even though there should be many herbs they fail to find anything. p_l blames r_c for distracting them and they get into a huge argument."
-    ],
-    "win_skills": ["None"],
-    "win_trait": ["None"],
-    "fail_skills": ["None"],
-    "fail_trait": ["None"],
-=======
+        "p_l and r_c decide to search near the Twoleg beach dens. As the sun sinks towards the horizon, they return with their mouths stuffed full of herbs taken from the weirdly bountiful Twoleg territories.",
+        "p_l and r_c decide on a little friendly competition - one medicine cat to another, like all those silly bets teh warrior make about hunting prey. They reunite when the sun is going down and walk into camp purring and playfully shoving each other with both their mouths full of herbs."
+    ],
+    "fail_text": [
+        "Both p_l and r_c are tense and it shows. Even though it should not be this hard to find any herbs they fail to find even a single one. They return to camp frustrated and irritated with each other.",
+        "Even though there should be many herbs they fail to find anything. p_l blames r_c for distracting them and they get into a huge argument."
+    ],
+    "min_cats": 2,
+    "max_cats": 2
+},
+{
+    "patrol_id": "bch_med_cobwebapps1",
+    "biome": "beach",
+    "season": "Any",
+    "tags": [
+        "herb_gathering",
+        "herb",
+        "cobwebs",
+        "apprentice",
+        "two_apprentices",
+        "many_herbs1",
+        "p_l_to_r_c",
+        "big_change",
+        "platonic",
+        "dislike",
+        "respect",
+        "romantic"
+    ],
+    "intro_text": "As the apprentices head out to collect cobwebs, app2 screws up their face into a stupid expression around the stick they hold in their mouth.",
+    "decline_text": "They're called back to camp, needed for other chores.",
+    "chance_of_success": 70,
+    "exp": 20,
+    "success_text": [
+        "It makes app1 laugh, muffled through their own cobweb gathering stick. It's good to have a friend around for the boring bits of the day, app2 seems to lighten up every situation.",
+        "<i>Murrp</i>ing with laughter, app1 clacks the stick they hold in their own mouth against app2's. The stick bashing continues as they collect cobwebs, and the afternoon is filled with the apprentices muffled purrs and laughs."
+    ],
+    "fail_text": [
+        "The apprentices spend the entire patrol messing around with their sticks, even when there's cobwebs spun around the ends of them, and they end up completely ruining what they've gathered.."
+    ],
+    "min_cats": 2,
+    "max_cats": 2
+},
+{
+    "patrol_id": "bch_med_cobwebapps2",
+    "biome": "beach",
+    "season": "Any",
+    "tags": ["herb_gathering", "herb", "cobwebs", "apprentice", "three_apprentices", "many_herbs1", "p_l_to_r_c", "big_change", "platonic", "dislike", "respect", "romantic"],
+    "intro_text": "As the apprentices head out to collect cobwebs, app2 screws up their face into a stupid expression around the stick they hold in their mouth.",
+    "decline_text": "They're called back to camp, needed for other chores.",
+    "chance_of_success": 30,
+    "exp": 20,
+    "success_text": [
+            "app3 ignores it, but it makes app1 laugh, muffled through their own cobweb gathering stick. It's good to have a friend around for the boring bits of the day, app2 seems to lighten up every situation.",
+            "<i>Murrp</i>ing with laughter, app1 clacks the stick they hold in their own mouth against app2's. The stick bashing continues as they collect cobwebs, and the afternoon is filled with the apprentices muffled purrs and laughs, even though app3 seems solely focused on the chore, content to let the others muck about so long as everything gets done."
+    ],
+    "fail_text": [
+            "The apprentices spend the entire patrol messing around with their sticks, even when there's cobwebs spun around the ends of them, and they end up completely ruining what they've gathered.."
+    ],
+    "min_cats": 3,
+    "max_cats": 3
+},
+{
+    "patrol_id": "bch_med_cobwebapps3",
+    "biome": "beach",
+    "season": "Any",
+    "tags": ["herb_gathering", "herb", "cobwebs", "apprentice", "four_apprentices", "many_herbs1", "p_l_to_r_c", "big_change", "platonic", "dislike", "respect", "romantic"],
+    "intro_text": "As the apprentices head out to collect cobwebs, app2 screws up their face into a stupid expression around the stick they hold in their mouth.",
+    "decline_text": "They're called back to camp, needed for other chores.",
+    "chance_of_success": 40,
+    "exp": 20,
+    "success_text": [
+            "The other apprentices ignore it, but it makes app1 laugh, muffled through their own cobweb gathering stick. It's good to have a friend around for the boring bits of the day, and app2 seems to lighten up every situation.",
+            "<i>Murrp</i>ing with laughter, app1 clacks the stick they hold in their own mouth against app2's. The stick bashing continues as they collect cobwebs, and the afternoon is filled with the two's muffled purrs and laughs, even though the other apprentices seem solely focused on the chore, content to let the others muck about so long as everything gets done."
+    ],
+    "fail_text": [
+            "The apprentices spend the entire patrol messing around with their sticks, even when there's cobwebs spun around the ends of them, and they end up completely ruining what they've gathered.."
+    ],
+    "min_cats": 4,
+    "max_cats": 4
+},
+{
+    "patrol_id": "bch_med_cobwebapps4",
+    "biome": "beach",
+    "season": "Any",
+    "tags": ["herb_gathering", "herb", "cobwebs", "apprentice", "five_apprentices", "many_herbs1", "p_l_to_r_c", "big_change", "platonic", "dislike", "respect", "romantic"],
+    "intro_text": "As the apprentices head out to collect cobwebs, app2 screws up their face into a stupid expression around the stick they hold in their mouth.",
+    "decline_text": "They're called back to camp, needed for other chores.",
+    "chance_of_success": 40,
+    "exp": 20,
+    "success_text": [
+            "The other apprentices ignore it, but it makes app1 laugh, muffled through their own cobweb gathering stick. It's good to have a friend around for the boring bits of the day, app2 seems to lighten up every situation.",
+            "<i>Murrp</i>ing with laughter, app1 clacks the stick they hold in their own mouth against app2's. The stick bashing continues as they collect cobwebs, and the afternoon is filled with the two's muffled purrs and laughs, even though the other apprentices seem solely focused on the chore, content to let the others muck about so long as everything gets done."
+    ],
+    "fail_text": [
+            "The apprentices spend the entire patrol messing around with their sticks, even when there's cobwebs spun around the ends of them, and they end up completely ruining what they've gathered.."
+    ],
+    "min_cats": 5,
+    "max_cats": 5
+},
+{
+    "patrol_id": "bch_med_cobwebapps5",
+    "biome": "beach",
+    "season": "Any",
+    "tags": ["herb_gathering", "herb", "cobwebs", "apprentice", "six_apprentices", "many_herbs1", "p_l_to_r_c", "big_change", "platonic", "dislike", "respect", "romantic"],
+    "intro_text": "As the apprentices head out to collect cobwebs, app2 screws up their face into a stupid expression around the stick they hold in their mouth.",
+    "decline_text": "They're called back to camp, needed for other chores.",
+    "chance_of_success": 40,
+    "exp": 20,
+    "success_text": [
+            "The other apprentices ignore it, but it makes app1 laugh, muffled through their own cobweb gathering stick. It's good to have a friend around for the boring bits of the day, app2 seems to lighten up every situation.",
+            "<i>Murrp</i>ing with laughter, app1 clacks the stick they hold in their own mouth against app2's. The stick bashing continues as they collect cobwebs, and the afternoon is filled with the two's muffled purrs and laughs, even though the other apprentices seem solely focused on the chore, content to let the others muck about so long as everything gets done."
+    ],
+    "fail_text": [
+            "The apprentices spend the entire patrol messing around with their sticks, even when there's cobwebs spun around the ends of them, and they end up completely ruining what they've gathered.."
+    ],
+    "min_cats": 6,
+    "max_cats": 6
+},
+{
+    "patrol_id": "bch_med_cobwebapps6",
+    "biome": "beach",
+    "season": "Any",
+    "tags": ["herb_gathering", "herb", "cobwebs", "apprentice", "warrior_app", "three_apprentices", "many_herbs1", "big_change", "platonic", "dislike", "respect"],
+    "intro_text": "The apprentices head out into the territory, following p_l a little dubiously. Gathering things can't possibly be as hard as hunting them - plants don't run away!",
+    "decline_text": "They're called back to camp, needed for other chores.",
+    "chance_of_success": 30,
+    "exp": 20,
+    "success_text": [
+            "It's a long, weird, hard day. <i>Yes,</i> they find cobwebs. <i>Yes,</i> they bring them back to camp - but by StarClan, none of the warrior apprentices were expecting something as simple as cobweb gathering to be so hard, not when it feels like they run into one every other hunt! They definitely end up with a new appreciation for p_l's skills.",
+            "... However, once out of camp, the apprentices realise they're out of their depth, and turn to p_l for help. p_l, to their credit, is very gracious about it, not making anyone feel stupid, and by the time the patrol returns with a successful haul there's a new feeling of rapport between everyone, regardless of their role."
+    ],
+    "fail_text": [
+            "p_l is disgusted with the general disdain they feel from the other apprentices, and how hypocritical it is to tell them herb gathering is easy when the patrol hasn't found <i>any</i> cobwebs! They stalk back to the medicine cat den in a huff, unable to bear being near the other apprentices for any longer than they have been."
+    ],
+    "min_cats": 3,
+    "max_cats": 3
+},
+{
+    "patrol_id": "bch_med_cobwebapps7",
+    "biome": "beach",
+    "season": "Any",
+    "tags": ["herb_gathering", "herb", "cobwebs", "apprentice", "warrior_app", "four_apprentices", "many_herbs1", "big_change", "platonic", "dislike", "respect"],
+    "intro_text": "The apprentices head out into the territory, following p_l a little dubiously. Gathering things can't possibly be as hard as hunting them - plants don't run away!",
+    "decline_text": "They're called back to camp, needed for other chores.",
+    "chance_of_success": 40,
+    "exp": 20,
+    "success_text": [
+            "It's a long, weird, hard day. <i>Yes,</i> they find cobwebs. <i>Yes,</i> they bring them back to camp - but by StarClan, none of the warrior apprentices were expecting something as simple as cobweb gathering to be so hard, not when it feels like they run into one every other hunt! They definitely end up with a new appreciation for p_l's skills.",
+            "... However, once out of camp, the apprentices realise they're out of their depth, and turn to p_l for help. p_l, to their credit, is very gracious about it, not making anyone feel stupid, and by the time the patrol returns with a successful haul there's a new feeling of rapport between everyone, regardless of their role."
+    ],
+    "fail_text": [
+            "p_l is disgusted with the general disdain they feel from the other apprentices, and how hypocritical it is to tell them herb gathering is easy when the patrol hasn't found <i>any</i> cobwebs! They stalk back to the medicine cat den in a huff, unable to bear being near the other apprentices for any longer than they have been."
+    ],
+    "min_cats": 4,
+    "max_cats": 4
+},
+{
+    "patrol_id": "bch_med_cobwebapps8",
+    "biome": "beach",
+    "season": "Any",
+    "tags": ["herb_gathering", "herb", "cobwebs", "apprentice", "warrior_app", "five_apprentices", "many_herbs1", "big_change", "platonic", "dislike", "respect"],
+    "intro_text": "The apprentices head out into the territory, following p_l a little dubiously. Gathering things can't possibly be as hard as hunting them - plants don't run away!",
+    "decline_text": "They're called back to camp, needed for other chores.",
+    "chance_of_success": 40,
+    "exp": 20,
+    "success_text": [
+            "It's a long, weird, hard day. <i>Yes,</i> they find cobwebs. <i>Yes,</i> they bring them back to camp - but by StarClan, none of the warrior apprentices were expecting something as simple as cobweb gathering to be so hard, not when it feels like they run into one every other hunt! They definitely end up with a new appreciation for p_l's skills.",
+            "... However, once out of camp, the apprentices realise they're out of their depth, and turn to p_l for help. p_l, to their credit, is very gracious about it, not making anyone feel stupid, and by the time the patrol returns with a successful haul there's a new feeling of rapport between everyone, regardless of their role."
+    ],
+    "fail_text": [
+            "p_l is disgusted with the general disdain they feel from the other apprentices, and how hypocritical it is to tell them herb gathering is easy when the patrol hasn't found <i>any</i> cobwebs! They stalk back to the medicine cat den in a huff, unable to bear being near the other apprentices for any longer than they have been."
+    ],
+    "min_cats": 5,
+    "max_cats": 5
+},
+{
+    "patrol_id": "bch_med_cobwebapps9",
+    "biome": "beach",
+    "season": "Any",
+    "tags": ["herb_gathering", "med_cat", "herb", "cobwebs", "apprentice", "warrior_app", "six_apprentices", "many_herbs1", "big_change", "platonic", "dislike", "respect"],
+    "intro_text": "The apprentices head out into the territory, following p_l a little dubiously. Gathering things can't possibly be as hard as hunting them, plants don't run away!",
+    "decline_text": "They're called back to camp, needed for other chores.",
+    "chance_of_success": 40,
+    "exp": 20,
+    "success_text": [
+            "It's a long, weird, hard day. <i>Yes,</i> they find cobwebs. <i>Yes,</i> they bring them back to camp - but by StarClan, none of the warrior apprentices were expecting something as simple as cobweb gathering to be so hard, not when it feels like they run into one every other hunt! They definitely end up with a new appreciation for p_l's skills.",
+            "... However, once out of camp, the apprentices realise they're out of their depth, and turn to p_l for help. p_l, to their credit, is very gracious about it, not making anyone feel stupid, and by the time the patrol returns with a successful haul there's a new feeling of rapport between everyone, regardless of their role."
+    ],
+    "fail_text": [
+            "p_l is disgusted with the general disdain they feel from the other apprentices, and how hypocritical it is to tell them herb gathering is easy when the patrol hasn't found <i>any</i> cobwebs! They stalk back to the medicine cat den in a huff, unable to bear being near the other apprentices for any longer than they have been."
+    ],
+    "min_cats": 6,
+    "max_cats": 6
+},
+{
     "patrol_id": "bch_med_mossapps1",
     "biome": "beach",
     "season": "Any",
@@ -639,13 +596,8 @@
     "fail_text": [
             "app2 shrugs, tailtip twitching with irritation. It's fine, it's totally not like they'd prefer to be hunting, doing something actually useful... That attitude, unfortunately, is present through the entire patrol, and each apprentice is too snappy and standoffish to manage gathering anything other than negative thoughts."
     ],
->>>>>>> 67f2199f
-    "min_cats": 2,
-    "max_cats": 2,
-    "antagonize_text": null,
-    "antagonize_fail_text": null
-<<<<<<< HEAD
-=======
+    "min_cats": 2,
+    "max_cats": 2
 },
 {
     "patrol_id": "bch_med_mossapps2",
@@ -664,9 +616,7 @@
             "The other apprentices exchange a glance, tailtips twitching with irritation. It's fine, it's totally not like they'd prefer to be hunting, doing something actually useful... That attitude, unfortunately, is present through the entire patrol, and each apprentice is too snappy and standoffish to manage gathering anything other than negative thoughts."
     ],
     "min_cats": 3,
-    "max_cats": 3,
-    "antagonize_text": null,
-    "antagonize_fail_text": null
+    "max_cats": 3
 },
 {
     "patrol_id": "bch_med_mossapps3",
@@ -685,9 +635,7 @@
         "The other apprentices exchange a glance, tailtips twitching with irritation. It's fine, it's totally not like they'd prefer to be hunting, doing something actually useful... That attitude, unfortunately, is present through the entire patrol, and each apprentice is too snappy and standoffish to manage gathering anything other than negative thoughts."
     ],
     "min_cats": 4,
-    "max_cats": 4,
-    "antagonize_text": null,
-    "antagonize_fail_text": null
+    "max_cats": 4
 },
 {
     "patrol_id": "bch_med_mossapps4",
@@ -706,9 +654,7 @@
             "app1 and app2 start to argue, ruining everyone's day."
     ],
     "min_cats": 3,
-    "max_cats": 3,
-    "antagonize_text": null,
-    "antagonize_fail_text": null
+    "max_cats": 3
 },
 {
     "patrol_id": "bch_med_mossapps5",
@@ -727,9 +673,7 @@
         "app1 and app2 start to argue, ruining everyone's day."
 ],
     "min_cats": 4,
-    "max_cats": 4,
-    "antagonize_text": null,
-    "antagonize_fail_text": null
+    "max_cats": 4
 },
 {
     "patrol_id": "bch_med_mossapps6",
@@ -748,9 +692,7 @@
         "The other apprentices exchange a glance, tailtips twitching with irritation. It's fine, it's totally not like they'd prefer to be hunting, doing something actually useful... That attitude, unfortunately, is present through the entire patrol, and each apprentice is too snappy and standoffish to manage gathering anything other than negative thoughts."
     ],
     "min_cats": 5,
-    "max_cats": 5,
-    "antagonize_text": null,
-    "antagonize_fail_text": null
+    "max_cats": 5
 },
 {
     "patrol_id": "bch_med_mossapps7",
@@ -769,9 +711,7 @@
         "app1 and app2 start to argue, ruining everyone's day."
 ],
     "min_cats": 5,
-    "max_cats": 5,
-    "antagonize_text": null,
-    "antagonize_fail_text": null
+    "max_cats": 5
 },
 {
     "patrol_id": "bch_med_mossapps8",
@@ -790,9 +730,7 @@
         "The other apprentices exchange a glance, tailtips twitching with irritation. It's fine, it's totally not like they'd prefer to be hunting, doing something actually useful... That attitude, unfortunately, is present through the entire patrol, and each apprentice is too snappy and standoffish to manage gathering anything other than negative thoughts."
     ],
     "min_cats": 6,
-    "max_cats": 6,
-    "antagonize_text": null,
-    "antagonize_fail_text": null
+    "max_cats": 6
 },
 {
     "patrol_id": "bch_med_mossapps9",
@@ -811,9 +749,6 @@
         "app1 and app2 start to argue, ruining everyone's day."
 ],
     "min_cats": 6,
-    "max_cats": 6,
-    "antagonize_text": null,
-    "antagonize_fail_text": null
->>>>>>> 67f2199f
+    "max_cats": 6
 }
 ]