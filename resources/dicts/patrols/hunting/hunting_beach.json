[
    {
        "patrol_id": "bch_hunt_turtle1",
        "biome": "beach",
        "season": "Any",
        "tags": [
            "hunting",
            "large_prey"
        ],
        "intro_text": "Your patrol comes across a turtle.",
        "success_text": [
            "Your patrol catches the turtle!"
        ],
        "fail_text": [
            "Your patrol narrowly misses the turtle."
        ],
        "decline_text": "Your patrol decides to look for other prey.",
        "chance_of_success": 50,
        "exp": 10,
        "win_skills": [
            "great hunter",
            "fantastic hunter"
        ],
        "min_cats": 1,
        "max_cats": 4,
        "antagonize_text": null,
        "antagonize_fail_text": null
    },
    {
        "patrol_id": "bch_gen_hunt_twolegplace1",
        "biome": "beach",
        "season": "Any",
        "tags": [
            "hunting",
            "medium_prey0",
            "large_prey1"
        ],
        "intro_text": "The patrol approaches a Twoleg nest perched on the beachfront while hunting.",
        "decline_text": "The patrol decides to hunt elsewhere.",
        "chance_of_success": 40,
        "exp": 20,
        "success_text": [
            "The patrol has a successful hunt, avoiding any Twolegs.",
            "The patrol finds some astonishingly fat chickens running around the Twoleg nest, and helps themselves to one."
        ],
        "fail_text": [
            "Twoleg kits scare the patrol away."
        ],
        "min_cats": 1,
        "max_cats": 3,
        "antagonize_text": null,
        "antagonize_fail_text": null
    },
    {
        "patrol_id": "bch_gen_hunt_twolegplace2",
        "biome": "beach",
        "season": "Any",
        "tags": [
            "hunting",
            "medium_prey0",
            "huge_prey1"
        ],
        "intro_text": "The patrol approaches a Twoleg nest perched on the beachfront while hunting.",
        "decline_text": "The patrol decides to hunt elsewhere.",
        "chance_of_success": 60,
        "exp": 20,
        "success_text": [
            "The patrol cats split up, using sentries to ensure that the Twolegs don't disturb their hunts.",
            "The patrol finds some astonishingly fat chickens running around the Twoleg nest, and helps themselves to as many as they can carry."
        ],
        "fail_text": [
            "Twoleg kits stomp through the sand dunes, scaring away prey and ruining the hunt."
        ],
        "min_cats": 4,
        "max_cats": 6,
        "antagonize_text": null,
        "antagonize_fail_text": null
    },
    {
        "patrol_id": "bch_hunt_strange1",
        "biome": "beach",
        "season": "Any",
        "tags": [
            "hunting",
            "platonic",
            "trust",
            "medium_prey0",
            "medium_prey1",
            "large_prey2",
            "large_prey3"
        ],
        "intro_text": "The patrol looks around for something to disguise their scent while hunting.",
        "decline_text": "On second thought, maybe not.",
        "chance_of_success": 50,
        "exp": 20,
        "success_text": [
            "They can't think of anything that would work, but their hunt goes well regardless.",
            "A quick dip in seawater will do! The plan works and their hunt goes well.",
            "s_c leads them to some seaweed on the beach - it's not clean, but it's extremely effective, and the patrol hunts well.",
            "s_c tells the patrol to roll in a patch of garlic to disguise their scent, which works perfectly. It's a funny taste to wash off their pelts though."
        ],
        "fail_text": [
            "The patrol finds nothing to disguise their scent, and no prey either.",
            "The patrol finds no prey; it seems like all the prey was scared off because of their stench!"
        ],
        "win_skills": [
            "very smart",
            "extremely smart"
        ],
        "win_trait": [
            "strange"
        ],
        "fail_skills": [
            "None"
        ],
        "fail_trait": [
            "None"
        ],
        "min_cats": 2,
        "max_cats": 6,
        "antagonize_text": null,
        "antagonize_fail_text": null
    },
    {
        "patrol_id": "bch_hunt_solo1",
        "biome": "beach",
        "season": "Any",
        "tags": [
            "hunting",
            "apprentice",
            "respect",
            "clan_to_r_c",
            "minor_injury",
            "scar",
            "large_prey"
        ],
        "intro_text": "app1's mentor assesses them by sending them on a solo hunt.",
        "decline_text": "app1 asks their mentor to do the assessment some other time.",
        "chance_of_success": 40,
        "exp": 20,
        "success_text": [
            "app1 manages a skillful catch, and brings it back to the camp to show everyone!",
            "app1 focuses completely on their test, slipping into a cleareyed, razor focused routine of catch and stash, catch and stash. Eventually they've caught enough to need their mentor's help carrying it back to camp, and the feeling seeing their prey stock the fresh-kill pile - they feel ready to burst with happiness!",
            null,
            "It's a terrible day for hunting, the prey running sparse and alert. But s_c takes their time and doesn't let the conditions discourage them, until eventually the perfect opportunity falls into place and they pull off a perfect catch!"
        ],
        "fail_text": [
            "Hunting is poor, and while app1's mentor is disappointed, they don't expect r_c to be able to catch what isn't there.",
            "s_c is too hasty, bouncing after first one prey, then another, and it ends with them empty pawed and exhausted. Their mentor is disappointed - they clearly need more training.",
            null,
            "While on the hunt, app1 tumbles right down into a rock pool while their attention is elsewhere. Bruised and sore, r_c has to report to the medicine cat den when they return to camp."
        ],
        "win_skills": [
            "None"
        ],
        "win_trait": [
            "calm",
            "careful",
            "insecure",
            "lonesome",
            "loyal",
            "nervous",
            "sneaky",
            "strange",
            "patient",
            "thoughtful",
            "wise"
        ],
        "fail_skills": [
            "None"
        ],
        "fail_trait": [
            "adventurous",
            "bold",
            "charismatic",
            "childish",
            "confident",
            "daring",
            "playful",
            "righteous"
        ],
        "min_cats": 1,
        "max_cats": 1,
        "antagonize_text": null,
        "antagonize_fail_text": null,
        "history_text": [
            "r_c got injured as an apprentice, exploring alone."
        ]
    },
    {
        "patrol_id": "bch_hunt_solo2",
        "biome": "beach",
        "season": "Any",
        "tags": [
            "hunting",
            "warrior",
            "large_prey"
        ],
        "intro_text": "r_c heads out along the coast alone, wanting to sink their teeth into some prey and have some time to themselves.",
        "decline_text": "r_c turns back to camp, deciding that a group hunt would be more effective.",
        "chance_of_success": 40,
        "exp": 20,
        "success_text": [
            "r_c heads off to one of their favorite spots on the beach, a rocky shore with high highs and low lows, providing excellent ambush chances. And what do you know, they are bush! Or they were as far as that big crab thought.",
            "r_c finds a trapped fish flopping in a tidal pool, and they can barely drag the thing back to camp, but by the stars it's juicy when they sit down to eat it with their Clanmates.",
            "s_c gets the chance to try out an idea they've been sitting on for a while. There's a rabbit warren in the sand dunes that they've spotted that's particularly badly built, and they manage to dig down into one of the dens, fishing baby rabbits out by the pawful.",
            "The prey is running terribly today. But s_c has patience, and wisely waits for the perfect opportunity instead of getting frustrated. They come back to camp with a good contribution to the Clan's stores, having had a relaxing day sitting with their thoughts while waiting for the prey to come to them."
        ],
        "fail_text": [
            "You can't catch what isn't there, and the prey today is very not there.",
            "s_c starts the day with endless energy, but as one hunt fails after another, it very quickly runs dry. The come back to camp, empty pawed and prickling with frustration."
        ],
        "win_skills": [
            "smart",
            "very smart",
            "extremely smart"
        ],
        "win_trait": [
            "calm",
            "careful",
            "insecure",
            "lonesome",
            "loyal",
            "nervous",
            "sneaky",
            "strange",
            "patient",
            "thoughtful",
            "wise"
        ],
        "fail_skills": [
            "None"
        ],
        "fail_trait": [
            "bold",
            "childish",
            "confident",
            "daring",
            "playful"
        ],
        "min_cats": 1,
        "max_cats": 1,
        "antagonize_text": null,
        "antagonize_fail_text": null
    },
    {
        "patrol_id": "bch_hunt_solo3",
        "biome": "beach",
        "season": "Any",
        "tags": [
            "hunting",
            "deputy",
            "large_prey"
        ],
        "intro_text": "r_c heads out along the coast alone, wanting to sink their teeth into some prey and have some time to themselves.",
        "decline_text": "r_c turns back to camp, deciding that a group hunt would be more effective.",
        "chance_of_success": 40,
        "exp": 20,
        "success_text": [
            "r_c heads off to one of their favorite spots on the beach, a rocky shore with high highs and low lows, providing excellent ambush chances. And what do you know, they are bush! Or they were as far as that big crab thought. They snicker to themselves as they pad back to camp.",
            "r_c finds a trapped fish flopping in a tidal pool, and they can barely drag the thing back to camp, but by the stars it's juicy when they sit down to eat it with their Clanmates. Purring, they take the opportunity for a small moment of peace, relaxing with their friends.",
            "s_c gets the chance to try out an idea they've been sitting on for a while. There's a rabbit warren that they've spotted in the sand dunes that's particularly badly built, and they manage to dig down into one of the dens, fishing a couple baby rabbits out. This is a good spot to remember if c_n hits hard times.",
            "The prey is running terribly today. But s_c has patience, and wisely waits for the perfect opportunity instead of getting frustrated. They come back to camp with a good contribution to the Clan's stores, having had a relaxing day sitting with their thoughts while waiting for the prey to come to them."
        ],
        "fail_text": [
            "You can't catch what isn't there, and the prey today is very not there.",
            "s_c starts the day with endless energy, but as one hunt fails after another, it very quickly runs dry. They give up and return to camp, to try and at least make progress on all the work piling up there."
        ],
        "win_skills": [
            "smart",
            "very smart",
            "extremely smart"
        ],
        "win_trait": [
            "calm",
            "careful",
            "insecure",
            "lonesome",
            "loyal",
            "nervous",
            "sneaky",
            "strange",
            "patient",
            "thoughtful",
            "wise"
        ],
        "fail_skills": [
            "None"
        ],
        "fail_trait": [
            "bold",
            "childish",
            "confident",
            "daring",
            "playful"
        ],
        "min_cats": 1,
        "max_cats": 1,
        "antagonize_text": null,
        "antagonize_fail_text": null
    },
    {
        "patrol_id": "bch_hunt_solo4",
        "biome": "beach",
        "season": "Any",
        "tags": [
            "hunting",
            "leader",
            "large_prey"
        ],
        "intro_text": "r_c heads out along the coast alone, wanting to sink their teeth into some prey and have some time to themselves.",
        "decline_text": "r_c turns back to camp, deciding that a group hunt would be more effective.",
        "chance_of_success": 40,
        "exp": 20,
        "success_text": [
            "r_c heads off to one of their favorite spots on the beach, a rocky shore with high highs and low lows, providing excellent ambush chances. And what do you know, they are bush! Or they were as far as that big crab thought. They snicker to themselves as they pad back to camp.",
            "r_c finds a trapped fish flopping in a tidal pool, and they can barely drag the thing back to camp, but by the stars it's juicy when they sit down to eat it with their Clanmates. Purring, they take the opportunity for a small moment of peace, relaxing with their friends.",
            "s_c gets the chance to try out an idea they've been sitting on for a while. There's a rabbit warren that they've spotted in the sand dunes that's particularly badly built, and they manage to dig down into one of the dens, fishing a couple baby rabbits out. This is a good spot to remember if c_n hits hard times.",
            "The prey is running terribly today. But s_c has patience, and wisely waits for the perfect opportunity instead of getting frustrated. They come back to camp with a good contribution to the Clan's stores, having had a relaxing day sitting with their thoughts while waiting for the prey to come to them."
        ],
        "fail_text": [
            "You can't catch what isn't there, and the prey today is very not there.",
            "s_c starts the day with endless energy, but as one hunt fails after another, it very quickly runs dry. They give up and return to camp, to try and at least make progress on all the work piling up there."
        ],
        "win_skills": [
            "smart",
            "very smart",
            "extremely smart"
        ],
        "win_trait": [
            "calm",
            "careful",
            "insecure",
            "lonesome",
            "loyal",
            "nervous",
            "sneaky",
            "strange",
            "patient",
            "thoughtful",
            "wise"
        ],
        "fail_trait": [
            "bold",
            "childish",
            "confident",
            "daring",
            "playful"
        ],
        "min_cats": 1,
        "max_cats": 1,
        "antagonize_text": null,
        "antagonize_fail_text": null
    },
    {
        "patrol_id": "bch_hunt_noise1",
        "biome": "beach",
        "season": "Any",
        "tags": [
            "hunting",
            "big_bite_injury",
            "scar",
            "small_prey0",
            "medium_prey1",
            "large_prey2"
        ],
        "intro_text": "As the patrol is checking the border lines, they hear an odd sound coming from a patch of beach grass.",
        "decline_text": "It's probably nothing. The patrol leaves the noise alone and continues on their way.",
        "chance_of_success": 80,
        "exp": 10,
        "success_text": [
            "r_c drops down into a hunting crouch, certain that a mouse must be the source of the noise. They find themselves to be correct when they pounce into the grass and return to the patrol with the tasty morsel dangling from their mouth.",
            null,
            "p_l pads towards the grass to check on the noise when a rabbit suddenly bursts out! s_c is quick to react and manages to snag the rabbit before it can disappear."
        ],
        "fail_text": [
            "p_l pads towards the grass to check on the noise when a rabbit suddenly bursts out! None of the cats are quick enough to catch it, but at least the noise was nothing dangerous.",
            "s_c doesn't hesitate before splitting from the patrol to check on the source of the noise. They regret their impulsivity, however, when the crab inside the grass begins clacking its claws, nearly catching s_c's nose in its grasp! s_c gets quite the scare, but thankfully the crab only wanted to get away from them and quickly retreats back into the grass",
            null,
            "r_c takes the lead in checking the source of the noise and comes face to face with an angry fox! Though they backpedal rapidly, the fox still manages to take a bite out of them before the rest of the patrol can back them up."
        ],
        "win_skills": [
            "good hunter",
            "great hunter",
            "excellent hunter"
        ],
        "fail_trait": [
            "daring",
            "bold",
            "ambitious"
        ],
        "min_cats": 5,
        "max_cats": 6,
        "antagonize_text": null,
        "antagonize_fail_text": null,
        "history_text": [
            "p_l gained a scar from a fox."
        ]
    },
    {
        "patrol_id": "bch_hunt_noise2",
        "biome": "beach",
        "season": "Any",
        "tags": [
            "hunting",
            "big_bite_injury",
            "scar",
            "death",
            "small_prey0",
            "medium_prey1",
            "large_prey2"
        ],
        "intro_text": "As the patrol is checking the border lines, they hear an odd sound coming from a patch of beach grass.",
        "decline_text": "It's probably nothing. The patrol leaves the noise alone and continues on their way.",
        "chance_of_success": 60,
        "exp": 10,
        "success_text": [
            "r_c drops down into a hunting crouch, certain that a mouse must be the source of the noise. They find themselves to be correct when they pounce into the grass and return to the patrol with the tasty morsel dangling from their mouth.",
            null,
            "p_l pads towards the grass to check on the noise when a rabbit suddenly bursts out! s_c is quick to react and manages to snag the rabbit before it can disappear."
        ],
        "fail_text": [
            "p_l pads towards the grass to check on the noise when a rabbit suddenly bursts out!  None of the cats are quick enough to catch it, but at least the noise was nothing dangerous.",
            "s_c doesn't hesitate before splitting from the patrol to check on the source of the noise. They regret their impulsivity, however, when the crab inside the grass begins clacking its claws, nearly catching s_c's nose in its grasp! s_c gets quite the scare, but thankfully the crab only wanted to get away from them and quickly retreats back into the grass",
            "r_c takes the lead in checking the source of the noise and comes face to face with a snarling dog! r_c yowls for their patrol but the other cats aren't quick enough to stop the dog from killing r_c in one quick and deadly swipe.",
            "r_c takes the lead in checking the source of the noise and comes face to face with an angry fox! Though they backpedal rapidly, the fox still manages to take a bite out of them before the rest of the patrol can back them up."
        ],
        "win_skills": [
            "good hunter",
            "great hunter",
            "excellent hunter"
        ],
        "fail_trait": [
            "daring",
            "bold",
            "ambitious"
        ],
        "min_cats": 2,
        "max_cats": 4,
        "antagonize_text": null,
        "antagonize_fail_text": null,
        "history_text": [
            "p_l gained a scar from a fox.",
            "p_l was killed by a wolverine.",
            "were killed by a wolverine"
        ]
    },
    {
        "patrol_id": "bch_hunt_noise3",
        "biome": "beach",
        "season": "Any",
        "tags": [
            "hunting",
            "big_bite_injury",
            "scar",
            "death",
            "small_prey0",
            "small_prey1",
            "large_prey2"
        ],
        "intro_text": "As the patrol is checking the border lines, they hear an odd sound coming from a patch of beach grass.",
        "decline_text": "It's probably nothing. They leave the noise alone and continue searching for prey.",
        "chance_of_success": 40,
        "exp": 10,
        "success_text": [
            "r_c drops down into a hunting crouch, certain that a mouse must be the source of the noise.  They find themselves to be correct when they pounce across the rocks and continue on their patrol with the tasty morsel dangling from their mouth.",
            null,
            "s_c pads towards the grass to check on the noise when a rabbit suddenly bursts out! s_c is quick to react and manages to snag the rabbit before it can disappear."
        ],
        "fail_text": [
            "p_l pads towards the rock fall to check on the noise when a rabbit suddenly bursts out! They aren't quick enough to catch it, but at least the noise was nothing dangerous.",
            "s_c doesn't even hesitate before going to check on the source of the noise. They quickly regret their impulsivity, however, when an angry weasel bursts across the rocks, chattering loudly! s_c gets quite the scare, but thankfully the weasel only wanted to get away from them and quickly runs off back behind the rocks.",
            "r_c takes the lead in checking the source of the noise and comes face to face with a snarling dog! r_c yowls for help, but they're alone on this patrol and they have the sudden realization that no one can help them now. The dog kills the lone cat with little trouble.",
            "r_c  heads toward the source of the noise and comes face to face with an angry fox! Though they backpedal rapidly, the fox still manages to take a bite out of them before they can sprint away."
        ],
        "win_skills": [
            "good hunter",
            "great hunter",
            "excellent hunter"
        ],
        "fail_trait": [
            "daring",
            "bold",
            "ambitious"
        ],
        "min_cats": 1,
        "max_cats": 1,
        "antagonize_text": null,
        "antagonize_fail_text": null,
        "history_text": [
            "p_l gained a scar from a fox.",
            "p_l was killed by a dog while patrolling alone.",
            "were killed while patrolling alone"
        ]
    },
    {
        "patrol_id": "bch_hunt_gonetnr1",
        "biome": "beach",
        "season": "Any",
        "tags": [
            "hunting",
            "gone",
            "small_prey0",
            "small_prey1"
        ],
        "intro_text": "Your patrol encounters a sandy beach where a lot of Twolegs linger.",
        "decline_text": "Your patrol decides to hunt elsewhere.",
        "chance_of_success": 60,
        "exp": 20,
        "success_text": [
            "They continue hunting undetected.",
            "Slyly, r_c uses the chance to get food, practicing their best kittypet impression until just the right moment, before darting forward and making off with a sandwich in their mouth.",
            "s_c spots the Twolegs unloading metal boxes from their monsters, and abruptly tells the patrol to leave. Now.",
            "A Twoleg spots s_c and crouches down, clicking softly. s_c hisses and flees."
        ],
        "fail_text": [
            null,
            null,
            "The patrol mostly ignores the Twolegs. As they hunt they hear a yelp from r_c. They've crawled into a metal Twolegs box, and there's nothing they or the rest of the patrol can do to get them out - eventually the Twolegs notice, and r_c is taken by them.",
            null,
            "A Twoleg spots s_c and crouches down, clicking softly. s_c pauses - are they hurt? Do they want to make friends? Before they can decide whether to step closer, there's a swoosh, and a net falls around them. s_c fights desperately, but the Twolegs take them away in the monster."
        ],
        "win_skills": [
            "extremely smart"
        ],
        "win_trait": [
            "ambitious",
            "bloodthirsty",
            "cold",
            "fierce",
            "shameless",
            "strict",
            "troublesome",
            "vengeful"
        ],
        "fail_skills": [
            "None"
        ],
        "fail_trait": [
            "altruistic",
            "compassionate",
            "empathetic",
            "faithful",
            "loving",
            "patient",
            "responsible",
            "thoughtful",
            "wise"
        ],
        "min_cats": 1,
        "max_cats": 3,
        "antagonize_text": null,
        "antagonize_fail_text": null,
        "history_text": [
            null,
            null
        ]
    },
    {
        "patrol_id": "bch_hunt_gonetnr2",
        "biome": "beach",
        "season": "Any",
        "tags": [
            "hunting",
            "gone",
            "medium_prey0",
            "large_prey1"
        ],
        "intro_text": "Your patrol encounters a sandy beach where a lot of Twolegs linger.",
        "decline_text": "Your patrol decides to hunt elsewhere.",
        "chance_of_success": 60,
        "exp": 20,
        "success_text": [
            "They continue hunting undetected, using the presence of the Twolegs startling the local wildlife to bring back a good haul.",
            "Slyly, r_c uses the chance to get food, practicing their best kittypet impression until just the right moment, before darting forward and making off with a large lump of meat in their mouth.",
            "s_c spots the Twolegs unloading metal boxes from their monsters, and abruptly tells the patrol to leave. Now.",
            "A Twoleg spots s_c and crouches down, clicking softly. s_c hisses and flees."
        ],
        "fail_text": [
            null,
            null,
            "The patrol mostly ignores the Twolegs. As they hunt they hear a yelp from r_c. They've crawled into a metal Twolegs box, and there's nothing they or the rest of the patrol can do to get them out - eventually the Twolegs notice, and r_c is taken by them.",
            null,
            "A Twoleg spots s_c and crouches down, clicking softly. s_c pauses - are they hurt? Do they want to make friends? Before they can decide whether to step closer, there's a swoosh, and a net falls around them. s_c fights desperately, but the Twolegs take them away in the monster."
        ],
        "win_skills": [
            "extremely smart"
        ],
        "win_trait": [
            "ambitious",
            "bloodthirsty",
            "cold",
            "fierce",
            "shameless",
            "strict",
            "troublesome",
            "vengeful"
        ],
        "fail_skills": [
            "None"
        ],
        "fail_trait": [
            "altruistic",
            "compassionate",
            "empathetic",
            "faithful",
            "loving",
            "patient",
            "responsible",
            "thoughtful",
            "wise"
        ],
        "min_cats": 4,
        "max_cats": 6,
        "antagonize_text": null,
        "antagonize_fail_text": null,
        "history_text": [
            null,
            null
        ]
    },
    {
        "patrol_id": "bch_hunt_gonetnr3",
        "biome": "beach",
        "season": "Any",
        "tags": [
            "hunting",
            "multi_gone",
            "small_prey0",
            "small_prey1"
        ],
        "intro_text": "Your patrol encounters a sandy beach where a lot of Twolegs linger.",
        "decline_text": "Your patrol decides to hunt elsewhere.",
        "chance_of_success": 60,
        "exp": 20,
        "success_text": [
            "They continue hunting undetected.",
            "Slyly, r_c uses the chance to get food, practicing their best kittypet impression until just the right moment, before darting forward and making off with a sandwich in their mouth.",
            "s_c spots the Twolegs unloading metal boxes from their monsters, and abruptly tells the patrol to leave. Now.",
            "A Twoleg spots s_c and crouches down, clicking softly. s_c hisses and flees."
        ],
        "fail_text": [
            null,
            null,
            "The patrol mostly ignores the Twolegs. But as they hunt, the cats encounter appealing, delicious smelling mush in little burrows. Some of the patrol investigates, and doors slam down behind them. There's nothing they or the rest of the patrol can do to get them out - eventually the Twolegs notice, and the trapped cats are taken.",
            null,
            "A Twoleg spots s_c and crouches down, clicking softly. s_c pauses - are they hurt? Do they want to make friends? They wander closer, drawing more of the patrol in with them. Before they can decide whether to step away, there's a swoosh, and a net falls around the cats. They fight desperately, but the Twolegs take them away in the monster."
        ],
        "win_skills": [
            "extremely smart"
        ],
        "win_trait": [
            "ambitious",
            "bloodthirsty",
            "cold",
            "fierce",
            "shameless",
            "strict",
            "troublesome",
            "vengeful"
        ],
        "fail_skills": [
            "None"
        ],
        "fail_trait": [
            "altruistic",
            "compassionate",
            "empathetic",
            "faithful",
            "loving",
            "patient",
            "responsible",
            "thoughtful",
            "wise"
        ],
        "min_cats": 4,
        "max_cats": 6,
        "antagonize_text": null,
        "antagonize_fail_text": null,
        "history_text": [
            null,
            null
        ]
    },
    {
        "patrol_id": "bch_hunt_gonetwolegden1",
        "biome": "beach",
        "season": "Any",
        "tags": [
            "hunting",
            "gone",
            "warrior",
            "injury",
            "blood loss",
            "scrapes",
            "medium_prey0",
            "large_prey3"
        ],
        "intro_text": "r_c decides to hunt out near the Twoleg dens.",
        "decline_text": "On second thought, they decide to reline their nest today instead.",
        "chance_of_success": 50,
        "exp": 20,
        "success_text": [
            "They're interrupted by Twolegs wandering through the woods a couple times, but it's a successful hunt.",
            "A friendly Twolegs makes a psspsspss noise, and pours kittypet food on the ground for r_c. They've always wondered what it might taste like... dry, is the answer. Very odd.",
            "s_c gets distracted from hunting by strange Twoleg activity around one of their dens. They appear to be hauling all their many, many varieties of nest lining out and into a big monster. s_c take the opportunity to grab a little soft thing, something that's almost shaped like prey. It'll be good for the nursery.",
            "Calmly, s_c weaves around the Twoleg dens, picking out the mice from the tunnels and the birds off the strange metal hanging fruit. A successful, sneaky hunt."
        ],
        "fail_text": [
            null,
            "The Twolegs here are friendly, and a little carelessly, s_c goes to hunt in their garden. But there's a new thing there, a box, suspicious and strange. Wisely, s_c avoids it, and returns to c_n territory.",
            "Carelessly, r_c is seen by Twolegs, and taken from c_n.",
            "Carelessly, r_c is seen by Twolegs, and is taken hissing and spitting to be locked in a monster's den. Overnight, they discover that a broken window is just wide enough to push themselves out to safety through, but the glass leaves them bleeding as they run back to c_n."
        ],
        "win_skills": [
            "smart",
            "very smart",
            "extremely smart"
        ],
        "win_trait": [
            "calm",
            "careful",
            "insecure",
            "lonesome",
            "loyal",
            "nervous",
            "sneaky",
            "strange"
        ],
        "fail_skills": [
            "None"
        ],
        "fail_trait": [
            "altruistic",
            "compassionate",
            "empathetic",
            "faithful",
            "loving",
            "patient",
            "responsible",
            "thoughtful",
            "wise"
        ],
        "min_cats": 1,
        "max_cats": 1,
        "antagonize_text": null,
        "antagonize_fail_text": null,
        "history_text": [
            null,
            null
        ]
    },
    {
        "patrol_id": "bch_hunt_gonetwolegden2",
        "biome": "beach",
        "season": "Any",
        "tags": [
            "hunting",
            "gone",
            "apprentice",
            "injury",
            "blood loss",
            "scrapes",
            "small_prey0",
            "medium_prey3"
        ],
        "intro_text": "app1 decides to hunt out near the Twoleg dens.",
        "decline_text": "On second thought, they decide to reline their nest today instead.",
        "chance_of_success": 50,
        "exp": 20,
        "success_text": [
            "They're interrupted by Twolegs wandering through the woods a couple times, so they miss a couple catches, but overall it works out.",
            "A friendly Twolegs makes a psspsspss noise, and pours kittypet food on the ground for app1. They've always wondered what it might taste like... dry, is the answer. It's strangely appealing.",
            null,
            "Tail lashing excitedly, app1 hunts in the strange, forbidden land, ducking around corners and crawling over gardens with their belly low to the ground. A successful, sneaky hunt."
        ],
        "fail_text": [
            null,
            "A little carelessly, s_c jumps a fence to hunt in a den's garden. But there's a new thing there, a box, suspicious and strange. Wisely, s_c avoids it, and returns to c_n territory.",
            "Carelessly, app1 is seen by Twolegs, and taken from c_n.",
            "Carelessly, app1 is seen by Twolegs, and is taken hissing and spitting to be locked in a monster's den. Overnight, they discover that a broken window is just wide enough to push themselves out to safety through, but the glass leaves them bleeding as they run back to c_n."
        ],
        "win_skills": [
            "None"
        ],
        "win_trait": [
            "calm",
            "careful",
            "insecure",
            "lonesome",
            "loyal",
            "nervous",
            "sneaky",
            "strange"
        ],
        "fail_skills": [
            "None"
        ],
        "fail_trait": [
            "altruistic",
            "compassionate",
            "empathetic",
            "faithful",
            "loving",
            "patient",
            "responsible",
            "thoughtful",
            "wise"
        ],
        "min_cats": 1,
        "max_cats": 1,
        "antagonize_text": null,
        "antagonize_fail_text": null,
        "history_text": [
            null,
            null
        ]
    },
    {
        "patrol_id": "bch_hunt_gonetwolegden3",
        "biome": "beach",
        "season": "Any",
        "tags": [
            "hunting",
            "gone",
            "romantic",
            "platonic",
            "no_app",
            "large_prey0"
        ],
        "intro_text": "Boldly, eyes daring p_l to say no, r_c suggests hunting by the Twoleg dens.",
        "decline_text": "On second thought, they decide to reline their nests today instead.",
        "chance_of_success": 50,
        "exp": 20,
        "success_text": [
            "They're interrupted by Twolegs wandering through the woods a couple times, but it's a successful hunt.",
            "A friendly Twolegs makes a psspsspss noise, and pours kittypet food on the ground for r_c. They fetch p_l, and both cats investigate the food, loudly proclaiming how much better fresh-kill is, but both a little thrilled by the experience.",
            "s_c shows the other cat all around the outskirts of the Twoleg dens, showing off how much they know about the strange animals and their weird behavior, and enjoying getting to feel clever.",
            "It's a strange adventure, odd and weird and a little thrilling. s_c takes the lead, but both s_c and r_c are wide eyed and a little scared, in a fun way."
        ],
        "fail_text": [
            "Carelessly, r_c is seen by Twolegs, and is taken hissing and spitting to be locked in a monster's den. Overnight, they hear p_l yowling from outside, and the two cats manage to craft an escape plan through a broken window. Shivering, r_c presses their pelt against p_l on the way back to c_n.",
            "The Twolegs here are friendly, and a little carelessly, s_c goes to hunt in their garden. But there's a new thing there, a box, suspicious and strange. Wisely, s_c avoids it, and returns to c_n territory.",
            "Carelessly, r_c is seen by Twolegs, and taken from c_n.",
            null
        ],
        "win_skills": [
            "smart",
            "very smart",
            "extremely smart"
        ],
        "win_trait": [
            "calm",
            "careful",
            "insecure",
            "lonesome",
            "loyal",
            "nervous",
            "sneaky",
            "strange"
        ],
        "fail_skills": [
            "None"
        ],
        "fail_trait": [
            "altruistic",
            "compassionate",
            "empathetic",
            "faithful",
            "loving",
            "patient",
            "responsible",
            "thoughtful",
            "wise"
        ],
        "min_cats": 2,
        "max_cats": 2,
        "antagonize_text": null,
        "antagonize_fail_text": null,
        "history_text": [
            null,
            null
        ]
    },
    {
        "patrol_id": "bch_hunt_gonetwolegden4",
        "biome": "beach",
        "season": "Any",
        "tags": [
            "hunting",
            "gone",
            "apprentice",
            "romantic",
            "platonic",
            "two_apprentices",
            "medium_prey0"
        ],
        "intro_text": "Boldly, eyes daring app1 to say no, app2 suggests hunting by the Twoleg dens. Where apprentices are definitely not allowed.",
        "decline_text": "On second thought, they decide to reline their nests today instead.",
        "chance_of_success": 50,
        "exp": 20,
        "success_text": [
            "They're interrupted by Twolegs wandering through the woods a couple times, so they miss a couple catches, but overall it works out.",
            "A friendly Twolegs makes a psspsspss noise, and pours kittypet food on the ground for app2. They fetch app1, and both apprentices loudly proclaim how much better fresh-kill is, but both are also wide eyed and thrilled by the experience.",
            null,
            "Tail lashing excitedly, app1 hunts in the strange, forbidden land, ducking around corners and crawling over gardens with their belly low to the ground. app2 tries to be even sneakier, and so app1 ups their game, until they're both probably the most obvious pair of cats in the neighborhood."
        ],
        "fail_text": [
            "Carelessly, app2 is seen by Twolegs, and is taken hissing and spitting to be locked in a monster's den. Overnight, they hear app1 yowling from outside, and the two cats manage to craft an escape plan through a broken window. Shivering, app2 presses their pelt against app1 as they pad home.",
            "A little carelessly, s_c jumps a fence to hunt in a den's garden. But there's a new thing there, a box, suspicious and strange. Wisely, s_c avoids it, and returns to c_n territory.",
            "Carelessly, app1 is seen by Twolegs, and taken from c_n.",
            null
        ],
        "win_skills": [
            "None"
        ],
        "win_trait": [
            "calm",
            "careful",
            "insecure",
            "lonesome",
            "loyal",
            "nervous",
            "sneaky",
            "strange"
        ],
        "fail_skills": [
            "None"
        ],
        "fail_trait": [
            "altruistic",
            "compassionate",
            "empathetic",
            "faithful",
            "loving",
            "patient",
            "responsible",
            "thoughtful",
            "wise"
        ],
        "min_cats": 2,
        "max_cats": 2,
        "antagonize_text": null,
        "antagonize_fail_text": null,
        "history_text": [
            null,
            null
        ]
    },
    {
        "patrol_id": "bch_hunt_gonetwolegtrap1",
        "biome": "beach",
        "season": "Any",
        "tags": [
            "hunting",
            "gone"
        ],
        "intro_text": "The smell of food lures r_c into what looks like a tunnel under some recently disturbed sand.",
        "decline_text": "Turning their nose up at the temptation, they continue on their way.",
        "chance_of_success": 50,
        "exp": 20,
        "success_text": [
            "Darting through quickly, they see that the lovely smell is Twoleg mush, and keep running.",
            "The lovely smell leads to Twoleg mush. Puzzled, r_c checks around them, only for their fur to stand on end as they realize they're standing in a metal tunnel, cloaked in rust and camouflage. It's to their great fortune that this trap seems to be broken, but whatever Twoleg restocked the bait might still be around. They leave quickly.",
            "Something about this situation sets all of s_c's instincts off. They investigate, carefully, and strip the cover of the sand away from a Twoleg trap underneath.",
            "Something isn't right. Nervously pawing at the sand, s_c thinks that the smell is too good to be true. They leave it, deciding to return to camp and report it to the deputy instead."
        ],
        "fail_text": [
            null,
            "Easily swayed by the delicious smell, s_c wanders recklessly into the sheltered space, only to smack into a metal wall. Inside the trap, a young fox starts up a distressed wail, and s_c feels sympathy for it they never expected to feel for a fox, as well as the heart stopping realization that it could easily have been them.",
            "r_c is caught in a trap hidden in the sand and is taken by Twolegs shortly after."
        ],
        "win_skills": [
            "smart",
            "very smart",
            "extremely smart"
        ],
        "win_trait": [
            "calm",
            "careful",
            "insecure",
            "lonesome",
            "loyal",
            "nervous",
            "sneaky",
            "strange"
        ],
        "fail_skills": [
            "None"
        ],
        "fail_trait": [
            "adventurous",
            "bold",
            "confident",
            "daring",
            "playful"
        ],
        "min_cats": 1,
        "max_cats": 1,
        "antagonize_text": null,
        "antagonize_fail_text": null,
        "history_text": [
            null,
            null
        ]
    },
    {
        "patrol_id": "bch_hunt_gonetwolegtrap2",
        "biome": "beach",
        "season": "Any",
        "tags": [
            "hunting",
            "gone"
        ],
        "intro_text": "The smell of food lures r_c into what looks like a tunnel under some recently disturbed sand.",
        "decline_text": "Turning their nose up at the temptation, the patrol continues on their way.",
        "chance_of_success": 50,
        "exp": 20,
        "success_text": [
            "Darting through quickly, r_c sees that the lovely smell is Twoleg mush, and keeps running.",
            "The lovely smell leads to Twoleg mush. Puzzled, r_c checks around them, only for their fur to stand on end as they realize they're standing in a metal tunnel, cloaked in rust and camouflage. It's to their great fortune that this trap seems to be broken, but whatever Twoleg restocked the bait might still be around. They leave quickly.",
            "Something about this situation sets all of s_c's instincts off. They investigate, carefully, and the patrol helps them strip the cover of the sand away from a Twoleg trap underneath.",
            "Something isn't right. Nervously pawing at the sand, s_c thinks that the smell is too good to be true. They leave it, convincing the patrol to return to camp and report it to the deputy instead."
        ],
        "fail_text": [
            null,
            "Easily swayed by the delicious smell, s_c wanders recklessly into the sheltered space, only to smack into a metal wall. Inside the trap, a young fox starts up a distressed wail, and s_c feels sympathy for it they never expected to feel for a fox, as well as the heart stopping realization that it could easily have been them.",
            "r_c is caught in a trap hidden in the sand! There's nothing the patrol is able to do to help them, and r_c is taken by Twolegs shortly after."
        ],
        "win_skills": [
            "smart",
            "very smart",
            "extremely smart"
        ],
        "win_trait": [
            "calm",
            "careful",
            "insecure",
            "lonesome",
            "loyal",
            "nervous",
            "sneaky",
            "strange"
        ],
        "fail_skills": [
            "None"
        ],
        "fail_trait": [
            "adventurous",
            "bold",
            "confident",
            "daring",
            "playful"
        ],
        "min_cats": 2,
        "max_cats": 6,
        "antagonize_text": null,
        "antagonize_fail_text": null,
        "history_text": [
            null,
            null
        ]
    },
    {
        "patrol_id": "bch_hunt_thunderpath1",
        "biome": "beach",
        "season": "Any",
        "tags": [
            "death",
            "scar",
            "retirement",
            "blunt_force_injury",
            "hunting",
            "medium_prey"
        ],
        "intro_text": "The patrol comes across a thunderpath running along the shore.",
        "decline_text": "They decide it is better not to cross.",
        "chance_of_success": 50,
        "exp": 10,
        "success_text": [
            "Your patrol crosses the thunderpath and can hunt on the other side.",
            "Your patrol finds a pipe running under the thunderpath and uses it to cross. They end up with slightly damp paws, but a successful haul of prey.",
            "Your patrol stops on the edge of the thunderpath, and s_c organizes a thorough search that finds a flattened squirrel. It's a reminder of the danger of the thunderpath, and a good source of scavenged meat.",
            "s_c is patient enough to wait until the thunderpath is completely clear, then trots across calmly to hunt on the other side."
        ],
        "fail_text": [
            "r_c hears a monster thundering towards them, but it screeches to a halt just in time. That was close! Maybe it's best to go back to camp.",
            null,
            "r_c is hit by a monster while crossing and dies instantly.",
            "r_c is hit by a monster and seems quite injured, but miraculously still alive."
        ],
        "win_skills": [
            "smart",
            "very smart",
            "extremely smart"
        ],
        "win_trait": [
            "calm",
            "careful",
            "insecure",
            "nervous",
            "sneaky",
            "strange",
            "patient",
            "responsible",
            "thoughtful",
            "wise"
        ],
        "fail_skills": [
            "None"
        ],
        "fail_trait": [
            "None"
        ],
        "min_cats": 1,
        "max_cats": 6,
        "antagonize_text": null,
        "antagonize_fail_text": null,
        "history_text": [
            "r_c was heavily injured by a monster, and carries the scars from it.",
            "r_c was hit by a monster and killed.",
            "were hit by a monster"
        ]
    },
    {
        "patrol_id": "bch_hunt_thunderpath2",
        "biome": "beach",
        "season": "Any",
        "tags": [
            "death",
            "scar",
            "retirement",
            "blunt_force_injury",
            "hunting",
            "cruel_season",
            "medium_prey"
        ],
        "intro_text": "The patrol comes across a thunderpath running along the shore.",
        "decline_text": "They decide it is better not to cross.",
        "chance_of_success": 30,
        "exp": 10,
        "success_text": [
            "Your patrol crosses the thunderpath and can hunt on the other side.",
            "Your patrol finds a pipe running under the thunderpath and uses it to cross. They end up with slightly damp paws, but a successful haul of prey.",
            "Your patrol stops on the edge of the thunderpath, and s_c organizes a thorough search that finds a flattened squirrel. It's a reminder of the danger of the thunderpath, and a good source of scavenged meat.",
            "s_c is patient enough to wait until the thunderpath is completely clear, then trots across calmly to hunt on the other side."
        ],
        "fail_text": [
            "r_c hears a monster thundering towards them, but it screeches to a halt just in time. That was close! Maybe it's best to go back to camp.",
            null,
            "r_c is crossing the thunderpath and hears a monster thundering towards them. They freeze, and the monster swerves to hit them deliberately, killing them instantly.",
            "r_c is hit by a monster and seems quite injured, but miraculously still alive."
        ],
        "win_skills": [
            "smart",
            "very smart",
            "extremely smart"
        ],
        "win_trait": [
            "calm",
            "careful",
            "insecure",
            "nervous",
            "sneaky",
            "strange",
            "patient",
            "responsible",
            "thoughtful",
            "wise"
        ],
        "fail_skills": [
            "None"
        ],
        "fail_trait": [
            "None"
        ],
        "min_cats": 1,
        "max_cats": 6,
        "antagonize_text": null,
        "antagonize_fail_text": null,
        "history_text": [
            "r_c was heavily injured by a monster, and carries the scars from it.",
            "r_c was hit by a monster and killed.",
            "were hit by a monster"
        ]
    },
    {
        "patrol_id": "bch_hunt_thunderpath3",
        "biome": "beach",
        "season": "Any",
        "tags": [
            "multi_deaths",
            "scar",
            "retirement",
            "blunt_force_injury",
            "hunting",
            "large_prey"
        ],
        "intro_text": "The patrol comes across a thunderpath running along the shore.",
        "decline_text": "They decide it is better not to cross.",
        "chance_of_success": 50,
        "exp": 10,
        "success_text": [
            "Your patrol crosses the thunderpath and can hunt on the other side.",
            "Your patrol finds a pipe running under the thunderpath and uses it to cross. They end up with slightly damp paws, but a successful haul of lots of prey.",
            "Your patrol stops on the edge of the thunderpath, and s_c organizes a thorough search that finds several flattened pieces of roadkill. It's a reminder of the danger of the thunderpath, and a good source of scavenged meat.",
            "s_c is patient enough to wait until the thunderpath is completely clear, then trots across calmly with the patrol to hunt on the other side."
        ],
        "fail_text": [
            null,
            null,
            "As the group crosses the thunderpath, a speeding monster appears out of nowhere. The cats run panicked in all directions, and several of them get hit and die.",
            "r_c is hit by a monster and seems quite injured, but miraculously still alive."
        ],
        "win_skills": [
            "smart",
            "very smart",
            "extremely smart"
        ],
        "win_trait": [
            "calm",
            "careful",
            "insecure",
            "nervous",
            "sneaky",
            "strange",
            "patient",
            "responsible",
            "thoughtful",
            "wise"
        ],
        "fail_skills": [
            "None"
        ],
        "fail_trait": [
            "None"
        ],
        "min_cats": 5,
        "max_cats": 6,
        "antagonize_text": null,
        "antagonize_fail_text": null,
        "history_text": [
            "r_c was heavily injured by a monster, and carries the scars from it.",
            "This cat was hit by a monster and killed.",
            "were hit by a monster"
        ]
    },
    {
        "patrol_id": "bch_hunt_thunderpath4",
        "biome": "beach",
        "season": "Any",
        "tags": [
            "multi_deaths",
            "scar",
            "retirement",
            "blunt_force_injury",
            "hunting",
            "cruel_season",
            "large_prey"
        ],
        "intro_text": "The patrol comes across a thunderpath running along the shore.",
        "decline_text": "They decide it is better not to cross.",
        "chance_of_success": 30,
        "exp": 10,
        "success_text": [
            "Your patrol crosses the thunderpath and can hunt on the other side.",
            "Your patrol finds a pipe running under the thunderpath and uses it to cross. They end up with slightly damp paws, but a successful haul of lots of prey.",
            "Your patrol stops on the edge of the thunderpath, and s_c organizes a thorough search that finds a flattened squirrel. It's a reminder of the danger of the thunderpath, and a good source of scavenged meat.",
            "s_c is patient enough to wait until the thunderpath is completely clear, then trots across calmly with the patrol to hunt on the other side."
        ],
        "fail_text": [
            "r_c hears a monster thundering towards them, but it screeches to a halt just in time. That was close! Maybe it's best to go back to camp.",
            null,
            "As the group crosses the thunderpath, a speeding monster appears out of nowhere. The cats run panicked in all directions, and several of them get hit as the monster swerves to hit them deliberately, killing them instantly.",
            "r_c is hit by a monster and seems quite injured, but miraculously still alive."
        ],
        "win_skills": [
            "smart",
            "very smart",
            "extremely smart"
        ],
        "win_trait": [
            "calm",
            "careful",
            "insecure",
            "nervous",
            "sneaky",
            "strange",
            "patient",
            "responsible",
            "thoughtful",
            "wise"
        ],
        "fail_skills": [
            "None"
        ],
        "fail_trait": [
            "None"
        ],
        "min_cats": 5,
        "max_cats": 6,
        "antagonize_text": null,
        "antagonize_fail_text": null,
        "history_text": [
            "r_c was heavily injured by a monster, and carries the scars from it.",
            "This cat was hit by a monster and killed.",
            "were hit by a monster"
        ]
    },
    {
        "patrol_id": "bch_hunt_octopus1",
        "biome": "beach",
        "season": "Any",
        "tags": [
            "hunting",
            "platonic",
            "comfort",
            "small_prey"
        ],
        "intro_text": "As the patrol passes a series of shallow rockpools, they spot a small octopus trapped by the tide.",
        "decline_text": "They move on to find easier prey.",
        "chance_of_success": 60,
        "exp": 15,
        "success_text": [
            "r_c professionally flips the octopus out of its refuge and dispatches it with a quick bite. One for the fresh-kill pile!",
            "This rockpool proves to be a good fishing ground, and as well as the octopus, the patrol pulls crabs and limpets out from where the tides have left them.",
            "The octopus sees the cats and vanishes into a crevice, but s_c is able to lever it out with a thin strip of driftwood.",
            "s_c pounces on the octopus enthusiastically. It thwacks it's tentacles around their head, trying to avoid their snapping muzzle, but s_c takes it in stride, prancing out of the rockpool to cheers and hilarity from the patrol, letting their friends guide them and their semi-captured prey blindly back to camp as everyone murrps with laughter."
        ],
        "fail_text": [
            "The octopus spots the patrol and vanishes into an impossibly small crevice. The cats check it carefully, but there doesn't seem to be a way to get it out.",
            "s_c pounces on the octopus enthusiastically. It thwacks its tentacles around their head, trying to avoid their snapping muzzle, and s_c skitters backwards, uncoordinated flailing about until the rest of the patrol is able to help them. The octopus escapes."
        ],
        "win_skills": [
            "great hunter",
            "fantastic hunter",
            "very smart",
            "extremely smart"
        ],
        "win_trait": [
            "charismatic",
            "childish",
            "confident",
            "playful"
        ],
        "fail_skills": [
            "None"
        ],
        "fail_trait": [
            "adventurous",
            "bold",
            "daring",
            "righteous"
        ],
        "min_cats": 2,
        "max_cats": 6,
        "antagonize_text": null,
        "antagonize_fail_text": null
    },
    {
        "patrol_id": "bch_hunt_octopus2",
        "biome": "beach",
        "season": "Any",
        "tags": [
            "hunting",
            "platonic",
            "comfort",
            "small_prey"
        ],
        "intro_text": "As the patrol passes along the sand between the waves and some rockpools, they find one of the oddest things any of them have ever seen - an octopus on land. It's clearly trying to head for the ocean.",
        "decline_text": "A little impressed, a lot weirded out, the patrol decided to leave the poor creature alone.",
        "chance_of_success": 60,
        "exp": 15,
        "success_text": [
            "r_c pounces, feeling almost sorry for the sea creature, which is too small to put up much of a fight.",
            "The cats watch the roiling, uncoordinated, twisting mass of limbs, completely weirded out. The small octopus is almost to the sea before someone thinks to catch the thing, and it's not exactly a true hunt, more an undignified scramble.",
            null,
            "Well, this octopus decided to cross at the wrong time. Ruthlessly, s_c dispatches it, paws squishing through the very squishy squish."
        ],
        "fail_text": [
            "The cats watch the roiling, uncoordinated, twisting mass of limbs, completely weirded out. The octopus is almost to the sea before someone thinks to catch the thing, and in the resulting undignified scramble the octopus gets away entirely.",
            "s_c convinces the patrol to let it go - the poor thing is clearly struggling so much already, this feels unfair."
        ],
        "win_skills": [
            "None"
        ],
        "win_trait": [
            "bloodthirsty",
            "cold",
            "fierce",
            "strict"
        ],
        "fail_skills": [
            "None"
        ],
        "fail_trait": [
            "altruistic",
            "compassionate",
            "empathetic",
            "faithful",
            "loving"
        ],
        "min_cats": 2,
        "max_cats": 6,
        "antagonize_text": null,
        "antagonize_fail_text": null
    },
    {
        "patrol_id": "bch_hunt_octopus3",
        "biome": "beach",
        "season": "Any",
        "tags": [
            "hunting",
            "small_prey"
        ],
        "intro_text": "As r_c passes along the sand between the waves and some rockpools, they find one of the oddest things they've ever seen - an octopus on land. It's clearly trying to head for the ocean.",
        "decline_text": "A little impressed, a lot weirded out, r_c decided to leave the poor creature alone.",
        "chance_of_success": 60,
        "exp": 15,
        "success_text": [
            "r_c pounces, feeling almost sorry for the sea creature, which is too small to put up much of a fight.",
            "r_c watches the roiling, uncoordinated, twisting mass of limbs, completely weirded out. The small octopus is almost to the sea before r_c thinks to catch the thing, and it's not exactly a true hunt, more an undignified scramble.",
            null,
            "Well, this octopus decided to cross at the wrong time. Ruthlessly, s_c dispatches it, paws squishing through the very squishy squish."
        ],
        "fail_text": [
            "r_c watches the roiling, uncoordinated, twisting mass of limbs, completely weirded out. The small octopus is almost to the sea before r_c thinks to catch the thing, and in the resulting undignified scramble the octopus gets away entirely.",
            "s_c lets it go - the poor thing is clearly struggling so much already, this feels unfair."
        ],
        "win_skills": [
            "None"
        ],
        "win_trait": [
            "bloodthirsty",
            "cold",
            "fierce",
            "strict"
        ],
        "fail_skills": [
            "None"
        ],
        "fail_trait": [
            "altruistic",
            "compassionate",
            "empathetic",
            "faithful",
            "loving"
        ],
        "min_cats": 1,
        "max_cats": 1,
        "antagonize_text": null,
        "antagonize_fail_text": null
    },
    {
        "patrol_id": "bch_hunt_octopus4",
        "biome": "beach",
        "season": "Any",
        "tags": [
            "hunting",
            "trust",
            "injury",
            "beak_bite",
            "large_prey"
        ],
        "intro_text": "As the patrol passes along the sand between the waves and some rockpools, they find one of the oddest things any of them have ever seen - a huge octopus on land. It's clearly trying to head for the ocean.",
        "decline_text": "A little impressed, a lot weirded out, the patrol decided to leave the poor creature alone.",
        "chance_of_success": 50,
        "exp": 30,
        "success_text": [
            "The patrol pounces in a coordinated strike on the massive potential prey - but this prey has more arms than there are cats, and it takes all their energy to wrestle with the titanicly strong long arms. The patrol takes a couple hours to rest afterwards before they try moving it, and in the end almost lose the octopus' body to the tides.",
            null,
            "s_c coordinates the cats, and they all work together, distracting the octopus while another member of the patrol grabs an arm and hauls it backwards. Through repeated short jerks, and avoiding it's snapping beak, they manage to drag the octopus away from the ocean. Then it's just a matter of time before it dies.",
            "Keeping a cool head under very odd circumstances, s_c manages to keep the patrol focused on the prey opportunity, and not how weird the whole thing is. The octopus is an individual so large that if it was in the water the patrol would never have a chance, but on land and working together calmly, they manage to win."
        ],
        "fail_text": [
            "The cats watch the roiling, uncoordinated, twisting mass of limbs, completely weirded out. r_c darts in to try and catch it, but one long tentacle almost lazily smacks them back. Even on land, this octopus seems too big to tackle.",
            "Confronted with the roiling mass of flesh, s_c panics, and is no help as the patrol tries to decide what to do. In the end, the octopus slithers into the ocean and disappears.",
            null,
            "r_c pounces, trying to end the weird encounter quickly, but a tentacle grabs them and hauls them closer, revealing a massive hooked beak. With r_c yowling and wriggling and a complete lack of bones to hold itself up the octopus only manages to take a small chunk out of them, but it's enough to make the patrol back off.",
            null,
            "s_c dances around nervously, but the patrol wants to give this hunt a try. Their anxiety doesn't help, and the deflated octopus manages to grab and bite them with its hooked beak, proving that maybe s_c was right to be cautious."
        ],
    "min_cats": 2,
    "max_cats": 6,
    "antagonize_text": null,
    "antagonize_fail_text": null
},
{
    "patrol_id": "bch_hunt_eagleswim1",
    "biome": "beach",
    "season": "Any",
    "tags": ["hunting", "large_prey0", "large_prey1", "huge_prey2", "huge_prey3", "warrior", "trust", "scar", "injury", "beak_bite"],
    "intro_text": "The hunting patrol spots an eagle on the wing overhead, and watches as it swoops to dig its talons through the spine of an impressively huge fish. But then it doesn't take its catch into the air. Perhaps it's too heavy?",
    "decline_text": "They move on, ignoring the eagle to focus on their own hunt.",
    "chance_of_success": 30,
    "exp": 20,
    "success_text": [
        "Your patrol uses the eagle as a scout for their own hunt, and eventually manage several smaller catches from the same area that cumulatively are just as impressive as the eagle's massive catch.",
        "The cats' eyes light up with possibility, watching the eagle swimming to shore awkwardly. p_l leads the patrol yowling threats and insults from the shoreline and making a massive racket. Bewildered, the eagle eventually gives up its catch and takes to the air. The massive fish washes ashore into the paws of c_n.",
        "As the rest of the patrol discuss whether they can steal the catch, s_c fixates on the bird that caught it. The eagle works its way awkwardly towards shore, and just as it's going to climb out s_c pounces, fighting in the shallows where s_c has the edge over the bird in swimming. They win both the fish and the predator as prey for c_n.",
        "As the rest of the patrol discuss whether they can steal the catch, s_c fixates on the bird that caught it. The eagle works its way awkwardly towards shore, and just as it's going to climb out s_c pounces, fighting in the shallows where s_c has the edge over the bird in swimming. They win both the fish and the predator as prey for c_n."
    ],
    "fail_text": [
        "The patrol dives into the water, keen to make a play to steal the fish, but even though its talons are occupied keeping grip on its prey, the eagle's huge wings pack a buffeting punch and the cats are driven back, giving up on the idea of scavenging.",
        null,
        null,
        "The patrol decides to fight the eagle in the water for possession of the prey, but while its talons are occupied holding on to its prey, its beak is not, and it takes a nasty chunk out of r_c before the cats retreat."
    ],
    "win_skills": ["excellent fighter"],
    "win_trait": ["ambitious"],
    "fail_skills": ["None"],
    "fail_trait": ["None"],
    "min_cats": 1,
    "max_cats": 3,
    "antagonize_text": null,
    "antagonize_fail_text": null,
    "history_text": [
        "r_c carries a scar from an eagle's beak.",
        null
    ]
},
{
    "patrol_id": "bch_hunt_eagleswim2",
    "biome": "beach",
    "season": "Any",
    "tags": ["hunting", "large_prey0", "large_prey1", "huge_prey2", "huge_prey3", "warrior", "trust", "scar", "injury", "beak_bite"],
    "intro_text": "The hunting patrol spots an eagle on the wing overhead, and watches as it swoops to dig its talons through the spine of an impressively huge fish. But then it doesn't take its catch into the air. Perhaps it's too heavy?",
    "decline_text": "They move on, ignoring the eagle to focus on their own hunt.",
    "chance_of_success": 60,
    "exp": 20,
    "success_text": [
        "Your patrol uses the eagle as a scout for their own hunt, and eventually manage several smaller catches from the same area that cumulatively are just as impressive as the eagle's massive catch.",
        "The cats' eyes light up with possibility, watching the eagle swimming to shore awkwardly. p_l leads the patrol yowling threats and insults from the shoreline and making a massive racket. Bewildered, the eagle eventually gives up its catch and takes to the air. The massive fish washes ashore into the paws of c_n.",
        "As the rest of the patrol discuss whether they can steal the catch, s_c fixates on the bird that caught it. The eagle works its way awkwardly towards shore, and just as it's going to climb out s_c pounces, fighting in the shallows where s_c has the edge over the bird in swimming. They win both the fish and the predator as prey for c_n.",
        "As the rest of the patrol discuss whether they can steal the catch, s_c fixates on the bird that caught it. The eagle works its way awkwardly towards shore, and just as it's going to climb out s_c pounces, fighting in the shallows where s_c has the edge over the bird in swimming. They win both the fish and the predator as prey for c_n."
    ],
    "fail_text": [
        "The patrol dives into the water, keen to make a play to steal the fish, but even though its talons are occupied keeping grip on its prey, the eagle's huge wings pack a buffeting punch and the cats are driven back, giving up on the idea of scavenging.",
        null,
        null,
        "The patrol decides to fight the eagle in the water for possession of the prey, but while its talons are occupied holding on to its prey, its beak is not, and it takes a nasty chunk out of r_c before the cats retreat."
    ],
    "win_skills": ["excellent fighter"],
    "win_trait": ["ambitious"],
    "fail_skills": ["None"],
    "fail_trait": ["None"],
    "min_cats": 4,
    "max_cats": 6,
    "antagonize_text": null,
    "antagonize_fail_text": null,
    "history_text": [
        "r_c carries a scar from an eagle's beak.",
        null
    ]
},
{
    "patrol_id": "bch_hunt_eagleswim3",
    "biome": "beach",
    "season": "Any",
    "tags": ["hunting", "large_prey0", "large_prey1", "huge_prey2", "huge_prey3", "warrior", "trust", "cruel_season", "death", "scar", "injury", "beak_bite"],
    "intro_text": "The hunting patrol spots an eagle on the wing overhead, and watches as it swoops to dig its talons through the spine of an impressively huge fish. But then it doesn't take its catch into the air. Perhaps it's too heavy?",
    "decline_text": "They move on, ignoring the eagle to focus on their own hunt.",
    "chance_of_success": 30,
    "exp": 20,
    "success_text": [
        "Your patrol uses the eagle as a scout for their own hunt, and eventually manage several smaller catches from the same area that cumulatively are just as impressive as the eagle's massive catch.",
        "The cats' eyes light up with possibility, watching the eagle swimming to shore awkwardly. p_l leads the patrol yowling threats and insults from the shoreline and making a massive racket. Bewildered, the eagle eventually gives up its catch and takes to the air. The massive fish washes ashore into the paws of c_n.",
        "As the rest of the patrol discuss whether they can steal the catch, s_c fixates on the bird that caught it. The eagle works its way awkwardly towards shore, and just as it's going to climb out s_c pounces, fighting in the shallows where s_c has the edge over the bird in swimming. They win both the fish and the predator as prey for c_n.",
        "As the rest of the patrol discuss whether they can steal the catch, s_c fixates on the bird that caught it. The eagle works its way awkwardly towards shore, and just as it's going to climb out s_c pounces, fighting in the shallows where s_c has the edge over the bird in swimming. They win both the fish and the predator as prey for c_n."
    ],
    "fail_text": [
        "The patrol dives into the water, keen to make a play to steal the fish, but even though its talons are occupied keeping grip on its prey, the eagle's huge wings pack a buffeting punch and the cats are driven back, giving up on the idea of scavenging.",
        null,
        "The patrol decides to fight the eagle in the water for possession of the prey, but the bird drops the prey and a furious haphazard swimming fight ensues. The eagle's talons, wings, and beak flail in an uncoordinated, dangerous tangle that brings r_c below the water. It's hard to say what kills them, the talon wounds or drowning.",
        "The patrol decides to fight the eagle in the water for possession of the prey, but while its talons are occupied holding on to its prey, its beak is not, and it takes a nasty chunk out of r_c before the cats retreat."
    ],
    "win_skills": [
        "excellent fighter"
    ],
    "win_trait": ["ambitious"],
    "fail_skills": ["None"],
    "fail_trait": ["None"],
    "min_cats": 1,
    "max_cats": 3,
    "antagonize_text": null,
    "antagonize_fail_text": null,
    "history_text": [
        "r_c carries a scar from an eagle's beak.",
        "r_c was killed by an eagle, scrapping over food.",
        "were killed by an eagle"
    ]
},
{
    "patrol_id": "bch_hunt_eagleswim4",
    "biome": "beach",
    "season": "Any",
    "tags": ["hunting", "large_prey0", "large_prey1", "huge_prey2", "huge_prey3", "warrior", "trust", "cruel_season", "death", "scar", "injury", "beak_bite"],
    "intro_text": "The hunting patrol spots an eagle on the wing overhead, and watches as it swoops to dig its talons through the spine of an impressively huge fish. But then it doesn't take its catch into the air. Perhaps it's too heavy?",
    "decline_text": "They move on, ignoring the eagle to focus on their own hunt.",
    "chance_of_success": 60,
    "exp": 20,
    "success_text": [
        "Your patrol uses the eagle as a scout for their own hunt, and eventually manage several smaller catches from the same area that cumulatively are just as impressive as the eagle's massive catch.",
        "The cats' eyes light up with possibility, watching the eagle swimming to shore awkwardly. p_l leads the patrol yowling threats and insults from the shoreline and making a massive racket. Bewildered, the eagle eventually gives up its catch and takes to the air. The massive fish washes ashore into the paws of c_n.",
        "As the rest of the patrol discuss whether they can steal the catch, s_c fixates on the bird that caught it. The eagle works its way awkwardly towards shore, and just as it's going to climb out s_c pounces, fighting in the shallows where s_c has the edge over the bird in swimming. They win both the fish and the predator as prey for c_n.",
        "As the rest of the patrol discuss whether they can steal the catch, s_c fixates on the bird that caught it. The eagle works its way awkwardly towards shore, and just as it's going to climb out s_c pounces, fighting in the shallows where s_c has the edge over the bird in swimming. They win both the fish and the predator as prey for c_n."
    ],
    "fail_text": [
        "The patrol dives into the water, keen to make a play to steal the fish, but even though its talons are occupied keeping grip on its prey, the eagle's huge wings pack a buffeting punch and the cats are driven back, giving up on the idea of scavenging.",
        null,
        "The patrol decides to fight the eagle in the water for possession of the prey, but the bird drops the prey and a furious haphazard swimming fight ensues. The eagle's talons, wings, and beak flail in an uncoordinated, dangerous tangle that brings r_c below the water. It's hard to say what kills them, the talon wounds or drowning.",
        "The patrol decides to fight the eagle in the water for possession of the prey, but while its talons are occupied holding on to its prey, its beak is not, and it takes a nasty chunk out of r_c before the cats retreat."
    ],
    "win_skills": [
        "excellent fighter"
    ],
    "win_trait": ["ambitious"],
    "fail_skills": ["None"],
    "fail_trait": ["None"],
    "min_cats": 4,
    "max_cats": 6,
    "antagonize_text": null,
    "antagonize_fail_text": null,
    "history_text": [
        "r_c carries a scar from an eagle's beak.",
        "r_c was killed by an eagle, scrapping over food.",
        "were killed by an eagle"
    ]
},
{
    "patrol_id":"bch_hunt_twolegsobject1",
    "biome":"beach",
    "season": "greenleaf",
    "tags": ["hunting", "injury", "sprain"],
    "intro_text" : "As the patrol arrives at a beach, they spot Twolegs and their kits lounging around a brightly colored pelt of some kind, and smell food-scent.",
    "decline_text": "The patrol decides to avoid the Twolegs.",
    "chance_of_success" : 50,
    "exp": 10,
    "success_text": [
        "The patrol sneaks closer. It seems the Twolegs are eating, though the open beach shore means the cats don't have any chances of stealing a bite.",
        null,
        "s_c is more interested in the strangely-colored pelt than the food-scent, which the Twolegs will undoubtedly be possessive of. They wonder how the odd creature make such things, and why on earth they'd bring them to a beach to sit on pointlessly."
    ],
    "fail_text": [
        "The patrol can't seem to interpret the purpose of the gathering. Twolegs are just mystifying.",
        null,
        null,
        "As the patrol gets close, a Twoleg kit runs at them, screaming unintelligibly. While running away, r_c sprains a leg."
    ],
    "win_skills": [
        "smart",
        "very smart",
        "extremely smart"
    ],
    "win_trait":["None"],
    "fail_skills":["None"],
    "fail_trait":["None"],
    "min_cats": 2,
    "max_cats": 6,
    "antagonize_text": null,
    "antagonize_fail_text": null
},
{
    "patrol_id": "bch_hunt_leafbaresnowstorm1",
    "biome": "beach",
    "season": "leaf-bare",
    "tags": ["hunting", "large_prey", "comfort", "trust", "patrol_to_p_l", "patrol_to_r_c", "cold_injury"],
    "intro_text": "It starts snowing soon after the patrol sets out, trying to bring back something nice for the freshkill pile.",
    "decline_text": "They decide to turn back and wait until the snow dies down.",
    "chance_of_success": 50,
    "exp" :10,
    "success_text": [
        "Despite the snow, the patrol manages to hunt successfully, finding crabs running about on the beach, oblivious to leaf-bare. With the sea to provide there's more than enough to bring a good haul back to c_n, and as p_l leads them home there's a sense of security and competence driving them onwards.",
        null,
        "Everyone looks admiringly at s_c by the end of the afternoon. Every cat carries something home, but nearly all of it was caught by s_c.",
        "s_c really keeps the patrol on task and motivated through the sharp cold of the leaf-bare morning, not through authority or commands, but with a gentle voice and compassionate understanding that encourages every cat to do their best for c_n."
    ],
    "fail_text": [
        "The prey must be hiding; the patrol catches nothing. As a snowstorm descends and visibility drops, the patrol retreats to a sea cave, their pelts and tails and legs all tightly wrapped into one indistinguishable kitty cat ball while they wait for the storm to blow over.",
        null,
        null,
        "The prey must be hiding; the patrol catches nothing. As a snowstorm descends and visibility drops, the patrol retreats to a sea cave, their pelts and tails and legs all tightly wrapped into one indistinguishable kitty cat ball. Still, when they return to camp r_c is cold and chilled."
    ],
    "win_skills": ["great hunter", "fantastic hunter"],
    "win_trait": ["altruistic", "compassionate", "empathetic", "faithful", "loving"],
    "fail_skills": ["None"],
    "fail_trait": ["None"],
    "min_cats": 3,
    "max_cats": 6,
    "antagonize_text": null,
    "antagonize_fail_text": null,
    "history_text": [
        "r_c caught a chill while hunting in leaf-bare.",
        null
    ]
},
{
    "patrol_id": "bch_hunt_leafbaresnowstorm2",
    "biome": "beach",
    "season": "leaf-bare",
    "tags": ["hunting", "small_prey", "cold_injury"],
    "intro_text": "It starts snowing soon after the patrol sets out, trying to bring back something nice for the freshkill pile.",
    "decline_text": "They decide to turn back and wait until the snow dies down.",
    "chance_of_success": 40,
    "exp": 10,
    "success_text": [
        "Despite the snow, r_c manages to hunt successfully, finding the normal number of crabs obliviously scurrying about.",
        null,
        "s_c really shows their talent, bringing a clutch of crabs back to camp for the freshkill pile."
    ],
    "fail_text": [
        null,
        null,
        null,
        "The prey must be hiding; r_c catches nothing. As a snowstorm descends and visibility drops, they hide in a sea cave, shivering and tightly tucked up against the cold. When they return to camp r_c is cold and chilled, but otherwise unharmed."
    ],
    "win_skills": ["great hunter", "fantastic hunter"],
    "win_trait": ["None"],
    "fail_skills": ["None"],
    "fail_trait": ["None"],
    "min_cats": 1,
    "max_cats": 1,
    "antagonize_text": null,
    "antagonize_fail_text": null,
    "history_text": [
        "r_c caught a chill while hunting in leaf-bare.",
        null
    ]
},
{
    "patrol_id": "bch_hunt_leafbaresnowstorm3",
    "biome": "beach",
    "season": "leaf-bare",
    "tags":["hunting", "small_prey", "comfort", "trust", "rel_patrol", "romantic", "no_app", "cold_injury"],
    "intro_text": "It starts snowing soon after the patrol sets out, trying to bring back something nice for the freshkill pile.",
    "decline_text": "They decide to turn back and wait until the snow dies down.",
    "chance_of_success": 50,
    "exp": 10,
    "success_text": [
        "A storm descends, sudden and violent, putting an end to any other thoughts but survival. The cats retreat into a sea cave and cuddle together, sharing what little warmth they have. Each cat takes a turn on the most exposed side of the huddle, selflessly risking themselves.",
        null,
        "A storm descends, sudden and violent, putting an end to any other thoughts but survival. s_c keeps everyone's spirits up as the patrol hides in the lee of a cliff where the wind can't get them, until everyone is talking, shaky and unhappy, but keeping each other's spirits up.",
        "A storm descends, sudden and violent, putting an end to any other thoughts but survival. As the cats hide from the wind, s_c keeps an eye out for everyone. It's a long couple of hours, but with gentle understanding and compassion the cats make it though safely, closer than ever afterwards."
    ],
    "fail_text": [
        null,
        null,
        null,
        "A storm descends, sudden and violent, putting an end to any other thoughts but survival. When the snowstorm leaves, finally, and the cats trudge back home, but r_c hasn't escaped unscathed, their body chilled and refusing to warm up properly."
    ],
    "win_skills": ["great speaker", "excellent speaker"],
    "win_trait": ["altruistic", "compassionate", "empathetic", "faithful", "loving"],
    "fail_skills": ["None"],
    "fail_trait": ["None"],
    "min_cats": 2,
    "max_cats": 6,
    "antagonize_text": null,
    "antagonize_fail_text": null,
    "history_text": [
        "r_c caught a chill while hunting in leaf-bare.",
        null
    ]
},
{
    "patrol_id": "bch_hunt_redfox_scavenge1",
    "biome": "beach",
    "season": "Any",
    "tags": ["hunting", "large_prey", "fighting", "scar", "big_bite_injury", "clan_to_patrol", "respect", "rel_patrol"],
    "intro_text": "Your patrol catches the scent of a red fox. Tracking it, they find the animal feeding on a shark that the waves have washed ashore in the night.",
    "decline_text": "Your patrol decides not to quarrel with the fox and to find prey elsewhere.",
    "chance_of_success": 50,
    "exp": 20,
    "success_text": [
        "Your cats are smaller but they outnumber the fox, if only by a little, and it's a prize they're willing to fight for. With a prayer to StarClan they throw themselves into battle, and the fox, already half full of food and unwilling to lose blood over it, is driven off from the kill.",
        null,
        "s_c shows their strength, leading the fight against the fox. By working together and keeping it distracted, the cats harry and harass the fox until it gives up and runs.",
        "The patrol launches into battle, but with so few cats it's exhausting trying to keep the fox and its snapping jaws on the defensive. In an act of daring bravery, s_c darts low to the ground, gets under the jaws, and sinks their teeth into the fox's throat. It's only one bite, but the fox has had enough and flees."
    ],
    "fail_text": [
        "Your patrol fails to drive away the fox, which keeps possession of the food. However there were no injuries.",
        null,
        null,
        "The patrol launches into battle, but r_c is caught with a nasty bite, and the cats give up on challenging for the food in favor of quickly helping r_c back to the medicine cat den.",
        null,
        "s_c means well, but they're overconfident in their attack and the fox manages to sink their teeth into them. The patrol is forced to retreat, forming a defensive ring around the hurt s_c."
    ],
    "win_skills": ["good fighter", "great fighter", "excellent fighter"],
    "win_trait": ["adventurous", "altruistic", "ambitious", "confident", "daring", "fierce", "responsible", "righteous"],
    "fail_skills": ["None"],
    "fail_trait": ["troublesome", "vengeful", "bloodthirsty", "bold"],
    "min_cats": 2,
    "max_cats": 3,
    "antagonize_text": null,
    "antagonize_fail_text": null,
    "history_text": [
        "r_c carries a scar from a fox fight.",
        null
    ]
},
{
    "patrol_id": "bch_hunt_redfox_scavenge2",
    "biome": "beach",
    "season": "Any",
    "tags":["hunting", "large_prey", "fighting", "scar", "big_bite_injury", "clan_to_patrol", "respect", "rel_patrol"],
    "intro_text": "Your patrol catches the scent of a red fox. Tracking it, they find the animal feeding on a shark that the waves have washed ashore in the night.",
    "decline_text": "Your patrol decides not to quarrel with the fox and to find prey elsewhere.",
    "chance_of_success": 80,
    "exp": 20,
    "success_text": [
        "Your cats are smaller but heavily outnumber the fox, and it's a prize they're willing to fight for. With a prayer to StarClan they throw themselves into battle, and the fox, already half full and unwilling to lose blood over it, is driven off from the kill.",
        null,
        "s_c shows their strength, leading the fight against the fox. By working together and keeping it distracted, the cats harry and harass the fox until s_c lands a crucial blow, snapping a tendon in one of the fox's hindlegs. The fox runs, but there's no way it'll live long with such a crippling injury.",
        "The patrol launches into battle, keeping the fox on the defensive with teamwork. In an act of daring bravery, s_c darts low to the ground, gets under the jaws, and sinks their teeth into the fox's throat. Holding on grimly, s_c's daring move gives the rest of the patrol the opportunity needed to bring the fox down for good."
    ],
    "fail_text":[
        "Your patrol fails to drive away the fox, which keeps possession of the food. However with so many cats to protect each other, there were no injuries.",
        null,
        null,
        "The patrol launches into battle, but r_c is caught with a nasty bite, and the cats give up on challenging for the food in favor of quickly helping r_c back to the medicine cat den.",
        null,
        "s_c means well, but they're overconfident in their attack and the fox manages to sink their teeth into them. The patrol is forced to retreat, forming a defensive ring around the hurt s_c."
    ],
    "win_skills": ["good fighter", "great fighter", "excellent fighter"],
    "win_trait": ["adventurous", "altruistic", "ambitious", "confident", "daring", "fierce", "responsible", "righteous"],
    "fail_skills": ["None"],
    "fail_trait": ["troublesome", "vengeful", "bloodthirsty", "bold"],
    "min_cats": 4,
    "max_cats": 6,
    "antagonize_text": null,
    "antagonize_fail_text": null,
    "history_text": [
        "r_c carries a scar from a fox fight."
    ]
},
{
    "patrol_id": "bch_hunt_redfox_scavenge3",
    "biome": "beach",
    "season": "Any",
    "tags": ["hunting", "large_prey", "fighting", "scar", "big_bite_injury", "clan_to_patrol", "respect"],
    "intro_text": "r_c catches the scent of a red fox. Tracking it, they find the animal feeding on a shark that the waves have washed ashore in the night.",
    "decline_text": "r_c decides not to quarrel with the fox and to find prey elsewhere.",
    "chance_of_success": 30,
    "exp": 30,
    "success_text": [
        "r_c is smaller, alone, and half its weight, but the fox has a prize they're willing to fight for. With a prayer to StarClan they throw themselves into battle. The fox, already stuffed full and unwilling to lose blood over it, leaves the kill with a grumble.",
        null,
        "s_c uses every trick in their talented fighting skillset to attack the fox with no one to watch their flank, until the perfect opportunity opens up and they pounce onto the fox's back, digging in their claws. It's a wild ride through the forest until the fox bucks them off, but it wins them the shark carcass.",
        "In an act of daring bravery, s_c darts low to the ground, gets under the jaws, and sinks their teeth into the fox's throat. But then they're stuck, unwilling to let go and risk being bitten. They're dragged through the forest, over rocks and through bushes, until the fox finally collapses and the battered s_c goes back to proudly claim the shark."
    ],
    "fail_text": [
        "Your patrol fails to drive away the fox, which keeps possession of the food. However there were no injuries.",
        null,
        "Fiercely, r_c throws themselves at the fox, determined to win the shark prize. But the fox values it just as dearly, and manages to get a good grip on r_c, shaking them to pieces and killing them.",
        "r_c launches into battle, but is caught with a nasty bite, and retreats to limp back home. The fox doesn't follow, happy enough to eat the shark instead of the foolish cat.",
        null,
        "s_c is overconfident in their attack and the fox manages to sink their teeth into them. They retreat, bleeding and in pain, and the fox settles back down to its meal."
    ],
    "win_skills": ["great fighter", "excellent fighter"],
    "win_trait": ["adventurous", "altruistic", "ambitious", "confident", "daring", "fierce", "responsible", "righteous"],
    "fail_skills": ["None"],
    "fail_trait": ["troublesome", "vengeful", "bloodthirsty", "bold"],
    "min_cats": 1,
    "max_cats": 1,
    "antagonize_text": null,
    "antagonize_fail_text": null,
    "history_text": [
        "r_c carries a scar from a solo fox fight.",
        "r_c fell in a solo battle with a fox.",
        "died fighting a fox"
    ]
},
{
    "patrol_id": "bch_hunt_foxgray_scavenge1",
    "biome": "beach",
    "season": "Any",
    "tags": ["hunting", "large_prey", "fighting", "scar", "injury", "bite-wound", "clan_to_patrol", "respect", "rel_patrol"],
    "intro_text": "Your patrol catches the scent of a fox - but is it red, or gray? Tracking it, they find a stocky gray fox feeding on an unidentifible but deliciously stinky mound of carrion the sea has washed up onto the shore.",
    "decline_text": "Your patrol decides not to quarrel with the fox and to find prey elsewhere.",
    "chance_of_success": 70,
    "exp": 20,
    "success_text": [
        "While a gray fox is bigger and far stockier than the cats, the delicious stentch of whatever it is makes the patrols' eyes go wide and silly, and they leap to claim possession of it. Outnumbered and already full of stinky nonsense, the gray fox leaves the beach, scrambling up a cliff as the cats give in to instinct and roll around in the glorious smell.",
        "A gray fox is bigger than them, yes... but only just, and that carcass smells divine. The cats creep up on the fox, using the dunes for cover, and wait until the fox has its head buried in the carcass to attack. The ambush sends the competing predator fleeing, and leaves the cats to claim the heavenly stinky food.",
        "s_c shows their strength, leading the fight against the gray fox. By working together and keeping it distracted, the cats harry and harass the fox until it gives up and runs.",
        "The patrol launches into battle, but with so few cats it's exhausting trying to keep the fox and it's snapping jaws on the defensive. In an act of daring bravery, s_c darts low to the ground, gets under the jaws, and sinks their teeth into the fox's throat. It's only one bite, but the fox has had enough and flees."
    ],
    "fail_text": [
        "Your patrol fails to drive away the fox, which keeps possession of the food. However there were no injuries.",
        "s_c makes a stupid mistake, too intent on winning the fight to respect their enemy's teeth, and it's only being yanked back by the tail that saves them from injury. The patrol gives up, and settles down to wait a safe distance away until the fox leaves of its own accord.",
        null,
        null,
        null,
        "s_c means well, but they're overconfident in their attack and the fox manages to sink their teeth into them. The patrol is forced to retreat, forming a defensive ring around the hurt s_c."
    ],
    "win_skills": ["good fighter", "great fighter", "excellent fighter"],
    "win_trait": ["adventurous", "altruistic", "ambitious", "confident", "daring", "fierce", "responsible", "righteous"],
    "fail_skills": ["None"],
    "fail_trait": ["troublesome", "vengeful", "bloodthirsty", "bold"],
    "min_cats": 2,
    "max_cats": 3,
    "antagonize_text": null,
    "antagonize_fail_text": null,
    "history_text": [
        "r_c carries a scar from a gray fox fight.",
        null
    ]
},
{
    "patrol_id": "bch_hunt_foxgray_scavenge2",
    "biome": "beach",
    "season": "Any",
    "tags": ["hunting", "large_prey", "fighting", "clan_to_patrol", "respect", "rel_patrol"],
    "intro_text": "Your patrol catches the scent of a fox - but is it red, or gray? Tracking it, they find a stocky gray fox feeding on an unidentifible but deliciously stinky mound of carrion the sea has washed up onto the shore.",
    "decline_text": "Your patrol decides not to quarrel with the fox and to find prey elsewhere.",
    "chance_of_success": 90,
    "exp": 20,
    "success_text": [
        "While a gray fox is bigger and far stockier than the cats, the delicious stentch of whatever it is makes the patrols' eyes go wide and silly, and they leap to claim possession of it. Heavily outnumbered and already full of stinky nonsense, the gray fox leaves the beach, scrambling up a cliff as the cats give in to instinct and roll around in the glorious smell.",
        "A gray fox is bigger than them, yes... but only just, and that carcass smells divine. The cats creep up on the fox, using the dunes for cover, and wait until the fox has its head buried in the carcass to attack. The ambush sends the competing predator fleeing, and leaves the cats to claim the heavenly stinky food.",
        "s_c shows their strength, leading the fight against the fox. By working together and keeping it distracted, the cats harry and harass the fox until s_c lands a crucial blow, snapping a tendon in one of the fox's hindlegs. The fox runs, but there's no way it'll live long with such a crippling injury.",
        "The patrol launches into battle, keeping the fox on the defensive with teamwork. In an act of daring bravery, s_c darts low to the ground, gets under the jaws, and sinks their teeth into the fox's throat. Holding on grimly, s_c's daring move gives the rest of the patrol the opportunity needed to bring the fox down for good."
    ],
    "fail_text": [
        "Your patrol fails to drive away the fox, which keeps possession of the food. However with so many cats to protect each other, there were no injuries.",
        "s_c makes a stupid mistake, too intent on winning the fight to respect their enemy's teeth, and it's only being yanked back by the tail that saves them from injury. The patrol gives up, and settles down to wait a safe distance away until the fox leaves of its own accord."
    ],
    "win_skills": ["good fighter", "great fighter", "excellent fighter"],
    "win_trait": ["adventurous", "altruistic", "ambitious", "confident", "daring", "fierce", "responsible", "righteous"],
    "fail_skills": ["None"],
    "fail_trait": ["troublesome", "vengeful", "bloodthirsty", "bold"],
    "min_cats": 4,
    "max_cats": 6,
    "antagonize_text": null,
    "antagonize_fail_text": null
},
{
    "patrol_id": "bch_hunt_foxgray_scavenge3",
    "biome": "beach",
    "season": "Any",
    "tags": ["hunting", "large_prey", "fighting", "scar", "injury", "bite-wound", "clan_to_patrol", "respect"],
    "intro_text": "r_c catches the scent of a fox - but is it red, or gray? Tracking it, they find a stocky gray fox feeding on an unidentifible but deliciously stinky mound of carrion the sea has washed up onto the shore.",
    "decline_text": "r_c decides not to quarrel with the fox and to find prey elsewhere.",
    "chance_of_success": 50,
    "exp": 30,
    "success_text": [
        "While a gray fox is bigger and far stockier than r_c, the delicious stentch of whatever it is makes their eyes go wide and silly, and they leap to claim some of it for themselves and c_n. It's such a big lump that the fox doesn't seem to mind sharing.",
        "A gray fox is bigger than them, yes... but only just, and that carcass smells divine. r_c creeps up on the fox, using the dunes for cover, and waits until the fox has its head buried in the carcass to attack. The ambush sends the competing predator fleeing, and leaves r_c to claim the heavenly stinky food.",
        "s_c uses every trick in their talented fighting skillset to attack the fox with no one to watch their flank, until the perfect opportunity opens up and they pounce onto the fox's back, digging in their claws. It's enough to convince the gray to back off, and s_c claims a seat at the carcass.",
        "In an act of daring bravery, s_c darts low to the ground, gets under the jaws, and sinks their teeth into the fox's throat. But then they're stuck, unwilling to let go and risk being bitten. They're dragged along the beach, sand casing they pelt, until the fox finally throws them off and the battered s_c goes back to proudly claim the carcass."
    ],
    "fail_text": [
        "Your patrol fails to drive away the gray fox, which keeps possession of the food. However there were no injuries.",
        "s_c makes a stupid mistake, too intent on winning the fight to respect their enemy's teeth, and it's tripping over their own feet that saves them. They give up, and settle down to wait a safe distance away until the fox leaves of its own accord.",
        null,
        "r_c launches into battle, but is caught with a nasty bite, and retreats to limp back home. The gray fox doesn't follow, happy enough to eat the carcass instead of the foolish cat.",
        null,
        "s_c is overconfident in their attack and the fox manages to sink their teeth into them. They retreat, bleeding and in pain, and the gray fox settles back down to its meal."
    ],
    "win_skills": ["great fighter", "excellent fighter"],
    "win_trait": ["adventurous", "altruistic", "ambitious", "confident", "daring", "fierce", "responsible", "righteous"],
    "fail_skills": ["None"],
    "fail_trait": ["troublesome", "vengeful", "bloodthirsty", "bold"],
    "min_cats": 1,
    "max_cats": 1,
    "antagonize_text": null,
    "antagonize_fail_text": null,
    "history_text": [
        "r_c carries a scar from a solo fight with a gray fox.",
        null
    ]
},
{
        "patrol_id": "bch_hunt_redvixen1",
        "biome": "beach",
        "season": "newleaf",
        "tags": ["fighting", "death", "scar", "big_bite_injury", "respect", "trust",  "clan_to_r_c", "patrol_to_r_c", "clan_to_patrol"],
        "intro_text": "Your patrol catches the scent of a fox - but is it red, or gray?",
        "decline_text": "Your patrol decides not to pursue the fox.",
        "chance_of_success": 30,
        "exp": 30,
        "success_text": [
        "The red vixen smells of milk, and hopefully by driving her out of the territory, her litter this Newleaf won't be a threat to the Clan. If they don't starve, c_n will hunt them down - they do not share territory with foxes.",
        "Your patrol drives away the red fox, seeks out her den, and kills her young cubs. It's brutal, but these fluffy baby foxes would one day have grown to be kit-killers and thieves.",
        "s_c displays incredible skill, driving the mother vixen out of the territory almost by themselves. Now neither the red fox nor her cubs pose a threat to the Clan. It truly proves s_c's place as one of c_n's most talented and skillful fighters.",
        "The patrol overcomes the red vixen and drives her off thanks to a brilliant battle move by s_c at a critical moment. Their bravery ensures the patrol's success, and the cats arrive back at camp singing their praises to make sure the Clan knows it."
        ],
        "fail_text": [
        "The mother red fox is vicious and determined, and the small patrol is beaten back. But this coast is c_n's and they haven't given up. They may have lost this battle, but c_n will win this war.",
        "s_c is determined to win, but their confidence is misplaced. They're a good fighter, but not a great one, and in a moment that embarasses them deeply the rest of the patrol have to rescue them from the red vixen.",
        "Never threaten a mother's young - the red vixen kills r_c in the skirmish.",
        "The mother red fox's snapping jaws leave r_c dripping blood on the sand, forcing the patrol to back off.",
        null,
        "s_c is determined to win, but their confidence is misplaced. They're a good fighter, but not a great one, and the red vixen manages to sink her teeth into them. The patrol rallies around s_c, but they have to give up on the fight.",
        "As their hunt descends into a full on battle with the red vixen, p_l takes a blow meant for one of their clanmates, losing a life."
        ],
        "win_skills": ["excellent fighter"],
        "win_trait": ["adventurous", "altruistic", "ambitious", "bloodthirsty", "bold", "confident", "daring", "fierce", "responsible", "righteous", "troublesome", "vengeful"],
    "fail_skills": ["good fighter"],
    "fail_trait": ["None"],
        "min_cats": 2,
        "max_cats": 3,
        "antagonize_text": null,
        "antagonize_fail_text": null,
        "history_text": [
        "r_c carries a scar from a fight with a red vixen.",
        "r_c fell in battle with a red fox.",
        "died while fighting a red vixen"
        ]
},
{
        "patrol_id": "bch_hunt_redvixen2",
        "biome": "beach",
        "season": "newleaf",
        "tags": ["fighting", "scar", "big_bite_injury", "respect", "trust",  "clan_to_r_c", "patrol_to_r_c", "clan_to_patrol"],
        "intro_text": "Your patrol catches the scent of a fox - but is it red, or gray?",
        "decline_text": "Your patrol decides not to pursue the fox.",
        "chance_of_success": 60,
        "exp": 30,
        "success_text": [
        "Led by p_l, and with a heap of cooperation and teamwork, the patrol drives away the red fox, seeks out her den, and kills her young cubs. The coasts will be safe from both the threat the vixen posed this season, and the threat her cubs would've given c_n in the seasons to come.",
        "With so many cats working together in tight coordination, they manage to accomplish the near-impossible, killing the red mother vixen and ending the threat to the Clan that she and her cubs pose.",
        "s_c displays incredible skill, driving the mother vixen out of the territory almost by themselves. Now neither the red fox nor her dependent cubs pose a threat to the Clan. It truly proves s_c's place as one of c_n's most talented and skillful fighters.",
        "The patrol overcomes the red vixen and drives her off thanks to a brilliant battle move by s_c at a critical moment. Their bravery ensures the patrol's success, and the cats arrive back at camp singing their praises to make sure the Clan knows it."
        ],
        "fail_text": [
        "The mother red fox is vicious and determined. Although they lose this battle, through teamwork the cats manage to retreat without injury.",
        "s_c is determined to win, but their confidence is misplaced. They're a good fighter, but not a great one, and in a moment that embarasses them deeply the rest of the patrol have to rescue them from the red vixen.",
        null,
        "r_c is left wounded as the patrol and the red mother vixen fight to a stalemate. Hopefully they've given the fox mother a reason not to return to this part of the coast.",
        null,
        "s_c is determined to win, but their confidence is misplaced. They're a good fighter, but not a great one, and the red vixen manages to sink her teeth into them. The patrol rallies around s_c, but they have to give up on the fight."
        ],
        "win_skills": ["excellent fighter"],
        "win_trait": ["adventurous", "altruistic", "ambitious", "bloodthirsty", "bold", "confident", "daring", "fierce", "responsible", "righteous", "troublesome", "vengeful"],
        "fail_skills": ["good fighter"],
        "fail_trait": ["None"],
        "min_cats": 4,
        "max_cats": 6,
        "antagonize_text": null,
        "antagonize_fail_text": null,
        "history_text": [
        "r_c carries a scar from a fight with a red vixen."
        ]
},
{
        "patrol_id": "bch_hunt_redvixen3",
        "biome": "beach",
        "season": "newleaf",
        "tags": ["fighting", "death", "scar", "big_bite_injury", "shock", "injury", "respect", "trust", "clan_to_patrol", "no_body"],
        "intro_text": "Your patrol catches the scent of a fox - but is it red, or gray?",
        "decline_text": "Your patrol decides not to pursue the fox.",
        "chance_of_success": 20,
        "exp": 50,
        "success_text": [
        "The red vixen smells of milk, and hopefully by driving her out of the territory, her litter this Newleaf won't be a threat to the Clan. If they don't starve, c_n will hunt them down - they do not share territory with foxes.",
        null,
        "s_c displays incredible skill, driving the mother vixen and her brood off of the coast all by themselves. Now neither the red fox nor her dependent cubs pose a threat to the Clan. They swell with pride, feeling the confidence of knowing that they're truly one of the best fighters c_n has ever produced.",
        "A brilliant battle move by s_c knocks the red vixen off balance, and s_c manages to drive her out of c_n territory, though it takes every spark of strength in their pelt to do it alone."
        ],
        "fail_text": [
        null,
        null,
        "Never threaten a mother's young - the red vixen kills r_c in the skirmish, and carries off the body to feed her litter.",
        "The mother red fox's snapping jaws leave r_c dripping blood on the sand, and barely able to escape further injury.",
        null,
        "s_c is determined to win, but the red vixen is determined to live, and that makes all the difference. s_c ends up pinned in a defensible hiding spot, bleeding and terrified, until the vixen judges them no longer a threat and continues on her way."
        ],
        "win_skills": ["excellent fighter"],
        "win_trait": ["adventurous", "altruistic", "ambitious", "bloodthirsty", "bold", "confident", "daring", "fierce", "responsible", "righteous", "troublesome", "vengeful"],
        "fail_skills": ["good fighter"],
        "fail_trait": ["None"],
        "min_cats": 1,
        "max_cats": 1,
        "antagonize_text": null,
        "antagonize_fail_text": null,
        "history_text": [
        "r_c carries a scar from a solo fight with a red vixen.",
        "r_c fell in a solo battle with a vixen.",
        "died while fighting a red vixen"
        ]
},
{
        "patrol_id": "bch_hunt_redvixen4",
        "biome": "beach",
        "season": "greenleaf",
        "tags": ["fighting", "death", "scar", "big_bite_injury", "respect", "trust",  "clan_to_r_c", "patrol_to_r_c", "clan_to_patrol"],
        "intro_text": "Your patrol catches the scent of a fox - but is it red, or gray?",
        "decline_text": "Your patrol decides not to pursue the fox.",
        "chance_of_success": 30,
        "exp": 30,
        "success_text": [
        "The red vixen smells of milk and blood. Hopefully by driving her out of the territory, the litter she has been raising this Greenleaf won't be a threat to the Clan. If they don't starve, c_n will hunt them down - they do not share with foxes.",
        "Your patrol drives away the red fox, seeks out her den, and kills her cubs. It's brutal, but these fluffy small foxes would one day have grown to be kit-killers and thieves.",
        "s_c displays incredible skill, driving the mother vixen out of the territory almost by themselves. Now neither the red fox nor her dependent cubs pose a threat to the Clan. It truly proves s_c's place as one of c_n's most talented and skillful fighters.",
        "The patrol overcomes the red vixen and drives her off thanks to a brilliant battle move by s_c at a critical moment. Their bravery ensures the patrol's success, and the cats arrive back at camp singing their praises to make sure the Clan knows it."
        ],
        "fail_text": [
        "The mother red fox is vicious and determined, and the small patrol is beaten back. But this coast is c_n's and they haven't given up. They may have lost this battle, but c_n will win this war.",
        "s_c is determined to win, but their confidence is misplaced. They're a good fighter, but not a great one, and in a moment that embarasses them deeply the rest of the patrol have to rescue them from the red vixen.",
        "Never threaten a mother's young - the red vixen kills r_c in the skirmish.",
        "The mother red fox's snapping jaws leave r_c dripping blood on the sand, forcing the patrol to back off.",
        null,
        "s_c is determined to win, but their confidence is misplaced. They're a good fighter, but not a great one, and the red vixen manages to sink her teeth into them. The patrol rallies around s_c, but they have to give up on the fight.",
        "As their hunt descends into a full on battle with the red vixen, p_l takes a blow meant for one of their clanmates, losing a life."
        ],
        "win_skills": ["excellent fighter"],
        "win_trait": ["adventurous", "altruistic", "ambitious", "bloodthirsty", "bold", "confident", "daring", "fierce", "responsible", "righteous", "troublesome", "vengeful"],
        "fail_skills": ["good fighter"],
        "fail_trait": ["None"],
        "min_cats": 2,
        "max_cats": 3,
        "antagonize_text": null,
        "antagonize_fail_text": null,
        "history_text": [
        "r_c carries a scar from a fight with a red vixen.",
        "r_c fell in battle with a red fox.",
        "died while fighting a red vixen"
        ]    
},
{
        "patrol_id": "bch_hunt_redvixen5",
        "biome": "beach",
        "season": "greenleaf",
        "tags": ["fighting", "scar", "big_bite_injury", "respect", "trust",  "clan_to_r_c", "patrol_to_r_c", "clan_to_patrol"],
        "intro_text": "Your patrol catches the scent of a fox - but is it red, or gray?",
        "decline_text": "Your patrol decides not to pursue the fox.",
        "chance_of_success": 60,
        "exp": 30,
        "success_text": [
        "Led by p_l, and with a heap of cooperation and teamwork, the patrol drives away the red fox, seeks out her den, and kills her growing cubs. The coasts will be safe from both the threat the vixen posed this season, and the threat her cubs would've given c_n in the seasons to come.",
        "With so many cats working together in tight coordination, they manage to accomplish the near-impossible, killing the red mother vixen and ending the threat to the Clan that she and her cubs pose.",
        "s_c displays incredible skill, driving the mother vixen out of the territory almost by themselves. Now neither the red fox nor her dependent cubs pose a threat to the Clan. It truly proves s_c's place as one of c_n's most talented and skillful fighters.",
        "The patrol overcomes the red vixen and drives her off thanks to a brilliant battle move by s_c at a critical moment. Their bravery ensures the patrol's success, and the cats arrive back at camp singing their praises to make sure the Clan knows it."
        ],
        "fail_text": [
        "The mother red fox is vicious and determined. Although they lose this battle, through teamwork the cats manage to retreat without injury.",
        "s_c is determined to win, but their confidence is misplaced. They're a good fighter, but not a great one, and in a moment that embarasses them deeply the rest of the patrol have to rescue them from the red vixen.",
        null,
        "r_c is left wounded as the patrol and the red mother vixen fight to a stalemate. Hopefully they've given the fox mother a reason not to return to this part of the coast.",
        null,
        "s_c is determined to win, but their confidence is misplaced. They're a good fighter, but not a great one, and the red vixen manages to sink her teeth into them. The patrol rallies around s_c, but they have to give up on the fight."
        ],
        "win_skills": ["excellent fighter"],
        "win_trait": ["adventurous", "altruistic", "ambitious", "bloodthirsty", "bold", "confident", "daring", "fierce", "responsible", "righteous", "troublesome", "vengeful"],
        "fail_skills": ["good fighter"],
        "fail_trait": ["None"],
        "min_cats": 4,
        "max_cats": 6,
        "antagonize_text": null,
        "antagonize_fail_text": null,
        "history_text": [
        "r_c carries a scar from a fight with a red vixen."
        ]
},
{
        "patrol_id": "bch_hunt_redvixen6",
        "biome": "beach",
        "season": "greenleaf",
        "tags": ["fighting", "death", "scar", "big_bite_injury", "shock", "injury", "respect", "trust", "clan_to_patrol", "no_body"],
        "intro_text": "Your patrol catches the scent of a fox - but is it red, or gray?",
        "decline_text": "Your patrol decides not to pursue the fox.",
        "chance_of_success": 10,
        "exp": 50,
        "success_text": [
        "The red vixen smells of milk and blood. Hopefully by driving her out of the territory, the litter she has been raising this Greenleaf won't be a threat to the Clan.",
        null,
        "s_c displays incredible skill, driving the mother vixen and her brood off of the coast all by themselves. Now neither the red fox nor her dependent cubs pose a threat to the Clan. They swell with pride, feeling the confidence of knowing that they're truly one of the best fighters c_n has ever produced.",
        "A brilliant battle move by s_c at a critical moment knocks the red vixen off balance, and s_c manages to drive her out of c_n territory, though it takes every spark of strength in their pelt to do it alone."
        ],
        "fail_text": [
        null,
        null,
        "Never threaten a mother's young - the red vixen kills r_c in the skirmish, and carries off the body to feed her litter.",
        "The mother red fox's snapping jaws leave r_c dripping blood on the sand, and barely able to escape further injury.",
        null,
        "s_c is determined to win, but the red vixen is determined to live, and that makes all the difference. s_c ends up pinned in a defensible hiding spot, bleeding and terrified, until the vixen judges them no longer a threat and continues on her way."
        ],
        "win_skills": ["excellent fighter"],
        "win_trait": ["adventurous", "altruistic", "ambitious", "bloodthirsty", "bold", "confident", "daring", "fierce", "responsible", "righteous", "troublesome", "vengeful"],
        "fail_skills": ["good fighter"],
        "fail_trait": ["None"],
        "min_cats": 1,
        "max_cats": 1,
        "antagonize_text": null,
        "antagonize_fail_text": null,
        "history_text": [
        "r_c carries a scar from a solo fight with a red vixen.",
        "r_c fell in a solo battle with a vixen.",
        "died while fighting a red vixen"
        ]
},
{
        "patrol_id": "bch_hunt_redvixen7",
        "biome": "beach",
        "season": "leaf-fall",
        "tags": ["fighting", "death", "scar", "big_bite_injury", "respect", "trust",  "clan_to_r_c", "patrol_to_r_c", "clan_to_patrol"],
        "intro_text": "Your patrol catches the scent of a fox - but is it red, or gray?",
        "decline_text": "Your patrol decides not to pursue the fox.",
        "chance_of_success": 30,
        "exp": 30,
        "success_text": [
        "The red vixen smells like the prey she's been poaching to feed her litter. She's stolen from c_n for the last time, and the patrol drives her from their territory, yowling their anger and fury.",
        "Your patrol drives away the red fox, and seeks out her den, but her Leaf-fall cubs are near full-grown and scatter into the wilderness. Hopefully Leaf-bare takes care of them.",
        "s_c displays incredible skill, driving the red mother vixen out of the territory almost by themselves. It truly proves s_c's place as one of c_n's most talented and skillful fighters.",
        "The patrol overcomes the red vixen and drives her off thanks to a brilliant battle move by s_c at a critical moment. Their bravery ensures the patrol's success, and the cats arrive back at camp singing their praises to make sure the Clan knows it."
        ],
        "fail_text": [
        "The mother red fox is vicious and determined, and the small patrol is beaten back. But this coast is c_n's and they haven't given up. They may have lost this battle, but c_n will win this war.",
        "s_c is determined to win, but their confidence is misplaced. They're a good fighter, but not a great one, and in a moment that embarasses them deeply the rest of the patrol have to rescue them from the red vixen.",
        "Never threaten a mother's young - the red vixen kills r_c in the skirmish.",
        "The mother red fox's snapping jaws leave r_c dripping blood on the sand, forcing the patrol to back off.",
        null,
        "s_c is determined to win, but their confidence is misplaced. They're a good fighter, but not a great one, and the red vixen manages to sink her teeth into them. The patrol rallies around s_c, but they have to give up on the fight.",
        "As their hunt descends into a full on battle with the red vixen, p_l takes a blow meant for one of their clanmates, losing a life."
        ],
        "win_skills": ["excellent fighter"],
        "win_trait": ["adventurous", "altruistic", "ambitious", "bloodthirsty", "bold", "confident", "daring", "fierce", "responsible", "righteous", "troublesome", "vengeful"],
        "fail_skills": ["good fighter"],
        "fail_trait": ["None"],
        "min_cats": 2,
        "max_cats": 3,
        "antagonize_text": null,
        "antagonize_fail_text": null,
        "history_text": [
        "r_c carries a scar from a fight with a red vixen.",
        "r_c fell in battle with a red fox.",
        "died while fighting a red vixen"
        ]
},
{
        "patrol_id": "bch_hunt_redvixen8",
        "biome": "beach",
        "season": "leaf-fall",
        "tags": ["fighting", "scar", "big_bite_injury", "respect", "trust",  "clan_to_r_c", "patrol_to_r_c", "clan_to_patrol"],
        "intro_text": "Your patrol catches the scent of a fox - but is it red, or gray?",
        "decline_text": "Your patrol decides not to pursue the fox.",
        "chance_of_success": 60,
        "exp": 30,
        "success_text": [
        "Led by p_l and with a heap of cooperation and teamwork, the patrol drives away the red fox, and seeks out her den. But her cubs are near full-grown with the bounty of Leaf-fall, and scatter from the patrol into the wilderness. Hopefully Leaf-bare takes care of them.",
        "With so many cats working together in tight coordination, they manage to accomplish the near-impossible, killing the red mother vixen and ending the threat to the Clan that she poses. The patrol drives her near-full grown litter of fox cubs out from the territory. Hopefully the coming Leaf-bare will take care of them.",
        "s_c displays incredible skill, driving the mother vixen out of the territory almost by themselves. Now neither the red fox nor her cubs pose a threat to c_n.",
        "The patrol overcomes the red vixen and drives her off thanks to a brilliant battle move by s_c at a critical moment. Their bravery ensures the patrol's success, and the cats arrive back at camp singing their praises to make sure the Clan knows it."
        ],
        "fail_text": [
        "The mother red fox is vicious and determined. Although they lose this battle, through teamwork the cats manage to retreat without injury.",
        "s_c is determined to win, but their confidence is misplaced. They're a good fighter, but not a great one, and the red vixen manages to sink her teeth into them. The patrol rallies around s_c, but they have to give up the fight.",
        null,
        "r_c is left wounded as the patrol and the red mother vixen fight to a stalemate. Hopefully they've given the fox mother a reason not to return to this part of the coast."
        ],
        "win_skills": ["excellent fighter"],
        "win_trait": ["adventurous", "altruistic", "ambitious", "bloodthirsty", "bold", "confident", "daring", "fierce", "responsible", "righteous", "troublesome", "vengeful"],
        "fail_skills": ["good fighter"],
        "fail_trait": ["None"],
        "min_cats": 4,
        "max_cats": 6,
        "antagonize_text": null,
        "antagonize_fail_text": null,
        "history_text": [
        "r_c carries a scar from a red fox fight."
        ]
},
{
        "patrol_id": "bch_hunt_redvixen9",
        "biome": "beach",
        "season": "leaf-fall",
        "tags": ["fighting", "death", "scar", "big_bite_injury", "shock", "injury", "respect", "trust", "clan_to_patrol", "no_body"],
        "intro_text": "Your patrol catches the scent of a fox - but is it red, or gray?",
        "decline_text": "Your patrol decides not to pursue the fox.",
        "chance_of_success": 20,
        "exp": 50,
        "success_text": [
        "It takes r_c's every scrap of bravery and strength to drive away the red vixen - her near grown litter, fat on the bounty of Leaf-fall, is a challenge for another day. c_n will have to deal with the young foxes now roaming motherless along the coastline, before they start to compete for prey in Leaf-bare.",
        null,
        "s_c displays incredible skill, driving the mother vixen and her brood off of the coast all by themselves. Now neither the red fox nor her cubs pose a threat to the Clan. They swell with pride, feeling the confidence of knowing that they're truly one of the best fighters c_n has ever produced.",
        "A brilliant battle move by s_c at a critical moment knocks the red vixen off balance, and s_c manages to drive her out of c_n territory, though it takes every spark of strength in their pelt to do it alone."
        ],
        "fail_text": [
        null,
        null,
        "Never threaten a mother's young - the red vixen kills r_c in the skirmish, and carries off the body to feed her litter.",
        "The mother red fox's snapping jaws leave r_c dripping blood on the sand, and barely able to escape further injury.",
        null,
        "s_c is determined to win, but the red vixen is determined to live, and that makes all the difference. s_c ends up pinned in a defensible hiding spot, bleeding and terrified, until the vixen judges them no longer a threat and continues on her way."
        ],
        "win_skills": ["excellent fighter"],
        "win_trait": ["adventurous", "altruistic", "ambitious", "bloodthirsty", "bold", "confident", "daring", "fierce", "responsible", "righteous", "troublesome", "vengeful"],
        "fail_skills": ["good fighter"],
        "fail_trait": ["None"],
        "min_cats": 1,
        "max_cats": 1,
        "antagonize_text": null,
        "antagonize_fail_text": null,
        "history_text": [
        "r_c carries a scar from a solo fight with a red vixen.",
        "r_c fell in a solo battle with a red vixen.",
        "died while fighting a red vixen"
        ]
},
{
        "patrol_id": "bch_hunt_grayvixen1",
        "biome": "beach",
        "season": "newleaf",
        "tags": ["fighting", "minor_injury", "respect", "trust", "rel_patrol", "patrol_to_r_c"],
        "intro_text": "Your patrol catches the scent of a fox - but is it red, or gray?",
        "decline_text": "Your patrol decides not to pursue the fox.",
        "chance_of_success": 60,
        "exp": 30,
        "success_text": [
        "The stocky gray vixen they track down smells of milk, and though she's nearly double the weight of any of the patrol and all of it muscle, they meet her eyes squarely, and leap to attack. c_n does not tolerate sharing their territory with foxes, and they work together to drive her off.",
        "Your patrol drives away the gray fox, seeks out her den, and kills her young cubs. It's brutal, but these fluffy baby foxes would one day have grown to be kit-killers and thieves. Better to deal with them now than when they're the height and nearly double the weight of a cat, though a gray fox will always be easier than a big red one.",
        "s_c displays incredible skill, driving the mother vixen out of the territory almost by themselves. Now neither the gray fox nor her cubs pose a threat to the Clan. It places s_c as one of c_n's most talented and skillful fighters, a gray fox is a dangerous competitor.",
        "The patrol overcomes the gray vixen they find and drives her off thanks to a brilliant battle move by s_c. The cats swirl around s_c afterwards, congratulating them on their bravery and skill."
        ],
        "fail_text": [
        "The patrol comes across a gray vixen at the end of the scent trail. She spots them too, measures herself up against them, then flees, scrambling up the cliffs of the headland in a move that completely surprises the cats. This round goes to the gray fox.",
        "s_c is determined to win, but their confidence is misplaced. They're a good fighter, but not a great one, and in a moment that embarasses them deeply the gray vixen slips past them and flees into the maze of the sand dunes.",
        null,
        "The patrol finds a stocky gray vixen wandering their coast, and drives her out in a scene that mostly involves yowling and screaming and yapping at each other until she gives in. r_c gets a little battered, but everyone is mostly fine.",
        null,
        "s_c is determined to win, but their confidence is misplaced. They're a good fighter, but not a great one, and the stocky gray vixen is all muscle, barging past s_c and knocking them ass over paws as she flees from the patrol."
        ],
        "win_skills": ["excellent fighter"],
        "win_trait": ["adventurous", "altruistic", "ambitious", "bloodthirsty", "bold", "confident", "daring", "fierce", "responsible", "righteous", "troublesome", "vengeful"],
    "fail_skills": ["good fighter"],
    "fail_trait": ["None"],
        "min_cats": 2,
        "max_cats": 3,
        "antagonize_text": null,
        "antagonize_fail_text": null,
        "history_text": [
        "r_c carries a scar from a fight with a gray vixen.",
        null
        ]
},
{
        "patrol_id": "bch_hunt_grayvixen2",
        "biome": "beach",
<<<<<<< HEAD
        "season": "newleaf",
        "tags": ["fighting", "minor_injury", "respect", "trust", "rel_patrol", "patrol_to_r_c"],
        "intro_text": "Your patrol catches the scent of a fox - but is it red, or gray?",
        "decline_text": "Your patrol decides not to pursue the fox.",
        "chance_of_success": 90,
        "exp": 30,
=======
        "season": "leaf-bare",
        "tags": [
            "hunting",
            "comfort",
            "trust",
            "patrol_to_p_l",
            "patrol_to_r_c",
            "cold_injury",
            "small_prey0",
            "small_prey1",
            "medium_prey2",
            "medium_prey3"
        ],
        "intro_text": "It starts snowing soon after the patrol sets out, trying to bring back something nice for the fresh-kill pile.",
        "decline_text": "They decide to turn back and wait until the snow dies down.",
        "chance_of_success": 50,
        "exp": 10,
>>>>>>> 6ffecded
        "success_text": [
        "The stocky gray vixen they track down smells of milk, and though she's nearly double the weight of any of the patrol and all of it muscle, they meet her eyes squarely, and leap to attack. c_n does not tolerate sharing their territory with foxes, and they work together to drive her off.",
        "With so many cats working together in tight coordination, they're able to keep the gray vixen they find pinned and distracted as they wear her down. The fox eventually flees for her den, and the patrol follows to take care of the cubs she's raising.",
        "s_c displays incredible skill, driving the mother vixen out of the territory almost by themselves. Now neither the gray fox nor her cubs pose a threat to the Clan. It places s_c as one of c_n's most talented and skillful fighters, a gray fox is a dangerous competitor.",
        "Bravely, s_c charges the gray fox, yowling threats. The vixen spooks and skitters up a tree, growling and barking in a squeaky tone, and s_c follows her up into the branches. As the rest of the patrol backs them up from the ground, s_c screams until the fox is cowering and afraid, then lets her flee."
        ],
        "fail_text": [
        "The patrol comes across a gray vixen at the end of the scent trail. She spots them too, measures herself up against them, then flees, scrambling up the cliffs of the headland in a move that completely surprises the cats. This round goes to the gray fox.",
        "s_c is determined to win, but their confidence is misplaced. They're a good fighter, but not a great one, and in a moment that embarasses them deeply the gray vixen slips past them and flees into the maze of the sand dunes.",
        null,
        "The patrol finds a stocky gray vixen wandering their coast, and drives her out in a scene that mostly involves yowling and screaming and yapping at each other until she gives in. r_c gets a little battered, but everyone is mostly fine.",
        null,
        "s_c is determined to win, but their confidence is misplaced. They're a good fighter, but not a great one, and the stocky gray vixen is all muscle, barging past s_c and knocking them ass over paws as she flees from the patrol."
        ],
        "win_skills": ["excellent fighter"],
        "win_trait": ["adventurous", "altruistic", "ambitious", "bloodthirsty", "bold", "confident", "daring", "fierce", "responsible", "righteous", "troublesome", "vengeful"],
    "fail_skills": ["good fighter"],
    "fail_trait": ["None"],
        "min_cats": 4,
        "max_cats": 6,
        "antagonize_text": null,
        "antagonize_fail_text": null,
        "history_text": [
        "r_c carries a scar from a fight with a gray vixen."
        ]
},
{
        "patrol_id": "bch_hunt_grayvixen3",
        "biome": "beach",
<<<<<<< HEAD
        "season": "newleaf",
        "tags": ["fighting", "scar", "big_bite_injury", "respect", "trust", "clan_to_patrol"],
        "intro_text": "Your patrol catches the scent of a fox - but is it red, or gray?",
        "decline_text": "Your patrol decides not to pursue the fox.",
        "chance_of_success": 50,
        "exp": 50,
        "success_text": [
        "The stocky gray vixen they track down smells of milk, and though she's near double r_c's weight and all of it muscle, they meet her eyes squarely, and leap to attack. c_n does not tolerate sharing their territory with foxes.",
        null,
        "s_c displays incredible skill, driving the mother vixen and her brood off of the coast all by themselves. Now neither the gray fox nor her dependent cubs pose a threat to the Clan. They swell with pride, returning to camp knowing there's one less competitor poaching c_n's prey.",
        "They're nearly of equal height, with s_c's bold aggression making up for the weight that the gray vixen has on them, and the stand off is resolved when s_c charges the gray fox and she chooses flight over fight."
=======
        "season": "leaf-bare",
        "tags": [
            "hunting",
            "cold_injury",
            "medium_prey"
        ],
        "intro_text": "It starts snowing soon after the patrol sets out, trying to bring back something nice for the fresh-kill pile.",
        "decline_text": "They decide to turn back and wait until the snow dies down.",
        "chance_of_success": 40,
        "exp": 10,
        "success_text": [
            "Despite the snow, r_c manages to hunt successfully, finding the normal number of crabs obliviously scurrying about.",
            null,
            "s_c really shows their talent, bringing a clutch of crabs back to camp for the fresh-kill pile."
>>>>>>> 6ffecded
        ],
        "fail_text": [
        "r_c comes across a gray vixen at the end of the scent trail. She spots them too, measures herself up against them, then flees, scrambling up the cliffs of the headland in a move that completely surprises r_c. This round goes to the gray fox.",
        "s_c is determined to win, but their confidence is misplaced. They're a good fighter, but not a great one, and in a moment that embarasses them deeply the gray vixen slips past them and flees into the maze of the sand dunes.",
        null,
        "r_c nearly managed to pin the gray vixen they find on a cliff ledge, but snapping jaws leave r_c dripping blood on the sand. Today this round goes to the gray fox.",
        null,
        "s_c is determined to win, but their confidence is misplaced. They're a good fighter, but not a great one, and the stocky gray vixen is cunning, sinking her teeth into s_c to distract them as she flees."
        ],
        "win_skills": ["excellent fighter"],
        "win_trait": ["adventurous", "altruistic", "ambitious", "bloodthirsty", "bold", "confident", "daring", "fierce", "responsible", "righteous", "troublesome", "vengeful"],
    "fail_skills": ["good fighter"],
    "fail_trait": ["None"],
        "min_cats": 1,
        "max_cats": 1,
        "antagonize_text": null,
        "antagonize_fail_text": null,
        "history_text": [
        "r_c carries a scar from a solo fight with a gray vixen.",
        null
        ]
},
{
        "patrol_id": "bch_hunt_grayvixen4",
        "biome": "beach",
<<<<<<< HEAD
        "season": "greenleaf",
        "tags": ["fighting", "minor_injury", "respect", "trust", "rel_patrol", "patrol_to_r_c"],
        "intro_text": "Your patrol catches the scent of a fox - but is it red, or gray?",
        "decline_text": "Your patrol decides not to pursue the fox.",
        "chance_of_success": 60,
        "exp": 30,
=======
        "season": "leaf-bare",
        "tags": [
            "hunting",
            "comfort",
            "trust",
            "rel_patrol",
            "romantic",
            "no_app",
            "cold_injury",
            "small_prey"
        ],
        "intro_text": "It starts snowing soon after the patrol sets out, trying to bring back something nice for the fresh-kill pile.",
        "decline_text": "They decide to turn back and wait until the snow dies down.",
        "chance_of_success": 50,
        "exp": 10,
>>>>>>> 6ffecded
        "success_text": [
        "The stocky gray vixen they track down smells of milk, and though she's nearly double the weight of any of the patrol and all of it muscle, they meet her eyes squarely, and leap to attack. c_n does not tolerate sharing their territory with foxes, and they work together to drive her off.",
        "Your patrol drives away the gray fox, seeks out her den, and kills her young cubs. It's brutal, but these fluffy small foxes would one day have grown to be kit-killers and thieves. Better to deal with them now than when they're the height and nearly double the weight of a cat, though a gray fox will always be easier than a bigger red one.",
        "s_c displays incredible skill, driving the mother vixen out of the territory almost by themselves. Now neither the gray fox nor her cubs pose a threat to the Clan. It places s_c as one of c_n's most talented and skillful fighters, a gray fox is a dangerous competitor.",
        "The patrol overcomes the gray vixen they find and drives her off thanks to a brilliant battle move by s_c. The cats swirl around s_c afterwards, congratulating them on their bravery and skill."
        ],
        "fail_text": [
        "The patrol comes across a gray vixen at the end of the scent trail. She spots them too, measures herself up against them, then flees, scrambling up the cliffs of the headland in a move that completely surprises the cats. This round goes to the gray fox.",
        "s_c is determined to win, but their confidence is misplaced. They're a good fighter, but not a great one, and in a moment that embarasses them deeply the gray vixen slips past them and flees into the maze of the sand dunes.",
        null,
        "The patrol finds a stocky gray vixen wandering their coast, and drives her out in a scene that mostly involves yowling and screaming and yapping at each other until she gives in. r_c gets a little battered, but everyone is mostly fine.",
        null,
        "s_c is determined to win, but their confidence is misplaced. They're a good fighter, but not a great one, and the stocky gray vixen is all muscle, barging past s_c and knocking them ass over paws as she flees from the patrol."
        ],
        "win_skills": ["excellent fighter"],
        "win_trait": ["adventurous", "altruistic", "ambitious", "bloodthirsty", "bold", "confident", "daring", "fierce", "responsible", "righteous", "troublesome", "vengeful"],
    "fail_skills": ["good fighter"],
    "fail_trait": ["None"],
        "min_cats": 2,
        "max_cats": 3,
        "antagonize_text": null,
        "antagonize_fail_text": null,
        "history_text": [
        "r_c carries a scar from a fight with a gray vixen.",
        null
        ]    
},
{
        "patrol_id": "bch_hunt_grayvixen5",
        "biome": "beach",
        "season": "greenleaf",
        "tags": ["fighting", "minor_injury", "respect", "trust", "rel_patrol", "patrol_to_r_c"],
        "intro_text": "Your patrol catches the scent of a fox - but is it red, or gray?",
        "decline_text": "Your patrol decides not to pursue the fox.",
        "chance_of_success": 90,
        "exp": 30,
        "success_text": [
        "Led by p_l, and with a heap of cooperation and teamwork, the patrol drives away the gray fox, seeks out her den, and kills her growing cubs. The coast will be safe from both the competition the vixen posed this season, and the threat her cubs would've given c_n in the seasons to come.",
        "With so many cats working together in tight coordination, they're able to keep the gray vixen they find pinned and distracted as they wear her down. The fox eventually flees for her den, and the patrol follows to take care of the cubs she's raising.",
        "s_c displays incredible skill, driving the mother vixen out of the territory almost by themselves. Now neither the gray fox nor her cubs pose a threat to the Clan. It places s_c as one of c_n's most talented and skillful fighters, a gray fox is a dangerous competitor.",
            "Bravely, s_c charges the gray fox, yowling threats. The vixen spooks and skitters up a tree, growling and barking in a squeaky tone, and s_c follows her up into the branches. As the rest of the patrol backs them up from the ground, s_c screams until the fox is cowering and afraid, then lets her flee."
        ],
        "fail_text": [
        "The patrol comes across a gray vixen at the end of the scent trail. She spots them too, measures herself up against them, then flees, scrambling up the cliffs of the headland in a move that completely surprises the cats. This round goes to the gray fox.",
        "s_c is determined to win, but their confidence is misplaced. They're a good fighter, but not a great one, and in a moment that embarasses them deeply the gray vixen slips past them and flees into the maze of the sand dunes.",
        null,
        "The patrol finds a stocky gray vixen wandering their coast, and drives her out in a scene that mostly involves yowling and screaming and yapping at each other until she gives in. r_c gets a little battered, but everyone is mostly fine.",
        null,
        "s_c is determined to win, but their confidence is misplaced. They're a good fighter, but not a great one, and the stocky gray vixen is all muscle, barging past s_c and knocking them ass over paws as she flees from the patrol."
        ],
        "win_skills": ["excellent fighter"],
        "win_trait": ["adventurous", "altruistic", "ambitious", "bloodthirsty", "bold", "confident", "daring", "fierce", "responsible", "righteous", "troublesome", "vengeful"],
    "fail_skills": ["good fighter"],
    "fail_trait": ["None"],
        "min_cats": 4,
        "max_cats": 6,
        "antagonize_text": null,
        "antagonize_fail_text": null,
        "history_text": [
        "r_c carries a scar from a fight with a gray vixen."
        ]
},
{
        "patrol_id": "bch_hunt_grayvixen6",
        "biome": "beach",
        "season": "greenleaf",
        "tags": ["fighting", "scar", "big_bite_injury", "respect", "trust", "clan_to_patrol"],
        "intro_text": "Your patrol catches the scent of a fox - but is it red, or gray?",
        "decline_text": "Your patrol decides not to pursue the fox.",
        "chance_of_success": 50,
        "exp": 50,
        "success_text": [
        "r_c finds a gray vixen smelling of milk and blood. Hopefully by driving her out of the territory, the litter she has been raising this Greenleaf won't be a threat to the Clan.",
        null,
        "s_c displays incredible skill, driving the mother vixen and her brood off of the coast all by themselves. Now neither the gray fox nor her dependent cubs pose a threat to the Clan. They swell with pride, returning to camp knowing there's one less competitor poaching c_n's prey.",
        "They're nearly of equal height, with s_c's bold aggression making up for the weight that the gray vixen has on them, and the stand off is resolved when s_c charges the gray fox and she chooses flight over fight."
        ],
        "fail_text": [
        "r_c comes across a gray vixen at the end of the scent trail. She spots them too, measures herself up against them, then flees, scrambling up the cliffs of the headland in a move that completely surprises r_c. This round goes to the gray fox.",
        "s_c is determined to win, but their confidence is misplaced. They're a good fighter, but not a great one, and in a moment that embarasses them deeply the gray vixen slips past them and flees into the maze of the sand dunes.",
        null,
        "r_c nearly managed to pin the gray vixen they find on a cliff ledge, but snapping jaws leave r_c dripping blood on the sand. Today this round goes to the gray fox.",
        null,
        "s_c is determined to win, but their confidence is misplaced. They're a good fighter, but not a great one, and the stocky gray vixen is cunning, sinking her teeth into s_c to distract them as she flees."
        ],
        "win_skills": ["excellent fighter"],
        "win_trait": ["adventurous", "altruistic", "ambitious", "bloodthirsty", "bold", "confident", "daring", "fierce", "responsible", "righteous", "troublesome", "vengeful"],
    "fail_skills": ["good fighter"],
    "fail_trait": ["None"],
        "min_cats": 1,
        "max_cats": 1,
        "antagonize_text": null,
        "antagonize_fail_text": null,
        "history_text": [
            "r_c carries a scar from a solo fight with a gray vixen."
        ]
},
{
        "patrol_id": "bch_hunt_grayvixen7",
        "biome": "beach",
        "season": "leaf-fall",
        "tags": ["fighting", "minor_injury", "respect", "trust", "rel_patrol", "patrol_to_r_c"],
        "intro_text": "Your patrol catches the scent of a fox - but is it red, or gray?",
        "decline_text": "Your patrol decides not to pursue the fox.",
        "chance_of_success": 60,
        "exp": 30,
        "success_text": [
        "The gray vixen smells like the prey she's been poaching to feed her litter. She's stolen from c_n for the last time, and the patrol drives her from their territory, yowling their anger and fury.",
        "Your patrol drives away the gray fox, and seeks out her den, but her Leaf-fall cubs are near full-grown and scatter into the wilderness. Hopefully Leaf-bare takes care of them, but if c_n spots them, they won't hesitate.",
        "s_c displays incredible skill, driving the mother vixen out of the territory almost by themselves. Now neither the gray fox nor her scattered cubs pose a threat to the Clan. It places s_c as one of c_n's most talented and skillful fighters, a gray fox is a dangerous competitor.",
        "The patrol overcomes the gray vixen they find and drives her off thanks to a brilliant battle move by s_c. The cats swirl around s_c afterwards, congratulating them on their bravery and skill."
        ],
        "fail_text": [
        "The patrol comes across a gray vixen at the end of the scent trail. She spots them too, measures herself up against them, then flees, scrambling up the cliffs of the headland in a move that completely surprises the cats. This round goes to the gray fox.",
        "s_c is determined to win, but their confidence is misplaced. They're a good fighter, but not a great one, and in a moment that embarasses them deeply the gray vixen slips past them and flees into the maze of the sand dunes.",
        null,
        "The patrol finds a stocky gray vixen wandering their coast, and drives her out in a scene that mostly involves yowling and screaming and yapping at each other until she gives in. r_c gets a little battered, but everyone is mostly fine.",
        null,
        "s_c is determined to win, but their confidence is misplaced. They're a good fighter, but not a great one, and the stocky gray vixen is all muscle, barging past s_c and knocking them ass over paws as she flees from the patrol."
        ],
        "win_skills": ["excellent fighter"],
        "win_trait": ["adventurous", "altruistic", "ambitious", "bloodthirsty", "bold", "confident", "daring", "fierce", "responsible", "righteous", "troublesome", "vengeful"],
    "fail_skills": ["good fighter"],
    "fail_trait": ["None"],
        "min_cats": 2,
        "max_cats": 3,
        "antagonize_text": null,
        "antagonize_fail_text": null,
        "history_text": [
        "r_c carries a scar from a fight with a gray vixen.",
        null
        ]
},
{
        "patrol_id": "bch_hunt_grayvixen8",
        "biome": "beach",
        "season": "leaf-fall",
        "tags": ["fighting", "minor_injury", "respect", "trust", "rel_patrol", "patrol_to_r_c"],
        "intro_text": "Your patrol catches the scent of a fox - but is it red, or gray?",
        "decline_text": "Your patrol decides not to pursue the fox.",
        "chance_of_success": 90,
        "exp": 30,
        "success_text": [
        "Led by p_l and with a heap of cooperation and teamwork, the patrol drives away the gray fox, and seeks out her den. But her cubs are near full-grown with the bounty of Leaf-fall, and scatter from the patrol into the wilderness. Hopefully Leaf-bare takes care of them.",
        "With so many cats working together in tight coordination, they're able to keep the gray vixen they find pinned and distracted as they wear her down. The fox eventually flees for her den, and the patrol follows to drive her near-full grown litter of fox cubs out from the territory. Hopefully the coming Leaf-bare will take care of them.",
        "s_c displays incredible skill, driving the mother vixen out of the territory almost by themselves. Now neither the gray fox nor her scattered cubs pose a threat to the Clan. It places s_c as one of c_n's most talented and skillful fighters, a gray fox is a dangerous competitor.",
            "Bravely, s_c charges the gray fox, yowling threats. The vixen spooks and skitters up a tree, growling and barking in a squeaky tone, and s_c follows her up into the branches. As the rest of the patrol backs them up from the ground, s_c screams until the fox is cowering and afraid, then lets her flee."
        ],
        "fail_text": [
        "The patrol comes across a gray vixen at the end of the scent trail. She spots them too, measures herself up against them, then flees, scrambling up the cliffs of the headland in a move that completely surprises the cats. This round goes to the gray fox.",
        "s_c is determined to win, but their confidence is misplaced. They're a good fighter, but not a great one, and in a moment that embarasses them deeply the gray vixen slips past them and flees into the maze of the sand dunes.",
        null,
        "The patrol finds a stocky gray vixen wandering their coast, and drives her out in a scene that mostly involves yowling and screaming and yapping at each other until she gives in. r_c gets a little battered, but everyone is mostly fine.",
        null,
        "s_c is determined to win, but their confidence is misplaced. They're a good fighter, but not a great one, and the stocky gray vixen is all muscle, barging past s_c and knocking them ass over paws as she flees from the patrol."
        ],
        "win_skills": ["excellent fighter"],
        "win_trait": ["adventurous", "altruistic", "ambitious", "bloodthirsty", "bold", "confident", "daring", "fierce", "responsible", "righteous", "troublesome", "vengeful"],
    "fail_skills": ["good fighter"],
    "fail_trait": ["None"],
        "min_cats": 4,
        "max_cats": 6,
        "antagonize_text": null,
        "antagonize_fail_text": null,
        "history_text": [
            "r_c carries a scar from a fight with a gray vixen."
        ]
},
{
        "patrol_id": "bch_hunt_grayvixen9",
        "biome": "beach",
        "season": "leaf-fall",
        "tags": ["fighting", "scar", "big_bite_injury", "respect", "trust", "clan_to_patrol"],
        "intro_text": "Your patrol catches the scent of a fox - but is it red, or gray?",
        "decline_text": "Your patrol decides not to pursue the fox.",
        "chance_of_success": 50,
        "exp": 50,
        "success_text": [
        "In an exhausting fight, r_c manages to bring down and kill the gray vixen they've tracked. Her near grown litter, fat on the bounty of Leaf-fall, is a challenge for another day. c_n will have to deal with the young foxes now roaming motherless along the coastline, before they start to compete for prey in Leaf-bare.",
        null,
        "s_c displays incredible skill, driving the mother vixen and her brood off of the coast all by themselves. Now neither the gray fox nor her cubs pose a threat to the Clan. They swell with pride, returning to camp knowing there's one less competitor poaching c_n's prey.",
        "They're nearly of equal height, with s_c's bold aggression making up for the weight that the gray vixen has on them, and the stand off is resolved when s_c charges the gray fox and she chooses flight over fight."
        ],
        "fail_text": [
        "r_c comes across a gray vixen at the end of the scent trail. She spots them too, measures herself up against them, then flees, scrambling up the cliffs of the headland in a move that completely surprises r_c. This round goes to the gray fox.",
        "s_c is determined to win, but their confidence is misplaced. They're a good fighter, but not a great one, and in a moment that embarasses them deeply the gray vixen slips past them and flees into the maze of the sand dunes.",
        null,
        "r_c nearly managed to pin the gray vixen they find on a cliff ledge, but snapping jaws leave r_c dripping blood on the sand. Today this round goes to the gray fox.",
        null,
        "s_c is determined to win, but their confidence is misplaced. They're a good fighter, but not a great one, and the stocky gray vixen is cunning, sinking her teeth into s_c to distract them as she flees."
        ],
        "win_skills": ["excellent fighter"],
        "win_trait": ["adventurous", "altruistic", "ambitious", "bloodthirsty", "bold", "confident", "daring", "fierce", "responsible", "righteous", "troublesome", "vengeful"],
    "fail_skills": ["good fighter"],
    "fail_trait": ["None"],
        "min_cats": 1,
        "max_cats": 1,
        "antagonize_text": null,
        "antagonize_fail_text": null,
        "history_text": [
            "r_c carries a scar from a solo fight with a gray vixen."
        ]
},
{
    "patrol_id": "bch_hunt_redfox_steal1",
    "biome": "beach",
    "season": "Any",
    "tags": ["hunting", "small_prey", "fighting", "scar", "small_bite_injury", "platonic", "dislike", "respect", "rel_patrol"],
    "intro_text": "Your patrol catches the scent of a fox - but is it red, or gray? And is it worth a fight if they encounter it?",
    "decline_text": "Your patrol decides not to quarrel with the fox and to find prey elsewhere.",
    "chance_of_success": 50,
    "exp": 20,
    "success_text": [
        "p_l leads the patrol to the end of the scent trail, where a red fox sits plucking the feathers off a plump seagull. With careful signals, the cats set up an ambush. There aren't many of them, but the fox doesn't need to know that - with a massive explosion of yowls, the cats sound like a full battle patrol, and the fox leaps up frightened out of its skin as the cats pounce to take possession of the bird.",
        null,
        "They're a small patrol, but a skilled one, and when they track down the red fox at the end of the scent trail they have enough skill and muscle to drive it off from the fish it was gnawing on. The cats gather around it, congraduating each other.",
        "Tracking the fox trail, s_c reminds the rest of the patrol that things don't always need to end in a fight, using the trail to uncover a food cache of dead fish buried in a dune. They still don't know what kind of fox left the trail, and they don't need to - these fish will make great additions to the freshkill pile back home."
    ],
    "fail_text": [
        "The fox's trail vanishes, almost as though the creature has figured out they're tracking it. Grumbling and arguing, the patrol has to head back home disappointed.",
        "The patrol tracks down a red fox, and spots that it's holding freshkill. However, s_c bursts from cover without warning, trying to intimidate the fox. Which they can say sort of worked, but also causes the fox to run off with the food it carries. The other cats aren't particularly pleased with s_c.",
        null,
        "p_l leads the patrol to the end of the scent trail, where a red fox sits plucking the feathers off a plump seagull. With careful signals, the cats set up an ambush, but they aren't careful enough, and with a snarl the fox takes a bite at r_c as it flees with its dinner.",
        null,
        "The patrol tracks down a red fox, and spots that it's holding freshkill. However, s_c bursts from cover without warning, trying to intimidate the fox, and the overconfident attack ends in disaster as the fox bites s_c, leaving the rest of the patrol to rescue their annoying clanmate as the fox runs off with what could've been their dinner."
    ],
    "win_skills": ["good hunter", "great hunter", "fantastic hunter", "good fighter", "great fighter", "excellent fighter"],
    "win_trait": ["altruistic", "calm", "careful", "faithful", "insecure", "loyal", "nervous", "patient", "responsible", "righteous", "thoughtful", "wise"],
    "fail_skills": ["None"],
    "fail_trait": ["adventurous", "ambitious", "bloodthirsty", "bold", "confident", "daring", "fierce", "playful", "troublesome", "vengeful"],
    "min_cats": 2,
    "max_cats": 3,
    "antagonize_text": null,
    "antagonize_fail_text": null,
    "history_text": [
        "r_c carries a scar from a red fox fight.",
        null
    ]
},
{
    "patrol_id": "bch_hunt_redfox_steal2",
    "biome": "beach",
    "season": "Any",
    "tags": ["hunting", "small_prey", "fighting", "scar", "small_bite_injury", "platonic", "respect", "rel_patrol"],
    "intro_text": "Your patrol catches the scent of a fox - but is it red, or gray? And is it worth a fight if they encounter it?",
    "decline_text": "Your patrol decides not to quarrel with the fox and to find prey elsewhere.",
    "chance_of_success": 50,
    "exp": 20,
    "success_text": [
        "p_l leads the patrol to the end of the scent trail, where a red fox sits plucking the feathers off a plump seagull. With careful signals, the cats set up an ambush. While they'd expected having more cats would make it easier, it also makes the patrol far more of a threat to the red fox, and the creature panicks when they reveal themselves. They win the bird, but r_c nearly gets injured, and it's only p_l shoving them both out of the way that saves both their pelts.",
        null,
        "With such a big patrol, and with s_c there, when they track down the red fox at the end of the scent trail they have more than enough skill and muscle to drive it off from the fish it was gnawing on. The cats gather around it, congraduating each other.",
        "Tracking the fox trail, s_c reminds the rest of the patrol that things don't always need to end in a fight, using the trail to uncover a food cache of dead fish buried in a dune. They still don't know what kind of fox left the trail, and they don't need to - these fish will make great additions to the freshkill pile back home."
    ],
    "fail_text": [
        "The fox's trail vanishes, almost as though the creature has figured out they're tracking it. Grumbling and arguing, the patrol has to head back home disappointed.",
        "The patrol tracks down a red fox, and spots that it's holding freshkill. However, s_c bursts from cover without warning, trying to intimidate the fox. Which they can say sort of worked, but also causes the fox to run off with the food it carries. The other cats aren't particularly pleased with s_c.",
        null,
        "p_l leads the patrol to the end of the scent trail, where a red fox sits plucking the feathers off a plump seagull. With careful signals, the cats set up an ambush, but they aren't careful enough, and with a snarl the fox takes a bite at r_c as it flees with its dinner.",
        null,
        "The patrol tracks down a red fox, and spots that it's holding freshkill. However, s_c bursts from cover without warning, trying to intimidate the fox, and the overconfident attack ends in disaster as the fox bites s_c, leaving the rest of the patrol to rescue their annoying clanmate as the fox runs off with what could've been their dinner."
    ],
    "win_skills": ["good hunter", "great hunter", "fantastic hunter", "good fighter", "great fighter", "excellent fighter"],
    "win_trait": ["altruistic", "calm", "careful", "faithful", "insecure", "loyal", "nervous", "patient", "responsible", "righteous", "thoughtful", "wise"],
    "fail_skills": ["None"],
    "fail_trait": ["adventurous", "ambitious", "bloodthirsty", "bold", "confident", "daring", "fierce", "playful", "troublesome", "vengeful"],
    "min_cats": 4,
    "max_cats": 6,
    "antagonize_text": null,
    "antagonize_fail_text": null,
    "history_text": [
        "r_c carries a scar from a red fox fight."
    ]
},
{
    "patrol_id": "bch_hunt_redfox_steal3",
    "biome": "beach",
    "season": "Any",
    "tags": ["hunting", "small_prey", "fighting", "scar", "big_bite_injury",  "clan_to_patrol", "respect"],
    "intro_text": "r_c catches the scent of a fox - but is it red, or gray? And is it worth a fight if they encounter it?",
    "decline_text": "r_c decides not to quarrel with the fox and to find prey elsewhere.",
    "chance_of_success": 30,
    "exp": 20,
    "success_text": [
        "Spotting the red fox they've tracked dipping into a shletered cove, r_c hangs back, sneaking around until they spot the fox burying a fish for later. They simply wait for it to finish and leave, then creep in to steal the fox's hard work, bringing the prize back to camp for the freshkill pile. Sometimes winning a battle doesn't require fighting.",
        null,
        "It requires s_c to use some of their best tricks, but they sneak close to the red fox at the end of the scent trail, eyes on the fish the fox carries. The creature puts down its freshkill to start digging at a dune, and s_c takes the opportunity, grabbing the fish and running. It's a good prize, and they feel proud to present it to the elders when they pad into camp, tired but satisfied.",
        "It's a situation that calls for careful calm, not implusive action. s_c tracks down a red fox at the end of the scent trail, holding a young seagull, and waits carefully. Eventually, as the fox starts to hunt at a different beach, it drops its freshkill to try win more. s_c carefully snatches it while the fox is distracted, and trots back to camp having successfully outwitted the competing predator."
    ],
    "fail_text": [
        "It embarasses them, but r_c doesn't even manage to find the fox they track, let alone earn anything useful from the afternoon's attempts.",
        "s_c hones in on the scent, and as soon as they spot the red fox with a dead fish hanging from its jaws, throwes themselves to the attack. The fox hears them coming, and with insulting nonchalance trots off, unwilling to get into a fight.",
        null,
        "Finding a red fox holding a fish that would be much appreciated for c_n's freshkill pile, r_c goes to attack it. But the fox is just as keen to keep it as r_c is to win it, and they're injured in the resulting fight.",
        null,
        "s_c hones in on the scent, and as soon as they spot the red fox with a dead fish hanging from its jaws, recklessly throwes themselves to the attack. But the fox is as desperate to keep its meal as s_c is to win it from them, and s_c has to retreat bleeding, as the fox trots off with its dinner."
    ],
    "win_skills": ["good hunter", "great hunter", "fantastic hunter", "good fighter", "great fighter", "excellent fighter"],
    "win_trait": ["altruistic", "calm", "careful", "faithful", "insecure", "loyal", "nervous", "patient", "responsible", "righteous", "thoughtful", "wise"],
    "fail_skills": ["None"],
    "fail_trait": ["adventurous", "ambitious", "bloodthirsty", "bold", "confident", "daring", "fierce", "playful", "troublesome", "vengeful"],
    "min_cats": 1,
    "max_cats": 1,
    "antagonize_text": null,
    "antagonize_fail_text": null,
    "history_text": [
        "r_c carries a scar from a solo fight with a red fox."
    ]
},
{
    "patrol_id": "bch_hunt_foxgray_steal1",
    "biome": "beach",
    "season": "Any",
    "tags": ["hunting", "small_prey", "fighting", "scar", "small_bite_injury", "platonic", "respect", "rel_patrol"],
    "intro_text": "Your patrol catches the scent of a fox - but is it red, or gray? And is it worth a fight if they encounter it?",
    "decline_text": "Your patrol decides not to quarrel with the fox and to find prey elsewhere.",
    "chance_of_success": 50,
    "exp": 20,
    "success_text": [
        "It's a gray fox, which as far as the cats are concerned, means free food. They leap after it, and after a short chase the fox drops the mouse it was holding. That's not enough to satisfy the c_n cats, who drive it out of their territory before collecting the mouse and continuing the afternoon's hunt.",
        "The scent trail leads to where some kind of fox has cached half a fish in a poorly concealed hole. The cats take it as their due, and leave the fox to wander on.",
        "The trail leads to a gray fox, and s_c makes sure it both hands over the prey it's poached from c_n land and flees for the border, tail between its legs and yelping. The smaller predator can't stand up to a patrol working together.",
        "The cats slowly follow the trail, with s_c urging caution. There's no reason to rush into things. Sure enough, they find a grey fox. It's digging at a rotten log, unearthing insects. The patrol uses the presence of the other predator as a distraction to bring down a pump bird, one that was too busy watching the fox to guard from them, and the fox is left unscathed to keep bug hunting."
    ],
    "fail_text": [
        "The fox's trail vanishes, almost as though the creature has figured out they're tracking it. Grumbling and arguing, the patrol has to head back home disappointed.",
        "The patrol tracks down a gray fox trespassing on c_n land, but s_c runs at it without thinking, and instead of intimidating the fox into fleeing for the border it makes the gray fox skitter up a cliff and start yelping. It takes all afternoon to wait the fox out and then drive it more gently from c_n's hunting grounds, and no one is happy with s_c.",
        null,
        "p_l leads the patrol to the end of the scent trail, where a gray fox sits grooming it's fur in the sunshine. With careful signals, the cats set up an ambush, but the small gray panics beyond anything any cat expected, and as it flees, convinced its life is in danger, it bites at r_c.",
        null,
        "The patrol tracks down a gray fox trespassing on c_n land, but s_c runs at it without thinking, and instead of intimidating the fox into fleeing for the border it makes the gray fox skitter up a cliff and start yelping. s_c tries to make up for the mistake by following the fox up into the branches, which goes even more poorly and leaves the patrol needing to help them back to the medicine den."
    ],
    "win_skills": ["good hunter", "great hunter", "fantastic hunter", "great fighter", "excellent fighter"],
    "win_trait": ["altruistic", "calm", "careful", "faithful", "insecure", "loyal", "nervous", "patient", "responsible", "righteous", "thoughtful", "wise"],
    "fail_skills": ["None"],
    "fail_trait": ["adventurous", "ambitious", "bloodthirsty", "bold", "confident", "daring", "fierce", "playful", "troublesome", "vengeful"],
    "min_cats": 2,
    "max_cats": 3,
    "antagonize_text": null,
    "antagonize_fail_text": null,
    "history_text": [
        "r_c carries a scar from a gray fox fight.",
        null
    ]
},
{
    "patrol_id": "bch_hunt_foxgray_steal2",
    "biome": "beach",
    "season": "Any",
    "tags": ["hunting", "small_prey", "fighting", "scar", "small_bite_injury", "platonic", "respect", "rel_patrol"],
    "intro_text": "Your patrol catches the scent of a fox - but is it red, or gray? And is it worth a fight if they encounter it?",
    "decline_text": "Your patrol decides not to quarrel with the fox and to find prey elsewhere.",
    "chance_of_success": 70,
    "exp": 20,
    "success_text": [
        "It's a gray fox, which as far as the cats are concerned, means free food. They leap after it, and after a short chase the fox drops the mouse it was holding. That's not enough to satisfy the c_n cats, who drive it out of their territory before collecting the mouse and continuing the afternoon's hunt.",
        "The scent trail leads to where some kind of fox has cached a wood rat in a poorly concealed hole. The cats take it as their due, and leave the fox to wander on.",
        "The trail leads to a gray fox, and s_c makes sure it both hands over the prey it's poached from c_n land and flees for the border, tail between its legs and yelping. The smaller predator can't stand up to a patrol working together.",
        "The cats slowly follow the trail, with s_c urging caution. There's no reason to rush into things. Sure enough, they find a grey fox. It's digging at a rotten log, unearthing insects. The patrol uses the presence of the other predator as a distraction to bring down a pump bird, one that was too busy watching the fox to guard from them, and the fox is left unscathed to keep bug hunting."
    ],
    "fail_text": [
        "The fox's trail vanishes, almost as though the creature has figured out they're tracking it. Grumbling and arguing, the patrol has to head back home disappointed.",
        "The patrol tracks down a gray fox trespassing on c_n land, but s_c runs at it without thinking, and instead of intimidating the fox into fleeing for the border it makes the gray fox skitter up a cliff and start yelping. It takes all afternoon to wait the fox out and then drive it more gently from c_n's hunting grounds, and no one is happy with s_c.",
        null,
        "p_l leads the patrol to the end of the scent trail, where a gray fox sits grooming it's fur in the sunshine. With careful signals, the cats set up an ambush, but the small gray panics beyond anything any cat expected, and as it flees, convinced its life is in danger, it bites at r_c.",
        null,
        "The patrol tracks down a gray fox trespassing on c_n land, but s_c runs at it without thinking, and instead of intimidating the fox into fleeing for the border it makes the gray fox skitter up a cliff and start yelping. s_c tries to make up for the mistake by following the fox up into the branches, which goes even more poorly and leaves the patrol needing to help them back to the medicine den."
    ],
    "win_skills": ["good hunter", "great hunter", "fantastic hunter", "great fighter", "excellent fighter"],
    "win_trait": ["altruistic", "calm", "careful", "faithful", "insecure", "loyal", "nervous", "patient", "responsible", "righteous", "thoughtful", "wise"],
    "fail_skills": ["None"],
    "fail_trait": ["adventurous", "ambitious", "bloodthirsty", "bold", "confident", "daring", "fierce", "playful", "troublesome", "vengeful"],
    "min_cats": 4,
    "max_cats": 6,
    "antagonize_text": null,
    "antagonize_fail_text": null
},
{
    "patrol_id": "bch_hunt_foxgray_steal3",
    "biome": "beach",
    "season": "Any",
    "tags": ["hunting", "small_prey", "fighting", "scar", "small_bite_injury"],
    "intro_text": "r_c catches the scent of a fox - but is it red, or gray? And is it worth a fight if they encounter it?",
    "decline_text": "r_c decides not to quarrel with the fox and to find prey elsewhere.",
    "chance_of_success": 50,
    "exp": 15,
    "success_text": [
        "Spotting the gray fox they've tracked dipping into a shletered cove, r_c hangs back, sneaking around until they spot the fox caching a bird kill in an old log a storm washed in moons ago. They simply wait for it to finish and leave, then creep in to steal the fox's hard work, bringing the prize back to camp for the freshkill pile. Sometimes winning a battle doesn't require fighting.",
        null,
        "s_c tracks down a gray fox, and carefully cosiders it as an opponent. Stocky, yes, but they finally decide they can take it, and burst from cover, using surprise to get in a couple vicious swipes to the fox's face while its jaws are still full of prey. Yelping, the gray fox retreats from the cat, unwilling to risk more split blood, and s_c picks up the rat it carried with a proud grin.",
        "It's a situation that calls for careful calm, not implusive action. s_c tracks down a gray fox at the end of the scent trail, holding a little plump mouse, and waits carefully. Eventually, the fox tries to cache its freshkill in a little hole. s_c picks it up once the fox leaves, strolling back to camp having successfully outwitted the competing predator."
    ],
    "fail_text": [
        "It embarasses them, but r_c doesn't even manage to find the fox they track, let alone earn anything useful from the afternoon's attempts.",
        "s_c hones in on the scent, and as soon as they spot the gray fox with a dead fish hanging from its jaws, throwes themselves to the attack. The fox hears them coming, and makes a hasty retreat before the fight can start, taking its dinner with it.",
        null,
        "Finding a gray fox holding a mouse that would make a nice addition to c_n's freshkill pile, r_c goes to attack it. But the fox is just as keen to keep it as r_c is to win it, and they're injured in the resulting fight.",
        null,
        "s_c hones in on the scent, and as soon as they spot the gray fox with a dead fish hanging from its jaws, recklessly throwes themselves to the attack. But the fox is a little too desperate to keep itself from harm, and s_c has to retreat bleeding."
    ],
    "win_skills": ["good hunter", "great hunter", "fantastic hunter", "good fighter", "great fighter", "excellent fighter"],
    "win_trait": ["altruistic", "calm", "careful", "faithful", "insecure", "loyal", "nervous", "patient", "responsible", "righteous", "thoughtful", "wise"],
    "fail_skills": ["None"],
    "fail_trait": ["adventurous", "ambitious", "bloodthirsty", "bold", "confident", "daring", "fierce", "playful", "troublesome", "vengeful"],
    "min_cats": 1,
    "max_cats": 1,
    "antagonize_text": null,
    "antagonize_fail_text": null,
    "history_text": [
        "r_c carries a scar from a solo fight with a gray fox."
    ]
}

]<|MERGE_RESOLUTION|>--- conflicted
+++ resolved
@@ -2336,32 +2336,12 @@
 {
         "patrol_id": "bch_hunt_grayvixen2",
         "biome": "beach",
-<<<<<<< HEAD
         "season": "newleaf",
         "tags": ["fighting", "minor_injury", "respect", "trust", "rel_patrol", "patrol_to_r_c"],
         "intro_text": "Your patrol catches the scent of a fox - but is it red, or gray?",
         "decline_text": "Your patrol decides not to pursue the fox.",
         "chance_of_success": 90,
         "exp": 30,
-=======
-        "season": "leaf-bare",
-        "tags": [
-            "hunting",
-            "comfort",
-            "trust",
-            "patrol_to_p_l",
-            "patrol_to_r_c",
-            "cold_injury",
-            "small_prey0",
-            "small_prey1",
-            "medium_prey2",
-            "medium_prey3"
-        ],
-        "intro_text": "It starts snowing soon after the patrol sets out, trying to bring back something nice for the fresh-kill pile.",
-        "decline_text": "They decide to turn back and wait until the snow dies down.",
-        "chance_of_success": 50,
-        "exp": 10,
->>>>>>> 6ffecded
         "success_text": [
         "The stocky gray vixen they track down smells of milk, and though she's nearly double the weight of any of the patrol and all of it muscle, they meet her eyes squarely, and leap to attack. c_n does not tolerate sharing their territory with foxes, and they work together to drive her off.",
         "With so many cats working together in tight coordination, they're able to keep the gray vixen they find pinned and distracted as they wear her down. The fox eventually flees for her den, and the patrol follows to take care of the cubs she's raising.",
@@ -2391,7 +2371,6 @@
 {
         "patrol_id": "bch_hunt_grayvixen3",
         "biome": "beach",
-<<<<<<< HEAD
         "season": "newleaf",
         "tags": ["fighting", "scar", "big_bite_injury", "respect", "trust", "clan_to_patrol"],
         "intro_text": "Your patrol catches the scent of a fox - but is it red, or gray?",
@@ -2403,22 +2382,6 @@
         null,
         "s_c displays incredible skill, driving the mother vixen and her brood off of the coast all by themselves. Now neither the gray fox nor her dependent cubs pose a threat to the Clan. They swell with pride, returning to camp knowing there's one less competitor poaching c_n's prey.",
         "They're nearly of equal height, with s_c's bold aggression making up for the weight that the gray vixen has on them, and the stand off is resolved when s_c charges the gray fox and she chooses flight over fight."
-=======
-        "season": "leaf-bare",
-        "tags": [
-            "hunting",
-            "cold_injury",
-            "medium_prey"
-        ],
-        "intro_text": "It starts snowing soon after the patrol sets out, trying to bring back something nice for the fresh-kill pile.",
-        "decline_text": "They decide to turn back and wait until the snow dies down.",
-        "chance_of_success": 40,
-        "exp": 10,
-        "success_text": [
-            "Despite the snow, r_c manages to hunt successfully, finding the normal number of crabs obliviously scurrying about.",
-            null,
-            "s_c really shows their talent, bringing a clutch of crabs back to camp for the fresh-kill pile."
->>>>>>> 6ffecded
         ],
         "fail_text": [
         "r_c comes across a gray vixen at the end of the scent trail. She spots them too, measures herself up against them, then flees, scrambling up the cliffs of the headland in a move that completely surprises r_c. This round goes to the gray fox.",
@@ -2444,30 +2407,12 @@
 {
         "patrol_id": "bch_hunt_grayvixen4",
         "biome": "beach",
-<<<<<<< HEAD
         "season": "greenleaf",
         "tags": ["fighting", "minor_injury", "respect", "trust", "rel_patrol", "patrol_to_r_c"],
         "intro_text": "Your patrol catches the scent of a fox - but is it red, or gray?",
         "decline_text": "Your patrol decides not to pursue the fox.",
         "chance_of_success": 60,
         "exp": 30,
-=======
-        "season": "leaf-bare",
-        "tags": [
-            "hunting",
-            "comfort",
-            "trust",
-            "rel_patrol",
-            "romantic",
-            "no_app",
-            "cold_injury",
-            "small_prey"
-        ],
-        "intro_text": "It starts snowing soon after the patrol sets out, trying to bring back something nice for the fresh-kill pile.",
-        "decline_text": "They decide to turn back and wait until the snow dies down.",
-        "chance_of_success": 50,
-        "exp": 10,
->>>>>>> 6ffecded
         "success_text": [
         "The stocky gray vixen they track down smells of milk, and though she's nearly double the weight of any of the patrol and all of it muscle, they meet her eyes squarely, and leap to attack. c_n does not tolerate sharing their territory with foxes, and they work together to drive her off.",
         "Your patrol drives away the gray fox, seeks out her den, and kills her young cubs. It's brutal, but these fluffy small foxes would one day have grown to be kit-killers and thieves. Better to deal with them now than when they're the height and nearly double the weight of a cat, though a gray fox will always be easier than a bigger red one.",
