--- conflicted
+++ resolved
@@ -1479,123 +1479,6 @@
             "r_c pounces, trying to end the weird encounter quickly, but a tentacle grabs them and hauls them closer, revealing a massive hooked beak. With r_c yowling and wriggling and a complete lack of bones to hold itself up the octopus only manages to take a small chunk out of them, but it's enough to make the patrol back off.",
             null,
             "s_c dances around nervously, but the patrol wants to give this hunt a try. Their anxiety doesn't help, and the deflated octopus manages to grab and bite them with its hooked beak, proving that maybe s_c was right to be cautious."
-        ],
-        "win_skills": [
-            "very smart",
-            "extremely smart",
-            "great fighter",
-            "excellent fighter"
-        ],
-        "win_trait": [
-            "calm",
-            "careful",
-            "loyal",
-            "strange",
-            "patient",
-            "responsible",
-            "thoughtful",
-            "wise",
-            "cold"
-        ],
-        "fail_skills": [
-            "None"
-        ],
-        "fail_trait": [
-            "childish",
-            "shameless",
-            "troublesome",
-            "insecure",
-            "nervous"
-        ],
-        "min_cats": 4,
-        "max_cats": 6,
-        "antagonize_text": null,
-        "antagonize_fail_text": null,
-        "history_text": [
-            "r_c was bit by an octopus, and it left a scar."
-        ]
-    },
-    {
-        "patrol_id": "bch_hunt_octopus5",
-        "biome": "beach",
-        "season": "Any",
-        "tags": [
-            "hunting",
-            "trust",
-            "distrust",
-            "injury",
-            "beak_bite",
-            "medium_prey"
-        ],
-        "intro_text": "As the patrol passes along the sand between the waves and some rockpools, they find one of the oddest things any of them have ever seen - a huge octopus on land. It's clearly trying to head for the ocean.",
-        "decline_text": "A little impressed, a lot weirded out, the patrol decided to leave the poor creature alone.",
-        "chance_of_success": 50,
-        "exp": 30,
-        "success_text": [
-            "The patrol pounces in a coordinated strike on the massive potential prey - but this prey has more arms than there are cats, and it takes all their energy to wrestle with the enormously strong, long arms. They fail to stop the octopus, although it leaves one of it's arms behind. The arm keeps trying to fight long after the body has swum away.",
-            null,
-            "s_c coordinates the cats, and they all work together, distracting the octopus while another member of the patrol grabs an arm and hauls it backwards. There's too few of them for it to work, although they manage to rip an arm off. The arm keeps trying to fight the patrol as they carry it back to camp, not making it any easier.",
-            "Keeping a cool head under very odd circumstances, s_c manages to keep the patrol focused on the prey opportunity, and not how weird the whole thing is. They manage to rip off an arm, and carry it back to camp as a group as it keeps struggling."
-        ],
-        "fail_text": [
-            "The cats watch the roiling, uncoordinated, twisting mass of limbs, completely weirded out. r_c darts in to try and catch it, but one long tentacle almost lazily smacks them back. Even on land, this octopus seems too big to tackle.",
-            "Confronted with the roiling mass of flesh, s_c panics, and is no help as the patrol tries to decide what to do. In the end, the octopus slithers into the ocean and disappears.",
-            null,
-            "r_c pounces, trying to end the weird encounter quickly, but a tentacle grabs them and hauls them closer, revealing a massive hooked beak. With r_c yowling and wriggling and a complete lack of bones to hold itself up the octopus only manages to take a small chunk out of them, but it's enough to make the patrol back off.",
-            null,
-            "s_c dances around nervously, but the patrol wants to give this hunt a try. Their anxiety doesn't help, and the deflated octopus manages to grab and bite them with its hooked beak, proving that maybe s_c was right to be cautious."
-        ],
-        "win_skills": [
-            "very smart",
-            "extremely smart",
-            "great fighter",
-            "excellent fighter"
-        ],
-        "win_trait": [
-            "calm",
-            "careful",
-            "loyal",
-            "strange",
-            "patient",
-            "responsible",
-            "thoughtful",
-            "wise",
-            "cold"
-        ],
-        "fail_skills": [
-            "None"
-        ],
-        "fail_trait": [
-            "childish",
-            "shameless",
-            "troublesome",
-            "insecure",
-            "nervous"
-        ],
-        "min_cats": 1,
-        "max_cats": 3,
-        "antagonize_text": null,
-        "antagonize_fail_text": null,
-        "history_text": [
-            "r_c was bit by an octopus, and it left a scar."
-<<<<<<< HEAD
-    ]
-},
-{
-    "patrol_id": "bch_hunt_heat1",
-    "biome": "beach",
-    "season": "greenleaf",
-    "tags": ["hunting", "big_prey", "rel_patrol", "platonic", "no_change_fail"],
-    "intro_text": "It's extremely hot out today, and the hunting patrol lingers around the ocean shore, where the spray from the waves keeps them cool.",
-    "decline_text": "The patrol decides to head back to camp. They can hunt a different day.",
-    "chance_of_success": 50,
-    "exp": 15,
-    "success_text": [
-        "The prey gets sluggish in the heat, as the cats stay cool and ready. When the patrol spots a beach littered with crab-holes, they get to work, fishing out the small dry and exhausted crabs by the dozens until every cats has almost too many to carry home.",
-        "The cats find a vast and shallow rockpool. While paddling for the pleasure of water on their pawpads, they discover the sun has heated the water to body-heat. Very weird, but a great opportunity. The warm bath has killed the little creepy crawlies that are usually not worth the effort of chasing, and they take a strange but fruitful bounty home."
-    ],
-    "fail_text": [
-        "No way, it's too hot for this. They can try to hunt again later."
         ],
     "min_cats": 2,
     "max_cats": 6,
@@ -2225,87 +2108,10 @@
         "fail_skills": ["good fighter"],
         "fail_trait": ["None"],
         "min_cats": 2,
-=======
-        ]
-    },
-    {
-        "patrol_id": "bch_hunt_heat1",
-        "biome": "beach",
-        "season": "greenleaf",
-        "tags": [
-            "hunting",
-            "rel_patrol",
-            "platonic",
-            "no_change_fail",
-            "large_prey"
-        ],
-        "intro_text": "It's extremely hot out today, and the hunting patrol lingers around the ocean shore, where the spray from the waves keeps them cool.",
-        "decline_text": "The patrol decides to head back to camp. They can hunt a different day.",
-        "chance_of_success": 50,
-        "exp": 15,
-        "success_text": [
-            "The prey gets sluggish in the heat, as the cats stay cool and ready. When the patrol spots a beach littered with crab-holes, they get to work, fishing out the small dry and exhausted crabs by the dozens until every cats has almost too many to carry home.",
-            "The cats find a vast and shallow rockpool. While paddling for the pleasure of water on their pawpads, they discover the sun has heated the water to body-heat. Very weird, but a great opportunity. The warm bath has killed the little creepy crawlies that are usually not worth the effort of chasing, and they take a strange but fruitful bounty home."
-        ],
-        "fail_text": [
-            "No way, it's too hot for this. They can try to hunt again later."
-        ],
-        "min_cats": 2,
-        "max_cats": 6,
-        "antagonize_text": null,
-        "antagonize_fail_text": null
-    },
-    {
-        "patrol_id": "bch_hunt_eagleswim1",
-        "biome": "beach",
-        "season": "Any",
-        "tags": [
-            "hunting",
-            "warrior",
-            "trust",
-            "scar",
-            "injury",
-            "beak_bite",
-            "large_prey0",
-            "large_prey1",
-            "huge_prey2",
-            "huge_prey3"
-        ],
-        "intro_text": "The hunting patrol spots an eagle on the wing overhead, and watches as it swoops to dig its talons through the spine of an impressively huge fish. But then it doesn't take its catch into the air. Perhaps it's too heavy?",
-        "decline_text": "They move on, ignoring the eagle to focus on their own hunt.",
-        "chance_of_success": 30,
-        "exp": 20,
-        "success_text": [
-            "Your patrol uses the eagle as a scout for their own hunt, and eventually manage several smaller catches from the same area that cumulatively are just as impressive as the eagle's massive catch.",
-            "The cats' eyes light up with possibility, watching the eagle swimming to shore awkwardly. p_l leads the patrol yowling threats and insults from the shoreline and making a massive racket. Bewildered, the eagle eventually gives up its catch and takes to the air. The massive fish washes ashore into the paws of c_n.",
-            "As the rest of the patrol discuss whether they can steal the catch, s_c fixates on the bird that caught it. The eagle works its way awkwardly towards shore, and just as it's going to climb out s_c pounces, fighting in the shallows where s_c has the edge over the bird in swimming. They win both the fish and the predator as prey for c_n.",
-            "As the rest of the patrol discuss whether they can steal the catch, s_c fixates on the bird that caught it. The eagle works its way awkwardly towards shore, and just as it's going to climb out s_c pounces, fighting in the shallows where s_c has the edge over the bird in swimming. They win both the fish and the predator as prey for c_n."
-        ],
-        "fail_text": [
-            "The patrol dives into the water, keen to make a play to steal the fish, but even though its talons are occupied keeping grip on its prey, the eagle's huge wings pack a buffeting punch and the cats are driven back, giving up on the idea of scavenging.",
-            null,
-            null,
-            "The patrol decides to fight the eagle in the water for possession of the prey, but while its talons are occupied holding on to its prey, its beak is not, and it takes a nasty chunk out of r_c before the cats retreat."
-        ],
-        "win_skills": [
-            "excellent fighter"
-        ],
-        "win_trait": [
-            "ambitious"
-        ],
-        "fail_skills": [
-            "None"
-        ],
-        "fail_trait": [
-            "None"
-        ],
-        "min_cats": 1,
->>>>>>> 21d47350
         "max_cats": 3,
         "antagonize_text": null,
         "antagonize_fail_text": null,
         "history_text": [
-<<<<<<< HEAD
         "r_c carries a scar from a fight with a red vixen.",
         "r_c fell in battle with a red fox.",
         "died while fighting a red vixen"
@@ -2338,62 +2144,11 @@
         "win_trait": ["adventurous", "altruistic", "ambitious", "bloodthirsty", "bold", "confident", "daring", "fierce", "responsible", "righteous", "troublesome", "vengeful"],
         "fail_skills": ["good fighter"],
         "fail_trait": ["None"],
-=======
-            "r_c carries a scar from an eagle's beak.",
-            null
-        ]
-    },
-    {
-        "patrol_id": "bch_hunt_eagleswim2",
-        "biome": "beach",
-        "season": "Any",
-        "tags": [
-            "hunting",
-            "warrior",
-            "trust",
-            "scar",
-            "injury",
-            "beak_bite",
-            "large_prey0",
-            "large_prey1",
-            "huge_prey2",
-            "huge_prey3"
-        ],
-        "intro_text": "The hunting patrol spots an eagle on the wing overhead, and watches as it swoops to dig its talons through the spine of an impressively huge fish. But then it doesn't take its catch into the air. Perhaps it's too heavy?",
-        "decline_text": "They move on, ignoring the eagle to focus on their own hunt.",
-        "chance_of_success": 60,
-        "exp": 20,
-        "success_text": [
-            "Your patrol uses the eagle as a scout for their own hunt, and eventually manage several smaller catches from the same area that cumulatively are just as impressive as the eagle's massive catch.",
-            "The cats' eyes light up with possibility, watching the eagle swimming to shore awkwardly. p_l leads the patrol yowling threats and insults from the shoreline and making a massive racket. Bewildered, the eagle eventually gives up its catch and takes to the air. The massive fish washes ashore into the paws of c_n.",
-            "As the rest of the patrol discuss whether they can steal the catch, s_c fixates on the bird that caught it. The eagle works its way awkwardly towards shore, and just as it's going to climb out s_c pounces, fighting in the shallows where s_c has the edge over the bird in swimming. They win both the fish and the predator as prey for c_n.",
-            "As the rest of the patrol discuss whether they can steal the catch, s_c fixates on the bird that caught it. The eagle works its way awkwardly towards shore, and just as it's going to climb out s_c pounces, fighting in the shallows where s_c has the edge over the bird in swimming. They win both the fish and the predator as prey for c_n."
-        ],
-        "fail_text": [
-            "The patrol dives into the water, keen to make a play to steal the fish, but even though its talons are occupied keeping grip on its prey, the eagle's huge wings pack a buffeting punch and the cats are driven back, giving up on the idea of scavenging.",
-            null,
-            null,
-            "The patrol decides to fight the eagle in the water for possession of the prey, but while its talons are occupied holding on to its prey, its beak is not, and it takes a nasty chunk out of r_c before the cats retreat."
-        ],
-        "win_skills": [
-            "excellent fighter"
-        ],
-        "win_trait": [
-            "ambitious"
-        ],
-        "fail_skills": [
-            "None"
-        ],
-        "fail_trait": [
-            "None"
-        ],
->>>>>>> 21d47350
         "min_cats": 4,
         "max_cats": 6,
         "antagonize_text": null,
         "antagonize_fail_text": null,
         "history_text": [
-<<<<<<< HEAD
         "r_c carries a scar from a fight with a red vixen."
         ]
 },
@@ -2463,64 +2218,10 @@
         "fail_skills": ["good fighter"],
         "fail_trait": ["None"],
         "min_cats": 2,
-=======
-            "r_c carries a scar from an eagle's beak.",
-            null
-        ]
-    },
-    {
-        "patrol_id": "bch_hunt_eagleswim3",
-        "biome": "beach",
-        "season": "Any",
-        "tags": [
-            "hunting",
-            "warrior",
-            "trust",
-            "cruel_season",
-            "death",
-            "scar",
-            "injury",
-            "beak_bite",
-            "large_prey0",
-            "large_prey1",
-            "huge_prey2",
-            "huge_prey3"
-        ],
-        "intro_text": "The hunting patrol spots an eagle on the wing overhead, and watches as it swoops to dig its talons through the spine of an impressively huge fish. But then it doesn't take its catch into the air. Perhaps it's too heavy?",
-        "decline_text": "They move on, ignoring the eagle to focus on their own hunt.",
-        "chance_of_success": 30,
-        "exp": 20,
-        "success_text": [
-            "Your patrol uses the eagle as a scout for their own hunt, and eventually manage several smaller catches from the same area that cumulatively are just as impressive as the eagle's massive catch.",
-            "The cats' eyes light up with possibility, watching the eagle swimming to shore awkwardly. p_l leads the patrol yowling threats and insults from the shoreline and making a massive racket. Bewildered, the eagle eventually gives up its catch and takes to the air. The massive fish washes ashore into the paws of c_n.",
-            "As the rest of the patrol discuss whether they can steal the catch, s_c fixates on the bird that caught it. The eagle works its way awkwardly towards shore, and just as it's going to climb out s_c pounces, fighting in the shallows where s_c has the edge over the bird in swimming. They win both the fish and the predator as prey for c_n.",
-            "As the rest of the patrol discuss whether they can steal the catch, s_c fixates on the bird that caught it. The eagle works its way awkwardly towards shore, and just as it's going to climb out s_c pounces, fighting in the shallows where s_c has the edge over the bird in swimming. They win both the fish and the predator as prey for c_n."
-        ],
-        "fail_text": [
-            "The patrol dives into the water, keen to make a play to steal the fish, but even though its talons are occupied keeping grip on its prey, the eagle's huge wings pack a buffeting punch and the cats are driven back, giving up on the idea of scavenging.",
-            null,
-            "The patrol decides to fight the eagle in the water for possession of the prey, but the bird drops the prey and a furious haphazard swimming fight ensues. The eagle's talons, wings, and beak flail in an uncoordinated, dangerous tangle that brings r_c below the water. It's hard to say what kills them, the talon wounds or drowning.",
-            "The patrol decides to fight the eagle in the water for possession of the prey, but while its talons are occupied holding on to its prey, its beak is not, and it takes a nasty chunk out of r_c before the cats retreat."
-        ],
-        "win_skills": [
-            "excellent fighter"
-        ],
-        "win_trait": [
-            "ambitious"
-        ],
-        "fail_skills": [
-            "None"
-        ],
-        "fail_trait": [
-            "None"
-        ],
-        "min_cats": 1,
->>>>>>> 21d47350
         "max_cats": 3,
         "antagonize_text": null,
         "antagonize_fail_text": null,
         "history_text": [
-<<<<<<< HEAD
         "r_c carries a scar from a fight with a red vixen.",
         "r_c fell in battle with a red fox.",
         "died while fighting a red vixen"
@@ -2551,65 +2252,11 @@
         "win_trait": ["adventurous", "altruistic", "ambitious", "bloodthirsty", "bold", "confident", "daring", "fierce", "responsible", "righteous", "troublesome", "vengeful"],
         "fail_skills": ["good fighter"],
         "fail_trait": ["None"],
-=======
-            "r_c carries a scar from an eagle's beak.",
-            "r_c was killed by an eagle, scrapping over food.",
-            "were killed by an eagle"
-        ]
-    },
-    {
-        "patrol_id": "bch_hunt_eagleswim4",
-        "biome": "beach",
-        "season": "Any",
-        "tags": [
-            "hunting",
-            "warrior",
-            "trust",
-            "cruel_season",
-            "death",
-            "scar",
-            "injury",
-            "beak_bite",
-            "large_prey0",
-            "large_prey1",
-            "huge_prey2",
-            "huge_prey3"
-        ],
-        "intro_text": "The hunting patrol spots an eagle on the wing overhead, and watches as it swoops to dig its talons through the spine of an impressively huge fish. But then it doesn't take its catch into the air. Perhaps it's too heavy?",
-        "decline_text": "They move on, ignoring the eagle to focus on their own hunt.",
-        "chance_of_success": 60,
-        "exp": 20,
-        "success_text": [
-            "Your patrol uses the eagle as a scout for their own hunt, and eventually manage several smaller catches from the same area that cumulatively are just as impressive as the eagle's massive catch.",
-            "The cats' eyes light up with possibility, watching the eagle swimming to shore awkwardly. p_l leads the patrol yowling threats and insults from the shoreline and making a massive racket. Bewildered, the eagle eventually gives up its catch and takes to the air. The massive fish washes ashore into the paws of c_n.",
-            "As the rest of the patrol discuss whether they can steal the catch, s_c fixates on the bird that caught it. The eagle works its way awkwardly towards shore, and just as it's going to climb out s_c pounces, fighting in the shallows where s_c has the edge over the bird in swimming. They win both the fish and the predator as prey for c_n.",
-            "As the rest of the patrol discuss whether they can steal the catch, s_c fixates on the bird that caught it. The eagle works its way awkwardly towards shore, and just as it's going to climb out s_c pounces, fighting in the shallows where s_c has the edge over the bird in swimming. They win both the fish and the predator as prey for c_n."
-        ],
-        "fail_text": [
-            "The patrol dives into the water, keen to make a play to steal the fish, but even though its talons are occupied keeping grip on its prey, the eagle's huge wings pack a buffeting punch and the cats are driven back, giving up on the idea of scavenging.",
-            null,
-            "The patrol decides to fight the eagle in the water for possession of the prey, but the bird drops the prey and a furious haphazard swimming fight ensues. The eagle's talons, wings, and beak flail in an uncoordinated, dangerous tangle that brings r_c below the water. It's hard to say what kills them, the talon wounds or drowning.",
-            "The patrol decides to fight the eagle in the water for possession of the prey, but while its talons are occupied holding on to its prey, its beak is not, and it takes a nasty chunk out of r_c before the cats retreat."
-        ],
-        "win_skills": [
-            "excellent fighter"
-        ],
-        "win_trait": [
-            "ambitious"
-        ],
-        "fail_skills": [
-            "None"
-        ],
-        "fail_trait": [
-            "None"
-        ],
->>>>>>> 21d47350
         "min_cats": 4,
         "max_cats": 6,
         "antagonize_text": null,
         "antagonize_fail_text": null,
         "history_text": [
-<<<<<<< HEAD
         "r_c carries a scar from a red fox fight."
         ]
 },
@@ -2714,111 +2361,10 @@
     "fail_skills": ["good fighter"],
     "fail_trait": ["None"],
         "min_cats": 4,
-=======
-            "r_c carries a scar from an eagle's beak.",
-            "r_c was killed by an eagle, scrapping over food.",
-            "were killed by an eagle"
-        ]
-    },
-    {
-        "patrol_id": "bch_hunt_twolegsobject1",
-        "biome": "beach",
-        "season": "greenleaf",
-        "tags": [
-            "hunting",
-            "injury",
-            "sprain"
-        ],
-        "intro_text": "As the patrol arrives at a beach, they spot Twolegs and their kits lounging around a brightly colored pelt of some kind, and smell food-scent.",
-        "decline_text": "The patrol decides to avoid the Twolegs.",
-        "chance_of_success": 50,
-        "exp": 10,
-        "success_text": [
-            "The patrol sneaks closer. It seems the Twolegs are eating, though the open beach shore means the cats don't have any chances of stealing a bite.",
-            null,
-            "s_c is more interested in the strangely-colored pelt than the food-scent, which the Twolegs will undoubtedly be possessive of. They wonder how the odd creature make such things, and why on earth they'd bring them to a beach to sit on pointlessly."
-        ],
-        "fail_text": [
-            "The patrol can't seem to interpret the purpose of the gathering. Twolegs are just mystifying.",
-            null,
-            null,
-            "As the patrol gets close, a Twoleg kit runs at them, screaming unintelligibly. While running away, r_c sprains a leg."
-        ],
-        "win_skills": [
-            "smart",
-            "very smart",
-            "extremely smart"
-        ],
-        "win_trait": [
-            "None"
-        ],
-        "fail_skills": [
-            "None"
-        ],
-        "fail_trait": [
-            "None"
-        ],
-        "min_cats": 2,
         "max_cats": 6,
         "antagonize_text": null,
-        "antagonize_fail_text": null
-    },
-    {
-        "patrol_id": "bch_hunt_leafbaresnowstorm1",
-        "biome": "beach",
-        "season": "leaf-bare",
-        "tags": [
-            "hunting",
-            "comfort",
-            "trust",
-            "patrol_to_p_l",
-            "patrol_to_r_c",
-            "cold_injury",
-            "small_prey0",
-            "small_prey1",
-            "medium_prey2",
-            "medium_prey3"
-        ],
-        "intro_text": "It starts snowing soon after the patrol sets out, trying to bring back something nice for the freshkill pile.",
-        "decline_text": "They decide to turn back and wait until the snow dies down.",
-        "chance_of_success": 50,
-        "exp": 10,
-        "success_text": [
-            "Despite the snow, the patrol manages to hunt successfully, finding crabs running about on the beach, oblivious to leaf-bare. With the sea to provide there's more than enough to bring a good haul back to c_n, and as p_l leads them home there's a sense of security and competence driving them onwards.",
-            null,
-            "Everyone looks admiringly at s_c by the end of the afternoon. Every cat carries something home, but nearly all of it was caught by s_c.",
-            "s_c really keeps the patrol on task and motivated through the sharp cold of the leaf-bare morning, not through authority or commands, but with a gentle voice and compassionate understanding that encourages every cat to do their best for c_n."
-        ],
-        "fail_text": [
-            "The prey must be hiding; the patrol catches nothing. As a snowstorm descends and visibility drops, the patrol retreats to a sea cave, their pelts and tails and legs all tightly wrapped into one indistinguishable kitty cat ball while they wait for the storm to blow over.",
-            null,
-            null,
-            "The prey must be hiding; the patrol catches nothing. As a snowstorm descends and visibility drops, the patrol retreats to a sea cave, their pelts and tails and legs all tightly wrapped into one indistinguishable kitty cat ball. Still, when they return to camp r_c is cold and chilled."
-        ],
-        "win_skills": [
-            "great hunter",
-            "fantastic hunter"
-        ],
-        "win_trait": [
-            "altruistic",
-            "compassionate",
-            "empathetic",
-            "faithful",
-            "loving"
-        ],
-        "fail_skills": [
-            "None"
-        ],
-        "fail_trait": [
-            "None"
-        ],
-        "min_cats": 3,
->>>>>>> 21d47350
-        "max_cats": 6,
-        "antagonize_text": null,
-        "antagonize_fail_text": null,
-        "history_text": [
-<<<<<<< HEAD
+        "antagonize_fail_text": null,
+        "history_text": [
         "r_c carries a scar from a fight with a gray vixen."
         ]
 },
@@ -2849,55 +2395,11 @@
         "win_trait": ["adventurous", "altruistic", "ambitious", "bloodthirsty", "bold", "confident", "daring", "fierce", "responsible", "righteous", "troublesome", "vengeful"],
     "fail_skills": ["good fighter"],
     "fail_trait": ["None"],
-=======
-            "r_c caught a chill while hunting in leaf-bare.",
-            null
-        ]
-    },
-    {
-        "patrol_id": "bch_hunt_leafbaresnowstorm2",
-        "biome": "beach",
-        "season": "leaf-bare",
-        "tags": [
-            "hunting",
-            "cold_injury",
-            "medium_prey"
-        ],
-        "intro_text": "It starts snowing soon after the patrol sets out, trying to bring back something nice for the freshkill pile.",
-        "decline_text": "They decide to turn back and wait until the snow dies down.",
-        "chance_of_success": 40,
-        "exp": 10,
-        "success_text": [
-            "Despite the snow, r_c manages to hunt successfully, finding the normal number of crabs obliviously scurrying about.",
-            null,
-            "s_c really shows their talent, bringing a clutch of crabs back to camp for the freshkill pile."
-        ],
-        "fail_text": [
-            null,
-            null,
-            null,
-            "The prey must be hiding; r_c catches nothing. As a snowstorm descends and visibility drops, they hide in a sea cave, shivering and tightly tucked up against the cold. When they return to camp r_c is cold and chilled, but otherwise unharmed."
-        ],
-        "win_skills": [
-            "great hunter",
-            "fantastic hunter"
-        ],
-        "win_trait": [
-            "None"
-        ],
-        "fail_skills": [
-            "None"
-        ],
-        "fail_trait": [
-            "None"
-        ],
->>>>>>> 21d47350
         "min_cats": 1,
         "max_cats": 1,
         "antagonize_text": null,
         "antagonize_fail_text": null,
         "history_text": [
-<<<<<<< HEAD
         "r_c carries a scar from a solo fight with a gray vixen.",
         null
         ]
@@ -2966,65 +2468,10 @@
     "fail_skills": ["good fighter"],
     "fail_trait": ["None"],
         "min_cats": 4,
-=======
-            "r_c caught a chill while hunting in leaf-bare.",
-            null
-        ]
-    },
-    {
-        "patrol_id": "bch_hunt_leafbaresnowstorm3",
-        "biome": "beach",
-        "season": "leaf-bare",
-        "tags": [
-            "hunting",
-            "comfort",
-            "trust",
-            "rel_patrol",
-            "romantic",
-            "no_app",
-            "cold_injury",
-            "small_prey"
-        ],
-        "intro_text": "It starts snowing soon after the patrol sets out, trying to bring back something nice for the freshkill pile.",
-        "decline_text": "They decide to turn back and wait until the snow dies down.",
-        "chance_of_success": 50,
-        "exp": 10,
-        "success_text": [
-            "A storm descends, sudden and violent, putting an end to any other thoughts but survival. The cats retreat into a sea cave and cuddle together, sharing what little warmth they have. Each cat takes a turn on the most exposed side of the huddle, selflessly risking themselves.",
-            null,
-            "A storm descends, sudden and violent, putting an end to any other thoughts but survival. s_c keeps everyone's spirits up as the patrol hides in the lee of a cliff where the wind can't get them, until everyone is talking, shaky and unhappy, but keeping each other's spirits up.",
-            "A storm descends, sudden and violent, putting an end to any other thoughts but survival. As the cats hide from the wind, s_c keeps an eye out for everyone. It's a long couple of hours, but with gentle understanding and compassion the cats make it though safely, closer than ever afterwards."
-        ],
-        "fail_text": [
-            null,
-            null,
-            null,
-            "A storm descends, sudden and violent, putting an end to any other thoughts but survival. When the snowstorm leaves, finally, and the cats trudge back home, but r_c hasn't escaped unscathed, their body chilled and refusing to warm up properly."
-        ],
-        "win_skills": [
-            "great speaker",
-            "excellent speaker"
-        ],
-        "win_trait": [
-            "altruistic",
-            "compassionate",
-            "empathetic",
-            "faithful",
-            "loving"
-        ],
-        "fail_skills": [
-            "None"
-        ],
-        "fail_trait": [
-            "None"
-        ],
-        "min_cats": 2,
->>>>>>> 21d47350
         "max_cats": 6,
         "antagonize_text": null,
         "antagonize_fail_text": null,
         "history_text": [
-<<<<<<< HEAD
         "r_c carries a scar from a fight with a gray vixen."
         ]
 },
@@ -3090,74 +2537,11 @@
         "win_trait": ["adventurous", "altruistic", "ambitious", "bloodthirsty", "bold", "confident", "daring", "fierce", "responsible", "righteous", "troublesome", "vengeful"],
     "fail_skills": ["good fighter"],
     "fail_trait": ["None"],
-=======
-            "r_c caught a chill while hunting in leaf-bare.",
-            null
-        ]
-    },
-    {
-        "patrol_id": "bch_hunt_redfox_scavenge1",
-        "biome": "beach",
-        "season": "Any",
-        "tags": [
-            "hunting",
-            "fighting",
-            "scar",
-            "big_bite_injury",
-            "clan_to_patrol",
-            "respect",
-            "rel_patrol",
-            "large_prey"
-        ],
-        "intro_text": "Your patrol catches the scent of a red fox. Tracking it, they find the animal feeding on a shark that the waves have washed ashore in the night.",
-        "decline_text": "Your patrol decides not to quarrel with the fox and to find prey elsewhere.",
-        "chance_of_success": 50,
-        "exp": 20,
-        "success_text": [
-            "Your cats are smaller but they outnumber the fox, if only by a little, and it's a prize they're willing to fight for. With a prayer to StarClan they throw themselves into battle, and the fox, already half full of food and unwilling to lose blood over it, is driven off from the kill.",
-            null,
-            "s_c shows their strength, leading the fight against the fox. By working together and keeping it distracted, the cats harry and harass the fox until it gives up and runs.",
-            "The patrol launches into battle, but with so few cats it's exhausting trying to keep the fox and its snapping jaws on the defensive. In an act of daring bravery, s_c darts low to the ground, gets under the jaws, and sinks their teeth into the fox's throat. It's only one bite, but the fox has had enough and flees."
-        ],
-        "fail_text": [
-            "Your patrol fails to drive away the fox, which keeps possession of the food. However there were no injuries.",
-            null,
-            null,
-            "The patrol launches into battle, but r_c is caught with a nasty bite, and the cats give up on challenging for the food in favor of quickly helping r_c back to the medicine cat den.",
-            null,
-            "s_c means well, but they're overconfident in their attack and the fox manages to sink their teeth into them. The patrol is forced to retreat, forming a defensive ring around the hurt s_c."
-        ],
-        "win_skills": [
-            "good fighter",
-            "great fighter",
-            "excellent fighter"
-        ],
-        "win_trait": [
-            "adventurous",
-            "altruistic",
-            "ambitious",
-            "confident",
-            "daring",
-            "fierce",
-            "responsible",
-            "righteous"
-        ],
-        "fail_skills": [
-            "None"
-        ],
-        "fail_trait": [
-            "troublesome",
-            "vengeful",
-            "bloodthirsty",
-            "bold"
-        ],
->>>>>>> 21d47350
         "min_cats": 2,
         "max_cats": 3,
         "antagonize_text": null,
         "antagonize_fail_text": null,
         "history_text": [
-<<<<<<< HEAD
         "r_c carries a scar from a fight with a gray vixen.",
         null
         ]
@@ -3189,74 +2573,11 @@
         "win_trait": ["adventurous", "altruistic", "ambitious", "bloodthirsty", "bold", "confident", "daring", "fierce", "responsible", "righteous", "troublesome", "vengeful"],
     "fail_skills": ["good fighter"],
     "fail_trait": ["None"],
-=======
-            "r_c carries a scar from a fox fight.",
-            null
-        ]
-    },
-    {
-        "patrol_id": "bch_hunt_redfox_scavenge2",
-        "biome": "beach",
-        "season": "Any",
-        "tags": [
-            "hunting",
-            "fighting",
-            "scar",
-            "big_bite_injury",
-            "clan_to_patrol",
-            "respect",
-            "rel_patrol",
-            "medium_prey"
-        ],
-        "intro_text": "Your patrol catches the scent of a red fox. Tracking it, they find the animal feeding on a shark that the waves have washed ashore in the night.",
-        "decline_text": "Your patrol decides not to quarrel with the fox and to find prey elsewhere.",
-        "chance_of_success": 80,
-        "exp": 20,
-        "success_text": [
-            "Your cats are smaller but heavily outnumber the fox, and it's a prize they're willing to fight for. With a prayer to StarClan they throw themselves into battle, and the fox, already half full and unwilling to lose blood over it, is driven off from the kill.",
-            null,
-            "s_c shows their strength, leading the fight against the fox. By working together and keeping it distracted, the cats harry and harass the fox until s_c lands a crucial blow, snapping a tendon in one of the fox's hindlegs. The fox runs, but there's no way it'll live long with such a crippling injury.",
-            "The patrol launches into battle, keeping the fox on the defensive with teamwork. In an act of daring bravery, s_c darts low to the ground, gets under the jaws, and sinks their teeth into the fox's throat. Holding on grimly, s_c's daring move gives the rest of the patrol the opportunity needed to bring the fox down for good."
-        ],
-        "fail_text": [
-            "Your patrol fails to drive away the fox, which keeps possession of the food. However with so many cats to protect each other, there were no injuries.",
-            null,
-            null,
-            "The patrol launches into battle, but r_c is caught with a nasty bite, and the cats give up on challenging for the food in favor of quickly helping r_c back to the medicine cat den.",
-            null,
-            "s_c means well, but they're overconfident in their attack and the fox manages to sink their teeth into them. The patrol is forced to retreat, forming a defensive ring around the hurt s_c."
-        ],
-        "win_skills": [
-            "good fighter",
-            "great fighter",
-            "excellent fighter"
-        ],
-        "win_trait": [
-            "adventurous",
-            "altruistic",
-            "ambitious",
-            "confident",
-            "daring",
-            "fierce",
-            "responsible",
-            "righteous"
-        ],
-        "fail_skills": [
-            "None"
-        ],
-        "fail_trait": [
-            "troublesome",
-            "vengeful",
-            "bloodthirsty",
-            "bold"
-        ],
->>>>>>> 21d47350
         "min_cats": 4,
         "max_cats": 6,
         "antagonize_text": null,
         "antagonize_fail_text": null,
         "history_text": [
-<<<<<<< HEAD
             "r_c carries a scar from a fight with a gray vixen."
         ]
 },
@@ -3287,71 +2608,11 @@
         "win_trait": ["adventurous", "altruistic", "ambitious", "bloodthirsty", "bold", "confident", "daring", "fierce", "responsible", "righteous", "troublesome", "vengeful"],
     "fail_skills": ["good fighter"],
     "fail_trait": ["None"],
-=======
-            "r_c carries a scar from a fox fight."
-        ]
-    },
-    {
-        "patrol_id": "bch_hunt_redfox_scavenge3",
-        "biome": "beach",
-        "season": "Any",
-        "tags": [
-            "hunting",
-            "fighting",
-            "scar",
-            "big_bite_injury",
-            "clan_to_patrol",
-            "respect",
-            "medium_prey"
-        ],
-        "intro_text": "r_c catches the scent of a red fox. Tracking it, they find the animal feeding on a shark that the waves have washed ashore in the night.",
-        "decline_text": "r_c decides not to quarrel with the fox and to find prey elsewhere.",
-        "chance_of_success": 30,
-        "exp": 30,
-        "success_text": [
-            "r_c is smaller, alone, and half its weight, but the fox has a prize they're willing to fight for. With a prayer to StarClan they throw themselves into battle. The fox, already stuffed full and unwilling to lose blood over it, leaves the kill with a grumble.",
-            null,
-            "s_c uses every trick in their talented fighting skillset to attack the fox with no one to watch their flank, until the perfect opportunity opens up and they pounce onto the fox's back, digging in their claws. It's a wild ride through the forest until the fox bucks them off, but it wins them the shark carcass.",
-            "In an act of daring bravery, s_c darts low to the ground, gets under the jaws, and sinks their teeth into the fox's throat. But then they're stuck, unwilling to let go and risk being bitten. They're dragged through the forest, over rocks and through bushes, until the fox finally collapses and the battered s_c goes back to proudly claim the shark."
-        ],
-        "fail_text": [
-            "Your patrol fails to drive away the fox, which keeps possession of the food. However there were no injuries.",
-            null,
-            "Fiercely, r_c throws themselves at the fox, determined to win the shark prize. But the fox values it just as dearly, and manages to get a good grip on r_c, shaking them to pieces and killing them.",
-            "r_c launches into battle, but is caught with a nasty bite, and retreats to limp back home. The fox doesn't follow, happy enough to eat the shark instead of the foolish cat.",
-            null,
-            "s_c is overconfident in their attack and the fox manages to sink their teeth into them. They retreat, bleeding and in pain, and the fox settles back down to its meal."
-        ],
-        "win_skills": [
-            "great fighter",
-            "excellent fighter"
-        ],
-        "win_trait": [
-            "adventurous",
-            "altruistic",
-            "ambitious",
-            "confident",
-            "daring",
-            "fierce",
-            "responsible",
-            "righteous"
-        ],
-        "fail_skills": [
-            "None"
-        ],
-        "fail_trait": [
-            "troublesome",
-            "vengeful",
-            "bloodthirsty",
-            "bold"
-        ],
->>>>>>> 21d47350
         "min_cats": 1,
         "max_cats": 1,
         "antagonize_text": null,
         "antagonize_fail_text": null,
         "history_text": [
-<<<<<<< HEAD
             "r_c carries a scar from a solo fight with a gray vixen."
         ]
 },
@@ -3565,11 +2826,4 @@
     ]
 }
 
-=======
-            "r_c carries a scar from a solo fox fight.",
-            "r_c fell in a solo battle with a fox.",
-            "died fighting a fox"
-        ]
-    }
->>>>>>> 21d47350
 ]