--- conflicted
+++ resolved
@@ -2197,10 +2197,6 @@
     "patrol_id": "mtn_hunt_redfox_leaf-barescavenge1",
     "biome": "mountainous",
     "season": "leaf-bare",
-<<<<<<< HEAD
-    "tags": ["hunting", "big_prey", "fighting", "scar", "injury", "bite-wound",  "clan_to_patrol", "respect", "rel_patrol"],
-    "intro_text": "Your patrol catches the scent of a fox - but is it red, or gray? Tracking it, they find their red enemy feeding on a deer carcass, either a small doe or one of last Newleaf's fawns. It's impossible to say whether the fox killed it or found it.",
-=======
     "tags": [
         "hunting",
         "big_prey",
@@ -2212,7 +2208,6 @@
         "rel_patrol", "small_bite_injury"
     ],
     "intro_text": "Your patrol catches the scent of a red fox. Tracking it, they find the animal feeding on a mountain goat carcass, either a small nanny or one of last newleaf's kids. It's impossible to say whether the fox killed it or found it.",
->>>>>>> f80ac981
     "decline_text": "Your patrol decides not to quarrel with the fox and to find prey elsewhere.",
     "chance_of_success": 30,
     "exp": 20,
@@ -2247,10 +2242,6 @@
     "patrol_id": "mtn_hunt_redfox_leaf-barescavenge2",
     "biome": "mountainous",
     "season": "leaf-bare",
-<<<<<<< HEAD
-    "tags": ["hunting", "big_prey", "fighting", "scar", "injury", "bite-wound",  "clan_to_patrol", "respect", "rel_patrol"],
-    "intro_text": "Your patrol catches the scent of a fox - but is it red, or gray? Tracking it, they find their red enemy feeding on a deer carcass, either a small doe or one of last Newleaf's fawns. It's impossible to say whether the fox killed it or found it.",
-=======
     "tags": [
         "hunting",
         "big_prey",
@@ -2262,7 +2253,6 @@
         "rel_patrol", "small_bite_injury"
     ],
     "intro_text": "Your patrol catches the scent of a red fox. Tracking it, they find the animal feeding on a mountain goat carcass, either a small nanny or one of last newleaf's kids. It's impossible to say whether the fox killed it or found it.",
->>>>>>> f80ac981
     "decline_text": "Your patrol decides not to quarrel with the fox and to find prey elsewhere.",
     "chance_of_success": 60,
     "exp": 20,
@@ -2296,10 +2286,6 @@
     "patrol_id": "mtn_hunt_redfox_leaf-barescavenge3",
     "biome": "mountainous",
     "season": "leaf-bare",
-<<<<<<< HEAD
-    "tags": ["hunting", "big_prey", "fighting", "death", "scar", "injury", "bite-wound",  "clan_to_patrol", "respect"],
-    "intro_text": "r_c catches the scent of a fox - but is it red, or gray? Tracking it, they find their red enemy feeding on a deer carcass, either a small doe or one of last Newleaf's fawns. It's impossible to say whether the fox killed it or found it.",
-=======
     "tags": [
         "hunting",
         "big_prey",
@@ -2310,7 +2296,6 @@
         "respect", "small_bite_injury", "death"
     ],
     "intro_text": "r_c catches the scent of a red fox. Tracking it, they find the animal feeding on a mountain goat carcass, either a small nanny or one of last newleaf's kids. It's impossible to say whether the fox killed it or found it.",
->>>>>>> f80ac981
     "decline_text": "r_c decides not to quarrel with the fox and to find prey elsewhere.",
     "chance_of_success": 10,
     "exp": 30,
