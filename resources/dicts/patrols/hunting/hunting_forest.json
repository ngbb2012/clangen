--- conflicted
+++ resolved
@@ -1,5 +1,4 @@
 [
-<<<<<<< HEAD
 	{
 		"patrol_id": "fst_hunt_vole1",
 		"biome": "forest",
@@ -1948,7 +1947,7 @@
 			"small_prey1",
 			"medium_prey2"
 		],
-		"intro_text": "As r_c tears through the forest, stretching their legs on a  run, they spot movement out of the corner of their eye.",
+		"intro_text": "As r_c tears through the forest, stretching their legs on a run, they spot movement out of the corner of their eye.",
 		"decline_text": "They keep going, not wanting to slow down.",
 		"chance_of_success": 50,
 		"exp": 10,
@@ -2300,7 +2299,7 @@
 			"Despite the snow, the patrol manages to hunt successfully, finding mice underneath the leaf litter. Only a couple, but in this season, that's more than enough to count as a success, and as p_l leads them home there's a sense of security and competence driving them onwards.",
 			null,
 			"Everyone looks admiringly at s_c by the end of the afternoon. Every cat carries something home, but nearly all of it was caught by s_c.",
-			"s_c really keeps the patrol on task and motivated through the sharp cold of the Leaf-bare morning, not through authority or commands, but with a gentle voice and compassionate understanding that encourages every cat to do their best for c_n."
+			"s_c really keeps the patrol on task and motivated through the sharp cold of the leaf-bare morning, not through authority or commands, but with a gentle voice and compassionate understanding that encourages every cat to do their best for c_n."
 		],
 		"fail_text": [
 			"The prey must be hiding; the patrol catches nothing. As a snowstorm descends and visibility drops, the patrol clumps together under a bush, their pelts and tails and legs all tightly wrapped into one indistinguishable kitty cat ball.",
@@ -2330,7 +2329,7 @@
 		"antagonize_text": null,
 		"antagonize_fail_text": null,
 		"history_text": [
-			"r_c caught a chill while hunting in Leaf-bare.",
+			"r_c caught a chill while hunting in leaf-bare.",
 			null
 		]
 	},
@@ -2378,7 +2377,7 @@
 		"antagonize_text": null,
 		"antagonize_fail_text": null,
 		"history_text": [
-			"r_c caught a chill while hunting in Leaf-bare.",
+			"r_c caught a chill while hunting in leaf-bare.",
 			null
 		]
 	},
@@ -2435,9 +2434,9 @@
 		"antagonize_text": null,
 		"antagonize_fail_text": null,
 		"history_text": [
-			"r_c caught a chill while hunting in Leaf-bare.",
+			"r_c caught a chill while hunting in leaf-bare.",
 			"r_c froze to death while hunting in a storm.",
-			"froze to death while hunting"
+    			"froze to death while hunting"
 		]
 	},
 	{
@@ -3076,7 +3075,7 @@
 			"large_prey2",
 			"large_prey3"
 		],
-		"intro_text": "Your patrol catches the scent of a fox - but is it red, or gray? Tracking it, they find their red enemy feeding on a deer carcass, either a small doe or one of last Newleaf's fawns. It's impossible to say whether the fox killed it or found it.",
+		"intro_text": "Your patrol catches the scent of a fox - but is it red, or gray? Tracking it, they find their red enemy feeding on a deer carcass, either a small doe or one of last newleaf's fawns. It's impossible to say whether the fox killed it or found it.",
 		"decline_text": "Your patrol decides not to quarrel with the fox and to find prey elsewhere.",
 		"chance_of_success": 30,
 		"exp": 20,
@@ -3145,7 +3144,7 @@
 			"large_prey2",
 			"large_prey3"
 		],
-		"intro_text": "Your patrol catches the scent of a fox - but is it red, or gray? Tracking it, they find their red enemy feeding on a deer carcass, either a small doe or one of last Newleaf's fawns. It's impossible to say whether the fox killed it or found it.",
+		"intro_text": "Your patrol catches the scent of a fox - but is it red, or gray? Tracking it, they find their red enemy feeding on a deer carcass, either a small doe or one of last newleaf's fawns. It's impossible to say whether the fox killed it or found it.",
 		"decline_text": "Your patrol decides not to quarrel with the fox and to find prey elsewhere.",
 		"chance_of_success": 60,
 		"exp": 20,
@@ -3213,7 +3212,7 @@
 			"large_prey2",
 			"large_prey3"
 		],
-		"intro_text": "r_c catches the scent of a fox - but is it red, or gray? Tracking it, they find their red enemy feeding on a deer carcass, either a small doe or one of last Newleaf's fawns. It's impossible to say whether the fox killed it or found it.",
+		"intro_text": "r_c catches the scent of a fox - but is it red, or gray? Tracking it, they find their red enemy feeding on a deer carcass, either a small doe or one of last newleaf's fawns. It's impossible to say whether the fox killed it or found it.",
 		"decline_text": "r_c decides not to quarrel with the fox and to find prey elsewhere.",
 		"chance_of_success": 10,
 		"exp": 30,
@@ -3874,7 +3873,7 @@
 			"large_prey2",
 			"large_prey3"
 		],
-		"intro_text": "Your patrol catches the scent of a fox - but is it red, or gray? Tracking it, they find a stocky gray fox feeding on a deer carcass, either a small doe or one of last Newleaf's fawns. A gray fox could never take on prey this size, it must have found the carcass, and now c_n has too.",
+		"intro_text": "Your patrol catches the scent of a fox - but is it red, or gray? Tracking it, they find a stocky gray fox feeding on a deer carcass, either a small doe or one of last newleaf's fawns. A gray fox could never take on prey this size, it must have found the carcass, and now c_n has too.",
 		"decline_text": "Your patrol decides not to quarrel with the fox and to find prey elsewhere.",
 		"chance_of_success": 50,
 		"exp": 20,
@@ -3942,7 +3941,7 @@
 			"large_prey2",
 			"large_prey3"
 		],
-		"intro_text": "Your patrol catches the scent of a fox - but is it red, or gray? Tracking it, they find a stocky gray fox feeding on a deer carcass, either a small doe or one of last Newleaf's fawns. A gray fox could never take on prey this size, it must have found the carcass, and now c_n has too.",
+		"intro_text": "Your patrol catches the scent of a fox - but is it red, or gray? Tracking it, they find a stocky gray fox feeding on a deer carcass, either a small doe or one of last newleaf's fawns. A gray fox could never take on prey this size, it must have found the carcass, and now c_n has too.",
 		"decline_text": "Your patrol decides not to quarrel with the fox and to find prey elsewhere.",
 		"chance_of_success": 70,
 		"exp": 20,
@@ -4005,7 +4004,7 @@
 			"large_prey2",
 			"large_prey3"
 		],
-		"intro_text": "r_c catches the scent of a fox - but is it red, or gray? Tracking it, they find a stocky gray fox feeding on a deer carcass, either a small doe or one of last Newleaf's fawns. A gray fox could never take on prey this size, it must have found the carcass, and now c_n has too.",
+		"intro_text": "r_c catches the scent of a fox - but is it red, or gray? Tracking it, they find a stocky gray fox feeding on a deer carcass, either a small doe or one of last newleaf's fawns. A gray fox could never take on prey this size, it must have found the carcass, and now c_n has too.",
 		"decline_text": "r_c decides not to quarrel with the fox and to find prey elsewhere.",
 		"chance_of_success": 30,
 		"exp": 30,
@@ -4075,7 +4074,7 @@
 		"chance_of_success": 30,
 		"exp": 30,
 		"success_text": [
-			"The red vixen smells of milk, and hopefully by driving her out of the territory, her litter this Newleaf won't be a threat to the Clan. If they don't starve, c_n will hunt them down - they do not share territory with foxes.",
+			"The red vixen smells of milk, and hopefully by driving her out of the territory, her litter this newleaf won't be a threat to the Clan. If they don't starve, c_n will hunt them down - they do not share territory with foxes.",
 			"Your patrol drives away the red fox, seeks out her den, and kills her young cubs. It's brutal, but these fluffy baby foxes would one day have grown to be kit-killers and thieves.",
 			"s_c displays incredible skill, driving the mother vixen out of the territory almost by themselves. Now neither the red fox nor her cubs pose a threat to the Clan. It truly proves s_c's place as one of c_n's most talented and skillful fighters.",
 			"The patrol overcomes the red vixen and drives her off thanks to a brilliant battle move by s_c at a critical moment. Their bravery ensures the patrol's success, and the cats arrive back at camp singing their praises to make sure the Clan knows it."
@@ -4206,7 +4205,7 @@
 		"chance_of_success": 20,
 		"exp": 50,
 		"success_text": [
-			"The red vixen smells of milk, and hopefully by driving her out of the territory, her litter this Newleaf won't be a threat to the Clan. If they don't starve, c_n will hunt them down - they do not share territory with foxes.",
+			"The red vixen smells of milk, and hopefully by driving her out of the territory, her litter this newleaf won't be a threat to the Clan. If they don't starve, c_n will hunt them down - they do not share territory with foxes.",
 			null,
 			"s_c displays incredible skill, driving the mother vixen and her brood out of the forest all by themselves. Now neither the red fox nor her dependent cubs pose a threat to the Clan. They swell with pride, feeling the confidence of knowing that they're truly one of the best fighters c_n has ever produced.",
 			"A brilliant battle move by s_c knocks the red vixen off balance, and s_c manages to drive her out of c_n territory, though it takes every spark of strength in their pelt to do it alone."
@@ -4272,7 +4271,7 @@
 		"chance_of_success": 30,
 		"exp": 30,
 		"success_text": [
-			"The red vixen smells of milk and blood. Hopefully by driving her out of the territory, the litter she has been raising this Greenleaf won't be a threat to the Clan. If they don't starve, c_n will hunt them down - they do not share with foxes.",
+			"The red vixen smells of milk and blood. Hopefully by driving her out of the territory, the litter she has been raising this greenleaf won't be a threat to the Clan. If they don't starve, c_n will hunt them down - they do not share with foxes.",
 			"Your patrol drives away the red fox, seeks out her den, and kills her cubs. It's brutal, but these fluffy small foxes would one day have grown to be kit-killers and thieves.",
 			"s_c displays incredible skill, driving the mother vixen out of the territory almost by themselves. Now neither the red fox nor her dependent cubs pose a threat to the Clan. It truly proves s_c's place as one of c_n's most talented and skillful fighters.",
 			"The patrol overcomes the red vixen and drives her off thanks to a brilliant battle move by s_c at a critical moment. Their bravery ensures the patrol's success, and the cats arrive back at camp singing their praises to make sure the Clan knows it."
@@ -4403,7 +4402,7 @@
 		"chance_of_success": 10,
 		"exp": 50,
 		"success_text": [
-			"The red vixen smells of milk and blood. Hopefully by driving her out of the territory, the litter she has been raising this Greenleaf won't be a threat to the Clan.",
+			"The red vixen smells of milk and blood. Hopefully by driving her out of the territory, the litter she has been raising this greenleaf won't be a threat to the Clan.",
 			null,
 			"s_c displays incredible skill, driving the mother vixen and her brood out of the forest all by themselves. Now neither the red fox nor her dependent cubs pose a threat to the Clan. They swell with pride, feeling the confidence of knowing that they're truly one of the best fighters c_n has ever produced.",
 			"A brilliant battle move by s_c at a critical moment knocks the red vixen off balance, and s_c manages to drive her out of c_n territory, though it takes every spark of strength in their pelt to do it alone."
@@ -4470,7 +4469,7 @@
 		"exp": 30,
 		"success_text": [
 			"The red vixen smells like the prey she's been poaching to feed her litter. She's stolen from c_n for the last time, and the patrol drives her from their territory, yowling their anger and fury.",
-			"Your patrol drives away the red fox, and seeks out her den, but her Leaf-fall cubs are near full-grown and scatter into the wilderness. Hopefully Leaf-bare takes care of them.",
+			"Your patrol drives away the red fox, and seeks out her den, but her leaf-fall cubs are near full-grown and scatter into the wilderness. Hopefully leaf-bare takes care of them.",
 			"s_c displays incredible skill, driving the red mother vixen out of the territory almost by themselves. It truly proves s_c's place as one of c_n's most talented and skillful fighters.",
 			"The patrol overcomes the red vixen and drives her off thanks to a brilliant battle move by s_c at a critical moment. Their bravery ensures the patrol's success, and the cats arrive back at camp singing their praises to make sure the Clan knows it."
 		],
@@ -4535,8 +4534,8 @@
 		"chance_of_success": 60,
 		"exp": 30,
 		"success_text": [
-			"Led by p_l and with a heap of cooperation and teamwork, the patrol drives away the red fox, and seeks out her den. But her cubs are near full-grown with the bounty of Leaf-fall, and scatter from the patrol into the wilderness. Hopefully Leaf-bare takes care of them.",
-			"With so many cats working together in tight coordination, they manage to accomplish the near-impossible, killing the red mother vixen and ending the threat to the Clan that she poses. The patrol drives her near-full grown litter of fox cubs out from the territory. Hopefully the coming Leaf-bare will take care of them.",
+			"Led by p_l and with a heap of cooperation and teamwork, the patrol drives away the red fox, and seeks out her den. But her cubs are near full-grown with the bounty of leaf-fall, and scatter from the patrol into the wilderness. Hopefully leaf-bare takes care of them.",
+			"With so many cats working together in tight coordination, they manage to accomplish the near-impossible, killing the red mother vixen and ending the threat to the Clan that she poses. The patrol drives her near-full grown litter of fox cubs out from the territory. Hopefully the coming leaf-bare will take care of them.",
 			"s_c displays incredible skill, driving the mother vixen out of the territory almost by themselves. Now neither the red fox nor her cubs pose a threat to c_n.",
 			"The patrol overcomes the red vixen and drives her off thanks to a brilliant battle move by s_c at a critical moment. Their bravery ensures the patrol's success, and the cats arrive back at camp singing their praises to make sure the Clan knows it."
 		],
@@ -4598,7 +4597,7 @@
 		"chance_of_success": 20,
 		"exp": 50,
 		"success_text": [
-			"It takes r_c's every scrap of bravery and strength to drive away the red vixen - her near grown litter, fat on the bounty of Leaf-fall, is a challenge for another day. c_n will have to deal with the young foxes now roaming motherless in their woods, before they start to compete for prey in Leaf-bare.",
+			"It takes r_c's every scrap of bravery and strength to drive away the red vixen - her near grown litter, fat on the bounty of leaf-fall, is a challenge for another day. c_n will have to deal with the young foxes now roaming motherless in their woods, before they start to compete for prey in leaf-bare.",
 			null,
 			"s_c displays incredible skill, driving the mother vixen and her brood out of the forest all by themselves. Now neither the red fox nor her cubs pose a threat to the Clan. They swell with pride, feeling the confidence of knowing that they're truly one of the best fighters c_n has ever produced.",
 			"A brilliant battle move by s_c at a critical moment knocks the red vixen off balance, and s_c manages to drive her out of c_n territory, though it takes every spark of strength in their pelt to do it alone."
@@ -4969,7 +4968,7 @@
 		"chance_of_success": 50,
 		"exp": 50,
 		"success_text": [
-			"r_c finds a gray vixen smelling of milk and blood. Hopefully by driving her out of the territory, the litter she has been raising this Greenleaf won't be a threat to the Clan.",
+			"r_c finds a gray vixen smelling of milk and blood. Hopefully by driving her out of the territory, the litter she has been raising this greenleaf won't be a threat to the Clan.",
 			null,
 			"s_c displays incredible skill, driving the mother vixen and her brood out of the forest all by themselves. Now neither the gray fox nor her dependent cubs pose a threat to the Clan. They swell with pride, returning to camp knowing there's one less competitor poaching c_n's prey.",
 			"They're nearly of equal height, with s_c's bold aggression making up for the weight that the gray vixen has on them, and the stand off is resolved when s_c charges the gray fox and she chooses flight over fight."
@@ -5031,7 +5030,7 @@
 		"exp": 30,
 		"success_text": [
 			"The gray vixen smells like the prey she's been poaching to feed her litter. She's stolen from c_n for the last time, and the patrol drives her from their territory, yowling their anger and fury.",
-			"Your patrol drives away the gray fox, and seeks out her den, but her Leaf-fall cubs are near full-grown and scatter into the wilderness. Hopefully Leaf-bare takes care of them, but if c_n spots them, they won't hesitate.",
+			"Your patrol drives away the gray fox, and seeks out her den, but her leaf-fall cubs are near full-grown and scatter into the wilderness. Hopefully leaf-bare takes care of them, but if c_n spots them, they won't hesitate.",
 			"s_c displays incredible skill, driving the mother vixen out of the territory almost by themselves. Now neither the gray fox nor her scattered cubs pose a threat to the Clan. It places s_c as one of c_n's most talented and skillful fighters, a gray fox is a dangerous competitor.",
 			"The patrol overcomes the gray vixen they find and drives her off thanks to a brilliant battle move by s_c. The cats swirl around s_c afterwards, congratulating them on their bravery and skill."
 		],
@@ -5092,8 +5091,8 @@
 		"chance_of_success": 90,
 		"exp": 30,
 		"success_text": [
-			"Led by p_l and with a heap of cooperation and teamwork, the patrol drives away the gray fox, and seeks out her den. But her cubs are near full-grown with the bounty of Leaf-fall, and scatter from the patrol into the wilderness. Hopefully Leaf-bare takes care of them.",
-			"With so many cats working together in tight coordination, they're able to keep the gray vixen they find pinned and distracted as they wear her down. The fox eventually flees for her den, and the patrol follows to drive her near-full grown litter of fox cubs out from the territory. Hopefully the coming Leaf-bare will take care of them.",
+			"Led by p_l and with a heap of cooperation and teamwork, the patrol drives away the gray fox, and seeks out her den. But her cubs are near full-grown with the bounty of leaf-fall, and scatter from the patrol into the wilderness. Hopefully leaf-bare takes care of them.",
+			"With so many cats working together in tight coordination, they're able to keep the gray vixen they find pinned and distracted as they wear her down. The fox eventually flees for her den, and the patrol follows to drive her near-full grown litter of fox cubs out from the territory. Hopefully the coming leaf-bare will take care of them.",
 			"s_c displays incredible skill, driving the mother vixen out of the territory almost by themselves. Now neither the gray fox nor her scattered cubs pose a threat to the Clan. It places s_c as one of c_n's most talented and skillful fighters, a gray fox is a dangerous competitor.",
 			"Bravely, s_c charges the gray fox, yowling threats. The vixen spooks and skitters up a tree, growling and barking in a squeaky tone, and s_c follows her up into the branches. As the rest of the patrol backs them up from the ground, s_c screams until the fox is cowering and afraid, then lets her flee."
 		],
@@ -5153,7 +5152,7 @@
 		"chance_of_success": 50,
 		"exp": 50,
 		"success_text": [
-			"In an exhausting fight, r_c manages to bring down and kill the gray vixen they've tracked. Her near grown litter, fat on the bounty of Leaf-fall, is a challenge for another day. c_n will have to deal with the young foxes now roaming motherless in their woods, before they start to compete for prey in Leaf-bare.",
+			"In an exhausting fight, r_c manages to bring down and kill the gray vixen they've tracked. Her near grown litter, fat on the bounty of leaf-fall, is a challenge for another day. c_n will have to deal with the young foxes now roaming motherless in their woods, before they start to compete for prey in leaf-bare.",
 			null,
 			"s_c displays incredible skill, driving the mother vixen and her brood out of the forest all by themselves. Now neither the gray fox nor her cubs pose a threat to the Clan. They swell with pride, returning to camp knowing there's one less competitor poaching c_n's prey.",
 			"They're nearly of equal height, with s_c's bold aggression making up for the weight that the gray vixen has on them, and the stand off is resolved when s_c charges the gray fox and she chooses flight over fight."
@@ -5197,2951 +5196,4 @@
 			"r_c carries a scar from a solo fight with a gray vixen."
 		]
 	}
-=======
-{
-    "patrol_id": "fst_hunt_vole1",
-    "biome": "forest",
-    "season": "Any",
-    "tags": ["hunting"],
-    "intro_text": "Your patrol comes across a vole nibbling at a seed.",
-    "success_text": [
-        "r_c drops into a crouch and lightly stalks towards the vole. They pause, waggling their haunches before pouncing. They catch the vole easily and deliver a killing bite to the back of its head.",
-        "r_c drops into a crouch and begins stalking forward. When they get close, the vole suddenly stops chewing and r_c takes the opportunity to pounce. They kill the prey quickly and lick the blood from their lips with satisfaction.",
-        "s_c drops into a crouch and has to consciously stop their tail from swaying in excitement as they stalk the prey. Once they think they're close enough, they give their haunches a little wiggle and leap. They catch the vole squarely between their paws and kill it quickly."
-
-    ],
-    "fail_text": [
-        "r_c drops into a crouch and begins to stalk forward. They're preparing to pounce when their paw lightly brushes a twig and the vole immediately takes off. They give chase, but the critter disappears into a burrow. Mousedung!"
-    ],
-    "decline_text": "Your patrol decides to look for other prey.",
-    "chance_of_success": 50,
-    "exp": 10,
-    "win_skills": ["great hunter", "fantastic hunter"],
-    "min_cats": 1,
-    "max_cats": 3,
-    "antagonize_text": null,
-    "antagonize_fail_text": null
-},
-{
-    "patrol_id": "fst_hunt_porcupine1",
-    "biome": "forest",
-    "season": "Any",
-    "tags": ["hunting", "injury", "quilled by a porcupine", "scar", "death"],
-    "intro_text": "r_c encounters a porcupine, bristling with quills.",
-    "decline_text": "The patrol steers clear of the porcupine.",
-    "chance_of_success": 40,
-    "exp": 10,
-    "success_text": [
-        "The patrol examines the porcupine, eventually deciding that they shouldn't risk the potential injury it could cause.",
-        "The porcupine rattles its quills viciously, the patrol heeds its warning and gives it space.",
-        "s_c sets up an ambush, devising a clever plan to take the porcupine by surprise and attack it before it can whip its quills into anyone's pelt.  The Clan will be impressed by this hefty freshkill.",
-        "s_c has the ingenious idea to follow the porcupine from a distance and collect dropped quills to bring back to camp. The quills could be woven into the Clan's defenses to strengthen them."
-    ],
-    "fail_text": [
-        "r_c leaps back just as the porcupine whips its tail towards them! That was close! The patrol gives the porcupine a wide berth.",
-        "s_c gets closer to the porcupine, intending to impress the rest of the patrol with their bravery. All the cats recoil as a horrible smell comes from the porcupine and they back off before it can charge at them.  The patrol returns to camp, the smelly evidence of their encounter still clinging to s_c's pelt.",
-        "r_c doesn't react quickly enough to the porcupine's warning. It charges sideways at them, its quills ready to impale! r_c is badly injured and dies a few days later from the wounds.",
-        "The porcupine whips around, digging the quills of its tail into r_c! The patrol bolts away and returns to camp, r_c with a nose full of quills."
-    ],
-    "win_skills": ["great hunter", "fantastic hunter", "very smart", "extremely smart"],
-    "win_trait": ["calm", "careful", "strange", "thoughtful", "wise"],
-    "fail_trait": ["bold", "daring", "confident", "adventurous"],
-    "min_cats": 3,
-    "max_cats": 6,
-    "history_text": [
-        "r_c was scarred by a porcupine while on patrol.",
-        "r_c was killed by an angry porcupine while on patrol.",
-        "killed by a porcupine"
-    ],
-    "antagonize_text": null,
-    "antagonize_fail_text": null
-},
-{
-    "patrol_id": "fst_hunt_porcupine2",
-    "biome": "forest",
-    "season": "Any",
-    "tags": ["hunting", "injury", "quilled by a porcupine", "scar", "death"],
-    "intro_text": "r_c encounters a porcupine, bristling with quills.",
-    "decline_text": "The patrol steers clear of the porcupine, they don't have enough cats to confront this creature safely.",
-    "chance_of_success": 10,
-    "exp": 30,
-    "success_text": [
-        "The patrol examines the porcupine, eventually deciding that they shouldn't risk the potential injury it could cause.",
-        "The porcupine rattles its quills viciously, the patrol heeds its warning and gives it space.",
-        "s_c sets up an ambush, devising a clever plan to take the porcupine by surprise and attack it before it can whip its quills into anyone's pelt.  The Clan will be impressed by this hefty freshkill.",
-        "s_c has the ingenious idea to follow the porcupine from a distance and collect dropped quills to bring back to camp.  The quills could be woven into the Clan's defenses to strengthen them."
-    ],
-    "fail_text": [
-        "r_c leaps back just as the porcupine whips its tail towards them! That was close! They decide to give the porcupine a wide berth.",
-        null,
-        "r_c doesn't react quickly enough to the porcupine's warning. It charges sideways at them, its quills ready to impale! r_c is badly injured and dies a few days later from the wounds.",
-        "The porcupine whips around, digging the quills of its tail into r_c! r_c returns to camp with a nose full of quills and a wounded pride."
-    ],
-    "win_skills": ["fantastic hunter", "extremely smart"],
-    "win_trait": ["calm", "careful", "strange", "thoughtful", "wise"],
-    "min_cats": 1,
-    "max_cats": 2,
-    "antagonize_text": null,
-    "antagonize_fail_text": null,
-    "history_text": [
-        "r_c was scarred by a porcupine while on patrol.",
-        "r_c was killed by an angry porcupine while on patrol.",
-        "killed by a porcupine"
-    ]
-},
-{
-    "patrol_id": "fst_hunt_rabbit1",
-    "biome": "forest",
-    "season": "Any",
-    "tags": ["hunting"],
-    "intro_text": "While hunting, r_c comes across a rabbit burrow.",
-    "success_text": ["r_c catches the rabbit hiding in its burrow."],
-    "fail_text": ["The burrow is abandoned, with no prey to be found in there."],
-    "decline_text": "r_c decides to ignore the burrow.",
-    "chance_of_success": 50,
-    "exp": 10,
-    "win_skills": ["great hunter", "fantastic hunter"],
-    "min_cats": 1,
-    "max_cats": 6,
-    "antagonize_text": null,
-    "antagonize_fail_text": null
-},
-{
-    "patrol_id": "fst_hunt_twolegplace1",
-    "biome": "forest",
-    "season": "Any",
-    "tags": ["hunting"],
-    "intro_text": "The patrol approaches a Twoleg nest in the woods while hunting.",
-    "decline_text": "The patrol decides to hunt elsewhere.",
-    "chance_of_success": 40,
-    "exp": 10,
-    "success_text": [
-    "The patrol has a successful hunt, avoiding any Twolegs.",
-    "The patrol finds some astonishingly fat chickens running around the Twoleg nest, and helps themselves to one."
-    ],
-    "fail_text": [
-    "Twoleg kits scare the patrol away."
-    ],
-    "min_cats": 1,
-    "max_cats": 3,
-    "antagonize_text": "A Twoleg kit approaches the patrol, and they send it away squawking with it's blood on their claws.",
-    "antagonize_fail_text": "The Twoleg kits wandering around are unimpressed by the patrol and chase the cats for fun."
-},
-{
-    "patrol_id": "fst_hunt_twolegplace2",
-    "biome": "forest",
-    "season": "Any",
-    "tags": ["hunting"],
-    "intro_text": "The patrol approaches a Twoleg nest in the woods while hunting.",
-    "decline_text": "The patrol decides to hunt elsewhere.",
-    "chance_of_success": 60,
-    "exp": 10,
-    "success_text": [
-    "The patrol cats split up, using sentries to ensure that the Twolegs don't disturb their hunts.",
-    "The patrol finds some astonishingly fat chickens running around the Twoleg nest, and helps themselves to as many as they can carry."
-    ],
-    "fail_text": ["Twoleg kits stomp through the woods, scaring away prey and ruining the hunt."],
-    "min_cats": 4,
-    "max_cats": 6,
-    "antagonize_text": "Finding a Twoleg kit wandering alone, the cats harass it until it flees squawking, it's blood on their claws.",
-    "antagonize_fail_text": "The Twoleg kits wandering around are unimpressed by the patrol and chase the cats for fun."
-
-},
-{
-    "patrol_id": "fst_hunt_squirrel1",
-    "biome": "forest",
-    "season": "Any",
-    "tags": ["hunting", "injury", "sprain", "scar"],
-    "intro_text": "The patrol notices a commotion and finds two squirrels chasing each other across the forest floor.",
-    "decline_text": "The patrol decides there's probably easier prey to find elsewhere.",
-    "chance_of_success": 50,
-    "exp": 10,
-    "success_text": [
-    "The squirrels are so distracted that the patrol is able to quickly catch them both.",
-    "The patrol springs onto the squirrels without a second thought, easily dispatching them.",
-    "s_c is quick on the jump! Though the squirrels notice the cats and begin scampering away, s_c easily cuts them off and kills both squirrels."
-    ],
-    "fail_text": [
-    "The squirrels are far too excited and quick - they slip right out from between the patrol's claws.",
-    "s_c runs at the squirrels before anyone else can pounce, laughing at the prey's antics and playfully jumping into the middle of their game.  The squirrels scatter away at the disturbance and disappear into the canopy.",
-    null,
-    "r_c tries to climb up after them but slips and falls, twisting their paw."],
-    "win_skills": ["good hunter", "great hunter", "fantastic hunter"],
-    "fail_trait": ["troublesome", "childish", "playful"],
-    "min_cats": 1,
-    "max_cats": 6,
-    "history_text": [
-    "r_c gained a scar after trying to chase some squirrels up a tree."
-    ],
-    "antagonize_text": null,
-    "antagonize_fail_text": null
-},
-{
-    "patrol_id": "fst_hunt_burrow1",
-    "biome": "forest",
-    "season": "Any",
-    "tags": ["hunting", "battle_injury", "scar", "fighting"],
-    "intro_text": "The patrol finds a small burrow in the ground with a strange scent. They hesitate, unsure if this is worth checking.",
-    "decline_text": "The patrol decides to avoid the burrow. There's no telling what could await inside.",
-    "chance_of_success": 60,
-    "exp": 10,
-    "success_text": ["The patrol flushes a gopher out of the burrow! More fresh kill!",
-    "Inside the burrow is a rabbit, curled up and alone. Perhaps a buck recently kicked from his birth warren? Whatever the case, this rabbit will feed the Clan now."
-    ],
-    "fail_text": [
-    "The burrow turns out to be empty, the smell nothing but stale air and a slight tang of sickness. Whatever used to live here is gone now.  Checking the burrow was a waste of time.",
-    "s_c sticks their nose into the hole only to come face to face with a skunk! The whole patrol is sprayed!",
-    null,
-    "Oh no! The burrow was home to a wolverine, now angry at the disturbance. The patrol bolts away to escape its wrath, but r_c doesn't quite move fast enough and is caught in its claws until another cat turns back to help."
-    ],
-    "fail_trait": ["bold", "ambitious", "childish", "impulsive"],
-    "min_cats": 2,
-    "max_cats": 6,
-    "antagonize_text": null,
-    "antagonize_fail_text": null,
-    "history_text": [
-        "r_c was scarred after an unfortunate encounter with a wolverine."
-    ]
-},
-{
-    "patrol_id": "fst_hunt_burrow2",
-    "biome": "forest",
-    "season": "Any",
-    "tags": ["hunting", "death", "fighting"],
-    "intro_text": "The patrol finds a small burrow in the ground with a strange scent. They hesitate, unsure if this is worth checking.",
-    "decline_text": "The patrol decides to avoid the burrow. There's no telling what could await inside.",
-    "chance_of_success": 40,
-    "exp": 10,
-    "success_text": [
-        "r_c flushes a gopher out of the burrow! More fresh kill!",
-        "Inside the burrow is a rabbit, curled up and alone. Perhaps a buck recently kicked from his birth warren? Whatever the case, this rabbit will feed the Clan now."
-    ],
-    "fail_text": [
-        "The burrow turns out to be empty, the smell nothing but stale air and a slight tang of sickness. Whatever used to live here is gone now.  Checking the burrow was a waste of time.",
-        "s_c sticks their nose into the hole only to come face to face with a skunk! The whole patrol is sprayed!",
-        "Oh no! The burrow was home to a wolverine, now angry at the disturbance. r_c bolts away to escape its wrath, but doesn't quite move fast enough and is caught in its claws.  With no other cats around to help, r_c is quickly killed by the predator."
-    ],
-    "fail_trait": ["bold", "ambitious", "childish", "impulsive"],
-    "min_cats": 1,
-    "max_cats": 1,
-    "antagonize_text": null,
-    "antagonize_fail_text": null,
-    "history_text": [
-        null,
-        "r_c was killed after an unfortunate experience with a wolverine.",
-        "killed by a wolverine"
-    ]
-},
-{
-    "patrol_id": "fst_hunt_howl1",
-    "biome": "forest",
-    "season": "Any",
-    "tags": ["hunting", "scar", "battle_injury", "fighting", "death", "no_leader"],
-    "intro_text": "The patrol hears distant howling and wonders whether to investigate the noise.",
-    "decline_text": "The patrol decides not to investigate the source of the noise.  Whatever is making it will not be friendly to them.",
-    "chance_of_success": 50,
-    "exp": 30,
-    "success_text": [
-        "The patrol tracks the noise and discovers a coyote scavenging off a carcass. This is a predator they cannot fight, the patrol decides to return to camp and report the intruder to the leader, perhaps they can return later to take what the coyote leaves behind.",
-        "The patrol tracks the noise and finds a mostly stripped carcass covered in the scent of coyote. They quickly scavenge what little is left and leave before the predator can return.",
-        "The patrol follows the noise to a coyote who quickly spots them in the brush. A fight ensues and thanks to the skills of s_c, the coyote eventually runs away, deeming the carcass they had been scavenging from to not be worth the hassle.  Your patrol brings back what meat had still been left.",
-        "The noise leads them to a coyote, scavenging from a carcass. s_c instructs them to wait in the brush, downwind from the canine, until it leaves. Eventually the coyote eats its fill and disappears into the forest. When s_c deems it safe, the patrol takes their turn stripping the leftover meat from the bones."
-    ],
-    "fail_text": [
-        "The noise leads them to a coyote that's busy stripping the last of the meat from a carcass. The patrol waits till the coyote leaves, hoping to pick up any leftovers, but unfortunately the bones have been thoroughly cleaned.",
-        "They track the noise to a coyote. Before the patrol can investigate further, s_c whimpers in terror at the sight of the beast and dashes away.  The patrol follows anxiously, not wanting to lose sight of their Clanmate while a coyote is about.",
-        "The patrol finds a coyote at the source of the noise. It seems to be scavenging from an old carcass and upon seeing the cats, proves to be fiercely protective of its meal.  The patrol doesn't move fast enough and r_c is killed before they can run.",
-        "The sound leads them to a coyote, scavenging from a carcass. The coyote notices them before they can hide and lunges, making it clear that this food has been claimed.  r_c is momentarily caught in its jaws before the patrol retaliates and drives it off their Clanmate."
-    ],
-    "win_skills": ["excellent fighter"],
-    "win_trait": ["careful", "calm", "patient", "responsible", "sneaky", "thoughtful", "wise"],
-    "fail_trait": ["nervous", "insecure"],
-    "min_cats": 4,
-    "max_cats": 6,
-    "antagonize_text": null,
-    "antagonize_fail_text": null,
-    "history_text": [
-        "r_c was scarred by a coyote protecting its scavenged meal.",
-        "r_c was killed by a coyote protecting its scavenged meal.",
-        "killed by a coyote"
-    ]
-},
-{
-    "patrol_id": "fst_hunt_howl2",
-    "biome": "forest",
-    "season": "Any",
-    "tags": ["hunting", "scar", "battle_injury", "fighting", "death", "no_leader"],
-    "intro_text": "The patrol hears distant howling and wonders whether to investigate the noise.",
-    "decline_text": "The patrol decides not to investigate the source of the noise. Whatever is making it will not be friendly to them.",
-    "chance_of_success": 30,
-    "exp": 30,
-    "success_text": [
-        "The patrol tracks the noise and discovers a coyote scavenging off a carcass. This is a predator they cannot fight, the patrol decides to return to camp and report the intruder to the leader, perhaps they can return later to take what the coyote leaves behind.",
-        "The patrol tracks the noise and finds a mostly stripped carcass covered in the scent of coyote. They quickly scavenge what little is left and leave before the predator can return.",
-        "The noise leads them to a coyote, scavenging from a carcass. s_c instructs them to wait in the brush, downwind from the canine, until it leaves. Eventually the coyote eats its fill and disappears into the forest. When s_c deems it safe, the patrol takes their turn stripping the leftover meat from the bones.",
-        "The noise leads them to a coyote, scavenging from a carcass. s_c instructs them to wait in the brush, downwind from the canine, until it leaves. Eventually the coyote eats its fill and disappears into the forest. When s_c deems it safe, the patrol takes their turn stripping the leftover meat from the bones."
-    ],
-    "fail_text": [
-        "The noise leads them to a coyote that's busy stripping the last of the meat from a carcass. The patrol waits till the coyote leaves, hoping to pick up any leftovers, but unfortunately the bones have been thoroughly cleaned.",
-        "They track the noise to a coyote. Before the patrol can investigate further, s_c whimpers in terror at the sight of the beast and dashes away.  The patrol follows anxiously, not wanting to lose sight of their Clanmate while a coyote is about.",
-        "The patrol finds a coyote at the source of the noise. It seems to be scavenging from an old carcass and upon seeing the cats, proves to be fiercely protective of its meal.  The patrol doesn't move fast enough and r_c is killed before they can run.",
-        "The sound leads them to a coyote, scavenging from a carcass. The coyote notices them before they can hide and lunges, making it clear that this food has been claimed.  r_c is momentarily caught in its jaws before the patrol retaliates and drives it off their Clanmate."
-    ],
-    "win_skills": ["very smart", "extremely smart"],
-    "win_trait": ["careful", "calm", "patient", "responsible", "sneaky", "thoughtful", "wise"],
-    "fail_trait": ["nervous", "insecure"],
-    "min_cats": 2,
-    "max_cats": 4,
-    "antagonize_text": null,
-    "antagonize_fail_text": null,
-    "history_text": [
-        "r_c was scarred by a coyote protecting its scavenged meal.",
-        "r_c was killed by a coyote protecting its scavenged meal.",
-        "killed by a coyote"
-    ]
-},
-{
-    "patrol_id": "fst_hunt_howl3",
-    "biome": "forest",
-    "season": "Any",
-    "tags": ["hunting", "fighting", "death", "no_leader"],
-    "intro_text": "r_c hears distant howling and wonders whether to investigate the noise.",
-    "decline_text": "r_c decides not to investigate the source of the noise. Whatever is making it will not be friendly to them and they are only one cat.",
-    "chance_of_success": 10,
-    "exp": 30,
-    "success_text": [
-        "r_c tracks the noise and discovers a coyote scavenging off a carcass. This is a predator they cannot fight, they decide to return to camp and report the intruder to the leader, perhaps a patrol can return later to take what the coyote leaves behind.",
-        "r_c tracks the noise and finds a mostly stripped carcass covered in the scent of coyote. They quickly scavenge what little is left and leave before the predator can return.",
-        "The noise leads them to a coyote, scavenging from a carcass. s_c decides to wait in the brush, downwind from the canine, until it leaves. Eventually the coyote eats its fill and disappears into the forest. s_c waits a while longer, ensuring the coyote has truly left, and takes their turn stripping the leftover meat from the bones.",
-        "The noise leads them to a coyote, scavenging from a carcass. s_c decides to wait in the brush, downwind from the canine, until it leaves. Eventually the coyote eats its fill and disappears into the forest. s_c waits a while longer, ensuring the coyote has truly left, and takes their turn stripping the leftover meat from the bones."
-    ],
-    "fail_text": [
-        "The noise leads them to a coyote that's busy stripping the last of the meat from a carcass. They wait till the coyote leaves, hoping to pick up any leftovers, but unfortunately the bones have been thoroughly cleaned.",
-        "They track the noise to a coyote. s_c whimpers in terror at the sight of the beast and dashes away, running straight back to camp...",
-        "r_c finds a coyote at the source of the noise. It seems to be scavenging from an old carcass and upon seeing the cat, proves to be fiercely protective of its meal.  They doesn't move fast enough and with no Clanmates to save them, r_c is quickly killed."
-    ],
-    "win_skills": ["very smart", "extremely smart"],
-    "win_trait": ["careful", "calm", "patient", "responsible", "sneaky", "thoughtful", "wise"],
-    "fail_trait": ["nervous", "insecure"],
-    "min_cats": 1,
-    "max_cats": 1,
-    "antagonize_text": null,
-    "antagonize_fail_text": null,
-    "history_text": [
-        null,
-        "r_c was killed by a coyote protecting its scavenged meal.",
-        "killed by a coyote"
-    ]
-},
-{
-    "patrol_id": "fst_hunt_howl4",
-    "biome": "forest",
-    "season": "Any",
-    "tags": ["hunting", "scar", "battle_injury", "fighting", "death", "no_leader"],
-    "intro_text": "The patrol hears distant howling and wonders whether to investigate the noise.",
-    "decline_text": "The patrol decides not to investigate the source of the noise.  Whatever is making it will not be friendly to them.",
-    "chance_of_success": 40,
-    "exp": 30,
-    "success_text": [
-        "The patrol tracks the noise and discovers a wolf eating from its kill. This is a predator they cannot fight and more wolves may be nearby, the patrol decides to return to camp and report the intruder to the leader, perhaps they can return later to take what freshkill is left behind.",
-        "The patrol tracks the noise and finds a mostly stripped carcass covered in the scent of wolves. They quickly scavenge what little is left and leave before the predators can return.",
-        "The noise leads them to a wolf, eating from its kill. s_c instructs them to wait in the brush, downwind from the canine, until it leaves. Eventually the wolf eats its fill and disappears into the forest. When s_c deems it safe, the patrol takes their turn stripping the leftover meat from the bones.",
-        "The noise leads them to a wolf, eating from its kill. s_c instructs them to wait in the brush, downwind from the canine, until it leaves. Eventually the wolf eats its fill and disappears into the forest. When s_c deems it safe, the patrol takes their turn stripping the leftover meat from the bones."
-    ],
-    "fail_text": [
-        "The noise leads them to a wolf that's busy stripping the last of the meat from a carcass. The patrol waits till the wolf leaves, hoping to pick up any leftovers, but unfortunately the bones have been thoroughly cleaned.",
-        "They track the noise to a wolf. Before the patrol can investigate further, s_c whimpers in terror at the sight of the beast and dashes away. The patrol follows anxiously, not wanting to lose sight of their Clanmate while a wolf is about.",
-        "The patrol finds a wolf pack at the source of the noise. The wolves are tearing into a dead deer and upon seeing the cats, proves to be fiercely protective of their meal. The patrol doesn't move fast enough and r_c is killed before they can run.",
-        "The sound leads them to a wolf, scavenging from a carcass. The wolf notices them before they can hide and lunges, making it clear that this food has been claimed. r_c is momentarily caught in its jaws before the patrol retaliates and drives it off their Clanmate."
-    ],
-    "win_skills": ["very smart", "extremely smart"],
-    "win_trait": ["careful", "calm", "patient", "responsible", "sneaky", "thoughtful", "wise"],
-    "fail_trait": ["nervous", "insecure"],
-    "min_cats": 5,
-    "max_cats": 6,
-    "antagonize_text": null,
-    "antagonize_fail_text": null,
-    "history_text": [
-        "r_c was scarred by a wolf protecting its scavenged meal.",
-        "r_c was killed by a wolf pack protecting its meal.",
-        "killed by a wolf pack"
-    ]
-},
-{
-    "patrol_id": "fst_hunt_howl5",
-    "biome": "forest",
-    "season": "Any",
-    "tags": ["hunting", "fighting", "death", "no_leader"],
-    "intro_text": "The patrol hears distant howling and wonders whether to investigate the noise.",
-    "decline_text": "The patrol decides not to investigate the source of the noise. Whatever is making it will not be friendly to them.",
-    "chance_of_success": 20,
-    "exp": 30,
-    "success_text": [
-        "The patrol tracks the noise and discovers a wolf eating from its kill. This is a predator they cannot fight and more wolves may be nearby, the patrol decides to return to camp and report the intruder to the leader, perhaps they can return later to take what little freshkill is left behind.",
-        "The patrol tracks the noise and finds a mostly stripped carcass covered in the scent of wolves. They quickly scavenge what little is left and leave before the predators can return.",
-        "The noise leads them to a wolf, scavenging from a carcass. s_c instructs them to wait in the brush, downwind from the canine, until it leaves. Eventually the wolf eats its fill and disappears into the forest. When s_c deems it safe, the patrol takes their turn stripping the leftover meat from the bones.",
-        "The noise leads them to a wolf, scavenging from a carcass. s_c instructs them to wait in the brush, downwind from the canine, until it leaves. Eventually the wolf eats its fill and disappears into the forest. When s_c deems it safe, the patrol takes their turn stripping the leftover meat from the bones."
-    ],
-    "fail_text": [
-        "The noise leads them to a wolf that's busy stripping the last of the meat from a carcass. The patrol waits till the wolf leaves, hoping to pick up any leftovers, but unfortunately the bones have been thoroughly cleaned.",
-        "They track the noise to a wolf. Before the patrol can investigate further, s_c whimpers in terror at the sight of the beast and dashes away.  The patrol follows anxiously, not wanting to lose sight of their Clanmate while a wolf is about.",
-        "The patrol finds a wolf pack at the source of the noise. The wolves are busy eating from the carcass of a deer, and upon seeing the cats, prove to be fiercely protective of their meal.  The patrol doesn't move fast enough and r_c is killed before they can run."
-        ],
-    "win_skills": ["very smart", "extremely smart"],
-    "win_trait": ["careful", "calm", "patient", "responsible", "sneaky", "thoughtful", "wise"],
-    "fail_trait": ["nervous", "insecure"],
-    "min_cats": 2,
-    "max_cats": 4,
-    "antagonize_text": null,
-    "antagonize_fail_text": null,
-    "history_text": [
-        null,
-        "r_c was killed by a wolf protecting its meal.",
-        "killed by a wolf"
-    ]
-},
-{
-    "patrol_id": "fst_hunt_howl6",
-    "biome": "forest",
-    "season": "Any",
-    "tags": ["hunting", "fighting", "death", "no_leader"],
-    "intro_text": "r_c hears distant howling and wonders whether to investigate the noise.",
-    "decline_text": "r_cl decides not to investigate the source of the noise.  Whatever is making it will not be friendly to them and they are only one cat.",
-    "chance_of_success": 10,
-    "exp": 40,
-    "success_text": [
-        "r_c tracks the noise and discovers a wolf eating from its kill. This is a predator they cannot fight, they decide to return to camp and report the intruder to the leader, perhaps a patrol can return later to take what the wolf leaves behind.",
-        "r_c tracks the noise and finds a mostly stripped carcass covered in the scent of wolf. They quickly scavenge what little is left and leave before the predator can return.",
-        "The noise leads them to a wolf, tearing into the carcass of a deer. s_c decides to wait in the brush, downwind from the canine, until it leaves. Eventually the wolf eats its fill and disappears into the forest. s_c waits a while longer, ensuring the wolf has truly left, and takes their turn stripping the leftover meat from the bones.",
-        "The noise leads them to a wolf, tearing into the carcass of a deer. s_c decides to wait in the brush, downwind from the canine, until it leaves. Eventually the wolf eats its fill and disappears into the forest. s_c waits a while longer, ensuring the wolf has truly left, and takes their turn stripping the leftover meat from the bones."
-    ],
-    "fail_text": [
-        "The noise leads them to a wolf that's busy stripping the last of the meat from a carcass. They wait till the wolf leaves, hoping to pick up any leftovers, but unfortunately the bones have been thoroughly cleaned.",
-        "They track the noise to a wolf. s_c whimpers in terror at the sight of the beast and dashes away, running straight back to camp.",
-        "r_c finds a wolf pack at the source of the noise. The pack is tearing into a deer carcass and upon seeing the cat, prove to be fiercely protective of their meal. r_c doesn't move fast enough and with no Clanmates to save them, is quickly killed."
-    ],
-    "win_skills": ["very smart", "extremely smart"],
-    "win_trait": ["careful", "calm", "patient", "responsible", "sneaky", "thoughtful", "wise"],
-    "fail_trait": ["nervous", "insecure"],
-    "min_cats": 1,
-    "max_cats": 1,
-    "antagonize_text": null,
-    "antagonize_fail_text": null,
-    "history_text": [
-        null,
-        "r_c was killed by a wolf protecting its meal.",
-        "killed by a wolf"
-    ]
-},
-{
-    "patrol_id": "fst_hunt_strange1",
-    "biome": "forest",
-    "season": "Any",
-    "tags": ["hunting"],
-    "intro_text": "The patrol looks around for something to disguise their scent while hunting.",
-    "decline_text": "On second thought, maybe not.",
-    "chance_of_success": 50,
-    "exp": 20,
-    "success_text": [
-        "They can't think of anything that would work, but their hunt goes well regardless.",
-        "A stinky bush will do! The plan works and their hunt goes well.",
-        "s_c leads them to some deer droppings in the forest - it's not clean, but it's extremely effective, and the patrol hunts well.",
-        "s_c tells the patrol to roll in a patch of garlic to disguise their scent, which works perfectly. It's a funny taste to wash off their pelts though."
-    ],
-    "fail_text": [
-        "The patrol finds nothing to disguise their scent, and no prey either.",
-        "The patrol finds no prey; it seems like all the prey was scared off because of their stench!"
-    ],
-    "win_skills": ["very smart", "extremely smart"],
-    "win_trait": ["strange"],
-    "fail_skills": ["None"],
-    "fail_trait": ["None"],
-    "antagonize_text": null,
-    "antagonize_fail_text": null,
-    "min_cats": 2,
-    "max_cats": 6
-},
-{
-    "patrol_id": "fst_hunt_strange2",
-    "biome": "forest",
-    "season": "Any",
-    "tags": ["hunting"],
-    "intro_text": "r_c looks around for something to disguise their scent while hunting.",
-    "decline_text": "On second thought, maybe not.",
-    "chance_of_success": 50,
-    "exp": 20,
-    "success_text": [
-        "They can't think of anything that would work, but their hunt goes well regardless.",
-        null,
-        "s_c finds some deer droppings in the forest - it's not clean, but it's extremely effective, and the hunt goes well.",
-        "s_c rolls in a patch of garlic to disguise their scent, which works perfectly. It's a funny taste to wash off their pelt though."
-    ],
-    "fail_text": [
-        "The patrol finds nothing to disguise their scent, and no prey either.",
-        "r_c finds no prey; it seems like all the prey was scared off because of their stench!"
-    ],
-    "win_skills": ["very smart", "extremely smart"],
-    "win_trait": ["strange"],
-    "fail_skills": ["None"],
-    "fail_trait": ["None"],
-    "antagonize_text": null,
-    "antagonize_fail_text": null,
-    "min_cats": 1,
-    "max_cats": 1
-},
-{
-    "patrol_id": "fst_hunt_solo1",
-    "biome": "forest",
-    "season": "Any",
-    "tags": ["hunting", "apprentice", "minor_injury", "scar"],
-    "intro_text": "r_c's mentor assesses them by sending them on a solo hunt.",
-    "decline_text": "r_c asks their mentor to do the assessment some other time.",
-    "chance_of_success": 40,
-    "exp": 20,
-    "success_text": [
-        "r_c manages a skillful catch, and brings it back to the camp to show everyone!",
-        "r_c focuses completely on their test, slipping into a cleareyed, razor focused routine of catch and stash, catch and stash. Eventually they've caught enough to need their mentor's help carrying it back to camp, and the feeling seeing their prey stock the fresh-kill pile - they feel ready to burst with happiness!",
-        null,
-        "It's a terrible day for hunting, the prey running sparse and alert. But s_c takes their time and doesn't let the conditions discourage them, until eventually the perfect opportunity falls into place and they pull off a perfect catch!"
-    ],
-    "fail_text": [
-        "Hunting is poor, and while r_c's mentor is disappointed, they don't expect r_c to be able to catch what isn't there.",
-        "s_c is too hasty, bouncing after first one prey, then another, and it ends with them empty-pawed and exhausted. Their mentor is disappointed - they clearly need more training.",
-        null,
-        "While on the hunt, r_c tumbles right down a steep slope while their attention is elsewhere. Bruised and sore, r_c has to report to the medicine cat den when they return to camp."
-    ],
-    "win_skills": ["None"],
-    "win_trait": ["calm", "careful", "insecure", "lonesome", "loyal", "nervous", "sneaky", "strange", "patient", "thoughtful", "wise"],
-    "fail_skills": ["None"],
-    "fail_trait": ["adventurous", "bold", "charismatic", "childish", "confident", "daring", "playful", "righteous"],
-    "min_cats": 1,
-    "max_cats": 1,
-    "antagonize_text": null,
-    "antagonize_fail_text": null,
-    "history_text": [
-            "r_c got injured as an apprentice, exploring alone."
-    ]
-},
-{
-    "patrol_id": "fst_hunt_solo2",
-    "biome": "forest",
-    "season": "Any",
-    "tags": ["hunting"],
-    "intro_text": "r_c heads out into the forest alone, wanting to sink their teeth into some prey and have some time to themselves.",
-    "decline_text": "r_c turns back to camp, deciding that a group hunt would be more effective.",
-    "chance_of_success": 40,
-    "exp": 20,
-    "success_text": [
-        "r_c heads off to one of their favorite spots in the forest, a grove of spread out trees with thick underbrush providing excellent ambush chances. And what do you know, they are bush! Or they were as far as that squirrel thought.",
-        "r_c finds a fat, dumb, slow rabbit, and they can barely drag the thing back to camp, but by the stars it's juicy when they sit down to eat it with their Clanmates.",
-        "s_c gets the chance to try out an idea they've been sitting on for a while. There's a rabbit warren that they've spotted that's particularly badly built, and they manage to dig down into one of the dens, fishing baby rabbits out by the pawful.",
-        "The prey is running terribly today. But s_c has patience, and wisely waits for the perfect opportunity instead of getting frustrated. They come back to camp with a good contribution to the Clan's stores, having had a relaxing day sitting with their thoughts while waiting for the prey to come to them."
-    ],
-    "fail_text": [
-        "You can't catch what isn't there, and the prey today is very not there.",
-        "s_c starts the day with endless energy, but as one hunt fails after another, it very quickly runs dry. The come back to camp, empty pawed and prickling with frustration.",
-        null,
-        null
-    ],
-    "win_skills": ["smart", "very smart", "extremely smart"],
-    "win_trait": ["calm", "careful", "insecure", "lonesome", "loyal", "nervous", "sneaky", "strange", "patient", "thoughtful", "wise"],
-    "fail_skills": ["None"],
-    "fail_trait": [ "bold", "childish", "confident", "daring", "playful"],
-    "antagonize_text": null,
-    "antagonize_fail_text": null,
-    "min_cats": 1,
-    "max_cats": 1
-},
-{
-    "patrol_id": "fst_hunt_solo3",
-    "biome": "forest",
-    "season": "Any",
-    "tags": ["hunting", "deputy"],
-    "intro_text": "r_c heads out into the forest alone, wanting to sink their teeth into some prey and have some time to themselves.",
-    "decline_text": "r_c turns back to camp, deciding that a group hunt would be more effective.",
-    "chance_of_success": 40,
-    "exp": 20,
-    "success_text": [
-        "r_c heads off to one of their favorite spots in the forest, a grove of spread out trees with thick underbrush providing excellent ambush chances. And what do you know, they are bush! Or they were as far as that squirrel thought. They snicker to themselves as they pad back to camp.",
-        "r_c finds a fat, dumb, slow rabbit, and they can barely drag the thing back to camp, but by the stars it's juicy when they sit down to eat it with their Clanmates. Purring, they take the opportunity for a small moment of peace, relaxing with their friends.",
-        "s_c gets the chance to try out an idea they've been sitting on for a while. There's a rabbit warren that they've spotted that's particularly badly built, and they manage to dig down into one of the dens, fishing a couple baby rabbits out. This is a good spot to remember if c_n hits hard times.",
-        "The prey is running terribly today. But s_c has patience, and wisely waits for the perfect opportunity instead of getting frustrated. They come back to camp with a good contribution to the Clan's stores, having had a relaxing day sitting with their thoughts while waiting for the prey to come to them."
-    ],
-    "fail_text": [
-        "You can't catch what isn't there, and the prey today is very not there.",
-        "s_c starts the day with endless energy, but as one hunt fails after another, it very quickly runs dry. They give up and return to camp, to try and at least make progress on all the work piling up there.",
-        null,
-        null
-    ],
-    "win_skills": ["smart", "very smart", "extremely smart"],
-    "win_trait": ["calm", "careful", "insecure", "lonesome", "loyal", "nervous", "sneaky", "strange", "patient", "thoughtful", "wise"],
-    "fail_skills": ["None"],
-    "fail_trait": [ "bold", "childish", "confident", "daring", "playful"],
-    "antagonize_text": null,
-    "antagonize_fail_text": null,
-    "min_cats": 1,
-    "max_cats": 1
-},
-{
-    "patrol_id": "fst_hunt_solo4",
-    "biome": "forest",
-    "season": "Any",
-    "tags": ["hunting", "leader"],
-    "intro_text": "r_c heads out into the forest alone, wanting to sink their teeth into some prey and have some time to themselves.",
-    "decline_text": "r_c turns back to camp, deciding that a group hunt would be more effective.",
-    "chance_of_success": 40,
-    "exp": 20,
-    "success_text": [
-        "r_c heads off to one of their favorite spots in the forest, a grove of spread out trees with thick underbrush providing excellent ambush chances. And what do you know, they are bush! Or they were as far as that squirrel thought. They snicker to themselves as they pad back to camp.",
-        "r_c finds a fat, dumb, slow rabbit, and they can barely drag the thing back to camp, but by the stars it's juicy when they sit down to eat it with their Clanmates. Purring, they take the opportunity for a small moment of peace, relaxing with their friends.",
-        "s_c gets the chance to try out an idea they've been sitting on for a while. There's a rabbit warren that they've spotted that's particularly badly built, and they manage to dig down into one of the dens, fishing a couple baby rabbits out. This is a good spot to remember if c_n hits hard times.",
-        "The prey is running terribly today. But s_c has patience, and wisely waits for the perfect opportunity instead of getting frustrated. They come back to camp with a good contribution to the Clan's stores, having had a relaxing day sitting with their thoughts while waiting for the prey to come to them."
-    ],
-    "fail_text": [
-        "You can't catch what isn't there, and the prey today is very not there.",
-        "s_c starts the day with endless energy, but as one hunt fails after another, it very quickly runs dry. They give up and return to camp, to try and at least make progress on all the work piling up there.",
-        null,
-        null
-    ],
-    "win_skills": ["smart", "very smart", "extremely smart"],
-    "win_trait": ["calm", "careful", "insecure", "lonesome", "loyal", "nervous", "sneaky", "strange", "patient", "thoughtful", "wise"],
-    "fail_skills": ["None"],
-    "fail_trait": [ "bold", "childish", "confident", "daring", "playful"],
-    "antagonize_text": null,
-    "antagonize_fail_text": null,
-    "min_cats": 1,
-    "max_cats": 1
-},
-{
-    "patrol_id": "fst_hunt_noise1",
-    "biome": "forest",
-    "season": "Any",
-    "tags": ["hunting", "battle_injury", "scar"],
-    "intro_text": "As the patrol is checking the border lines, they hear an odd sound coming from a nearby bush.",
-    "decline_text": "It's probably nothing. The patrol leaves the noise alone and continues on their way.",
-    "chance_of_success": 80,
-    "exp": 10,
-    "success_text": [
-            "r_c drops down into a hunting crouch, certain that a mouse must be the source of the noise.  They find themselves to be correct when they pounce into the bush and return to the patrol with the tasty morsel dangling from their mouth.",
-            null,
-            "p_l pads towards the bush to check on the noise when a rabbit suddenly bursts out!  s_c is quick to react and manages to snag the rabbit before it can disappear."
-    ],
-    "fail_text": [
-            "p_l pads closer to the bush, intent on finding the source of the noise, only to come face to face with a skunk!  The poor cat ends up stinking for days after the unfortunate incident.",
-            "s_c doesn't even hesitate before splitting from the patrol to check on the source of the noise. They quickly regret their impulsivity, however, when an angry raccoon bursts from the bush!  s_c gets quite the scare, but thankfully the raccoon only wanted to get away from them and quickly runs off back into the undergrowth.",
-            null,
-            "r_c takes the lead in checking the source of the noise and comes face to face with an angry fox! Though they backpedal rapidly, the fox still manages to take a bite out of them before the rest of the patrol can back them up."
-
-    ],
-    "other_clan": ["None"],
-    "win_skills": ["good hunter", "great hunter", "excellent hunter"],
-    "win_trait": ["None"],
-    "fail_skills": ["None"],
-    "fail_trait": ["daring", "bold", "ambitious"],
-    "min_cats": 5,
-    "max_cats": 6,
-    "antagonize_text": null,
-    "antagonize_fail_text": null,
-    "history_text": [
-            "r_c gained a scar from a fox."
-    ]
-},
-{
-    "patrol_id": "fst_hunt_noise2",
-    "biome": "forest",
-    "season": "Any",
-    "tags": ["hunting", "battle_injury", "scar", "death"],
-    "intro_text": "As the patrol is checking the border lines, they hear an odd sound coming from a nearby bush.",
-    "decline_text": "It's probably nothing. The patrol leaves the noise alone and continues on their way.",
-    "chance_of_success": 60,
-    "exp": 10,
-    "success_text": [
-            "r_c drops down into a hunting crouch, certain that a mouse must be the source of the noise. They find themselves to be correct when they pounce into the bush and return to the patrol with the tasty morsel dangling from their mouth.",
-            null,
-            "p_l pads towards the bush to check on the noise when a rabbit suddenly bursts out! s_c is quick to react and manages to snag the rabbit before it can disappear."
-    ],
-    "fail_text": [
-            "p_l pads closer to the bush, intent on finding the source of the noise, only to come face to face with a skunk! The poor cat ends up stinking for days after the unfortunate incident.",
-            "s_c doesn't even hesitate before splitting from the patrol to check on the source of the noise. They quickly regret their impulsivity, however, when an angry raccoon bursts from the bush! s_c gets quite the scare, but thankfully the raccoon only wanted to get away from them and quickly runs off back into the undergrowth.",
-            "r_c takes the lead in checking the source of the noise and comes face to face with a snarling wolverine! r_c yowls for their patrol but the other cats aren't quick enough to stop the wolverine from killing r_c in one quick and deadly swipe.",
-            "r_c takes the lead in checking the source of the noise and comes face to face with an angry fox! Though they backpedal rapidly, the fox still manages to take a bite out of them before the rest of the patrol can back them up."
-    ],
-    "other_clan": ["None"],
-    "win_skills": ["good hunter", "great hunter", "excellent hunter"],
-    "win_trait": ["None"],
-    "fail_skills": ["None"],
-    "fail_trait": ["daring", "bold", "ambitious"],
-    "min_cats": 2,
-    "max_cats": 4,
-    "antagonize_text": null,
-    "antagonize_fail_text": null,
-    "history_text": [
-            "p_l gained a scar from a fox.",
-            "p_l was killed by a wolverine.",
-        "killed by a wolverine"
-    ]
-},
-{
-    "patrol_id": "fst_hunt_gonetnr1",
-    "biome": "forest",
-    "season": "Any",
-    "tags": ["hunting", "gone", "small_prey"],
-    "intro_text": "Your patrol encounters a clearing where a lot of Twolegs linger.",
-    "decline_text": "Your patrol decides to hunt elsewhere.",
-    "chance_of_success": 60,
-    "exp": 20,
-    "success_text": [
-        "They continue hunting undetected.",
-        "Slyly, r_c uses the chance to get food, practicing their best kittypet impression until just the right moment, before darting forward and making off with a sandwich in their mouth.",
-        "s_c spots the Twolegs unloading metal boxes from their monsters, and abruptly tells the patrol to leave. Now.",
-        "A Twoleg spots s_c and crouches down, clicking softly. s_c hisses and flees."
-    ],
-    "fail_text": [
-        null,
-        null,
-        "The patrol mostly ignores the Twolegs. As they hunt they hear a yelp from r_c. They've crawled into a metal Twolegs box, and there's nothing they or the rest of the patrol can do to get them out - eventually the Twolegs notice, and r_c is taken by them.",
-        null,
-        "A Twoleg spots s_c and crouches down, clicking softly. s_c pauses - are they hurt? Do they want to make friends? Before they can decide whether to step closer, there's a swoosh, and a net falls around them. s_c fights desperately, but the Twolegs take them away in the monster."
-    ],
-    "win_skills": ["extremely smart"],
-    "win_trait": ["ambitious", "bloodthirsty", "cold", "fierce", "shameless", "strict", "troublesome", "vengeful"],
-    "fail_skills": ["None"],
-    "fail_trait": ["altruistic", "compassionate", "empathetic", "faithful", "loving", "patient", "responsible", "thoughtful", "wise"],
-    "min_cats": 1,
-    "max_cats": 3,
-    "antagonize_text": null,
-    "antagonize_fail_text": null
-},
-{
-    "patrol_id": "fst_hunt_gonetnr2",
-    "biome": "forest",
-    "season": "Any",
-    "tags": ["hunting", "gone", "big_prey"],
-    "intro_text": "Your patrol encounters a clearing where a lot of Twolegs linger.",
-    "decline_text": "Your patrol decides to hunt elsewhere.",
-    "chance_of_success": 60,
-    "exp": 20,
-    "success_text": [
-        "They continue hunting undetected, using the presence of the Twolegs startling the local wildlife to bring back a good haul.",
-        "Slyly, r_c uses the chance to get food, practicing their best kittypet impression until just the right moment, before darting forward and making off with a large lump of meat in their mouth.",
-        "s_c spots the Twolegs unloading metal boxes from their monsters, and abruptly tells the patrol to leave. Now.",
-        "A Twoleg spots s_c and crouches down, clicking softly. s_c hisses and flees."
-    ],
-    "fail_text": [
-        null,
-        null,
-        "The patrol mostly ignores the Twolegs. As they hunt they hear a yelp from r_c. They've crawled into a metal Twolegs box, and there's nothing they or the rest of the patrol can do to get them out - eventually the Twolegs notice, and r_c is taken by them.",
-        null,
-        "A Twoleg spots s_c and crouches down, clicking softly. s_c pauses - are they hurt? Do they want to make friends? Before they can decide whether to step closer, there's a swoosh, and a net falls around them. s_c fights desperately, but the Twolegs take them away in the monster."
-    ],
-    "win_skills": ["extremely smart"],
-    "win_trait": ["ambitious", "bloodthirsty", "cold", "fierce", "shameless", "strict", "troublesome", "vengeful"],
-    "fail_skills": ["None"],
-    "fail_trait": ["altruistic", "compassionate", "empathetic", "faithful", "loving", "patient", "responsible", "thoughtful", "wise"],
-    "min_cats": 4,
-    "max_cats": 6,
-    "antagonize_text": null,
-    "antagonize_fail_text": null,
-    "history_text": [
-            null,
-            null
-    ]
-},
-{
-    "patrol_id": "fst_hunt_gonetnr3",
-    "biome": "forest",
-    "season": "Any",
-    "tags": ["hunting", "multi_gone", "big_prey"],
-    "intro_text": "Your patrol encounters a clearing where a lot of Twolegs linger.",
-    "decline_text": "Your patrol decides to hunt elsewhere.",
-    "chance_of_success": 60,
-    "exp": 20,
-    "success_text": [
-        "They continue hunting undetected.",
-        "Slyly, r_c uses the chance to get food, practicing their best kittypet impression until just the right moment, before darting forward and making off with a sandwich in their mouth.",
-        "s_c spots the Twolegs unloading metal boxes from their monsters, and abruptly tells the patrol to leave. Now.",
-        "A Twoleg spots s_c and crouches down, clicking softly. s_c hisses and flees."
-    ],
-    "fail_text": [
-        null,
-        null,
-        "The patrol mostly ignores the Twolegs. But as they hunt, the cats encounter appealing, delicious smelling mush in little burrows. Some of the patrol investigates, and doors slam down behind them. There's nothing they or the rest of the patrol can do to get them out - eventually the Twolegs notice, and the trapped cats are taken.",
-        null,
-        "A Twoleg spots s_c and crouches down, clicking softly. s_c pauses - are they hurt? Do they want to make friends? They wander closer, drawing more of the patrol in with them. Before they can decide whether to step away, there's a swoosh, and a net falls around the cats. They fight desperately, but the Twolegs take them away in the monster."
-    ],
-    "win_skills": ["extremely smart"],
-    "win_trait": ["ambitious", "bloodthirsty", "cold", "fierce", "shameless", "strict", "troublesome", "vengeful"],
-    "fail_skills": ["None"],
-    "fail_trait": ["altruistic", "compassionate", "empathetic", "faithful", "loving", "patient", "responsible", "thoughtful", "wise"],
-    "min_cats": 4,
-    "max_cats": 6,
-    "antagonize_text": null,
-    "antagonize_fail_text": null,
-    "history_text": [
-            null,
-            null
-    ]
-},
-{
-    "patrol_id": "fst_hunt_gonetwolegden1",
-    "biome": "forest",
-    "season": "Any",
-    "tags": ["hunting", "gone", "small_prey", "scar", "injury", "torn pelt"],
-    "intro_text": "r_c decides to hunt out near the Twoleg dens.",
-    "decline_text": "On second thought, they decide to reline their nest today instead.",
-    "chance_of_success": 50,
-    "exp": 20,
-    "success_text": [
-        "They're interrupted by Twolegs wandering through the woods a couple times, but it's a successful hunt.",
-        "A friendly Twoleg makes a psspsspss noise, and pours kittypet food on the ground for r_c. They've always wondered what it might taste like... dry, is the answer. Very odd.",
-        "s_c gets distracted from hunting by strange Twoleg activity around one of their dens. They appear to be hauling all their many, many varieties of nest lining out and into a big monster. s_c take the opportunity to grab a little soft thing, something that's almost shaped like prey. It'll be good for the nursery.",
-        "Calmly, s_c weaves around the Twoleg dens, picking out the mice from the tunnels and the birds off the strange metal hanging fruit. A successful, sneaky hunt."
-    ],
-    "fail_text": [
-        null,
-        "The Twolegs here are friendly, and a little carelessly, s_c goes to hunt in their garden. But there's a new thing there, a box, suspicious and strange. Wisely, s_c avoids it, and returns to c_n territory.",
-        "Carelessly, r_c is seen by Twolegs, and taken from c_n.",
-        "Carelessly, r_c is seen by Twolegs, and is taken hissing and spitting to be locked in a monster's den. Overnight, they discover that a broken window is just wide enough to push themselves out to safety through, but the glass leaves them bleeding as they run back to c_n."
-    ],
-    "win_skills": ["smart", "very smart", "extremely smart"],
-    "win_trait": ["calm", "careful", "insecure", "lonesome", "loyal", "nervous", "sneaky", "strange"],
-    "fail_skills": ["None"],
-    "fail_trait": ["altruistic", "compassionate", "empathetic", "faithful", "loving", "patient", "responsible", "thoughtful", "wise"],
-    "min_cats": 1,
-    "max_cats": 1,
-    "antagonize_text": null,
-    "antagonize_fail_text": null,
-    "history_text": [
-            null,
-            null
-    ]
-},
-{
-    "patrol_id": "fst_hunt_gonetwolegden2",
-    "biome": "forest",
-    "season": "Any",
-    "tags": ["hunting", "gone", "small_prey", "apprentice"],
-    "intro_text": "app1 decides to hunt out near the Twoleg dens.",
-    "decline_text": "On second thought, they decide to reline their nest today instead.",
-    "chance_of_success": 50,
-    "exp": 20,
-    "success_text": [
-        "They're interrupted by Twolegs wandering through the woods a couple times, so they miss a couple catches, but overall it works out.",
-        "A friendly Twolegs makes a psspsspss noise, and pours kittypet food on the ground for app1. They've always wondered what it might taste like... dry, is the answer. It's strangely appealing.",
-        null,
-        "Tail lashing excitedly, app1 hunts in the strange, forbidden land, ducking around corners and crawling over gardens with their belly low to the ground. A successful, sneaky hunt."
-    ],
-    "fail_text": [
-        null,
-        "A little carelessly, s_c jumps a fence to hunt in a den's garden. But there's a new thing there, a box, suspicious and strange. Wisely, s_c avoids it, and returns to c_n territory.",
-        "Carelessly, app1 is seen by Twolegs, and taken from c_n.",
-        "Carelessly, app1 is seen by Twolegs, and is taken hissing and spitting to be locked in a monster's den. Overnight, they discover that a broken window is just wide enough to push themselves out to safety through, but the glass leaves them bleeding as they run back to c_n."
-    ],
-    "win_skills": ["None"],
-    "win_trait": ["calm", "careful", "insecure", "lonesome", "loyal", "nervous", "sneaky", "strange"],
-    "fail_skills": ["None"],
-    "fail_trait": ["altruistic", "compassionate", "empathetic", "faithful", "loving", "patient", "responsible", "thoughtful", "wise"],
-    "min_cats": 1,
-    "max_cats": 1,
-    "antagonize_text": null,
-    "antagonize_fail_text": null,
-    "history_text": [
-            null,
-            null
-    ]
-},
-{
-    "patrol_id": "fst_hunt_gonetwolegden3",
-    "biome": "forest",
-    "season": "Any",
-    "tags": ["hunting", "gone", "small_prey", "romantic", "platonic", "no_app"],
-    "intro_text": "Boldly, eyes daring p_l to say no, r_c suggests hunting by the Twoleg dens.",
-    "decline_text": "On second thought, they decide to reline their nests today instead.",
-    "chance_of_success": 50,
-    "exp": 20,
-    "success_text": [
-        "They're interrupted by Twolegs wandering through the woods a couple times, but it's a successful hunt.",
-        "A friendly Twolegs makes a psspsspss noise, and pours kittypet food on the ground for r_c. They fetch p_l, and both cats investigate the food, loudly proclaiming how much better fresh kill is, but both a little thrilled by the experience.",
-        "s_c shows the other cat all around the outskirts of the Twoleg dens, showing off how much they know about the strange animals and their weird behavior, and enjoying getting to feel clever.",
-        "It's a strange adventure, odd and weird and a little thrilling. s_c takes the lead, but both s_c and r_c are wide eyed and a little scared, in a fun way."
-    ],
-    "fail_text": [
-        "Carelessly, r_c is seen by Twolegs, and is taken hissing and spitting to be locked in a monster's den. Overnight, they hear p_l yowling from outside, and the two cats manage to craft an escape plan through a broken window. Shivering, r_c presses their pelt against p_l on the way back to c_n.",
-        "The Twolegs here are friendly, and a little carelessly, s_c goes to hunt in their garden. But there's a new thing there, a box, suspicious and strange. Wisely, s_c avoids it, and returns to c_n territory.",
-        "Carelessly, r_c is seen by Twolegs, and taken from c_n.",
-null
-    ],
-    "win_skills": ["smart", "very smart", "extremely smart"],
-    "win_trait": ["calm", "careful", "insecure", "lonesome", "loyal", "nervous", "sneaky", "strange"],
-    "fail_skills": ["None"],
-    "fail_trait": ["altruistic", "compassionate", "empathetic", "faithful", "loving", "patient", "responsible", "thoughtful", "wise"],
-    "min_cats": 2,
-    "max_cats": 2,
-    "antagonize_text": null,
-    "antagonize_fail_text": null,
-    "history_text": [
-            null,
-            null
-    ]
-},
-{
-    "patrol_id": "fst_hunt_gonetwolegden4",
-    "biome": "forest",
-    "season": "Any",
-    "tags": ["hunting", "gone", "small_prey", "apprentice", "romantic", "platonic", "two_apprentices"],
-    "intro_text": "Boldly, eyes daring app1 to say no, app2 suggests hunting by the Twoleg dens. Where apprentices are definitely not allowed.",
-    "decline_text": "On second thought, they decide to reline their nests today instead.",
-    "chance_of_success": 50,
-    "exp": 20,
-    "success_text": [
-        "They're interrupted by Twolegs wandering through the woods a couple times, so they miss a couple catches, but overall it works out.",
-        "A friendly Twolegs makes a psspsspss noise, and pours kittypet food on the ground for app2. They fetch app1, and both apprentices loudly proclaim how much better fresh kill is, but both are also wide eyed and thrilled by the experience.",
-        null,
-        "Tail lashing excitedly, app1 hunts in the strange, forbidden land, ducking around corners and crawling over gardens with their belly low to the ground. app2 tries to be even sneakier, and so app1 ups their game, until they're both probably the most obvious pair of cats in the neighborhood."
-    ],
-    "fail_text": [
-        "Carelessly, app2 is seen by Twolegs, and is taken hissing and spitting to be locked in a monster's den. Overnight, they hear app1 yowling from outside, and the two cats manage to craft an escape plan through a broken window. Shivering, app2 presses their pelt against app1 as they pad home.",
-        "A little carelessly, s_c jumps a fence to hunt in a den's garden. But there's a new thing there, a box, suspicious and strange. Wisely, s_c avoids it, and returns to c_n territory.",
-        "Carelessly, app1 is seen by Twolegs, and taken from c_n.",
-        null
-    ],
-    "win_skills": ["None"],
-    "win_trait": ["calm", "careful", "insecure", "lonesome", "loyal", "nervous", "sneaky", "strange"],
-    "fail_skills": ["None"],
-    "fail_trait": ["altruistic", "compassionate", "empathetic", "faithful", "loving", "patient", "responsible", "thoughtful", "wise"],
-    "min_cats": 2,
-    "max_cats": 2,
-    "antagonize_text": null,
-    "antagonize_fail_text": null,
-    "history_text": [
-            null,
-            null
-    ]
-},
-{
-    "patrol_id": "fst_hunt_gonetwolegtrap1",
-    "biome": "forest",
-    "season": "Any",
-    "tags": ["hunting", "gone"],
-    "intro_text": "The smell of food lures r_c into what looks like a tunnel between some bushes.",
-    "decline_text": "Turning their nose up at the temptation, they continue on their way.",
-    "chance_of_success": 50,
-    "exp": 20,
-    "success_text": [
-        "Darting through quickly, they see that the lovely smell is Twoleg mush, and keep running.",
-        "The lovely smell leads to Twoleg mush. Puzzled, r_c checks around them, only for their fur to stand on end as they realize they're standing in a metal tunnel, cloaked in rust and camouflage. It's to their great fortune that this trap seems to be broken, but whatever Twoleg restocked the bait might still be around. They leave quickly.",
-        "Something about this situation sets all of s_c's instincts off. They investigate, carefully, and strip the cover of the bushes away from a Twoleg trap underneath.",
-        "Something isn't right. Nervously pawing at the bushes, s_c thinks that the smell is too good to be true. They leave it, deciding to return to camp and report it to the deputy instead."
-    ],
-    "fail_text": [
-        null,
-        "Easily swayed by the delicious smell, s_c wanders recklessly into the sheltered space, only to smack into a metal wall. Inside the trap, a young fox starts up a distressed wail, and s_c feels sympathy for it they never expected to feel for a fox, as well as the heart stopping realization that it could easily have been them.",
-            "r_c is caught in a trap hidden in the bushes and is taken by Twolegs shortly after.",
-        null
-    ],
-    "win_skills": ["smart", "very smart", "extremely smart"],
-    "win_trait": ["calm", "careful", "insecure", "lonesome", "loyal", "nervous", "sneaky", "strange"],
-    "fail_skills": ["None"],
-    "fail_trait": ["adventurous", "bold", "confident", "daring", "playful"],
-    "min_cats": 1,
-    "max_cats": 1,
-    "antagonize_text": null,
-    "antagonize_fail_text": null,
-    "history_text": [
-            null,
-            null
-    ]
-},
-{
-    "patrol_id": "fst_hunt_gonetwolegtrap2",
-    "biome": "forest",
-    "season": "Any",
-    "tags": ["hunting", "gone"],
-    "intro_text": "The smell of food lures r_c into what looks like a tunnel between some bushes.",
-    "decline_text": "Turning their nose up at the temptation, the patrol continues on their way.",
-    "chance_of_success": 50,
-    "exp": 20,
-    "success_text": [
-        "Darting through quickly, r_c sees that the lovely smell is Twoleg mush, and keeps running.",
-        "The lovely smell leads to Twoleg mush. Puzzled, r_c checks around them, only for their fur to stand on end as they realize they're standing in a metal tunnel, cloaked in rust and camouflage. It's to their great fortune that this trap seems to be broken, but whatever Twoleg restocked the bait might still be around. They leave quickly.",
-        "Something about this situation sets all of s_c's instincts off. They investigate, carefully, and the patrol helps them strip the cover of the bushes away from a Twoleg trap underneath.",
-        "Something isn't right. Nervously pawing at the bushes, s_c thinks that the smell is too good to be true. They leave it, convincing the patrol to return to camp and report it to the deputy instead."
-    ],
-    "fail_text": [
-        null,
-        "Easily swayed by the delicious smell, s_c wanders recklessly into the sheltered space, only to smack into a metal wall. Inside the trap, a young fox starts up a distressed wail, and s_c feels sympathy for it they never expected to feel for a fox, as well as the heart stopping realization that it could easily have been them.",
-            "r_c is caught in a trap hidden in the bushes! There's nothing the patrol is able to do to help them, and r_c is taken by Twolegs shortly after.",
-        null
-    ],
-    "win_skills": ["smart", "very smart", "extremely smart"],
-    "win_trait": ["calm", "careful", "insecure", "lonesome", "loyal", "nervous", "sneaky", "strange"],
-    "fail_skills": ["None"],
-    "fail_trait": ["adventurous", "bold", "confident", "daring", "playful"],
-    "min_cats": 2,
-    "max_cats": 6,
-    "antagonize_text": null,
-    "antagonize_fail_text": null,
-    "history_text": [
-            null,
-            null
-    ]
-},
-{
-    "patrol_id": "fst_hunt_thunderpath1",
-    "biome": "forest",
-    "season": "Any",
-    "tags": ["death", "scar", "retirement", "blunt_force_injury", "hunting", "small_prey"],
-    "intro_text": "The patrol comes across a thunderpath running through the forest.",
-    "decline_text": "They decide it is better not to cross.",
-    "chance_of_success": 50,
-    "exp": 10,
-    "success_text": [
-        "Your patrol crosses the thunderpath and can hunt on the other side.",
-        "Your patrol finds a pipe running under the thunderpath and uses it to cross. They end up with slightly damp paws, but a successful haul of prey.",
-        "Your patrol stops on the edge of the thunderpath, and s_c organizes a thorough search that finds a flattened squirrel. It's a reminder of the danger of the thunderpath, and a good source of scavenged meat.",
-        "s_c is patient enough to wait until the thunderpath is completely clear, then trots across calmly to hunt on the other side."
-    ],
-    "fail_text": [
-        "r_c hears a monster thundering towards them, but it screeches to a halt just in time. That was close! Maybe it's best to go back to camp.",
-        null,
-        "r_c is hit by a monster while crossing and dies instantly.",
-        "r_c is hit by a monster and seems quite injured, but miraculously still alive."
-],
-    "win_skills": ["smart", "very smart", "extremely smart"],
-    "win_trait": ["calm", "careful", "insecure", "nervous", "sneaky", "strange", "patient", "responsible", "thoughtful", "wise"],
-    "fail_skills": ["None"],
-    "fail_trait": ["None"],
-    "min_cats": 1,
-    "max_cats": 6,
-    "antagonize_text": null,
-    "antagonize_fail_text": null,
-    "history_text": [
-            "r_c was heavily injured by a monster, and carries the scars from it.",
-            "r_c was hit by a monster and killed.",
-        "were hit by a monster"
-    ]
-},
-{
-    "patrol_id": "fst_hunt_thunderpath2",
-    "biome": "forest",
-    "season": "Any",
-    "tags": ["death", "scar", "retirement", "blunt_force_injury", "hunting", "small_prey", "cruel_season"],
-    "intro_text": "The patrol comes across a thunderpath running through the forest.",
-    "decline_text": "They decide it is better not to cross.",
-    "chance_of_success": 30,
-    "exp": 10,
-    "success_text": [
-            "Your patrol crosses the thunderpath and can hunt on the other side.",
-            "Your patrol finds a pipe running under the thunderpath and uses it to cross. They end up with slightly damp paws, but a successful haul of prey.",
-            "Your patrol stops on the edge of the thunderpath, and s_c organizes a thorough search that finds a flattened squirrel. It's a reminder of the danger of the thunderpath, and a good source of scavenged meat.",
-            "s_c is patient enough to wait until the thunderpath is completely clear, then trots across calmly to hunt on the other side."
-    ],
-    "fail_text": [
-            "r_c hears a monster thundering towards them, but it screeches to a halt just in time. That was close! Maybe it's best to go back to camp.",
-        null,
-        "r_c is crossing the thunderpath and hears a monster thundering towards them. They freeze, and the monster swerves to hit them deliberately, killing them instantly.",
-        "r_c is hit by a monster and seems quite injured, but miraculously still alive."
-],
-    "win_skills": ["smart", "very smart", "extremely smart"],
-    "win_trait": ["calm", "careful", "insecure", "nervous", "sneaky", "strange", "patient", "responsible", "thoughtful", "wise"],
-    "fail_skills": ["None"],
-    "fail_trait": ["None"],
-    "min_cats": 1,
-    "max_cats": 6,
-    "antagonize_text": null,
-    "antagonize_fail_text": null,
-    "history_text": [
-            "r_c was heavily injured by a monster, and carries the scars from it.",
-            "r_c was hit by a monster and killed.",
-        "were hit by a monster"
-    ]
-},
-{
-    "patrol_id": "fst_hunt_thunderpath3",
-    "biome": "forest",
-    "season": "Any",
-    "tags": ["multi_deaths", "scar", "retirement", "blunt_force_injury", "hunting", "big_prey"],
-    "intro_text": "The patrol comes across a thunderpath running through the forest.",
-    "decline_text": "They decide it is better not to cross.",
-    "chance_of_success": 50,
-    "exp": 10,
-    "success_text": [
-        "Your patrol crosses the thunderpath and can hunt on the other side.",
-        "Your patrol finds a pipe running under the thunderpath and uses it to cross. They end up with slightly damp paws, but a successful haul of lots of prey.",
-        "Your patrol stops on the edge of the thunderpath, and s_c organizes a thorough search that finds several flattened pieces of roadkill. It's a reminder of the danger of the thunderpath, and a good source of scavenged meat.",
-        "s_c is patient enough to wait until the thunderpath is completely clear, then trots across calmly with the patrol to hunt on the other side."
-    ],
-    "fail_text": [
-        null,
-        null,
-        "As the group crosses the thunderpath, a speeding monster appears out of nowhere. The cats run panicked in all directions, and several of them get hit and die.",
-        "r_c is hit by a monster and seems quite injured, but miraculously still alive."
-],
-    "win_skills": ["smart", "very smart", "extremely smart"],
-    "win_trait": ["calm", "careful", "insecure", "nervous", "sneaky", "strange", "patient", "responsible", "thoughtful", "wise"],
-    "fail_skills": ["None"],
-    "fail_trait": ["None"],
-    "min_cats": 5,
-    "max_cats": 6,
-    "antagonize_text": null,
-    "antagonize_fail_text": null,
-    "history_text": [
-            "r_c was heavily injured by a monster, and carries the scars from it.",
-            "This cat was hit by a monster and killed.",
-        "were hit by a monster"
-    ]
-},
-{
-    "patrol_id": "fst_hunt_thunderpath4",
-    "biome": "forest",
-    "season": "Any",
-    "tags": ["multi_deaths", "scar", "retirement", "blunt_force_injury", "hunting", "big_prey", "cruel_season"],
-    "intro_text": "The patrol comes across a thunderpath running through the forest.",
-    "decline_text": "They decide it is better not to cross.",
-    "chance_of_success": 30,
-    "exp": 10,
-    "success_text": [
-        "Your patrol crosses the thunderpath and can hunt on the other side.",
-        "Your patrol finds a pipe running under the thunderpath and uses it to cross. They end up with slightly damp paws, but a successful haul of lots of prey.",
-        "Your patrol stops on the edge of the thunderpath, and s_c organizes a thorough search that finds a flattened squirrel. It's a reminder of the danger of the thunderpath, and a good source of scavenged meat.",
-        "s_c is patient enough to wait until the thunderpath is completely clear, then trots across calmly with the patrol to hunt on the other side."
-    ],
-    "fail_text": [
-        "r_c hears a monster thundering towards them, but it screeches to a halt just in time. That was close! Maybe it's best to go back to camp.",
-        null,
-        "As the group crosses the thunderpath, a speeding monster appears out of nowhere. The cats run panicked in all directions, and several of them get hit as the monster swerves to hit them deliberately, killing them instantly.",
-        "r_c is hit by a monster and seems quite injured, but miraculously still alive."
-],
-    "win_skills": ["smart", "very smart", "extremely smart"],
-    "win_trait": ["calm", "careful", "insecure", "nervous", "sneaky", "strange", "patient", "responsible", "thoughtful", "wise"],
-    "fail_skills": ["None"],
-    "fail_trait": ["None"],
-    "min_cats": 5,
-    "max_cats": 6,
-    "antagonize_text": null,
-    "antagonize_fail_text": null,
-    "history_text": [
-            "r_c was heavily injured by a monster, and carries the scars from it.",
-            "r_c was hit by a monster and killed.",
-        "were hit by a monster"
-    ]
-},
-{
-    "patrol_id": "fst_hunt_fun1",
-    "biome": "forest",
-    "season": "Any",
-    "tags": ["hunting", "small_prey"],
-    "intro_text": "As r_c tears through the forest, stretching their legs on a run, they spot movement out of the corner of their eye.",
-    "decline_text": "They keep going, not wanting to slow down.",
-    "chance_of_success": 50,
-    "exp": 10,
-    "success_text": [
-        "With a huge leap, they dart sideways and pull a blackbird out of the air. What a great catch!",
-        "Laughing, they bounce gleefully off a tree trunk, redirecting their momentum to slam into a very surprised mouse.",
-        "Nothing's going to escape their claws! r_c skids to a halt and then leaps into action, claw just barely catching in the tail of the squirrel they saw and bringing it down. They purr with satisfaction and trot back to camp with their prize."
-    ],
-    "fail_text": [
-        "r_c darts to the side, but wherever made the flash of movement is long gone. How frustrating!",
-        "r_c skids to a halt and tries to sprint after it, but the bird they saw escapes their paws. They chatter angrily at it, and it tries to poop on them. Such is life."
-    ],
-    "win_skills": ["good hunter", "great hunter", "fantastic hunter"],
-    "win_trait": ["None"],
-    "fail_skills": ["None"],
-    "fail_trait": ["None"],
-    "min_cats": 1,
-    "max_cats": 1,
-    "antagonize_text": null,
-    "antagonize_fail_text": null,
-    "history_text": [
-            null,
-            null
-    ]
-},
-{
-    "patrol_id": "fst_hunt_fun2",
-    "biome": "forest",
-    "season": "Any",
-    "tags": ["hunting", "small_prey", "apprentice"],
-    "intro_text": "As app1 tears through the forest, stretching their legs on a run, they spot movement out of the corner of their eye.",
-    "decline_text": "They keep going, not wanting to slow down.",
-    "chance_of_success": 50,
-    "exp": 10,
-    "success_text": [
-        "With a huge leap, they dart sideways and pull the tail off a taking flight into blackbird the air. A missed catch, but new nest lining?",
-        "Laughing, they bounce gleefully off a tree trunk. It redirects their momentum far better than they were expecting, and it's difficult to say who's more surprised - the mouse, or the apprentice slamming into it! Not a very clean catch, but one they're proud of anyway."
-    ],
-    "fail_text": [
-        "app1 darts to the side, but wherever made the flash of movement is long gone. How frustrating!",
-        "app1 skids to a halt and tries to sprint after it, but the bird they saw escapes their paws. They chatter angrily at it, and it tries to poop on them. Such is life."
-    ],
-    "win_skills": ["None"],
-    "win_trait": ["None"],
-    "fail_skills": ["None"],
-    "fail_trait": ["None"],
-    "min_cats": 1,
-    "max_cats": 1,
-    "antagonize_text": null,
-    "antagonize_fail_text": null,
-    "history_text": [
-            null,
-            null
-    ]
-},
-{
-    "patrol_id": "fst_hunt_fun3",
-    "biome": "forest",
-    "season": "Any",
-    "tags": ["hunting", "small_prey", "no_app", "romantic", "platonic", "respect"],
-    "intro_text": "As r_c tears through the forest with p_l, stretching their legs on a run, they spot movement out of the corner of their eye.",
-    "decline_text": "They keep going, not wanting to slow down.",
-    "chance_of_success": 50,
-    "exp": 10,
-    "success_text": [
-            "With a huge leap, r_c darts sideways and pulls a blackbird out of the air. p_l trots over to congratulate them on the fantastic catch, purring.",
-            "Laughing, they bounce gleefully off a tree trunk, redirecting their momentum to slam into a very surprised mouse. p_l skids to a halt, gasping over their beautiful catch with their eyes shining.",
-            "Nothing's going to escape their claws! s_c skids to a halt and then leaps into action, claw just barely catching in the tail of the squirrel they saw and bringing it down. They purr with satisfaction and pad back to r_c, sharing in the excitement of the hunt with them."
-    ],
-    "fail_text": [
-            "r_c darts to the side, but wherever made the flash of movement is long gone. How frustrating!",
-            "r_c skids to a halt and tries to sprint after it, but the bird they saw escapes their paws. They chatter angrily at it, and it tries to poop on them. Such is life. p_l snickers at them a bit too, but it's all in good fun."
-    ],
-    "win_skills": ["good hunter", "great hunter", "fantastic hunter"],
-    "win_trait": ["None"],
-    "fail_skills": ["None"],
-    "fail_trait": ["None"],
-    "min_cats": 2,
-    "max_cats": 2,
-    "antagonize_text": null,
-    "antagonize_fail_text": null
-},
-{
-    "patrol_id": "fst_hunt_fun4",
-    "biome": "forest",
-    "season": "Any",
-    "tags": ["hunting", "small_prey", "apprentice",  "romantic", "platonic", "respect", "two_apprentices"],
-    "intro_text": "As app1 tears through the forest with app2, stretching their legs on a run, they spot movement out of the corner of their eye.",
-    "decline_text": "They keep going, not wanting to slow down.",
-    "chance_of_success": 50,
-    "exp": 10,
-    "success_text": [
-            "With a huge leap, app1 darts sideways and pulls the tail off a blackbird taking flight into the air. A missed catch, but new nest lining? They toss some of the feathers at app2, and the two apprentices end up scuffling like kits.",
-            "Laughing, app1 bounces gleefully off a tree trunk. It redirects their momentum far better than they were expecting, and it's difficult to say who's more surprised - the mouse, or the apprentice slamming into it! Not a very clean catch, but the look on app2's face, so shocked and impressed, makes them blush."
-    ],
-    "fail_text": [
-            "app1 darts to the side, but wherever made the flash of movement is long gone. How frustrating!",
-            "app1 skids to a halt and tries to sprint after it, but the bird they saw escapes their paws. They chatter angrily at it, and it tries to poop on them. Such is life. app2 snickers at them too, but in a lighthearted way, and soon both apprentices are giggling about it as they continue their run."
-    ],
-    "win_skills": ["None"],
-    "win_trait": ["None"],
-    "fail_skills": ["None"],
-    "fail_trait": ["None"],
-    "min_cats": 2,
-    "max_cats": 2,
-    "antagonize_text": null,
-    "antagonize_fail_text": null
-},
-{
-    "patrol_id": "fst_hunt_heat1",
-    "biome": "forest",
-    "season": "greenleaf",
-    "tags": ["hunting", "small_prey", "big_prey", "heat_illness"],
-    "intro_text": "It is extremely hot out today, and the hunting patrol is having a hard time staying on task. r_c debates turning back home.",
-    "decline_text": "The patrol decides to head back to camp. They can hunt a different day.",
-    "chance_of_success": 50,
-    "exp": 15,
-    "success_text": [
-        "They decide to power through the weather and the patrol eventually has a successful, if exhausting, hunt.",
-        "The patrol stops to cool off in the shade of a tree for a heartbeat before continuing on their way. As they do, they notice a half-grown deer fawn tottering about in the distance. It's confused by the heat and underweight, and by working together the cats manage to bring it down, a huge prize for the Clan."],
-    "fail_text": [
-        "No way, it's too hot for this. They can try to hunt again later.",
-        null,
-        null,
-        "r_c collapses from heat exhaustion. p_l carries them back to camp."],
-    "min_cats": 2,
-    "max_cats": 6,
-    "antagonize_text": null,
-    "antagonize_fail_text": null,
-    "history_text": [
-        "This cat got heatstroke while on a patrol.",
-        "This cat died from heat stroke.",
-        "died from heat stroke"
-    ]
-},
-{
-    "patrol_id": "fst_hunt_lillizard1",
-    "biome": "forest",
-    "season": "Any",
-    "tags": ["hunting", "small_prey", "platonic", "comfort"],
-    "intro_text": "Something skitters across the leaf litter, catching the patrols eyes. A little lizard!",
-    "decline_text": "Startled by the lizard, the patrol watches it scurry away.",
-    "chance_of_success": 60,
-    "exp": 15,
-    "success_text": [
-            "r_c pounces on the little creature and carries the nice mouthful home.",
-            "The lizard drops its tail, and r_c dives for it, while p_l pounces for the lizard. Surely this counts for two catches? Neither of them cares much, and it's a happy afternoon hunting together.",
-            "s_c is basically on top of the skittering lizard, and ends up doing a ridiculous hop to come down on it with claws extended. r_c compliments them on the catch with a laugh in their meow, and s_c has to agree with them, purring with laughter.",
-            null
-    ],
-    "fail_text": [
-            "The patrol is unable to catch the small reptile quick enough and the little lizard lives another day.",
-            "r_c and p_l go for the prey at the same time, bonking their heads together. Not a bad collision, and both of them are mature enough to let it go, but neither is pleased to have missed an easy catch."
-
-    ],
-    "win_skills": ["good hunter", "great hunter", "fantastic hunter"],
-    "win_trait": ["None"],
-    "fail_skills": ["None"],
-    "fail_trait": ["None"],
-    "min_cats": 2,
-    "max_cats": 3,
-    "antagonize_text": null,
-    "antagonize_fail_text": null
-},
-{
-    "patrol_id": "fst_hunt_lillizard2",
-    "biome": "forest",
-    "season": "Any",
-    "tags": ["hunting", "rel_two_apps", "platonic", "comfort", "romantic", "two_apprentices", "apprentice"],
-    "intro_text": "Something skitters across the leaf litter, catching the patrol's eyes. A little lizard!",
-    "decline_text": "Startled by the lizard, the patrol watches it scurry away.",
-    "chance_of_success": 60,
-    "exp": 15,
-    "success_text": [
-        "app1 pounces on the little creature and misses, but they don't seem overly concerned, stopping nearly every step to chat to app2, who's just as keen to talk.",
-        "app1 and app2 go for the prey at the same time, bonking their heads together. It makes both of them laugh while apologizing, and they don't leave each other's side for the rest of the patrol, apologies turning to chatting turning to whispered conversations.",
-        null,
-        null
-    ],
-    "fail_text": [
-        "The patrol is unable to catch the small reptile quick enough and the little lizard lives another day."
-    ],
-    "win_skills": ["None"],
-    "win_trait": ["None"],
-    "fail_skills": ["None"],
-    "fail_trait": ["None"],
-    "min_cats": 2,
-    "max_cats": 3,
-    "antagonize_text": null,
-    "antagonize_fail_text": null
-},
-{
-    "patrol_id": "fst_hunt_twolegsobject1",
-    "biome": "forest",
-    "season": "greenleaf",
-    "tags": ["hunting", "injury", "burn"],
-    "intro_text": "The patrol comes across a strange Twolegs object smelling slightly of smoke and prey. Intriguing, but also sort of terrifying. Don't the Twolegs know the danger of fire?",
-    "decline_text": "The patrol decides to avoid the Twoleg object.",
-    "chance_of_success": 50,
-    "exp": 10,
-    "success_text": [
-        "The patrol interprets the purpose of the object. It seems like Twolegs light their freshkill on fire before eating it! How strange.",
-        null,
-        "s_c looks closely at the Twoleg object, studying it, wondering how specifically the Twolegs harness and contain the power of fire without it escaping. Wouldn't it be wonderful if c_n could do that?"
-    ],
-    "fail_text": [
-        "The patrol can't seem to interpret the purpose of the object. Twolegs are just mystifying.",
-        null,
-        null,
-        "As r_c pokes around the strange smelling whatever-it-is, they poke a piece of metal still holding the heat of fire in it, and skitter backwards with a yelp."
-    ],
-    "win_skills": ["smart", "very smart", "extremely smart"],
-    "win_trait": ["None"],
-    "fail_skills": ["None"],
-    "fail_trait": ["None"],
-    "min_cats": 1,
-    "max_cats": 6,
-    "antagonize_text": null,
-    "antagonize_fail_text": null
-},
-{
-    "patrol_id": "fst_hunt_leafbaresnowstorm1",
-    "biome": "forest",
-    "season": "leaf-bare",
-    "tags": ["hunting", "small_prey", "comfort", "trust", "patrol_to_p_l", "patrol_to_r_c", "cold_injury"],
-    "intro_text": "It starts snowing soon after the patrol sets out, trying to bring back something, anything, for the freshkill pile.",
-    "decline_text": "They decide to turn back and wait until the snow dies down.",
-    "chance_of_success": 50,
-    "exp": 10,
-    "success_text": [
-            "Despite the snow, the patrol manages to hunt successfully, finding mice underneath the leaf litter. Only a couple, but in this season, that's more than enough to count as a success, and as p_l leads them home there's a sense of security and competence driving them onwards.",
-            null,
-            "Everyone looks admiringly at s_c by the end of the afternoon. Every cat carries something home, but nearly all of it was caught by s_c.",
-            "s_c really keeps the patrol on task and motivated through the sharp cold of the leaf-bare morning, not through authority or commands, but with a gentle voice and compassionate understanding that encourages every cat to do their best for c_n."
-    ],
-    "fail_text": [
-            "The prey must be hiding; the patrol catches nothing. As a snowstorm descends and visibility drops, the patrol clumps together under a bush, their pelts and tails and legs all tightly wrapped into one indistinguishable kitty cat ball.",
-            null,
-            null,
-            "The prey must be hiding; the patrol catches nothing. As a snowstorm descends and visibility drops, the patrol clumps together under a bush, their pelts and tails and legs all tightly wrapped into one indistinguishable kitty cat ball. Still, when they return to camp r_c is cold and chilled."
-    ],
-    "win_skills": ["great hunter", "fantastic hunter"],
-    "win_trait": ["altruistic", "compassionate", "empathetic", "faithful", "loving"],
-    "fail_skills": ["None"],
-    "fail_trait": ["None"],
-    "min_cats": 2,
-    "max_cats": 6,
-    "antagonize_text": null,
-    "antagonize_fail_text": null,
-    "history_text": [
-            "r_c caught a chill while hunting in leaf-bare.",
-            null
-    ]
-},
-{
-    "patrol_id": "fst_hunt_leafbaresnowstorm2",
-    "biome": "forest",
-    "season": "leaf-bare",
-    "tags": ["hunting", "small_prey", "cold_injury"],
-    "intro_text": "It starts snowing soon after r_c sets out, trying to bring back something, anything, for the freshkill pile.",
-    "decline_text": "They decide to turn back and wait until the snow dies down.",
-    "chance_of_success": 40,
-    "exp": 10,
-    "success_text": [
-            "Despite the snow, r_c manages to hunt successfully, finding a mouse underneath the leaf litter. Only one, but in this season, that's more than enough to count as a success.",
-            null,
-            "s_c really shows their talent, bringing a clutch of mice back to camp for the freshkill pile."
-    ],
-    "fail_text": [
-            null,
-            null,
-            null,
-            "The prey must be hiding; r_c catches nothing. As a snowstorm descends and visibility drops, they hide under a bush, shivering and tightly tucked up against the cold. When they return to camp r_c is cold and chilled, their paws and tail prickling with the danger of frostbite."
-    ],
-    "win_skills": ["great hunter", "fantastic hunter"],
-    "win_trait": ["None"],
-    "fail_skills": ["None"],
-    "fail_trait": ["None"],
-    "min_cats": 1,
-    "max_cats": 1,
-    "antagonize_text": null,
-    "antagonize_fail_text": null,
-    "history_text": [
-            "r_c caught a chill while hunting in leaf-bare.",
-            null
-    ]
-},
-{
-    "patrol_id": "fst_hunt_leafbaresnowstorm3",
-    "biome": "forest",
-    "season": "leaf-bare",
-    "tags": ["hunting", "small_prey", "comfort", "trust", "rel_patrol", "romantic", "no_app", "death", "cold_injury"],
-    "intro_text": "It starts snowing soon after the patrol sets out, trying to bring back something, anything, for the freshkill pile.",
-    "decline_text": "They decide to turn back and wait until the snow dies down.",
-    "chance_of_success": 50,
-    "exp": 10,
-    "success_text": [
-        "A storm descends, sudden and violent, putting an end to any other thoughts but survival. The cats retreat under some evergreen underbrush and cuddle together, sharing what little warmth they have. Each cat takes a turn on the most exposed side of the huddle, selflessly risking themselves.",
-        null,
-        "A storm descends, sudden and violent, putting an end to any other thoughts but survival. s_c keeps everyone's spirits up as the patrol hides inside a hollow log, until everyone is talking, shaky and unhappy, but keeping each other's spirits up.",
-        "A storm descends, sudden and violent, putting an end to any other thoughts but survival. As the cats hide under the low hanging branches of a pine, s_c keeps an eye out for everyone. It's a long couple of hours, but with gentle understanding and compassion the cats make it though safely, closer than ever afterwards."
-    ],
-    "fail_text": [
-        null,
-        null,
-        "A storm descends, sudden and violent, putting an end to any other thoughts but survival. As the cats huddle together, desperately trying to conserve warmth, no one notices that r_c has stopped responding. At some point in the storm, their life slips away, and their distraught Clanmates are left to carry their body home.",
-        "A storm descends, sudden and violent, putting an end to any other thoughts but survival. When the snowstorm leaves, finally, and the cats trudge back home, but r_c hasn't escaped unscathed, their body chilled and refusing to warm up properly."
-    ],
-    "win_skills": ["great speaker", "excellent speaker"],
-    "win_trait": ["altruistic", "compassionate", "empathetic", "faithful", "loving"],
-    "fail_skills": ["None"],
-    "fail_trait": ["None"],
-    "min_cats": 2,
-    "max_cats": 6,
-    "antagonize_text": null,
-    "antagonize_fail_text": null,
-    "history_text": [
-            "r_c caught a chill while hunting in leaf-bare.",
-            "r_c froze to death while hunting in a storm.",
-            "froze to death while hunting"
-    ]
-},
-{
-    "patrol_id": "fst_hunt_fox_newleafscavenge1",
-    "biome": "forest",
-    "season": "newleaf",
-    "tags": ["hunting", "big_prey", "fighting", "scar", "injury", "bite-wound", "clan_to_patrol", "respect", "rel_patrol"],
-    "intro_text": "Your patrol catches the scent of a fox - but is it red, or gray? Tracking it, they find their red enemy feeding on a deer fawn carcass. It's impossible to say whether the fox killed it or found it.",
-    "decline_text": "Your patrol decides not to quarrel with the fox and to find prey elsewhere.",
-    "chance_of_success": 50,
-    "exp": 20,
-    "success_text": [
-        "Your cats are smaller but they outnumber the fox, if only by a little, and it's a prize they're willing to fight for. With a prayer to StarClan they throw themselves into battle, and the fox, already half full of venison and unwilling to lose blood over it, is driven off from the kill.",
-        null,
-        "s_c shows their strength, leading the fight against the fox. By working together and keeping it distracted, the cats harry and harass the fox until it gives up and runs.",
-        "The patrol launches into battle, but with so few cats it's exhausting trying to keep the fox and it's snapping jaws on the defensive. In an act of daring bravery, s_c darts low to the ground, gets under the jaws, and sinks their teeth into the fox's throat. It's only one bite, but the fox has had enough and flees."
-    ],
-    "fail_text": [
-        "Your patrol fails to drive away the fox, which keeps possession of the food. However there were no injuries.",
-        null,
-        null,
-        "The patrol launches into battle, but r_c is caught with a nasty bite, and the cats give up on challenging for the food in favor of quickly helping r_c back to the medicine cat den.",
-        null,
-        "s_c means well, but they're overconfident in their attack and the fox manages to sink their teeth into them. The patrol is forced to retreat, forming a defensive ring around the hurt s_c."
-    ],
-    "win_skills": ["good fighter", "great fighter", "excellent fighter"],
-    "win_trait": ["adventurous", "altruistic", "ambitious", "confident", "daring", "fierce", "responsible", "righteous"],
-    "fail_skills": ["None"],
-    "fail_trait": ["troublesome", "vengeful", "bloodthirsty", "bold"],
-    "min_cats": 2,
-    "max_cats": 3,
-    "antagonize_text": null,
-    "antagonize_fail_text": null,
-    "history_text": [
-        "r_c carries a scar from a fox fight.",
-        null
-    ]
-},
-{
-    "patrol_id": "fst_hunt_fox_newleafscavenge2",
-    "biome": "forest",
-    "season": "newleaf",
-    "tags": ["hunting", "big_prey", "fighting", "scar", "injury", "bite-wound",  "clan_to_patrol", "respect", "rel_patrol"],
-    "intro_text": "Your patrol catches the scent of a fox - but is it red, or gray? Tracking it, they find their red enemy feeding on a deer fawn carcass. It's impossible to say whether the fox killed it or found it.",
-    "decline_text": "Your patrol decides not to quarrel with the fox and to find prey elsewhere.",
-    "chance_of_success": 80,
-    "exp": 20,
-    "success_text": [
-        "Your cats are smaller but heavily outnumber the fox, and it's a prize they're willing to fight for. With a prayer to StarClan they throw themselves into battle, and the fox, already half full of venison and unwilling to lose blood over it, is driven off from the kill.",
-        null,
-        "s_c shows their strength, leading the fight against the fox. By working together and keeping it distracted, the cats harry and harass the fox until s_c lands a crucial blow, snapping a tendon in one of the fox's hindlegs. The fox runs, but there's no way it'll live long with such a crippling injury.",
-        "The patrol launches into battle, keeping the fox on the defensive with teamwork. In an act of daring bravery, s_c darts low to the ground, gets under the jaws, and sinks their teeth into the fox's throat. Holding on grimly, s_c's daring move gives the rest of the patrol the opportunity needed to bring the fox down for good."
-    ],
-    "fail_text": [
-        "Your patrol fails to drive away the fox, which keeps possession of the food. However with so many cats to protect each other, there were no injuries.",
-        null,
-        null,
-        "The patrol launches into battle, but r_c is caught with a nasty bite, and the cats give up on challenging for the food in favor of quickly helping r_c back to the medicine cat den.",
-        null,
-        "s_c means well, but they're overconfident in their attack and the fox manages to sink their teeth into them. The patrol is forced to retreat, forming a defensive ring around the hurt s_c."
-    ],
-    "win_skills": ["good fighter", "great fighter", "excellent fighter"],
-    "win_trait": ["adventurous", "altruistic", "ambitious", "confident", "daring", "fierce", "responsible", "righteous"],
-    "fail_skills": ["None"],
-    "fail_trait": ["troublesome", "vengeful", "bloodthirsty", "bold"],
-    "min_cats": 4,
-    "max_cats": 6,
-    "antagonize_text": null,
-    "antagonize_fail_text": null,
-    "history_text": [
-        "r_c carries a scar from a fox fight."
-    ]
-},
-{
-    "patrol_id": "fst_hunt_fox_newleafscavenge3",
-    "biome": "forest",
-    "season": "newleaf",
-    "tags": ["hunting", "big_prey", "fighting", "death", "scar", "injury", "bite-wound",  "clan_to_patrol", "respect"],
-    "intro_text": "r_c catches the scent of a fox - but is it red, or gray? Tracking it, they find their red enemy feeding on a deer fawn carcass. It's impossible to say whether the fox killed it or found it.",
-    "decline_text": "r_c decides not to quarrel with the fox and to find prey elsewhere.",
-    "chance_of_success": 30,
-    "exp": 30,
-    "success_text": [
-        "r_c may be smaller, alone, and half its weight, but the fox has a prize they're willing to fight for. With a prayer to StarClan they throw themselves into battle. The fox, already stuffed full of venison and unwilling to lose blood over it, leaves the kill with a grumble.",
-        null,
-        "s_c uses every trick in their talented fighting skillset to attack the fox with no one to watch their flank, until the perfect opportunity opens up and they pounce onto the fox's back, digging in their claws. It's a wild ride through the forest until the fox bucks them off, but it wins them the fawn carcass.",
-        "In an act of daring bravery, s_c darts low to the ground, gets under the jaws, and sinks their teeth into the fox's throat. But then they're stuck, unwilling to let go and risk being bitten. They're dragged through the forest, over rocks and through bushes, until the fox finally collapses and the battered s_c goes back to proudly claim the fawn."
-    ],
-    "fail_text": [
-        "Your patrol fails to drive away the fox, which keeps possession of the food. However there were no injuries.",
-        null,
-        "Fiercely, r_c throws themselves at the fox, determined to win the fawn prize. But the fox values it just as dearly, and manages to get a good grip on r_c, shaking them to pieces and killing them.",
-        "r_c launches into battle, but is caught with a nasty bite, and retreats to limp back home. The fox doesn't follow, happy enough to eat the fawn instead of the foolish cat.",
-        null,
-        "s_c is overconfident in their attack and the fox manages to sink their teeth into them. They retreat, bleeding and in pain, and the fox settles back down to its meal."
-    ],
-    "win_skills": ["great fighter", "excellent fighter"],
-    "win_trait": ["adventurous", "altruistic", "ambitious", "confident", "daring", "fierce", "responsible", "righteous"],
-    "fail_skills": ["None"],
-    "fail_trait": ["troublesome", "vengeful", "bloodthirsty", "bold"],
-    "min_cats": 1,
-    "max_cats": 1,
-    "antagonize_text": null,
-    "antagonize_fail_text": null,
-    "history_text": [
-        "r_c carries a scar from a solo fox fight.",
-        "r_c fell in a solo battle with a fox.",
-        "died while fighting a fox"
-    ]
-},
-{
-    "patrol_id": "fst_hunt_fox_greenleafscavenge1",
-    "biome": "forest",
-    "season": "greenleaf",
-    "tags": ["hunting", "big_prey", "fighting", "scar", "injury", "bite-wound",  "clan_to_patrol", "respect", "rel_patrol"],
-    "intro_text": "Your patrol catches the scent of a fox - but is it red, or gray? Tracking it, they find their red enemy feeding on a deer fawn carcass. It's impossible to say whether the fox killed it or found it.",
-    "decline_text": "Your patrol decides not to quarrel with the fox and to find prey elsewhere.",
-    "chance_of_success": 50,
-    "exp": 20,
-    "success_text": [
-        "Your cats are smaller but they outnumber the fox, if only by a little, and it's a prize they're willing to fight for. With a prayer to StarClan they throw themselves into battle, and the fox, already half full of venison and unwilling to lose blood over it, is driven off from the kill.",
-        null,
-        "s_c shows their strength, leading the fight against the fox. By working together and keeping it distracted, the cats harry and harass the fox until it gives up and runs.",
-        "The patrol launches into battle, but with so few cats it's exhausting trying to keep the fox and it's snapping jaws on the defensive. In an act of daring bravery, s_c darts low to the ground, gets under the jaws, and sinks their teeth into the fox's throat. It's only one bite, but the fox has had enough and flees."
-    ],
-    "fail_text": [
-        "Your patrol fails to drive away the fox, which keeps possession of the food. However there were no injuries.",
-        null,
-        null,
-        "The patrol launches into battle, but r_c is caught with a nasty bite, and the cats give up on challenging for the food in favor of quickly helping r_c back to the medicine cat den.",
-        null,
-        "s_c means well, but they're overconfident in their attack and the fox manages to sink their teeth into them. The patrol is forced to retreat, forming a defensive ring around the hurt s_c."
-    ],
-    "win_skills": ["good fighter", "great fighter", "excellent fighter"],
-    "win_trait": ["adventurous", "altruistic", "ambitious", "confident", "daring", "fierce", "responsible", "righteous"],
-    "fail_skills": ["None"],
-    "fail_trait": ["troublesome", "vengeful", "bloodthirsty", "bold"],
-    "min_cats": 2,
-    "max_cats": 3,
-    "antagonize_text": null,
-    "antagonize_fail_text": null,
-    "history_text": [
-        "r_c carries a scar from a fox fight.",
-        null
-    ]
-},
-{
-    "patrol_id": "fst_hunt_fox_greenleafleafscavenge2",
-    "biome": "forest",
-    "season": "greenleaf",
-    "tags": ["hunting", "big_prey", "fighting", "scar", "injury", "bite-wound",  "clan_to_patrol", "respect", "rel_patrol"],
-    "intro_text": "Your patrol catches the scent of a fox - but is it red, or gray? Tracking it, they find their red enemy feeding on a deer fawn carcass. It's impossible to say whether the fox killed it or found it.",
-    "decline_text": "Your patrol decides not to quarrel with the fox and to find prey elsewhere.",
-    "chance_of_success": 80,
-    "exp": 20,
-    "success_text": [
-        "Your cats are smaller but heavily outnumber the fox, and it's a prize they're willing to fight for. With a prayer to StarClan they throw themselves into battle, and the fox, already half full of venison and unwilling to lose blood over it, is driven off from the kill.",
-        null,
-        "s_c shows their strength, leading the fight against the fox. By working together and keeping it distracted, the cats harry and harass the fox until s_c lands a crucial blow, snapping a tendon in one of the fox's hindlegs. The fox runs, but there's no way it'll live long with such a crippling injury.",
-        "The patrol launches into battle, keeping the fox on the defensive with teamwork. In an act of daring bravery, s_c darts low to the ground, gets under the jaws, and sinks their teeth into the fox's throat. Holding on grimly, s_c's daring move gives the rest of the patrol the opportunity needed to bring the fox down for good."
-    ],
-    "fail_text": [
-        "Your patrol fails to drive away the fox, which keeps possession of the food. However with so many cats to protect each other, there were no injuries.",
-        null,
-        null,
-        "The patrol launches into battle, but r_c is caught with a nasty bite, and the cats give up on challenging for the food in favor of quickly helping r_c back to the medicine cat den.",
-        null,
-        "s_c means well, but they're overconfident in their attack and the fox manages to sink their teeth into them. The patrol is forced to retreat, forming a defensive ring around the hurt s_c."
-    ],
-    "win_skills": ["good fighter", "great fighter", "excellent fighter"],
-    "win_trait": ["adventurous", "altruistic", "ambitious", "confident", "daring", "fierce", "responsible", "righteous"],
-    "fail_skills": ["None"],
-    "fail_trait": ["troublesome", "vengeful", "bloodthirsty", "bold"],
-    "min_cats": 4,
-    "max_cats": 6,
-    "antagonize_text": null,
-    "antagonize_fail_text": null,
-    "history_text": [
-        "r_c carries a scar from a fox fight."
-    ]
-},
-{
-    "patrol_id": "fst_hunt_fox_greenleafscavenge3",
-    "biome": "forest",
-    "season": "greenleaf",
-    "tags": ["hunting", "big_prey", "fighting", "death", "scar", "injury", "bite-wound",  "clan_to_patrol", "respect"],
-    "intro_text": "r_c catches the scent of a fox - but is it red, or gray? Tracking it, they find their red enemy feeding on a deer fawn carcass. It's impossible to say whether the fox killed it or found it.",
-    "decline_text": "r_c decides not to quarrel with the fox and to find prey elsewhere.",
-    "chance_of_success": 30,
-    "exp": 30,
-    "success_text": [
-        "r_c may be smaller, alone, and half its weight, but the fox has a prize they're willing to fight for. With a prayer to StarClan they throw themselves into battle. The fox, already stuffed full of venison and unwilling to lose blood over it, leaves the kill with a grumble.",
-        null,
-        "s_c uses every trick in their talented fighting skillset to attack the fox with no one to watch their flank, until the perfect opportunity opens up and they pounce onto the fox's back, digging in their claws. It's a wild ride through the forest until the fox bucks them off, but it wins them the fawn carcass.",
-        "In an act of daring bravery, s_c darts low to the ground, gets under the jaws, and sinks their teeth into the fox's throat. But then they're stuck, unwilling to let go and risk being bitten. They're dragged through the forest, over rocks and through bushes, until the fox finally collapses and the battered s_c goes back to proudly claim the fawn."
-    ],
-    "fail_text": [
-        "Your patrol fails to drive away the fox, which keeps possession of the food. However there were no injuries.",
-        null,
-        "Fiercely, r_c throws themselves at the fox, determined to win the fawn prize. But the fox values it just as dearly, and manages to get a good grip on r_c, shaking them to pieces and killing them.",
-        "r_c launches into battle, but is caught with a nasty bite, and retreats to limp back home. The fox doesn't follow, happy enough to eat the fawn instead of the foolish cat.",
-        null,
-        "s_c is overconfident in their attack and the fox manages to sink their teeth into them. They retreat, bleeding and in pain, and the fox settles back down to its meal."
-    ],
-    "win_skills": ["great fighter", "excellent fighter"],
-    "win_trait": ["adventurous", "altruistic", "ambitious", "confident", "daring", "fierce", "responsible", "righteous"],
-    "fail_skills": ["None"],
-    "fail_trait": ["troublesome", "vengeful", "bloodthirsty", "bold"],
-    "min_cats": 1,
-    "max_cats": 1,
-    "antagonize_text": null,
-    "antagonize_fail_text": null,
-    "history_text": [
-        "r_c carries a scar from a solo fox fight.",
-        "r_c fell in a solo battle with a fox.",
-        "died while fighting a fox"
-    ]
-},
-{
-    "patrol_id": "fst_hunt_fox_leaf-fallscavenge1",
-    "biome": "forest",
-    "season": "leaf-fall",
-    "tags": ["hunting", "big_prey", "fighting", "scar", "injury", "bite-wound",  "clan_to_patrol", "respect", "rel_patrol"],
-    "intro_text": "Your patrol catches the scent of a fox - but is it red, or gray? Tracking it, they find their red enemy feeding on a deer fawn carcass. It's impossible to say whether the fox killed it or found it.",
-    "decline_text": "Your patrol decides not to quarrel with the fox and to find prey elsewhere.",
-    "chance_of_success": 50,
-    "exp": 20,
-    "success_text": [
-        "Your cats are smaller but they outnumber the fox, if only by a little, and it's a prize they're willing to fight for. With a prayer to StarClan they throw themselves into battle, and the fox, already half full of venison and unwilling to lose blood over it, is driven off from the kill.",
-        null,
-        "s_c shows their strength, leading the fight against the fox. By working together and keeping it distracted, the cats harry and harass the fox until it gives up and runs.",
-        "The patrol launches into battle, but with so few cats it's exhausting trying to keep the fox and it's snapping jaws on the defensive. In an act of daring bravery, s_c darts low to the ground, gets under the jaws, and sinks their teeth into the fox's throat. It's only one bite, but the fox has had enough and flees."
-    ],
-    "fail_text": [
-        "Your patrol fails to drive away the fox, which keeps possession of the food. However there were no injuries.",
-        null,
-        null,
-        "The patrol launches into battle, but r_c is caught with a nasty bite, and the cats give up on challenging for the food in favor of quickly helping r_c back to the medicine cat den.",
-        null,
-        "s_c means well, but they're overconfident in their attack and the fox manages to sink their teeth into them. The patrol is forced to retreat, forming a defensive ring around the hurt s_c."
-    ],
-    "win_skills": ["good fighter", "great fighter", "excellent fighter"],
-    "win_trait": ["adventurous", "altruistic", "ambitious", "confident", "daring", "fierce", "responsible", "righteous"],
-    "fail_skills": ["None"],
-    "fail_trait": ["troublesome", "vengeful", "bloodthirsty", "bold"],
-    "min_cats": 2,
-    "max_cats": 3,
-    "antagonize_text": null,
-    "antagonize_fail_text": null,
-    "history_text": [
-        "r_c carries a scar from a fox fight.",
-        null
-    ]
-},
-{
-    "patrol_id": "fst_hunt_fox_leaf-fallscavenge2",
-    "biome": "forest",
-    "season": "leaf-fall",
-    "tags": ["hunting", "big_prey", "fighting", "scar", "injury", "bite-wound",  "clan_to_patrol", "respect", "rel_patrol"],
-    "intro_text": "Your patrol catches the scent of a fox - but is it red, or gray? Tracking it, they find their red enemy feeding on a deer fawn carcass. It's impossible to say whether the fox killed it or found it.",
-    "decline_text": "Your patrol decides not to quarrel with the fox and to find prey elsewhere.",
-    "chance_of_success": 80,
-    "exp": 20,
-    "success_text": [
-        "Your cats are smaller but heavily outnumber the fox, and it's a prize they're willing to fight for. With a prayer to StarClan they throw themselves into battle, and the fox, already half full of venison and unwilling to lose blood over it, is driven off from the kill.",
-        null,
-        "s_c shows their strength, leading the fight against the fox. By working together and keeping it distracted, the cats harry and harass the fox until s_c lands a crucial blow, snapping a tendon in one of the fox's hindlegs. The fox runs, but there's no way it'll live long with such a crippling injury.",
-        "The patrol launches into battle, keeping the fox on the defensive with teamwork. In an act of daring bravery, s_c darts low to the ground, gets under the jaws, and sinks their teeth into the fox's throat. Holding on grimly, s_c's daring move gives the rest of the patrol the opportunity needed to bring the fox down for good."
-    ],
-    "fail_text": [
-        "Your patrol fails to drive away the fox, which keeps possession of the food. However with so many cats to protect each other, there were no injuries.",
-        null,
-        null,
-        "The patrol launches into battle, but r_c is caught with a nasty bite, and the cats give up on challenging for the food in favor of quickly helping r_c back to the medicine cat den.",
-        null,
-        "s_c means well, but they're overconfident in their attack and the fox manages to sink their teeth into them. The patrol is forced to retreat, forming a defensive ring around the hurt s_c."
-    ],
-    "win_skills": ["good fighter", "great fighter", "excellent fighter"],
-    "win_trait": ["adventurous", "altruistic", "ambitious", "confident", "daring", "fierce", "responsible", "righteous"],
-    "fail_skills": ["None"],
-    "fail_trait": ["troublesome", "vengeful", "bloodthirsty", "bold"],
-    "min_cats": 4,
-    "max_cats": 6,
-    "antagonize_text": null,
-    "antagonize_fail_text": null,
-    "history_text": [
-        "r_c carries a scar from a fox fight."
-    ]
-},
-{
-    "patrol_id": "fst_hunt_fox_leaf-fallscavenge3",
-    "biome": "forest",
-    "season": "leaf-fall",
-    "tags": ["hunting", "big_prey", "fighting", "death", "scar", "injury", "bite-wound",  "clan_to_patrol", "respect"],
-    "intro_text": "r_c catches the scent of a fox - but is it red, or gray? Tracking it, they find their red enemy feeding on a deer fawn carcass. It's impossible to say whether the fox killed it or found it.",
-    "decline_text": "r_c decides not to quarrel with the fox and to find prey elsewhere.",
-    "chance_of_success": 30,
-    "exp": 30,
-    "success_text": [
-        "r_c may be smaller, alone, and half its weight, but the fox has a prize they're willing to fight for. With a prayer to StarClan they throw themselves into battle. The fox, already stuffed full of venison and unwilling to lose blood over it, leaves the kill with a grumble.",
-        null,
-        "s_c uses every trick in their talented fighting skillset to attack the fox with no one to watch their flank, until the perfect opportunity opens up and they pounce onto the fox's back, digging in their claws. It's a wild ride through the forest until the fox bucks them off, but it wins them the fawn carcass.",
-        "In an act of daring bravery, s_c darts low to the ground, gets under the jaws, and sinks their teeth into the fox's throat. But then they're stuck, unwilling to let go and risk being bitten. They're dragged through the forest, over rocks and through bushes, until the fox finally collapses and the battered s_c goes back to proudly claim the fawn."
-    ],
-    "fail_text": [
-        "Your patrol fails to drive away the fox, which keeps possession of the food. However there were no injuries.",
-        null,
-        "Fiercely, r_c throws themselves at the fox, determined to win the fawn prize. But the fox values it just as dearly, and manages to get a good grip on r_c, shaking them to pieces and killing them.",
-        "r_c launches into battle, but is caught with a nasty bite, and retreats to limp back home. The fox doesn't follow, happy enough to eat the fawn instead of the foolish cat.",
-        null,
-        "s_c is overconfident in their attack and the fox manages to sink their teeth into them. They retreat, bleeding and in pain, and the fox settles back down to its meal."
-    ],
-    "win_skills": ["great fighter", "excellent fighter"],
-    "win_trait": ["adventurous", "altruistic", "ambitious", "confident", "daring", "fierce", "responsible", "righteous"],
-    "fail_skills": ["None"],
-    "fail_trait": ["troublesome", "vengeful", "bloodthirsty", "bold"],
-    "min_cats": 1,
-    "max_cats": 1,
-    "antagonize_text": null,
-    "antagonize_fail_text": null,
-    "history_text": [
-        "r_c carries a scar from a solo fox fight.",
-        "r_c fell in a solo battle with a fox.",
-        "died while fighting a fox"
-    ]
-},
-{
-    "patrol_id": "fst_hunt_fox_leaf-barescavenge1",
-    "biome": "forest",
-    "season": "leaf-bare",
-    "tags": ["hunting", "big_prey", "fighting", "scar", "injury", "bite-wound",  "clan_to_patrol", "respect", "rel_patrol"],
-    "intro_text": "Your patrol catches the scent of a fox - but is it red, or gray? Tracking it, they find their red enemy feeding on a deer carcass, either a small doe or one of last newleaf's fawns. It's impossible to say whether the fox killed it or found it.",
-    "decline_text": "Your patrol decides not to quarrel with the fox and to find prey elsewhere.",
-    "chance_of_success": 30,
-    "exp": 20,
-    "success_text": [
-        "Your cats are smaller but they outnumber the fox, if only by a little, and it's a prize they're willing to fight for. With a prayer to StarClan they throw themselves into battle, and the fox, already half full of venison and unwilling to lose blood over it, is driven off from the kill.",
-        null,
-        "s_c shows their strength, leading the fight against the fox. By working together and keeping it distracted, the cats harry and harass the fox until it gives up and runs.",
-        "The patrol launches into battle, but with so few cats it's exhausting trying to keep the fox and its snapping jaws on the defensive. In an act of daring bravery, s_c darts low to the ground, gets under the jaws, and sinks their teeth into the fox's throat. It's only one bite, but the fox has had enough and flees."
-    ],
-    "fail_text": [
-        "Your patrol fails to drive away the fox, which keeps possession of the food. However there were no injuries.",
-        null,
-        null,
-        "The patrol launches into battle, but r_c is caught with a nasty bite, and the cats give up on challenging for the food in favor of quickly helping r_c back to the medicine cat den.",
-        null,
-        "s_c means well, but they're overconfident in their attack and the fox manages to sink their teeth into them. The patrol is forced to retreat, forming a defensive ring around the hurt s_c."
-    ],
-    "win_skills": ["good fighter", "great fighter", "excellent fighter"],
-    "win_trait": ["adventurous", "altruistic", "ambitious", "confident", "daring", "fierce", "responsible", "righteous"],
-    "fail_skills": ["None"],
-    "fail_trait": ["troublesome", "vengeful", "bloodthirsty", "bold"],
-    "min_cats": 2,
-    "max_cats": 3,
-    "antagonize_text": null,
-    "antagonize_fail_text": null,
-    "history_text": [
-        "r_c carries a scar from a fox fight.",
-        null
-    ]
-},
-{
-    "patrol_id": "fst_hunt_fox_leaf-barescavenge2",
-    "biome": "forest",
-    "season": "leaf-bare",
-    "tags": ["hunting", "big_prey", "fighting", "scar", "injury", "bite-wound",  "clan_to_patrol", "respect", "rel_patrol"],
-    "intro_text": "Your patrol catches the scent of a fox - but is it red, or gray? Tracking it, they find their red enemy feeding on a deer carcass, either a small doe or one of last newleaf's fawns. It's impossible to say whether the fox killed it or found it.",
-    "decline_text": "Your patrol decides not to quarrel with the fox and to find prey elsewhere.",
-    "chance_of_success": 60,
-    "exp": 20,
-    "success_text": [
-        "Your cats are smaller but heavily outnumber the fox, and it's a prize they're willing to fight for. With a prayer to StarClan they throw themselves into battle, and the fox, already half full of venison and unwilling to lose blood over it, is driven off from the kill.",
-        null,
-        "s_c shows their strength, leading the fight against the fox. By working together and keeping it distracted, the cats harry and harass the fox until s_c lands a crucial blow, snapping a tendon in one of the fox's hindlegs. The fox runs, but there's no way it'll live long with such a crippling injury.",
-        "The patrol launches into battle, keeping the fox on the defensive with teamwork. In an act of daring bravery, s_c darts low to the ground, gets under the jaws, and sinks their teeth into the fox's throat. Holding on grimly, s_c's daring move gives the rest of the patrol the opportunity needed to bring the fox down for good."
-    ],
-    "fail_text": [
-        "Your patrol fails to drive away the fox, which keeps possession of the food. However with so many cats to protect each other, there were no injuries.",
-        null,
-        null,
-        "The patrol launches into battle, but r_c is caught with a nasty bite, and the cats give up on challenging for the food in favor of quickly helping r_c back to the medicine cat den.",
-        null,
-        "s_c means well, but they're overconfident in their attack and the fox manages to sink their teeth into them. The patrol is forced to retreat, forming a defensive ring around the hurt s_c."
-    ],
-    "win_skills": ["good fighter", "great fighter", "excellent fighter"],
-    "win_trait": ["adventurous", "altruistic", "ambitious", "confident", "daring", "fierce", "responsible", "righteous"],
-    "fail_skills": ["None"],
-    "fail_trait": ["troublesome", "vengeful", "bloodthirsty", "bold"],
-    "min_cats": 4,
-    "max_cats": 6,
-    "antagonize_text": null,
-    "antagonize_fail_text": null,
-    "history_text": [
-        "r_c carries a scar from a fox fight."
-    ]
-},
-{
-    "patrol_id": "fst_hunt_fox_leaf-barescavenge3",
-    "biome": "forest",
-    "season": "leaf-bare",
-    "tags": ["hunting", "big_prey", "fighting", "death", "scar", "injury", "bite-wound",  "clan_to_patrol", "respect"],
-    "intro_text": "r_c catches the scent of a fox - but is it red, or gray? Tracking it, they find their red enemy feeding on a deer carcass, either a small doe or one of last newleaf's fawns. It's impossible to say whether the fox killed it or found it.",
-    "decline_text": "r_c decides not to quarrel with the fox and to find prey elsewhere.",
-    "chance_of_success": 10,
-    "exp": 30,
-    "success_text": [
-        "r_c may be smaller, alone, and half its weight, but the fox has a prize they're willing to fight for. With a prayer to StarClan they throw themselves into battle. The fox, already stuffed full of venison and unwilling to lose blood over it, leaves the kill with a grumble.",
-        null,
-        "s_c uses every trick in their talented fighting skillset to attack the fox with no one to watch their flank, until the perfect opportunity opens up and they pounce onto the fox's back, digging in their claws. It's a wild ride through the forest until the fox bucks them off, but it wins them the fawn carcass.",
-        "In an act of daring bravery, s_c darts low to the ground, gets under the jaws, and sinks their teeth into the fox's throat. But then they're stuck, unwilling to let go and risk being bitten. They're dragged through the forest, over rocks and through bushes, until the fox finally collapses and the battered s_c goes back to proudly claim the fawn."
-    ],
-    "fail_text": [
-        "Your patrol fails to drive away the fox, which keeps possession of the food. However there were no injuries.",
-        null,
-        "Fiercely, r_c throws themselves at the fox, determined to win the fawn prize. But the fox values it just as dearly, and manages to get a good grip on r_c, shaking them to pieces and killing them.",
-        "r_c launches into battle, but is caught with a nasty bite, and retreats to limp back home. The fox doesn't follow, happy enough to eat the fawn instead of the foolish cat.",
-        null,
-        "s_c is overconfident in their attack and the fox manages to sink their teeth into them. They retreat, bleeding and in pain, and the fox settles back down to its meal."
-    ],
-    "win_skills": ["great fighter", "excellent fighter"],
-    "win_trait": ["adventurous", "altruistic", "ambitious", "confident", "daring", "fierce", "responsible", "righteous"],
-    "fail_skills": ["None"],
-    "fail_trait": ["troublesome", "vengeful", "bloodthirsty", "bold"],
-    "min_cats": 1,
-    "max_cats": 1,
-    "antagonize_text": null,
-    "antagonize_fail_text": null,
-    "history_text": [
-        "r_c carries a scar from a solo fox fight.",
-        "r_c fell in a solo battle with a fox.",
-        "died while fighting a fox"
-    ]
-},
-{
-    "patrol_id": "fst_hunt_foxgray_newleafscavenge1",
-    "biome": "forest",
-    "season": "newleaf",
-    "tags": ["hunting", "big_prey", "fighting", "scar", "injury", "bite-wound", "clan_to_patrol", "respect", "rel_patrol"],
-    "intro_text": "Your patrol catches the scent of a fox - but is it red, or gray? Tracking it, they find a stocky gray fox feeding on a deer fawn carcass. A gray fox is unlikely to have killed a fawn this size.",
-    "decline_text": "Your patrol decides not to quarrel with the fox and to find prey elsewhere.",
-    "chance_of_success": 70,
-    "exp": 20,
-    "success_text": [
-        "The cats are only just smaller and outnumber the fox, if only by a little, and it's a prize they're willing to fight for. With a prayer to StarClan they throw themselves into battle, and the fox, already half full of venison and unwilling to lose blood over it, is driven off from the kill.",
-        null,
-        "s_c shows their strength, leading the fight against the gray fox. By working together and keeping it distracted, the cats harry and harass the fox until it gives up and runs.",
-        "The patrol launches into battle, but with so few cats it's exhausting trying to keep the fox and it's snapping jaws on the defensive. In an act of daring bravery, s_c darts low to the ground, gets under the jaws, and sinks their teeth into the fox's throat. It's only one bite, but the fox has had enough and flees."
-    ],
-    "fail_text": [
-        "Your patrol fails to drive away the fox, which keeps possession of the food. However there were no injuries.",
-        "s_c makes a stupid mistake, too intent on winning the fight to respect their enemy's teeth, and it's only being yanked back by the tail that saves them from injury. The patrol gives up, and settles down to wait a safe distance away until the fox leaves of its own accord.",
-        null,
-        null,
-        null,
-        "s_c means well, but they're overconfident in their attack and the fox manages to sink their teeth into them. The patrol is forced to retreat, forming a defensive ring around the hurt s_c."
-    ],
-    "win_skills": ["good fighter", "great fighter", "excellent fighter"],
-    "win_trait": ["adventurous", "altruistic", "ambitious", "confident", "daring", "fierce", "responsible", "righteous"],
-    "fail_skills": ["None"],
-    "fail_trait": ["troublesome", "vengeful", "bloodthirsty", "bold"],
-    "min_cats": 2,
-    "max_cats": 3,
-    "antagonize_text": null,
-    "antagonize_fail_text": null,
-    "history_text": [
-        "r_c carries a scar from a fox fight.",
-        null
-    ]
-},
-{
-    "patrol_id": "fst_hunt_foxgray_newleafscavenge2",
-    "biome": "forest",
-    "season": "newleaf",
-    "tags": ["hunting", "big_prey", "fighting", "clan_to_patrol", "respect", "rel_patrol"],
-    "intro_text": "Your patrol catches the scent of a fox - but is it red, or gray? Tracking it, they find a stocky gray fox feeding on a deer fawn carcass. A gray fox is unlikely to have killed a fawn this size.",
-    "decline_text": "Your patrol decides not to quarrel with the fox and to find prey elsewhere.",
-    "chance_of_success": 90,
-    "exp": 20,
-    "success_text": [
-        "Your cats are only just smaller and heavily outnumber the fox, and it's a prize they're willing to fight for. With a prayer to StarClan they throw themselves into battle, and the fox, already half full of venison and unwilling to lose blood over it, is driven off from the kill.",
-        null,
-        "s_c shows their strength, leading the fight against the fox. By working together and keeping it distracted, the cats harry and harass the fox until s_c lands a crucial blow, snapping a tendon in one of the fox's hindlegs. The fox runs, but there's no way it'll live long with such a crippling injury.",
-        "The patrol launches into battle, keeping the fox on the defensive with teamwork. In an act of daring bravery, s_c darts low to the ground, gets under the jaws, and sinks their teeth into the fox's throat. Holding on grimly, s_c's daring move gives the rest of the patrol the opportunity needed to bring the fox down for good."
-    ],
-    "fail_text": [
-        "Your patrol fails to drive away the fox, which keeps possession of the food. However with so many cats to protect each other, there were no injuries.",
-        "s_c makes a stupid mistake, too intent on winning the fight to respect their enemy's teeth, and it's only being yanked back by the tail that saves them from injury. The patrol gives up, and settles down to wait a safe distance away until the fox leaves of its own accord."
-    ],
-    "win_skills": ["good fighter", "great fighter", "excellent fighter"],
-    "win_trait": ["adventurous", "altruistic", "ambitious", "confident", "daring", "fierce", "responsible", "righteous"],
-    "fail_skills": ["None"],
-    "fail_trait": ["troublesome", "vengeful", "bloodthirsty", "bold"],
-    "min_cats": 4,
-    "max_cats": 6,
-    "antagonize_text": null,
-    "antagonize_fail_text": null
-},
-{
-    "patrol_id": "fst_hunt_foxgray_newleafscavenge3",
-    "biome": "forest",
-    "season": "newleaf",
-    "tags": ["hunting", "big_prey", "fighting", "scar", "injury", "bite-wound", "clan_to_patrol", "respect"],
-    "intro_text": "r_c catches the scent of a fox - but is it red, or gray? Tracking it, they find a stocky gray fox feeding on a deer fawn carcass. A gray fox is unlikely to have killed a fawn this size.",
-    "decline_text": "r_c decides not to quarrel with the fox and to find prey elsewhere.",
-    "chance_of_success": 50,
-    "exp": 30,
-    "success_text": [
-        "r_c may be smaller, alone, and half its weight, but the fox has a prize they're willing to fight for. With a prayer to StarClan they throw themselves into battle. The fox, already stuffed full of venison and unwilling to lose blood over it, leaves the kill with a grumble.",
-        null,
-        "s_c uses every trick in their talented fighting skillset to attack the fox with no one to watch their flank, until the perfect opportunity opens up and they pounce onto the fox's back, digging in their claws. It's a wild ride through the forest until the fox bucks them off, but it wins them the fawn carcass.",
-        "In an act of daring bravery, s_c darts low to the ground, gets under the jaws, and sinks their teeth into the fox's throat. But then they're stuck, unwilling to let go and risk being bitten. They're dragged through the forest, over rocks and through bushes, until the fox finally collapses and the battered s_c goes back to proudly claim the fawn."
-    ],
-    "fail_text": [
-        "Your patrol fails to drive away the gray fox, which keeps possession of the food. However there were no injuries.",
-        "s_c makes a stupid mistake, too intent on winning the fight to respect their enemy's teeth, and it's tripping over their own feet that saves them. They give up, and settle down to wait a safe distance away until the fox leaves of its own accord.",
-        null,
-        "r_c launches into battle, but is caught with a nasty bite, and retreats to limp back home. The gray fox doesn't follow, happy enough to eat the fawn instead of the foolish cat.",
-        null,
-        "s_c is overconfident in their attack and the fox manages to sink their teeth into them. They retreat, bleeding and in pain, and the gray fox settles back down to its meal."
-    ],
-    "win_skills": ["great fighter", "excellent fighter"],
-    "win_trait": ["adventurous", "altruistic", "ambitious", "confident", "daring", "fierce", "responsible", "righteous"],
-    "fail_skills": ["None"],
-    "fail_trait": ["troublesome", "vengeful", "bloodthirsty", "bold"],
-    "min_cats": 1,
-    "max_cats": 1,
-    "antagonize_text": null,
-    "antagonize_fail_text": null,
-    "history_text": [
-        "r_c carries a scar from a solo fox fight.",
-        null
-    ]
-},
-{
-    "patrol_id": "fst_hunt_foxgray_greenleafscavenge1",
-    "biome": "forest",
-    "season": "greenleaf",
-    "tags": ["hunting", "big_prey", "fighting", "scar", "injury", "bite-wound", "clan_to_patrol", "respect", "rel_patrol"],
-    "intro_text": "Your patrol catches the scent of a fox - but is it red, or gray? Tracking it, they find a stocky gray fox feeding on a deer fawn carcass. A gray fox is unlikely to have killed a fawn this size.",
-    "decline_text": "Your patrol decides not to quarrel with the fox and to find prey elsewhere.",
-    "chance_of_success": 70,
-    "exp": 20,
-    "success_text": [
-        "The cats are only just smaller and outnumber the fox, if only by a little, and it's a prize they're willing to fight for. With a prayer to StarClan they throw themselves into battle, and the fox, already half full of venison and unwilling to lose blood over it, is driven off from the kill.",
-        null,
-        "s_c shows their strength, leading the fight against the fox. By working together and keeping it distracted, the cats harry and harass the fox until it gives up and runs.",
-        "The patrol launches into battle, but with so few cats it's exhausting trying to keep the fox and its snapping jaws on the defensive. In an act of daring bravery, s_c darts low to the ground, gets under the jaws, and sinks their teeth into the fox's throat. It's only one bite, but the fox has had enough and flees."
-    ],
-    "fail_text": [
-        "Your patrol fails to drive away the fox, which keeps possession of the food. However there were no injuries.",
-        "s_c makes a stupid mistake, too intent on winning the fight to respect their enemy's teeth, and it's only being yanked back by the tail that saves them from injury. The patrol gives up, and settles down to wait a safe distance away until the fox leaves of its own accord.",
-        null,
-        null,
-        null,
-        "s_c means well, but they're overconfident in their attack and the fox manages to sink their teeth into them. The patrol is forced to retreat, forming a defensive ring around the hurt s_c."
-    ],
-    "win_skills": ["good fighter", "great fighter", "excellent fighter"],
-    "win_trait": ["adventurous", "altruistic", "ambitious", "confident", "daring", "fierce", "responsible", "righteous"],
-    "fail_skills": ["None"],
-    "fail_trait": ["troublesome", "vengeful", "bloodthirsty", "bold"],
-    "min_cats": 2,
-    "max_cats": 3,
-    "antagonize_text": null,
-    "antagonize_fail_text": null,
-    "history_text": [
-        "r_c carries a scar from a fox fight.",
-        null
-    ]
-},
-{
-    "patrol_id": "fst_hunt_foxgray_greenleafscavenge2",
-    "biome": "forest",
-    "season": "greenleaf",
-    "tags": ["hunting", "big_prey", "fighting", "scar", "injury", "clan_to_patrol", "respect", "rel_patrol"],
-    "intro_text": "Your patrol catches the scent of a fox - but is it red, or gray? Tracking it, they find a stocky gray fox feeding on a deer fawn carcass. A gray fox is unlikely to have killed a fawn this size.",
-    "decline_text": "Your patrol decides not to quarrel with the fox and to find prey elsewhere.",
-    "chance_of_success": 90,
-    "exp": 20,
-    "success_text": [
-        "Your cats are only just smaller and heavily outnumber the fox, and it's a prize they're willing to fight for. With a prayer to StarClan they throw themselves into battle, and the fox, already half full of venison and unwilling to lose blood over it, is driven off from the kill.",
-        null,
-        "s_c shows their strength, leading the fight against the fox. By working together and keeping it distracted, the cats harry and harass the fox until s_c lands a crucial blow, snapping a tendon in one of the fox's hindlegs. The fox runs, but there's no way it'll live long with such a crippling injury.",
-        "The patrol launches into battle, keeping the fox on the defensive with teamwork. In an act of daring bravery, s_c darts low to the ground, gets under the jaws, and sinks their teeth into the fox's throat. Holding on grimly, s_c's daring move gives the rest of the patrol the opportunity needed to bring the fox down for good."
-    ],
-    "fail_text": [
-        "Your patrol fails to drive away the fox, which keeps possession of the food. However with so many cats to protect each other, there were no injuries.",
-        "s_c makes a stupid mistake, too intent on winning the fight to respect their enemy's teeth, and it's only being janked back by the tail that saves them from injury. The patrol gives up, and settles down to wait a safe distance away until the fox leaves of its own accord."
-    ],
-    "win_skills": ["good fighter", "great fighter", "excellent fighter"],
-    "win_trait": ["adventurous", "altruistic", "ambitious", "confident", "daring", "fierce", "responsible", "righteous"],
-    "fail_skills": ["None"],
-    "fail_trait": ["troublesome", "vengeful", "bloodthirsty", "bold"],
-    "min_cats": 4,
-    "max_cats": 6,
-    "antagonize_text": null,
-    "antagonize_fail_text": null,
-    "history_text": [
-        "r_c carries a scar from a fox fight."
-    ]
-},
-{
-    "patrol_id": "fst_hunt_foxgray_greenleafscavenge3",
-    "biome": "forest",
-    "season": "greenleaf",
-    "tags": ["hunting", "big_prey", "fighting", "scar", "injury", "bite-wound", "clan_to_patrol", "respect"],
-    "intro_text": "r_c catches the scent of a fox - but is it red, or gray? Tracking it, they find a stocky gray fox feeding on a deer fawn carcass. A gray fox is unlikely to have killed a fawn this size.",
-    "decline_text": "r_c decides not to quarrel with the fox and to find prey elsewhere.",
-    "chance_of_success": 50,
-    "exp": 30,
-    "success_text": [
-        "r_c may be smaller, alone, and half its weight, but the fox has a prize they're willing to fight for. With a prayer to StarClan they throw themselves into battle. The fox, already stuffed full of venison and unwilling to lose blood over it, leaves the kill with a grumble.",
-        null,
-        "s_c uses every trick in their talented fighting skillset to attack the fox with no one to watch their flank, until the perfect opportunity opens up and they pounce onto the fox's back, digging in their claws. It's a wild ride through the forest until the fox bucks them off, but it wins them the fawn carcass.",
-        "In an act of daring bravery, s_c darts low to the ground, gets under the jaws, and sinks their teeth into the fox's throat. But then they're stuck, unwilling to let go and risk being bitten. They're dragged through the forest, over rocks and through bushes, until the fox finally collapses and the battered s_c goes back to proudly claim the fawn."
-    ],
-    "fail_text": [
-        "Your patrol fails to drive away the gray fox, which keeps possession of the food. However there were no injuries.",
-        "s_c makes a stupid mistake, too intent on winning the fight to respect their enemy's teeth, and it's tripping over their own feet that saves them. They give up, and settle down to wait a safe distance away until the fox leaves of its own accord.",
-        null,
-        "r_c launches into battle, but is caught with a nasty bite, and retreats to limp back home. The gray fox doesn't follow, happy enough to eat the fawn instead of the foolish cat.",
-        null,
-        "s_c is overconfident in their attack and the fox manages to sink their teeth into them. They retreat, bleeding and in pain, and the gray fox settles back down to its meal."
-    ],
-    "win_skills": ["great fighter", "excellent fighter"],
-    "win_trait": ["adventurous", "altruistic", "ambitious", "confident", "daring", "fierce", "responsible", "righteous"],
-    "fail_skills": ["None"],
-    "fail_trait": ["troublesome", "vengeful", "bloodthirsty", "bold"],
-    "min_cats": 1,
-    "max_cats": 1,
-    "antagonize_text": null,
-    "antagonize_fail_text": null,
-    "history_text": [
-        "r_c carries a scar from a solo fox fight.",
-        null
-    ]
-},
-{
-    "patrol_id": "fst_hunt_foxgray_leaf-fallscavenge1",
-    "biome": "forest",
-    "season": "leaf-fall",
-    "tags": ["hunting", "big_prey", "fighting", "scar", "injury", "bite-wound", "clan_to_patrol", "respect", "rel_patrol"],
-    "intro_text": "Your patrol catches the scent of a fox - but is it red, or gray? Tracking it, they find a stocky gray fox feeding on a deer fawn carcass. A gray fox is unlikely to have killed a fawn this size.",
-    "decline_text": "Your patrol decides not to quarrel with the fox and to find prey elsewhere.",
-    "chance_of_success": 70,
-    "exp": 20,
-    "success_text": [
-        "The cats are only just smaller and outnumber the fox, if only by a little, and it's a prize they're willing to fight for. With a prayer to StarClan they throw themselves into battle, and the fox, already half full of venison and unwilling to lose blood over it, is driven off from the kill.",
-        null,
-        "s_c shows their strength, leading the fight against the fox. By working together and keeping it distracted, the cats harry and harass the fox until it gives up and runs.",
-        "The patrol launches into battle, but with so few cats it's exhausting trying to keep the fox and it's snapping jaws on the defensive. In an act of daring bravery, s_c darts low to the ground, gets under the jaws, and sinks their teeth into the fox's throat. It's only one bite, but the fox has had enough and flees."
-    ],
-    "fail_text": [
-        "Your patrol fails to drive away the fox, which keeps possession of the food. However there were no injuries.",
-        "s_c makes a stupid mistake, too intent on winning the fight to respect their enemy's teeth, and it's only being janked back by the tail that saves them from injury. The patrol gives up, and settles down to wait a safe distance away until the fox leaves of its own accord.",
-        null,
-        null,
-        null,
-        "s_c means well, but they're overconfident in their attack and the fox manages to sink their teeth into them. The patrol is forced to retreat, forming a defensive ring around the hurt s_c."
-    ],
-    "win_skills": ["good fighter", "great fighter", "excellent fighter"],
-    "win_trait": ["adventurous", "altruistic", "ambitious", "confident", "daring", "fierce", "responsible", "righteous"],
-    "fail_skills": ["None"],
-    "fail_trait": ["troublesome", "vengeful", "bloodthirsty", "bold"],
-    "min_cats": 2,
-    "max_cats": 3,
-    "antagonize_text": null,
-    "antagonize_fail_text": null,
-    "history_text": [
-        "r_c carries a scar from a fox fight.",
-        null
-    ]
-},
-{
-    "patrol_id": "fst_hunt_foxgray_leaf-fallscavenge2",
-    "biome": "forest",
-    "season": "leaf-fall",
-    "tags": ["hunting", "big_prey", "fighting", "scar", "injury", "clan_to_patrol", "respect", "rel_patrol"],
-    "intro_text": "Your patrol catches the scent of a fox - but is it red, or gray? Tracking it, they find a stocky gray fox feeding on a deer fawn carcass. A gray fox is unlikely to have killed a fawn this size.",
-    "decline_text": "Your patrol decides not to quarrel with the fox and to find prey elsewhere.",
-    "chance_of_success": 90,
-    "exp": 20,
-    "success_text": [
-        "Your cats are only just smaller and heavily outnumber the fox, and it's a prize they're willing to fight for. With a prayer to StarClan they throw themselves into battle, and the fox, already half full of venison and unwilling to lose blood over it, is driven off from the kill.",
-        null,
-        "s_c shows their strength, leading the fight against the fox. By working together and keeping it distracted, the cats harry and harass the fox until s_c lands a crucial blow, snapping a tendon in one of the fox's hindlegs. The fox runs, but there's no way it'll live long with such a crippling injury.",
-        "The patrol launches into battle, keeping the fox on the defensive with teamwork. In an act of daring bravery, s_c darts low to the ground, gets under the jaws, and sinks their teeth into the fox's throat. Holding on grimly, s_c's daring move gives the rest of the patrol the opportunity needed to bring the fox down for good."
-    ],
-    "fail_text": [
-        "Your patrol fails to drive away the fox, which keeps possession of the food. However with so many cats to protect each other, there were no injuries.",
-        "s_c makes a stupid mistake, too intent on winning the fight to respect their enemy's teeth, and it's only being yanked back by the tail that saves them from injury. The patrol gives up, and settles down to wait a safe distance away until the fox leaves of its own accord."
-    ],
-    "win_skills": ["good fighter", "great fighter", "excellent fighter"],
-    "win_trait": ["adventurous", "altruistic", "ambitious", "confident", "daring", "fierce", "responsible", "righteous"],
-    "fail_skills": ["None"],
-    "fail_trait": ["troublesome", "vengeful", "bloodthirsty", "bold"],
-    "min_cats": 4,
-    "max_cats": 6,
-    "antagonize_text": null,
-    "antagonize_fail_text": null,
-    "history_text": [
-        "r_c carries a scar from a fox fight."
-    ]
-},
-{
-    "patrol_id": "fst_hunt_foxgray_leaf-fallscavenge3",
-    "biome": "forest",
-    "season": "leaf-fall",
-    "tags": ["hunting", "big_prey", "fighting", "scar", "injury", "bite-wound", "clan_to_patrol", "respect"],
-    "intro_text": "r_c catches the scent of a fox - but is it red, or gray? Tracking it, they find a stocky gray fox feeding on a deer fawn carcass. A gray fox is unlikely to have killed a fawn this size.",
-    "decline_text": "r_c decides not to quarrel with the fox and to find prey elsewhere.",
-    "chance_of_success": 50,
-    "exp": 30,
-    "success_text": [
-        "r_c may be smaller, alone, and half its weight, but the fox has a prize they're willing to fight for. With a prayer to StarClan they throw themselves into battle. The fox, already stuffed full of venison and unwilling to lose blood over it, leaves the kill with a grumble.",
-        null,
-        "s_c uses every trick in their talented fighting skillset to attack the fox with no one to watch their flank, until the perfect opportunity opens up and they pounce onto the fox's back, digging in their claws. It's a wild ride through the forest until the fox bucks them off, but it wins them the fawn carcass.",
-        "In an act of daring bravery, s_c darts low to the ground, gets under the jaws, and sinks their teeth into the fox's throat. But then they're stuck, unwilling to let go and risk being bitten. They're dragged through the forest, over rocks and through bushes, until the fox finally collapses and the battered s_c goes back to proudly claim the fawn."
-    ],
-    "fail_text": [
-        "Your patrol fails to drive away the gray fox, which keeps possession of the food. However there were no injuries.",
-        "s_c makes a stupid mistake, too intent on winning the fight to respect their enemy's teeth, and it's tripping over their own feet that saves them. They give up, and settle down to wait a safe distance away until the fox leaves of its own accord.",
-        null,
-        "r_c launches into battle, but is caught with a nasty bite, and retreats to limp back home. The gray fox doesn't follow, happy enough to eat the fawn instead of the foolish cat.",
-        null,
-        "s_c is overconfident in their attack and the fox manages to sink their teeth into them. They retreat, bleeding and in pain, and the gray fox settles back down to its meal."
-    ],
-    "win_skills": ["great fighter", "excellent fighter"],
-    "win_trait": ["adventurous", "altruistic", "ambitious", "confident", "daring", "fierce", "responsible", "righteous"],
-    "fail_skills": ["None"],
-    "fail_trait": ["troublesome", "vengeful", "bloodthirsty", "bold"],
-    "min_cats": 1,
-    "max_cats": 1,
-    "antagonize_text": null,
-    "antagonize_fail_text": null,
-    "history_text": [
-        "r_c carries a scar from a solo fox fight.",
-        null
-    ]
-},
-{
-    "patrol_id": "fst_hunt_foxgray_leaf-barescavenge1",
-    "biome": "forest",
-    "season": "leaf-bare",
-    "tags": ["hunting", "big_prey", "fighting", "scar", "injury", "bite-wound", "clan_to_patrol", "respect", "rel_patrol"],
-    "intro_text": "Your patrol catches the scent of a fox - but is it red, or gray? Tracking it, they find a stocky gray fox feeding on a deer carcass, either a small doe or one of last newleaf's fawns. A gray fox could never take on prey this size, it must have found the carcass, and now c_n has too.",
-    "decline_text": "Your patrol decides not to quarrel with the fox and to find prey elsewhere.",
-    "chance_of_success": 50,
-    "exp": 20,
-    "success_text": [
-        "The cats are only just smaller and outnumber the fox, if only by a little, and it's a prize they're willing to fight for. With a prayer to StarClan they throw themselves into battle, and the fox, already half full of venison and unwilling to lose blood over it, is driven off from the kill.",
-        null,
-        "s_c shows their strength, leading the fight against the fox. By working together and keeping it distracted, the cats harry and harass the fox until it gives up and runs.",
-        "The patrol launches into battle, but with so few cats it's exhausting trying to keep the fox and it's snapping jaws on the defensive. In an act of daring bravery, s_c darts low to the ground, gets under the jaws, and sinks their teeth into the fox's throat. It's only one bite, but the fox has had enough and flees."
-    ],
-    "fail_text": [
-        "Your patrol fails to drive away the fox, which keeps possession of the food. However there were no injuries.",
-        "s_c makes a stupid mistake, too intent on winning the fight to respect their enemy's teeth, and it's only being yanked back by the tail that saves them from injury. The patrol gives up, and settles down to wait a safe distance away until the fox leaves of its own accord.",
-        null,
-        null,
-        null,
-        "s_c means well, but they're overconfident in their attack and the fox manages to sink their teeth into them. The patrol is forced to retreat, forming a defensive ring around the hurt s_c."
-    ],
-    "win_skills": ["good fighter", "great fighter", "excellent fighter"],
-    "win_trait": ["adventurous", "altruistic", "ambitious", "confident", "daring", "fierce", "responsible", "righteous"],
-    "fail_skills": ["None"],
-    "fail_trait": ["troublesome", "vengeful", "bloodthirsty", "bold"],
-    "min_cats": 2,
-    "max_cats": 3,
-    "antagonize_text": null,
-    "antagonize_fail_text": null,
-    "history_text": [
-        "r_c carries a scar from a fox fight.",
-        null
-    ]
-},
-{
-    "patrol_id": "fst_hunt_foxgray_leaf-barescavenge2",
-    "biome": "forest",
-    "season": "leaf-bare",
-    "tags": ["hunting", "big_prey", "fighting", "scar", "injury", "clan_to_patrol", "respect", "rel_patrol"],
-    "intro_text": "Your patrol catches the scent of a fox - but is it red, or gray? Tracking it, they find a stocky gray fox feeding on a deer carcass, either a small doe or one of last newleaf's fawns. A gray fox could never take on prey this size, it must have found the carcass, and now c_n has too.",
-    "decline_text": "Your patrol decides not to quarrel with the fox and to find prey elsewhere.",
-    "chance_of_success": 70,
-    "exp": 20,
-    "success_text": [
-        "Your cats are only just smaller and heavily outnumber the fox, and it's a prize they're willing to fight for. With a prayer to StarClan they throw themselves into battle, and the fox, already half full of venison and unwilling to lose blood over it, is driven off from the kill.",
-        null,
-        "s_c shows their strength, leading the fight against the fox. By working together and keeping it distracted, the cats harry and harass the fox until s_c lands a crucial blow, snapping a tendon in one of the fox's hindlegs. The fox runs, but there's no way it'll live long with such a crippling injury.",
-        "The patrol launches into battle, keeping the fox on the defensive with teamwork. In an act of daring bravery, s_c darts low to the ground, gets under the jaws, and sinks their teeth into the fox's throat. Holding on grimly, s_c's daring move gives the rest of the patrol the opportunity needed to bring the fox down for good."
-    ],
-    "fail_text": [
-        "Your patrol fails to drive away the fox, which keeps possession of the food. However with so many cats to protect each other, there were no injuries.",
-        "s_c makes a stupid mistake, too intent on winning the fight to respect their enemy's teeth, and it's only being yanked back by the tail that saves them from injury. The patrol gives up, and settles down to wait a safe distance away until the fox leaves of its own accord."
-    ],
-    "win_skills": ["good fighter", "great fighter", "excellent fighter"],
-    "win_trait": ["adventurous", "altruistic", "ambitious", "confident", "daring", "fierce", "responsible", "righteous"],
-    "fail_skills": ["None"],
-    "fail_trait": ["troublesome", "vengeful", "bloodthirsty", "bold"],
-    "min_cats": 4,
-    "max_cats": 6,
-    "antagonize_text": null,
-    "antagonize_fail_text": null,
-    "history_text": [
-        "r_c carries a scar from a fox fight."
-    ]
-},
-{
-    "patrol_id": "fst_hunt_foxgray_leaf-barescavenge3",
-    "biome": "forest",
-    "season": "leaf-bare",
-    "tags": ["hunting", "big_prey", "fighting", "scar", "injury", "bite-wound", "clan_to_patrol", "respect"],
-    "intro_text": "r_c catches the scent of a fox - but is it red, or gray? Tracking it, they find a stocky gray fox feeding on a deer carcass, either a small doe or one of last newleaf's fawns. A gray fox could never take on prey this size, it must have found the carcass, and now c_n has too.",
-    "decline_text": "r_c decides not to quarrel with the fox and to find prey elsewhere.",
-    "chance_of_success": 30,
-    "exp": 30,
-    "success_text": [
-        "r_c may be smaller, alone, and half its weight, but the fox has a prize they're willing to fight for. With a prayer to StarClan they throw themselves into battle. The fox, already stuffed full of venison and unwilling to lose blood over it, leaves the kill with a grumble.",
-        null,
-        "s_c uses every trick in their talented fighting skillset to attack the fox with no one to watch their flank, until the perfect opportunity opens up and they pounce onto the fox's back, digging in their claws. It's a wild ride through the forest until the fox bucks them off, but it wins them the fawn carcass.",
-        "In an act of daring bravery, s_c darts low to the ground, gets under the jaws, and sinks their teeth into the fox's throat. But then they're stuck, unwilling to let go and risk being bitten. They're dragged through the forest, over rocks and through bushes, until the fox finally collapses and the battered s_c goes back to proudly claim the fawn."
-    ],
-    "fail_text": [
-        "Your patrol fails to drive away the gray fox, which keeps possession of the food. However there were no injuries.",
-        "s_c makes a stupid mistake, too intent on winning the fight to respect their enemy's teeth, and it's tripping over their own feet that saves them. They give up, and settle down to wait a safe distance away until the fox leaves of its own accord.",
-        null,
-        "r_c launches into battle, but is caught with a nasty bite, and retreats to limp back home. The gray fox doesn't follow, happy enough to eat the fawn instead of the foolish cat.",
-        null,
-        "s_c is overconfident in their attack and the fox manages to sink their teeth into them. They retreat, bleeding and in pain, and the gray fox settles back down to its meal."
-    ],
-    "win_skills": ["great fighter", "excellent fighter"],
-    "win_trait": ["adventurous", "altruistic", "ambitious", "confident", "daring", "fierce", "responsible", "righteous"],
-    "fail_skills": ["None"],
-    "fail_trait": ["troublesome", "vengeful", "bloodthirsty", "bold"],
-    "min_cats": 1,
-    "max_cats": 1,
-    "antagonize_text": null,
-    "antagonize_fail_text": null,
-    "history_text": [
-        "r_c carries a scar from a solo fox fight.",
-        null
-    ]
-},
-{
-	"patrol_id": "fst_hunt_redvixen1",
-	"biome": "forest",
-	"season": "newleaf",
-	"tags": ["fighting", "death", "scar", "battle_injury", "respect", "trust",  "clan_to_r_c", "patrol_to_r_c", "clan_to_patrol"],
-	"intro_text": "Your patrol catches the scent of a fox - but is it red, or gray?",
-	"decline_text": "Your patrol decides not to pursue the fox.",
-	"chance_of_success": 30,
-	"exp": 30,
-	"success_text": [
-    	"The red vixen smells of milk, and hopefully by driving her out of the territory, her litter this newleaf won't be a threat to the Clan. If they don't starve, c_n will hunt them down - they do not share territory with foxes.",
-    	"Your patrol drives away the red fox, seeks out her den, and kills her young cubs. It's brutal, but these fluffy baby foxes would one day have grown to be kit-killers and thieves.",
-    	"s_c displays incredible skill, driving the mother vixen out of the territory almost by themselves. Now neither the red fox nor her cubs pose a threat to the Clan. It truly proves s_c's place as one of c_n's most talented and skillful fighters.",
-    	"The patrol overcomes the red vixen and drives her off thanks to a brilliant battle move by s_c at a critical moment. Their bravery ensures the patrol's success, and the cats arrive back at camp singing their praises to make sure the Clan knows it."
-	],
-	"fail_text": [
-    	"The mother red fox is vicious and determined, and the small patrol is beaten back. But this forest is c_n's and they haven't given up. They may have lost this battle, but c_n will win this war.",
-        "s_c is determined to win, but their confidence is misplaced. They're a good fighter, but not a great one, and in a moment that embarasses them deeply the rest of the patrol have to rescue them from the red vixen.",
-    	"Never threaten a mother's young - the red vixen kills r_c in the skirmish.",
-    	"The mother red fox's snapping jaws leave r_c dripping blood onto the leaf litter, and force the patrol to back off.",
-        null,
-    	"s_c is determined to win, but their confidence is misplaced. They're a good fighter, but not a great one, and the red vixen manages to sink her teeth into them. The patrol rallies around s_c, but they have to give up on the fight.",
-        "As their hunt descends into a full on battle with the red vixen, p_l takes a blow meant for one of their Clanmates, losing a life."
-	],
-	"win_skills": ["excellent fighter"],
-	"win_trait": ["adventurous", "altruistic", "ambitious", "bloodthirsty", "bold", "confident", "daring", "fierce", "responsible", "righteous", "troublesome", "vengeful"],
-    "fail_skills": ["good fighter"],
-    "fail_trait": ["None"],
-	"min_cats": 2,
-	"max_cats": 3,
-	"antagonize_text": null,
-	"antagonize_fail_text": null,
-	"history_text": [
-    	"r_c carries a scar from a fox fight.",
-    	"r_c fell in battle with a fox.",
-        "died while fighting a fox"
-	]
-},
-{
-	"patrol_id": "fst_hunt_redvixen2",
-	"biome": "forest",
-	"season": "newleaf",
-	"tags": ["fighting", "scar", "battle_injury", "respect", "trust",  "clan_to_r_c", "patrol_to_r_c", "clan_to_patrol"],
-	"intro_text": "Your patrol catches the scent of a fox - but is it red, or gray?",
-	"decline_text": "Your patrol decides not to pursue the fox.",
-	"chance_of_success": 60,
-	"exp": 30,
-	"success_text": [
-        "Led by p_l, and with a heap of cooperation and teamwork, the patrol drives away the red fox, seeks out her den, and kills her young cubs. The forest will be safe from both the threat the vixen posed this season, and the threat her cubs would've given c_n in the seasons to come.",
-        "With so many cats working together in tight coordination, they manage to accomplish the near-impossible, killing the red mother vixen and ending the threat to the Clan that she and her cubs pose.",
-        "s_c displays incredible skill, driving the mother vixen out of the territory almost by themselves. Now neither the red fox nor her dependent cubs pose a threat to the Clan. It truly proves s_c's place as one of c_n's most talented and skillful fighters.",
-        "The patrol overcomes the red vixen and drives her off thanks to a brilliant battle move by s_c at a critical moment. Their bravery ensures the patrol's success, and the cats arrive back at camp singing their praises to make sure the Clan knows it."
-	],
-	"fail_text": [
-        "The mother red fox is vicious and determined. Although they lose this battle, through teamwork the cats manage to retreat without injury.",
-        "s_c is determined to win, but their confidence is misplaced. They're a good fighter, but not a great one, and in a moment that embarasses them deeply the rest of the patrol have to rescue them from the red vixen.",
-        null,
-        "r_c is left wounded as the patrol and the red mother vixen fight to a stalemate. Hopefully they've given the fox mother a reason not to return to this part of the forest.",
-        null,
-        "s_c is determined to win, but their confidence is misplaced. They're a good fighter, but not a great one, and the red vixen manages to sink her teeth into them. The patrol rallies around s_c, but they have to give up on the fight."
-	],
-	"win_skills": ["excellent fighter"],
-	"win_trait": ["adventurous", "altruistic", "ambitious", "bloodthirsty", "bold", "confident", "daring", "fierce", "responsible", "righteous", "troublesome", "vengeful"],
-        "fail_skills": ["good fighter"],
-        "fail_trait": ["None"],
-	"min_cats": 4,
-	"max_cats": 6,
-	"antagonize_text": null,
-	"antagonize_fail_text": null,
-	"history_text": [
-	"r_c carries a scar from a fox fight."
-	]
-},
-{
-	"patrol_id": "fst_hunt_redvixen3",
-	"biome": "forest",
-	"season": "newleaf",
-	"tags": ["fighting", "death", "scar", "battle_injury", "shock", "injury", "respect", "trust", "clan_to_patrol", "no_body"],
-	"intro_text": "Your patrol catches the scent of a fox - but is it red, or gray?",
-	"decline_text": "Your patrol decides not to pursue the fox.",
-	"chance_of_success": 20,
-	"exp": 50,
-	"success_text": [
-        "The red vixen smells of milk, and hopefully by driving her out of the territory, her litter this newleaf won't be a threat to the Clan. If they don't starve, c_n will hunt them down - they do not share territory with foxes.",
-        null,
-        "s_c displays incredible skill, driving the mother vixen and her brood out of the forest all by themselves. Now neither the red fox nor her dependent cubs pose a threat to the Clan. They swell with pride, feeling the confidence of knowing that they're truly one of the best fighters c_n has ever produced.",
-        "A brilliant battle move by s_c knocks the red vixen off balance, and s_c manages to drive her out of c_n territory, though it takes every spark of strength in their pelt to do it alone."
-	],
-	"fail_text": [
-        null,
-        null,
-        "Never threaten a mother's young - the red vixen kills r_c in the skirmish, and carries off the body to feed her litter.",
-        "The mother red fox's snapping jaws leave r_c dripping blood onto the leaf litter, and barely able to escape further injury.",
-        null,
-        "s_c is determined to win, but the red vixen is determined to live, and that makes all the difference. s_c ends up pinned in a defensible hiding spot, bleeding and terrified, until the vixen judges them no longer a threat and continues on her way."
-	],
-	"win_skills": ["excellent fighter"],
-	"win_trait": ["adventurous", "altruistic", "ambitious", "bloodthirsty", "bold", "confident", "daring", "fierce", "responsible", "righteous", "troublesome", "vengeful"],
-        "fail_skills": ["good fighter"],
-        "fail_trait": ["None"],
-	"min_cats": 1,
-	"max_cats": 1,
-	"antagonize_text": null,
-	"antagonize_fail_text": null,
-	"history_text": [
-        "r_c carries a scar from a solo fight with a vixen.",
-        "r_c fell in a solo battle with a vixen.",
-        "died while fighting a vixen"
-	]
-},
-{
-	"patrol_id": "fst_hunt_redvixen4",
-	"biome": "forest",
-	"season": "greenleaf",
-	"tags": ["fighting", "death", "scar", "battle_injury", "respect", "trust",  "clan_to_r_c", "patrol_to_r_c", "clan_to_patrol"],
-	"intro_text": "Your patrol catches the scent of a fox - but is it red, or gray?",
-	"decline_text": "Your patrol decides not to pursue the fox.",
-	"chance_of_success": 30,
-	"exp": 30,
-	"success_text": [
-        "The red vixen smells of milk and blood. Hopefully by driving her out of the territory, the litter she has been raising this greenleaf won't be a threat to the Clan. If they don't starve, c_n will hunt them down - they do not share with foxes.",
-        "Your patrol drives away the red fox, seeks out her den, and kills her cubs. It's brutal, but these fluffy small foxes would one day have grown to be kit-killers and thieves.",
-        "s_c displays incredible skill, driving the mother vixen out of the territory almost by themselves. Now neither the red fox nor her dependent cubs pose a threat to the Clan. It truly proves s_c's place as one of c_n's most talented and skillful fighters.",
-        "The patrol overcomes the red vixen and drives her off thanks to a brilliant battle move by s_c at a critical moment. Their bravery ensures the patrol's success, and the cats arrive back at camp singing their praises to make sure the Clan knows it."
-	],
-	"fail_text": [
-    	"The mother red fox is vicious and determined, and the small patrol is beaten back. But this forest is c_n's and they haven't given up. They may have lost this battle, but c_n will win this war.",
-        "s_c is determined to win, but their confidence is misplaced. They're a good fighter, but not a great one, and in a moment that embarasses them deeply the rest of the patrol have to rescue them from the red vixen.",
-    	"Never threaten a mother's young - the red vixen kills r_c in the skirmish.",
-    	"The mother red fox's snapping jaws leave r_c dripping blood onto the leaf litter, and force the patrol to back off.",
-        null,
-    	"s_c is determined to win, but their confidence is misplaced. They're a good fighter, but not a great one, and the red vixen manages to sink her teeth into them. The patrol rallies around s_c, but they have to give up on the fight.",
-        "As their hunt descends into a full on battle with the red vixen, p_l takes a blow meant for one of their Clanmates, losing a life."
-	],
-	"win_skills": ["excellent fighter"],
-	"win_trait": ["adventurous", "altruistic", "ambitious", "bloodthirsty", "bold", "confident", "daring", "fierce", "responsible", "righteous", "troublesome", "vengeful"],
-        "fail_skills": ["good fighter"],
-        "fail_trait": ["None"],
-	"min_cats": 2,
-	"max_cats": 3,
-	"antagonize_text": null,
-	"antagonize_fail_text": null,
-	"history_text": [
-        "r_c carries a scar from a fox fight.",
-        "r_c fell in battle with a fox.",
-        "died while fighting a fox"
-	]    
-},
-{
-	"patrol_id": "fst_hunt_redvixen5",
-	"biome": "forest",
-	"season": "greenleaf",
-	"tags": ["fighting", "scar", "battle_injury", "respect", "trust",  "clan_to_r_c", "patrol_to_r_c", "clan_to_patrol"],
-	"intro_text": "Your patrol catches the scent of a fox - but is it red, or gray?",
-	"decline_text": "Your patrol decides not to pursue the fox.",
-	"chance_of_success": 60,
-	"exp": 30,
-	"success_text": [
-        "Led by p_l, and with a heap of cooperation and teamwork, the patrol drives away the red fox, seeks out her den, and kills her growing cubs. The forest will be safe from both the threat the vixen posed this season, and the threat her cubs would've given c_n in the seasons to come.",
-        "With so many cats working together in tight coordination, they manage to accomplish the near-impossible, killing the red mother vixen and ending the threat to the Clan that she and her cubs pose.",
-        "s_c displays incredible skill, driving the mother vixen out of the territory almost by themselves. Now neither the red fox nor her dependent cubs pose a threat to the Clan. It truly proves s_c's place as one of c_n's most talented and skillful fighters.",
-        "The patrol overcomes the red vixen and drives her off thanks to a brilliant battle move by s_c at a critical moment. Their bravery ensures the patrol's success, and the cats arrive back at camp singing their praises to make sure the Clan knows it."
-	],
-	"fail_text": [
-        "The mother red fox is vicious and determined. Although they lose this battle, through teamwork the cats manage to retreat without injury.",
-        "s_c is determined to win, but their confidence is misplaced. They're a good fighter, but not a great one, and in a moment that embarasses them deeply the rest of the patrol have to rescue them from the red vixen.",
-        null,
-        "r_c is left wounded as the patrol and the red mother vixen fight to a stalemate. Hopefully they've given the fox mother a reason not to return to this part of the forest.",
-        null,
-        "s_c is determined to win, but their confidence is misplaced. They're a good fighter, but not a great one, and the red vixen manages to sink her teeth into them. The patrol rallies around s_c, but they have to give up on the fight."
-	],
-	"win_skills": ["excellent fighter"],
-	"win_trait": ["adventurous", "altruistic", "ambitious", "bloodthirsty", "bold", "confident", "daring", "fierce", "responsible", "righteous", "troublesome", "vengeful"],
-        "fail_skills": ["good fighter"],
-        "fail_trait": ["None"],
-	"min_cats": 4,
-	"max_cats": 6,
-	"antagonize_text": null,
-	"antagonize_fail_text": null,
-	"history_text": [
-	"r_c carries a scar from a fox fight."
-	]
-},
-{
-	"patrol_id": "fst_hunt_redvixen6",
-	"biome": "forest",
-	"season": "greenleaf",
-	"tags": ["fighting", "death", "scar", "battle_injury", "shock", "injury", "respect", "trust", "clan_to_patrol", "no_body"],
-	"intro_text": "Your patrol catches the scent of a fox - but is it red, or gray?",
-	"decline_text": "Your patrol decides not to pursue the fox.",
-	"chance_of_success": 10,
-	"exp": 50,
-	"success_text": [
-        "The red vixen smells of milk and blood. Hopefully by driving her out of the territory, the litter she has been raising this greenleaf won't be a threat to the Clan.",
-        null,
-        "s_c displays incredible skill, driving the mother vixen and her brood out of the forest all by themselves. Now neither the red fox nor her dependent cubs pose a threat to the Clan. They swell with pride, feeling the confidence of knowing that they're truly one of the best fighters c_n has ever produced.",
-        "A brilliant battle move by s_c at a critical moment knocks the red vixen off balance, and s_c manages to drive her out of c_n territory, though it takes every spark of strength in their pelt to do it alone."
-	],
-	"fail_text": [
-        null,
-        null,
-        "Never threaten a mother's young - the red vixen kills r_c in the skirmish, and carries off the body to feed her litter.",
-        "The mother red fox's snapping jaws leave r_c dripping blood onto the leaf litter, and barely able to escape further injury.",
-        null,
-        "s_c is determined to win, but the red vixen is determined to live, and that makes all the difference. s_c ends up pinned in a defensible hiding spot, bleeding and terrified, until the vixen judges them no longer a threat and continues on her way."
-	],
-	"win_skills": ["excellent fighter"],
-	"win_trait": ["adventurous", "altruistic", "ambitious", "bloodthirsty", "bold", "confident", "daring", "fierce", "responsible", "righteous", "troublesome", "vengeful"],
-        "fail_skills": ["good fighter"],
-        "fail_trait": ["None"],
-	"min_cats": 1,
-	"max_cats": 1,
-	"antagonize_text": null,
-	"antagonize_fail_text": null,
-	"history_text": [
-	"r_c carries a scar from a solo fight with a vixen.",
-	"r_c fell in a solo battle with a vixen.",
-        "died while fighting a vixen"
-	]
-},
-{
-	"patrol_id": "fst_hunt_redvixen7",
-	"biome": "forest",
-	"season": "leaf-fall",
-	"tags": ["fighting", "death", "scar", "battle_injury", "respect", "trust",  "clan_to_r_c", "patrol_to_r_c", "clan_to_patrol"],
-	"intro_text": "Your patrol catches the scent of a fox - but is it red, or gray?",
-	"decline_text": "Your patrol decides not to pursue the fox.",
-	"chance_of_success": 30,
-	"exp": 30,
-	"success_text": [
-        "The red vixen smells like the prey she's been poaching to feed her litter. She's stolen from c_n for the last time, and the patrol drives her from their territory, yowling their anger and fury.",
-        "Your patrol drives away the red fox, and seeks out her den, but her leaf-fall cubs are near full-grown and scatter into the wilderness. Hopefully leaf-bare takes care of them.",
-        "s_c displays incredible skill, driving the red mother vixen out of the territory almost by themselves. It truly proves s_c's place as one of c_n's most talented and skillful fighters.",
-        "The patrol overcomes the red vixen and drives her off thanks to a brilliant battle move by s_c at a critical moment. Their bravery ensures the patrol's success, and the cats arrive back at camp singing their praises to make sure the Clan knows it."
-	],
-	"fail_text": [
-    	"The mother red fox is vicious and determined, and the small patrol is beaten back. But this forest is c_n's and they haven't given up. They may have lost this battle, but c_n will win this war.",
-        "s_c is determined to win, but their confidence is misplaced. They're a good fighter, but not a great one, and in a moment that embarasses them deeply the rest of the patrol have to rescue them from the red vixen.",
-    	"Never threaten a mother's young - the red vixen kills r_c in the skirmish.",
-    	"The mother red fox's snapping jaws leave r_c dripping blood onto the leaf litter, and force the patrol to back off.",
-        null,
-    	"s_c is determined to win, but their confidence is misplaced. They're a good fighter, but not a great one, and the red vixen manages to sink her teeth into them. The patrol rallies around s_c, but they have to give up on the fight.",
-        "As their hunt descends into a full on battle with the red vixen, p_l takes a blow meant for one of their Clanmates, losing a life."
-	],
-	"win_skills": ["excellent fighter"],
-	"win_trait": ["adventurous", "altruistic", "ambitious", "bloodthirsty", "bold", "confident", "daring", "fierce", "responsible", "righteous", "troublesome", "vengeful"],
-        "fail_skills": ["good fighter"],
-        "fail_trait": ["None"],
-	"min_cats": 2,
-	"max_cats": 3,
-	"antagonize_text": null,
-	"antagonize_fail_text": null,
-	"history_text": [
-	"r_c carries a scar from a fox fight.",
-	"r_c fell in battle with a fox.",
-        "died while fighting a vixen"
-	]
-},
-{
-	"patrol_id": "fst_hunt_redvixen8",
-	"biome": "forest",
-	"season": "leaf-fall",
-	"tags": ["fighting", "scar", "battle_injury", "respect", "trust",  "clan_to_r_c", "patrol_to_r_c", "clan_to_patrol"],
-	"intro_text": "Your patrol catches the scent of a fox - but is it red, or gray?",
-	"decline_text": "Your patrol decides not to pursue the fox.",
-	"chance_of_success": 60,
-	"exp": 30,
-	"success_text": [
-        "Led by p_l and with a heap of cooperation and teamwork, the patrol drives away the red fox, and seeks out her den. But her cubs are near full-grown with the bounty of leaf-fall, and scatter from the patrol into the wilderness. Hopefully leaf-bare takes care of them.",
-        "With so many cats working together in tight coordination, they manage to accomplish the near-impossible, killing the red mother vixen and ending the threat to the Clan that she poses. The patrol drives her near-full grown litter of fox cubs out from the territory. Hopefully the coming leaf-bare will take care of them.",
-        "s_c displays incredible skill, driving the mother vixen out of the territory almost by themselves. Now neither the red fox nor her cubs pose a threat to c_n.",
-        "The patrol overcomes the red vixen and drives her off thanks to a brilliant battle move by s_c at a critical moment. Their bravery ensures the patrol's success, and the cats arrive back at camp singing their praises to make sure the Clan knows it."
-	],
-	"fail_text": [
-        "The mother red fox is vicious and determined. Although they lose this battle, through teamwork the cats manage to retreat without injury.",
-        "s_c is determined to win, but their confidence is misplaced. They're a good fighter, but not a great one, and the red vixen manages to sink her teeth into them. The patrol rallies around s_c, but they have to give up the fight.",
-        null,
-        "r_c is left wounded as the patrol and the red mother vixen fight to a stalemate. Hopefully they've given the fox mother a reason not to return to this part of the forest."
-	],
-	"win_skills": ["excellent fighter"],
-	"win_trait": ["adventurous", "altruistic", "ambitious", "bloodthirsty", "bold", "confident", "daring", "fierce", "responsible", "righteous", "troublesome", "vengeful"],
-        "fail_skills": ["good fighter"],
-        "fail_trait": ["None"],
-	"min_cats": 4,
-	"max_cats": 6,
-	"antagonize_text": null,
-	"antagonize_fail_text": null,
-	"history_text": [
-	"r_c carries a scar from a red fox fight."
-	]
-},
-{
-	"patrol_id": "fst_hunt_redvixen9",
-	"biome": "forest",
-	"season": "leaf-fall",
-	"tags": ["fighting", "death", "scar", "battle_injury", "shock", "injury", "respect", "trust", "clan_to_patrol", "no_body"],
-	"intro_text": "Your patrol catches the scent of a fox - but is it red, or gray?",
-	"decline_text": "Your patrol decides not to pursue the fox.",
-	"chance_of_success": 20,
-	"exp": 50,
-	"success_text": [
-        "It takes r_c's every scrap of bravery and strength to drive away the red vixen - her near grown litter, fat on the bounty of leaf-fall, is a challenge for another day. c_n will have to deal with the young foxes now roaming motherless in their woods, before they start to compete for prey in leaf-bare.",
-        null,
-        "s_c displays incredible skill, driving the mother vixen and her brood out of the forest all by themselves. Now neither the red fox nor her cubs pose a threat to the Clan. They swell with pride, feeling the confidence of knowing that they're truly one of the best fighters c_n has ever produced.",
-        "A brilliant battle move by s_c at a critical moment knocks the red vixen off balance, and s_c manages to drive her out of c_n territory, though it takes every spark of strength in their pelt to do it alone."
-	],
-	"fail_text": [
-        null,
-        null,
-        "Never threaten a mother's young - the red vixen kills r_c in the skirmish, and carries off the body to feed her litter.",
-        "The mother red fox's snapping jaws leave r_c dripping blood onto the leaf litter, and barely able to escape further injury.",
-        null,
-        "s_c is determined to win, but the red vixen is determined to live, and that makes all the difference. s_c ends up pinned in a defensible hiding spot, bleeding and terrified, until the vixen judges them no longer a threat and continues on her way."
-	],
-	"win_skills": ["excellent fighter"],
-	"win_trait": ["adventurous", "altruistic", "ambitious", "bloodthirsty", "bold", "confident", "daring", "fierce", "responsible", "righteous", "troublesome", "vengeful"],
-        "fail_skills": ["good fighter"],
-        "fail_trait": ["None"],
-	"min_cats": 1,
-	"max_cats": 1,
-	"antagonize_text": null,
-	"antagonize_fail_text": null,
-	"history_text": [
-        "r_c carries a scar from a solo fight with a red vixen.",
-        "r_c fell in a solo battle with a red vixen.",
-        "died while fighting a vixen"
-	]
-},
-{
-	"patrol_id": "fst_hunt_grayvixen1",
-	"biome": "forest",
-	"season": "newleaf",
-	"tags": ["fighting", "minor_injury", "respect", "trust", "rel_patrol", "patrol_to_r_c"],
-	"intro_text": "Your patrol catches the scent of a fox - but is it red, or gray?",
-	"decline_text": "Your patrol decides not to pursue the fox.",
-	"chance_of_success": 60,
-	"exp": 30,
-	"success_text": [
-    	"The stocky gray vixen they track down smells of milk, and though she's nearly double the weight of any of the patrol and all of it muscle, they meet her eyes squarely, and leap to attack. c_n does not tolerate sharing their territory with foxes, and they work together to drive her off.",
-    	"Your patrol drives away the gray fox, seeks out her den, and kills her young cubs. It's brutal, but these fluffy baby foxes would one day have grown to be kit-killers and thieves. Better to deal with them now than when they're the height and nearly double the weight of a cat, though a gray fox will always be easier than a bigger red one.",
-    	"s_c displays incredible skill, driving the mother vixen out of the territory almost by themselves. Now neither the gray fox nor her cubs pose a threat to the Clan. It places s_c as one of c_n's most talented and skillful fighters, a gray fox is a dangerous competitor.",
-    	"The patrol overcomes the gray vixen they find and drives her off thanks to a brilliant battle move by s_c. The cats swirl around s_c afterwards, congratulating them on their bravery and skill."
-	],
-	"fail_text": [
-    	"The patrol comes across a gray vixen at the end of the scent trail. She spots them too, measures herself up against them, then flees, scrambling into the trees in a move that completely surprises the cats. This round goes to the gray fox.",
-        "s_c is determined to win, but their confidence is misplaced. They're a good fighter, but not a great one, and in a moment that embarasses them deeply the gray vixen slips past them and flees further into the forest.",
-        null,
-    	"The patrol finds a stocky gray vixen wandering their forest, and drives her out in a scene that mostly involves yowling and screaming and yapping at each other until she gives in. r_c gets a little battered, but everyone is mostly fine.",
-        null,
-    	"s_c is determined to win, but their confidence is misplaced. They're a good fighter, but not a great one, and the stocky gray vixen is all muscle, barging past s_c and knocking them ass over paws as she flees from the patrol."
-	],
-	"win_skills": ["excellent fighter"],
-	"win_trait": ["adventurous", "altruistic", "ambitious", "bloodthirsty", "bold", "confident", "daring", "fierce", "responsible", "righteous", "troublesome", "vengeful"],
-    "fail_skills": ["good fighter"],
-    "fail_trait": ["None"],
-	"min_cats": 2,
-	"max_cats": 3,
-	"antagonize_text": null,
-	"antagonize_fail_text": null,
-	"history_text": [
-    	"r_c carries a scar from a fox fight.",
-    	null
-	]
-},
-{
-	"patrol_id": "fst_hunt_grayvixen2",
-	"biome": "forest",
-	"season": "newleaf",
-	"tags": ["fighting", "minor_injury", "respect", "trust", "rel_patrol", "patrol_to_r_c"],
-	"intro_text": "Your patrol catches the scent of a fox - but is it red, or gray?",
-	"decline_text": "Your patrol decides not to pursue the fox.",
-	"chance_of_success": 90,
-	"exp": 30,
-	"success_text": [
-    	"The stocky gray vixen they track down smells of milk, and though she's nearly double the weight of any of the patrol and all of it muscle, they meet her eyes squarely, and leap to attack. c_n does not tolerate sharing their territory with foxes, and they work together to drive her off.",
-	"With so many cats working together in tight coordination, they're able to keep the gray vixen they find pinned and distracted as they wear her down. The fox eventually flees for her den, and the patrol follows to take care of the cubs she's raising.",
-    	"s_c displays incredible skill, driving the mother vixen out of the territory almost by themselves. Now neither the gray fox nor her cubs pose a threat to the Clan. It places s_c as one of c_n's most talented and skillful fighters, a gray fox is a dangerous competitor.",
-	"Bravely, s_c charges the gray fox, yowling threats. The vixen spooks and skitters up a tree, growling and barking in a squeaky tone, and s_c follows her up into the branches. As the rest of the patrol backs them up from the ground, s_c screams until the fox is cowering and afraid, then lets her flee."
-	],
-	"fail_text": [
-    	"The patrol comes across a gray vixen at the end of the scent trail. She spots them too, measures herself up against them, then flees, scrambling into the trees in a move that completely surprises the cats. This round goes to the gray fox.",
-        "s_c is determined to win, but their confidence is misplaced. They're a good fighter, but not a great one, and in a moment that embarasses them deeply the gray vixen slips past them and flees further into the forest.",
-        null,
-    	"The patrol finds a stocky gray vixen wandering their forest, and drives her out in a scene that mostly involves yowling and screaming and yapping at each other until she gives in. r_c gets a little battered, but everyone is mostly fine.",
-        null,
-    	"s_c is determined to win, but their confidence is misplaced. They're a good fighter, but not a great one, and the stocky gray vixen is all muscle, barging past s_c and knocking them ass over paws as she flees from the patrol."
-	],
-	"win_skills": ["excellent fighter"],
-	"win_trait": ["adventurous", "altruistic", "ambitious", "bloodthirsty", "bold", "confident", "daring", "fierce", "responsible", "righteous", "troublesome", "vengeful"],
-    "fail_skills": ["good fighter"],
-    "fail_trait": ["None"],
-	"min_cats": 4,
-	"max_cats": 6,
-	"antagonize_text": null,
-	"antagonize_fail_text": null,
-	"history_text": [
-	"r_c carries a scar from a fox fight."
-	]
-},
-{
-	"patrol_id": "fst_hunt_grayvixen3",
-	"biome": "forest",
-	"season": "newleaf",
-	"tags": ["fighting", "scar", "battle_injury", "respect", "trust", "clan_to_patrol"],
-	"intro_text": "Your patrol catches the scent of a fox - but is it red, or gray?",
-	"decline_text": "Your patrol decides not to pursue the fox.",
-	"chance_of_success": 50,
-	"exp": 50,
-	"success_text": [
-    	"The stocky gray vixen they track down smells of milk, and though she's near double r_c's weight and all of it muscle, they meet her eyes squarely, and leap to attack. c_n does not tolerate sharing their territory with foxes.",
-        null,
-        "s_c displays incredible skill, driving the mother vixen and her brood out of the forest all by themselves. Now neither the gray fox nor her dependent cubs pose a threat to the Clan. They swell with pride, returning to camp knowing there's one less competitor poaching c_n's prey.",
-        "They're nearly of equal height, with s_c's bold aggression making up for the weight that the gray vixen has on them, and the stand off is resolved when s_c charges the gray fox and she chooses flight over fight."
-	],
-	"fail_text": [
-    	"r_c comes across a gray vixen at the end of the scent trail. She spots them too, measures herself up against them, then flees, scrambling into the trees in a move that completely surprises r_c. This round goes to the gray fox.",
-        "s_c is determined to win, but their confidence is misplaced. They're a good fighter, but not a great one, and in a moment that embarasses them deeply the gray vixen slips past them and flees further into the forest.",
-        null,
-        "r_c nearly managed to pin the gray vixen they found into a thorn ticket, but snapping jaws leave r_c dripping blood onto the leaf litter. Today this round goes to the gray fox.",
-        null,
-    	"s_c is determined to win, but their confidence is misplaced. They're a good fighter, but not a great one, and the stocky gray vixen is cunning, sinking her teeth into s_c to distract them as she flees."
-	],
-	"win_skills": ["excellent fighter"],
-	"win_trait": ["adventurous", "altruistic", "ambitious", "bloodthirsty", "bold", "confident", "daring", "fierce", "responsible", "righteous", "troublesome", "vengeful"],
-    "fail_skills": ["good fighter"],
-    "fail_trait": ["None"],
-	"min_cats": 1,
-	"max_cats": 1,
-	"antagonize_text": null,
-	"antagonize_fail_text": null,
-	"history_text": [
-        "r_c carries a scar from a solo fight with a vixen.",
-        null
-	]
-},
-{
-	"patrol_id": "fst_hunt_grayvixen4",
-	"biome": "forest",
-	"season": "greenleaf",
-	"tags": ["fighting", "minor_injury", "respect", "trust", "rel_patrol", "patrol_to_r_c"],
-	"intro_text": "Your patrol catches the scent of a fox - but is it red, or gray?",
-	"decline_text": "Your patrol decides not to pursue the fox.",
-	"chance_of_success": 60,
-	"exp": 30,
-	"success_text": [
-    	"The stocky gray vixen they track down smells of milk, and though she's nearly double the weight of any of the patrol and all of it muscle, they meet her eyes squarely, and leap to attack. c_n does not tolerate sharing their territory with foxes, and they work together to drive her off.",
-    	"Your patrol drives away the gray fox, seeks out her den, and kills her young cubs. It's brutal, but these fluffy small foxes would one day have grown to be kit-killers and thieves. Better to deal with them now than when they're the height and nearly double the weight of a cat, though a gray fox will always be easier than a bigger red one.",
-    	"s_c displays incredible skill, driving the mother vixen out of the territory almost by themselves. Now neither the gray fox nor her cubs pose a threat to the Clan. It places s_c as one of c_n's most talented and skillful fighters, a gray fox is a dangerous competitor.",
-    	"The patrol overcomes the gray vixen they find and drives her off thanks to a brilliant battle move by s_c. The cats swirl around s_c afterwards, congratulating them on their bravery and skill."
-	],
-	"fail_text": [
-    	"The patrol comes across a gray vixen at the end of the scent trail. She spots them too, measures herself up against them, then flees, scrambling into the trees in a move that completely surprises the cats. This round goes to the gray fox.",
-        "s_c is determined to win, but their confidence is misplaced. They're a good fighter, but not a great one, and in a moment that embarasses them deeply the gray vixen slips past them and flees further into the forest.",
-        null,
-    	"The patrol finds a stocky gray vixen wandering their forest, and drives her out in a scene that mostly involves yowling and screaming and yapping at each other until she gives in. r_c gets a little battered, but everyone is mostly fine.",
-        null,
-    	"s_c is determined to win, but their confidence is misplaced. They're a good fighter, but not a great one, and the stocky gray vixen is all muscle, barging past s_c and knocking them ass over paws as she flees from the patrol."
-	],
-	"win_skills": ["excellent fighter"],
-	"win_trait": ["adventurous", "altruistic", "ambitious", "bloodthirsty", "bold", "confident", "daring", "fierce", "responsible", "righteous", "troublesome", "vengeful"],
-    "fail_skills": ["good fighter"],
-    "fail_trait": ["None"],
-	"min_cats": 2,
-	"max_cats": 3,
-	"antagonize_text": null,
-	"antagonize_fail_text": null,
-	"history_text": [
-        "r_c carries a scar from a fox fight.",
-        null
-	]    
-},
-{
-	"patrol_id": "fst_hunt_grayvixen5",
-	"biome": "forest",
-	"season": "greenleaf",
-	"tags": ["fighting", "minor_injury", "respect", "trust", "rel_patrol", "patrol_to_r_c"],
-	"intro_text": "Your patrol catches the scent of a fox - but is it red, or gray?",
-	"decline_text": "Your patrol decides not to pursue the fox.",
-	"chance_of_success": 90,
-	"exp": 30,
-	"success_text": [
-        "Led by p_l, and with a heap of cooperation and teamwork, the patrol drives away the gray fox, seeks out her den, and kills her growing cubs. The forest will be safe from both the competition the vixen posed this season, and the threat her cubs would've given c_n in the seasons to come.",
-        "With so many cats working together in tight coordination, they're able to keep the gray vixen they find pinned and distracted as they wear her down. The fox eventually flees for her den, and the patrol follows to take care of the cubs she's raising.",
-    	"s_c displays incredible skill, driving the mother vixen out of the territory almost by themselves. Now neither the gray fox nor her cubs pose a threat to the Clan. It places s_c as one of c_n's most talented and skillful fighters, a gray fox is a dangerous competitor.",
-	    "Bravely, s_c charges the gray fox, yowling threats. The vixen spooks and skitters up a tree, growling and barking in a squeaky tone, and s_c follows her up into the branches. As the rest of the patrol backs them up from the ground, s_c screams until the fox is cowering and afraid, then lets her flee."
-	],
-	"fail_text": [
-    	"The patrol comes across a gray vixen at the end of the scent trail. She spots them too, measures herself up against them, then flees, scrambling into the trees in a move that completely surprises the cats. This round goes to the gray fox.",
-        "s_c is determined to win, but their confidence is misplaced. They're a good fighter, but not a great one, and in a moment that embarasses them deeply the gray vixen slips past them and flees further into the forest.",
-        null,
-    	"The patrol finds a stocky gray vixen wandering their forest, and drives her out in a scene that mostly involves yowling and screaming and yapping at each other until she gives in. r_c gets a little battered, but everyone is mostly fine.",
-        null,
-    	"s_c is determined to win, but their confidence is misplaced. They're a good fighter, but not a great one, and the stocky gray vixen is all muscle, barging past s_c and knocking them ass over paws as she flees from the patrol."
-	],
-	"win_skills": ["excellent fighter"],
-	"win_trait": ["adventurous", "altruistic", "ambitious", "bloodthirsty", "bold", "confident", "daring", "fierce", "responsible", "righteous", "troublesome", "vengeful"],
-    "fail_skills": ["good fighter"],
-    "fail_trait": ["None"],
-	"min_cats": 4,
-	"max_cats": 6,
-	"antagonize_text": null,
-	"antagonize_fail_text": null,
-	"history_text": [
-	"r_c carries a scar from a fox fight."
-	]
-},
-{
-	"patrol_id": "fst_hunt_grayvixen6",
-	"biome": "forest",
-	"season": "greenleaf",
-	"tags": ["fighting", "scar", "battle_injury", "respect", "trust", "clan_to_patrol"],
-	"intro_text": "Your patrol catches the scent of a fox - but is it red, or gray?",
-	"decline_text": "Your patrol decides not to pursue the fox.",
-	"chance_of_success": 50,
-	"exp": 50,
-	"success_text": [
-        "r_c finds a gray vixen smelling of milk and blood. Hopefully by driving her out of the territory, the litter she has been raising this greenleaf won't be a threat to the Clan.",
-        null,
-        "s_c displays incredible skill, driving the mother vixen and her brood out of the forest all by themselves. Now neither the gray fox nor her dependent cubs pose a threat to the Clan. They swell with pride, returning to camp knowing there's one less competitor poaching c_n's prey.",
-        "They're nearly of equal height, with s_c's bold aggression making up for the weight that the gray vixen has on them, and the stand off is resolved when s_c charges the gray fox and she chooses flight over fight."
-	],
-	"fail_text": [
-    	"r_c comes across a gray vixen at the end of the scent trail. She spots them too, measures herself up against them, then flees, scrambling into the trees in a move that completely surprises r_c. This round goes to the gray fox.",
-        "s_c is determined to win, but their confidence is misplaced. They're a good fighter, but not a great one, and in a moment that embarasses them deeply the gray vixen slips past them and flees further into the forest.",
-        null,
-        "r_c nearly managed to pin the gray vixen they found into a thorn ticket, but snapping jaws leave r_c dripping blood onto the leaf litter. Today this round goes to the gray fox.",
-        null,
-    	"s_c is determined to win, but their confidence is misplaced. They're a good fighter, but not a great one, and the stocky gray vixen is cunning, sinking her teeth into s_c to distract them as she flees."
-	],
-	"win_skills": ["excellent fighter"],
-	"win_trait": ["adventurous", "altruistic", "ambitious", "bloodthirsty", "bold", "confident", "daring", "fierce", "responsible", "righteous", "troublesome", "vengeful"],
-    "fail_skills": ["good fighter"],
-    "fail_trait": ["None"],
-	"min_cats": 1,
-	"max_cats": 1,
-	"antagonize_text": null,
-	"antagonize_fail_text": null,
-	"history_text": [
-	    "r_c carries a scar from a solo fight with a vixen."
-	]
-},
-{
-	"patrol_id": "fst_hunt_grayvixen7",
-	"biome": "forest",
-	"season": "leaf-fall",
-	"tags": ["fighting", "minor_injury", "respect", "trust", "rel_patrol", "patrol_to_r_c"],
-	"intro_text": "Your patrol catches the scent of a fox - but is it red, or gray?",
-	"decline_text": "Your patrol decides not to pursue the fox.",
-	"chance_of_success": 60,
-	"exp": 30,
-	"success_text": [
-        "The gray vixen smells like the prey she's been poaching to feed her litter. She's stolen from c_n for the last time, and the patrol drives her from their territory, yowling their anger and fury.",
-        "Your patrol drives away the gray fox, and seeks out her den, but her leaf-fall cubs are near full-grown and scatter into the wilderness. Hopefully leaf-bare takes care of them, but if c_n spots them, they won't hesitate.",
-    	"s_c displays incredible skill, driving the mother vixen out of the territory almost by themselves. Now neither the gray fox nor her scattered cubs pose a threat to the Clan. It places s_c as one of c_n's most talented and skillful fighters, a gray fox is a dangerous competitor.",
-    	"The patrol overcomes the gray vixen they find and drives her off thanks to a brilliant battle move by s_c. The cats swirl around s_c afterwards, congratulating them on their bravery and skill."
-	],
-	"fail_text": [
-    	"The patrol comes across a gray vixen at the end of the scent trail. She spots them too, measures herself up against them, then flees, scrambling into the trees in a move that completely surprises the cats. This round goes to the gray fox.",
-        "s_c is determined to win, but their confidence is misplaced. They're a good fighter, but not a great one, and in a moment that embarasses them deeply the gray vixen slips past them and flees further into the forest.",
-        null,
-    	"The patrol finds a stocky gray vixen wandering their forest, and drives her out in a scene that mostly involves yowling and screaming and yapping at each other until she gives in. r_c gets a little battered, but everyone is mostly fine.",
-        null,
-    	"s_c is determined to win, but their confidence is misplaced. They're a good fighter, but not a great one, and the stocky gray vixen is all muscle, barging past s_c and knocking them ass over paws as she flees from the patrol."
-	],
-	"win_skills": ["excellent fighter"],
-	"win_trait": ["adventurous", "altruistic", "ambitious", "bloodthirsty", "bold", "confident", "daring", "fierce", "responsible", "righteous", "troublesome", "vengeful"],
-    "fail_skills": ["good fighter"],
-    "fail_trait": ["None"],
-	"min_cats": 2,
-	"max_cats": 3,
-	"antagonize_text": null,
-	"antagonize_fail_text": null,
-	"history_text": [
-        "r_c carries a scar from a fox fight.",
-        null
-	]
-},
-{
-	"patrol_id": "fst_hunt_grayvixen8",
-	"biome": "forest",
-	"season": "leaf-fall",
-	"tags": ["fighting", "minor_injury", "respect", "trust", "rel_patrol", "patrol_to_r_c"],
-	"intro_text": "Your patrol catches the scent of a fox - but is it red, or gray?",
-	"decline_text": "Your patrol decides not to pursue the fox.",
-	"chance_of_success": 90,
-	"exp": 30,
-	"success_text": [
-        "Led by p_l and with a heap of cooperation and teamwork, the patrol drives away the gray fox, and seeks out her den. But her cubs are near full-grown with the bounty of leaf-fall, and scatter from the patrol into the wilderness. Hopefully leaf-bare takes care of them.",
-        "With so many cats working together in tight coordination, they're able to keep the gray vixen they find pinned and distracted as they wear her down. The fox eventually flees for her den, and the patrol follows to drive her near-full grown litter of fox cubs out from the territory. Hopefully the coming leaf-bare will take care of them.",
-    	"s_c displays incredible skill, driving the mother vixen out of the territory almost by themselves. Now neither the gray fox nor her scattered cubs pose a threat to the Clan. It places s_c as one of c_n's most talented and skillful fighters, a gray fox is a dangerous competitor.",
-	    "Bravely, s_c charges the gray fox, yowling threats. The vixen spooks and skitters up a tree, growling and barking in a squeaky tone, and s_c follows her up into the branches. As the rest of the patrol backs them up from the ground, s_c screams until the fox is cowering and afraid, then lets her flee."
-	],
-	"fail_text": [
-    	"The patrol comes across a gray vixen at the end of the scent trail. She spots them too, measures herself up against them, then flees, scrambling into the trees in a move that completely surprises the cats. This round goes to the gray fox.",
-        "s_c is determined to win, but their confidence is misplaced. They're a good fighter, but not a great one, and in a moment that embarasses them deeply the gray vixen slips past them and flees further into the forest.",
-        null,
-    	"The patrol finds a stocky gray vixen wandering their forest, and drives her out in a scene that mostly involves yowling and screaming and yapping at each other until she gives in. r_c gets a little battered, but everyone is mostly fine.",
-        null,
-    	"s_c is determined to win, but their confidence is misplaced. They're a good fighter, but not a great one, and the stocky gray vixen is all muscle, barging past s_c and knocking them ass over paws as she flees from the patrol."
-	],
-	"win_skills": ["excellent fighter"],
-	"win_trait": ["adventurous", "altruistic", "ambitious", "bloodthirsty", "bold", "confident", "daring", "fierce", "responsible", "righteous", "troublesome", "vengeful"],
-    "fail_skills": ["good fighter"],
-    "fail_trait": ["None"],
-	"min_cats": 4,
-	"max_cats": 6,
-	"antagonize_text": null,
-	"antagonize_fail_text": null,
-	"history_text": [
-	    "r_c carries a scar from a red fox fight."
-	]
-},
-{
-	"patrol_id": "fst_hunt_grayvixen9",
-	"biome": "forest",
-	"season": "leaf-fall",
-	"tags": ["fighting", "scar", "battle_injury", "respect", "trust", "clan_to_patrol"],
-	"intro_text": "Your patrol catches the scent of a fox - but is it red, or gray?",
-	"decline_text": "Your patrol decides not to pursue the fox.",
-	"chance_of_success": 50,
-	"exp": 50,
-	"success_text": [
-        "In an exhausting fight, r_c manages to bring down and kill the gray vixen they've tracked. Her near grown litter, fat on the bounty of leaf-fall, is a challenge for another day. c_n will have to deal with the young foxes now roaming motherless in their woods, before they start to compete for prey in leaf-bare.",
-        null,
-        "s_c displays incredible skill, driving the mother vixen and her brood out of the forest all by themselves. Now neither the gray fox nor her cubs pose a threat to the Clan. They swell with pride, returning to camp knowing there's one less competitor poaching c_n's prey.",
-        "They're nearly of equal height, with s_c's bold aggression making up for the weight that the gray vixen has on them, and the stand off is resolved when s_c charges the gray fox and she chooses flight over fight."
-	],
-	"fail_text": [
-    	"r_c comes across a gray vixen at the end of the scent trail. She spots them too, measures herself up against them, then flees, scrambling into the trees in a move that completely surprises r_c. This round goes to the gray fox.",
-        "s_c is determined to win, but their confidence is misplaced. They're a good fighter, but not a great one, and in a moment that embarasses them deeply the gray vixen slips past them and flees further into the forest.",
-        null,
-        "r_c nearly managed to pin the gray vixen they found into a thorn ticket, but snapping jaws leave r_c dripping blood onto the leaf litter. Today this round goes to the gray fox.",
-        null,
-    	"s_c is determined to win, but their confidence is misplaced. They're a good fighter, but not a great one, and the stocky gray vixen is cunning, sinking her teeth into s_c to distract them as she flees."
-	],
-	"win_skills": ["excellent fighter"],
-	"win_trait": ["adventurous", "altruistic", "ambitious", "bloodthirsty", "bold", "confident", "daring", "fierce", "responsible", "righteous", "troublesome", "vengeful"],
-    "fail_skills": ["good fighter"],
-    "fail_trait": ["None"],
-	"min_cats": 1,
-	"max_cats": 1,
-	"antagonize_text": null,
-	"antagonize_fail_text": null,
-	"history_text": [
-	    "r_c carries a scar from a solo fight with a gray vixen."
-	]
-}
-
->>>>>>> 7812d50b
 ]