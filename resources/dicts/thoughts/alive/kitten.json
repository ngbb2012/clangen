--- conflicted
+++ resolved
@@ -18,13 +18,10 @@
         "id": "kit_alive_elder",
         "thoughts": [
             "Was nipped on the rump by an elder for being naughty",
-<<<<<<< HEAD
             "Was hissed at by r_c for being too noisy"
-=======
             "Asks r_c what it is like to be so old",
             "Hopes r_c has a new story to tell {PRONOUN/m_c/object}",
             "Hopes {PRONOUN/m_c/subject} don't get as grumpy as r_c when {PRONOUN/m_c/subject}{VERB/m_c/'re/'s} old"
->>>>>>> dcd4797f
         ],
         "random_status_constraint": [
             "elder"
@@ -93,13 +90,10 @@
         "id": "kit_alive_med_cat",
         "thoughts": [
             "Refuses to eat the herbs the medicine cat has given {PRONOUN/m_c/object} for {PRONOUN/m_c/poss} tummy",
-<<<<<<< HEAD
             "Hides in the medicine cat's herb stores"
-=======
             "Is asking the medicine cat about StarClan",
             "Is asking the medicine cat why all the herbs have to be stinky and gross",
             "Wants to follow the medicine cat everywhere"
->>>>>>> dcd4797f
         ],
         "random_status_constraint": [
             "medicine cat",
@@ -175,9 +169,7 @@
         "id": "daring_kit",
         "thoughts": [
             "Is attempting to pounce on the tail of r_c",
-<<<<<<< HEAD
             "Tries to sneak out of camp with a patrol"
-=======
             "Is boldly walking out of camp",
             "Is taking the biggest piece of fresh-kill",
             "Demands to be on the next border patrol",
@@ -192,7 +184,6 @@
             "Sticks {PRONOUN/m_c/poss} paw into an old snake hole",
             "Isn't afraid of the dark at all"
 
->>>>>>> dcd4797f
         ],
         "main_trait_constraint": [
             "daring"
