--- conflicted
+++ resolved
@@ -860,11 +860,7 @@
             "Wonders what they even need this training method for",
             "Brags about all the prey they caught when they were a rogue",
             "Can't help but be intrigued by the Warrior Code",
-<<<<<<< HEAD
-            "Tells stories about their time as a rogue to other apprentices... with slight embellishments",
-=======
             "Slightly embellishes a story about their rogue days to other apprentices",
->>>>>>> c0668535
             "Is trying to memorize the warrior code"
         ],
         "main_status_constraint": [
