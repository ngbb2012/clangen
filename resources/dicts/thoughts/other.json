--- conflicted
+++ resolved
@@ -123,11 +123,7 @@
             "Sniffed around a known Clan territory curiously ",
             "Chows down on some food a Twoleg left out for them",
             "Envies the strong kinship the Clan cats have",
-<<<<<<< HEAD
-            "Taking a stroll through a Twoleg city",
-=======
             "Taking a stroll through the city",
->>>>>>> c7c065bf
             "Spies a kittypet outside of the window, jealous of the protection and food they have",
             "Spies a kittypet and taunts them that they can't enjoy freedom",
             "Taking a nap, hoping something exciting would escape their boredom",
