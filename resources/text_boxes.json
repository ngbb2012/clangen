{
    "text_entry_line": {
        "colours": {
            "dark_bg": "#FFFFFF",
            "selected_bg": "#6E6759",
            "normal_text": "#000000",
            "selected_text": "#DCDCDC",
            "text_cursor": "#000000"
        },
        "misc": {
            "shape": "rounded_rectangle",
            "shape_corner_radius": "3",
            "shadow_width": "0",
            "padding": "(0,0)"
        },
        "font": {
            "name": "notosans",
            "size": "15"
        }
    },
    "text_box": {
        "colours": {
            "dark_bg": "#00000000",
            "normal_text": "#000000"
        },
        "font": {
            "name": "notosans",
<<<<<<< HEAD
            "size": "15",
            "regular_path": "resources/fonts/NotoSans-Medium.ttf"
=======
            "size": "15"
>>>>>>> 033503bc
        },
        "misc": {
            "border_width": "0",
            "shadow_width": "0",
            "text_horiz_alignment": "center"
        }
    },
    "#events_box": {
        "colours": {
            "dark_bg": "#00000000",
            "normal_text": "#000000"
        },
        "font": {
<<<<<<< HEAD
            "name": "nonosans",
            "size": "15",
            "regular_path": "resources/fonts/NotoSans-Medium.ttf"
=======
            "name": "notosans",
            "size": "15"
>>>>>>> 033503bc
        },
        "misc": {
            "border_width": "0",
            "shadow_width": "0",
            "text_horiz_alignment": "left"
        }
    },
    "#allegiances_box": {
        "colours": {
            "dark_bg": "#00000000",
            "normal_text": "#000000"
        },
        "font": {
<<<<<<< HEAD
            "name": "nonosans",
            "size": "15",
            "regular_path": "resources/fonts/NotoSans-Medium.ttf"
=======
            "name": "notosans",
            "size": "15"
>>>>>>> 033503bc
        },
        "misc": {
            "border_width": "0",
            "shadow_width": "0",
            "text_horiz_alignment": "left"
        }
    },
    "#setting_text_box": {
        "colours": {
            "dark_bg": "#FFFF0000",
            "normal_text": "#000000"
        },
        "font": {
            "name": "notosans",
            "size": "15"
        },
        "misc": {
            "border_width": "0",
            "shadow_width": "0",
            "text_horiz_alignment": "left",
            "padding": "0,0"
        }
    },
    "#cat_profile_info_box": {
        "colours": {
            "dark_bg": "#00000000"
        },
        "font": {
            "name": "notosans",
            "size": "11"
        },
        "misc": {
            "border_width": "0",
            "shadow_width": "0",
            "text_horiz_alignment": "left",
            "padding": "0,0"
        }
    },
    "#cat_patrol_info_box": {
        "colours": {
            "dark_bg": "#00000000"
        },
        "font": {
            "name": "notosans",
            "size": "11"
        },
        "misc": {
            "border_width": "0",
            "shadow_width": "0",
            "text_horiz_alignment": "center",
            "padding": "0,0"
        }
    },
    "#cat_profile_name_box": {
        "colours": {
            "dark_bg": "#00000000"
        },
        "font": {
            "name": "notosans",
            "size": "20"
        },
        "misc": {
            "border_width": "0",
            "shadow_width": "0",
            "text_horiz_alignment": "center",
            "padding": "0,0"
        }
    },
    "#cat_profile_thoughts_box": {
        "colours": {
            "dark_bg": "#00000000"
        },
        "font": {
            "name": "notosans",
            "size": "15"
        },
        "misc": {
            "border_width": "0",
            "shadow_width": "0",
            "text_horiz_alignment": "center",
            "padding": "0,0"
        }
    },
    "#history_tab_text_box": {
        "colours": {
            "dark_bg": "#00000000",
            "selected_bg": "#776045",
            "selected_text": "#AC9D72"
        },
        "font": {
            "name": "notosans",
            "size": "13"

        },
        "misc": {
            "border_width": "0",
            "shadow_width": "0",
            "text_horiz_alignment": "left",
            "padding": "5,7"
        }
    },
    "#history_tab_entry_box": {
        "colours": {
            "dark_bg": "#00000000",
            "selected_bg": "#826657",
            "selected_text": "#AC9D72"
        },
        "font": {
            "name": "notosans",
            "size": "13"
        },
        "misc": {
            "border_width": "0",
            "shadow_width": "0",
            "text_horiz_alignment": "left",
            "padding": "5,7"
        }
    },
    "#clan_header_text_box": {
        "colours": {
            "dark_bg": "#00000000",
            "normal_text": "#FFFFFF"
        },
        "font": {
            "name": "notosans",
            "size": "15"
        },
        "misc": {
            "border_width": "0",
            "shadow_width": "0",
            "text_horiz_alignment": "center"
        }
    },
    "#menu_header_text_box": {
        "colours": {
            "dark_bg": "#00000000",
            "normal_text": "#FFFFFF"
        },
        "font": {
            "name": "notosans",
            "size": "17"
        },
        "misc": {
            "border_width": "0",
            "shadow_width": "0",
            "text_horiz_alignment": "center"
        }
    },
    "#patrol_text_box": {
        "misc": {
            "text_horiz_alignment": "left"
        }
    },
    "#header_text_box": {
        "colours": {
            "dark_bg": "#00000000",
            "normal_text": "#000000"
        },
        "font": {
            "name": "notosans",
            "size": "17"
        },
        "misc": {
            "border_width": "0",
            "shadow_width": "0",
            "text_horiz_alignment": "center"
        }
    },
    "#allegiances_header_text_box": {
        "colours": {
            "dark_bg": "#00000000",
            "normal_text": "#000000"
        },
        "font": {
            "name": "notosans",
            "size": "17"
        },
        "misc": {
            "border_width": "0",
            "shadow_width": "0",
            "text_horiz_alignment": "left"
        }
    },
    "#relation_list_name": {
        "colours": {
            "dark_bg": "#00000000",
            "normal_text": "#000000"
        },
        "font": {
            "name": "notosans",
            "size": "13"
        },
        "misc": {
            "border_width": "0",
            "shadow_width": "0",
            "text_horiz_alignment": "center"
        }
    },
    "#header_left": {
        "prototype": "#header_text_box",
        "misc": {
            "text_horiz_alignment": "left",
            "padding": "0,0"
        }
    },
    "#save_text_box": {
        "colours": {
            "dark_bg": "#C5C5C5",
            "normal_text": "#b30000"
        },
        "font": {
            "name": "notosans",
            "size": "14"
        },
        "misc": {
            "border_width": "0",
            "shadow_width": "0",
            "text_horiz_alignment": "center",
            "text_vert_alignment": "center"
        }
    },
    "#game_mode_details": {
        "colours": {
            "dark_bg": "#00000000",
            "normal_text": "#000000"
        },
        "font": {
            "name": "notosans",
            "size": "15"
        },
        "misc": {
            "text_horiz_alignment": "left",
            "padding": "20,20"
        }
    },
    "#search_entry_box": {
        "colours": {
            "dark_bg": "#00000000",
            "selected_bg": "#00000000",
            "normal_text": "#000000",
            "selected_text": "#DCDCDC"
        },
        "misc": {
            "shape": "rectangle",
            "shadow_width": "0",
            "padding": "(0,0)",
            "border_width": "0"
        },
        "font": {
            "name": "notosans",
            "size": "13"
        }
    },
    "#condition_details_text_box": {
        "colours": {
            "dark_bg": "#00000000",
            "normal_text": "#000000"
        },
        "font": {
            "name": "notosans",
            "size": "11"
        },
        "misc": {
            "border_width": "0",
            "shadow_width": "0",
            "text_horiz_alignment": "center",
            "padding": "10,10"
        }
    }
}

<|MERGE_RESOLUTION|>--- conflicted
+++ resolved
@@ -25,12 +25,8 @@
         },
         "font": {
             "name": "notosans",
-<<<<<<< HEAD
             "size": "15",
             "regular_path": "resources/fonts/NotoSans-Medium.ttf"
-=======
-            "size": "15"
->>>>>>> 033503bc
         },
         "misc": {
             "border_width": "0",
@@ -44,14 +40,9 @@
             "normal_text": "#000000"
         },
         "font": {
-<<<<<<< HEAD
             "name": "nonosans",
             "size": "15",
             "regular_path": "resources/fonts/NotoSans-Medium.ttf"
-=======
-            "name": "notosans",
-            "size": "15"
->>>>>>> 033503bc
         },
         "misc": {
             "border_width": "0",
@@ -65,14 +56,9 @@
             "normal_text": "#000000"
         },
         "font": {
-<<<<<<< HEAD
             "name": "nonosans",
             "size": "15",
             "regular_path": "resources/fonts/NotoSans-Medium.ttf"
-=======
-            "name": "notosans",
-            "size": "15"
->>>>>>> 033503bc
         },
         "misc": {
             "border_width": "0",
