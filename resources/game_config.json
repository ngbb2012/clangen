{
	"freshkill":{
		"activate_death": false,
		"activate_events": false,
		"start_amount": 60,
		"auto_warrior_prey": [1,3],
		"auto_apprentice_prey": [1,2],
		"condition_increase": 0.5,
		"event_trigger_factor": 3.5,
		"additional_prey": 1,
		"nutrition_malnourished_percentage" : 70,
		"nutrition_starving_percentage" : 25,
		"prey_requirement":{
			"leader": 3,
			"deputy": 3,
			"medicine cat": 2,
			"medicine cat apprentice": 1.5,
			"mediator apprentice": 1.5,
			"mediator": 2,
			"warrior": 3,
			"apprentice": 1.5,
			"elder": 1.5,
			"queen": 4,
			"kitten": 0.5
		},
		"feeding_order":[
			"kitten",
			"queen",
			"elder",
			"medicine cat",
			"medicine cat apprentice",
			"apprentice",
			"mediator apprentice",
			"warrior",
			"mediator",
			"deputy",
			"leader"
		],
		"hunter_bonus": {"fantastic hunter": 3, "great hunter": 2, "good hunter": 1},
		"hunter_exp_bonus": {
			"very_low": 1,
			"low": 2,
			"average": 3,
			"high": 4,
			"master": 5,
			"max": 7
		},
		"comment": [
			"activate_deaths - activates the whole system, otherwise nutrition status of the cats doesn't have an effect",
			"activate_events - activates if events for freshkill pile are triggered or not",
			"start_amount defines the amount of prey when a new freshkill-pile is made",
			"The auto parameters are for the prey each moon, each healthy warrior/apprentice will catch an amount of between these two values of prey.",
			"additional_prey - added amount for hunting patrol, to make it easier",
			"event_trigger_factor - this number will be used to multiply with the amount of prey the clan needs, if the pile is bigger than this number, prey events will be triggered",
			"hunter_bonus is the factor which is be used to multiply on a hunting patrol.",
			"hunter_exp_bonus is the additional prey which will be added on a hunting patrol."
		]
	},
	"relationship":{
		"in_decrease_value":{
			"low": 5,
			"medium": 8,
			"high": 10
		},
		"compatibility_bonus": 3,
		"passive_influence": 4,
		"chance_for_neutral": 6
	},
	"pregnancy": {
		"primary_chance_mated": 50,
		"primary_chance_unmated": 110,
		"random_affair_chance": 70
	},
	"cat_generation": {
		"base_permanent_condition": 90,
		"base_male_tortie": 13,
		"base_female_tortie": 4,
		"base_heterochromia": 120,
		"direct_inheritance": 15,
<<<<<<< HEAD
		"wildcard_tortie": 8
=======
		"wildcard_tortie": 9
>>>>>>> bca350b0
	},
	"fading": {
		"age_to_fade": 202,
		"opacity_at_fade": 20,
		"visual_fading_speed": 5
	},
	"roles": {
		"mediator_app_chance": 50,
		"base_medicine_app_chance": 41,
		"become_mediator_chances": {
			"warrior": 5000,
			"elder": 400
		}
	},
	"lost_cat": {
		"rejoin_chance": 20
	},
	"cotc_generation": {
		"kittypet_chance": 30,
		"rogue_chance": 30,
		"loner_chance": 30
	},
	"patrol_generation": {
		"classic_difficulty_modifier": 1,
		"expanded_difficulty_modifier": 2.5,
		"cruel season_difficulty_modifier": 3,
		"win_stat_cat_modifier": 10,
		"better_stat_modifier": 5,
		"best_stat_modifier": 10,
		"fail_stat_cat_modifier": -20,
		"chance_of_romance_patrol": 16,
		"comment": [
			"the Cruel Season difficulty modifier needs to have a space rather than an underscore,",
			"due to how it's written in the save files. So don't try to 'fix' it."
		]
	},
	"death_related": {
		"leader_death_chance": 100,
		"old_age_death_start": 150,
		"old_age_death_chance": 51,
		"classic_death_chance": 500,
		"expanded_death_chance": 350,
		"cruel season_death_chance": 300
	},
	"condition_related": {
		"expanded_illness_chance": 250,
		"cruel season_illness_chance": 200,
		"classic_injury_chance": 250,
		"expanded_injury_chance": 200,
		"cruel season_death_chance": 150
	}
}<|MERGE_RESOLUTION|>--- conflicted
+++ resolved
@@ -77,11 +77,7 @@
 		"base_female_tortie": 4,
 		"base_heterochromia": 120,
 		"direct_inheritance": 15,
-<<<<<<< HEAD
-		"wildcard_tortie": 8
-=======
 		"wildcard_tortie": 9
->>>>>>> bca350b0
 	},
 	"fading": {
 		"age_to_fade": 202,
