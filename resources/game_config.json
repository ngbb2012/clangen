{
	"freshkill":{
		"activate_death": false,
		"activate_events": false,
		"start_amount": 60,
		"auto_warrior_prey": [1,3],
		"auto_apprentice_prey": [1,2],
		"condition_increase": 0.5,
		"event_trigger_factor": 3.5,
		"additional_prey": 1,
		"nutrition_malnourished_percentage" : 70,
		"nutrition_starving_percentage" : 25,
		"prey_requirement":{
			"leader": 3,
			"deputy": 3,
			"medicine cat": 2,
			"medicine cat apprentice": 1.5,
			"mediator apprentice": 1.5,
			"mediator": 2,
			"warrior": 3,
			"apprentice": 1.5,
			"elder": 1.5,
			"queen": 4,
			"kitten": 0.5
		},
		"feeding_order":[
			"kitten",
			"queen",
			"elder",
			"medicine cat",
			"medicine cat apprentice",
			"apprentice",
			"mediator apprentice",
			"warrior",
			"mediator",
			"deputy",
			"leader"
		],
		"hunter_bonus": {"fantastic hunter": 3, "great hunter": 2, "good hunter": 1},
		"hunter_exp_bonus": {
			"very_low": 1,
			"low": 2,
			"average": 3,
			"high": 4,
			"master": 5,
			"max": 7
		},
		"comment": [
			"activate_deaths - activates the whole system, otherwise nutrition status of the cats doesn't have an effect",
			"activate_events - activates if events for freshkill pile are triggered or not",
			"start_amount defines the amount of prey when a new freshkill-pile is made",
			"The auto parameters are for the prey each moon, each healthy warrior/apprentice will catch an amount of between these two values of prey.",
			"additional_prey - added amount for hunting patrol, to make it easier",
			"event_trigger_factor - this number will be used to multiply with the amount of prey the clan needs, if the pile is bigger than this number, prey events will be triggered",
			"hunter_bonus is the factor which is be used to multiply on a hunting patrol.",
			"hunter_exp_bonus is the additional prey which will be added on a hunting patrol."
		]
	},
	"relationship":{
		"in_decrease_value":{
			"low": 5,
			"medium": 8,
			"high": 10
		},
		"compatibility_bonus": 3,
		"passive_influence": 4,
		"chance_for_neutral": 6
	},
	"pregnancy": {
		"primary_chance_mated": 50,
<<<<<<< HEAD
		"primary_chance_unmated": 110,
=======
		"primary_chance_unmated": 120,
>>>>>>> 95119113
		"random_affair_chance": 70
	},
	"cat_generation": {
		"base_permanent_condition": 90,
		"base_male_tortie": 13,
		"base_female_tortie": 4,
		"base_heterochromia": 120,
		"direct_inheritance": 15
	},
	"fading": {
		"age_to_fade": 202,
		"opacity_at_fade": 20,
		"visual_fading_speed": 5
	},
	"roles": {
		"mediator_app_chance": 50,
		"base_medicine_app_chance": 41,
		"become_mediator_chances": {
			"warrior": 5000,
			"elder": 400
		}
	},
	"lost_cat": {
		"rejoin_chance": 20
	},
	"cotc_generation": {
		"kittypet_chance": 30,
		"rogue_chance": 30,
		"loner_chance": 30
	},
	"patrol_generation": {
		"classic_difficulty_modifier": 1,
		"expanded_difficulty_modifier": 2.5,
		"cruel season_difficulty_modifier": 3,
		"win_stat_cat_modifier": 10,
		"better_stat_modifier": 5,
		"best_stat_modifier": 10,
		"fail_stat_cat_modifier": -20,
		"chance_of_romance_patrol": 16,
		"comment": [
			"the Cruel Season difficulty modifier needs to have a space rather than an underscore,",
			"due to how it's written in the save files. So don't try to 'fix' it."
		]
	},
	"death_related": {
		"leader_death_chance": 100,
		"old_age_death_start": 150,
		"old_age_death_chance": 51,
		"classic_death_chance": 500,
		"expanded_death_chance": 350,
		"cruel season_death_chance": 300
	},
	"condition_related": {
		"expanded_illness_chance": 250,
		"cruel season_illness_chance": 200,
		"classic_injury_chance": 250,
		"expanded_injury_chance": 200,
		"cruel season_death_chance": 150
	}
}<|MERGE_RESOLUTION|>--- conflicted
+++ resolved
@@ -68,11 +68,7 @@
 	},
 	"pregnancy": {
 		"primary_chance_mated": 50,
-<<<<<<< HEAD
 		"primary_chance_unmated": 110,
-=======
-		"primary_chance_unmated": 120,
->>>>>>> 95119113
 		"random_affair_chance": 70
 	},
 	"cat_generation": {
