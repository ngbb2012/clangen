{
	"freshkill":{
		"activate_death": false,
		"activate_events": false,
		"start_amount": 60,
		"auto_warrior_prey": [1,3],
		"auto_apprentice_prey": [1,2],
		"condition_increase": 0.5,
		"event_trigger_factor": 3.5,
		"additional_prey": 1,
		"nutrition_malnourished_percentage" : 70,
		"nutrition_starving_percentage" : 25,
		"prey_requirement":{
			"leader": 3,
			"deputy": 3,
			"medicine cat": 2,
			"medicine cat apprentice": 1.5,
			"mediator apprentice": 1.5,
			"mediator": 2,
			"warrior": 3,
			"apprentice": 1.5,
			"elder": 1.5,
			"queen": 4,
			"kitten": 0.5
		},
		"feeding_order":[
			"kitten",
			"queen",
			"elder",
			"medicine cat",
			"medicine cat apprentice",
			"apprentice",
			"mediator apprentice",
			"warrior",
			"mediator",
			"deputy",
			"leader"
		],
		"hunter_bonus": {"fantastic hunter": 3, "great hunter": 2, "good hunter": 1},
		"hunter_exp_bonus": {
			"very_low": 1,
			"low": 2,
			"average": 3,
			"high": 4,
			"master": 5,
			"max": 7
		},
		"comment": [
			"activate_deaths - activates the whole system, otherwise nutrition status of the cats doesn't have an effect",
			"activate_events - activates if events for freshkill pile are triggered or not",
			"start_amount defines the amount of prey when a new freshkill-pile is made",
			"The auto parameters are for the prey each moon, each healthy warrior/apprentice will catch an amount of between these two values of prey.",
			"additional_prey - added amount for hunting patrol, to make it easier",
			"event_trigger_factor - this number will be used to multiply with the amount of prey the clan needs, if the pile is bigger than this number, prey events will be triggered",
			"hunter_bonus is the factor which is be used to multiply on a hunting patrol.",
			"hunter_exp_bonus is the additional prey which will be added on a hunting patrol."
		]
	},
	"relationship":{
		"in_decrease_value":{
			"low": 5,
			"medium": 8,
			"high": 10
		},
		"compatibility_bonus": 3,
		"passive_influence": 4,
		"chance_for_neutral": 6
	},
	"pregnancy": {
		"primary_chance_mated": 50,
		"primary_chance_unmated": 110,
		"random_affair_chance": 70
	},
	"cat_generation": {
		"base_permanent_condition": 90,
		"base_male_tortie": 13,
		"base_female_tortie": 4,
		"base_heterochromia": 120,
		"direct_inheritance": 15,
		"wildcard_tortie": 9
<<<<<<< HEAD
=======
	},
	"accessory_generation": {
		"base_acc_chance": 150,
		"med_modifier": -80,
		"baby_modifier": -20,
		"elder_modifier": 20,
		"happy_trait_modifier": -30,
		"grumpy_trait_modifier": 30,
		"ceremony_modifier": -20
>>>>>>> c7c065bf
	},
	"fading": {
		"age_to_fade": 202,
		"opacity_at_fade": 20,
		"visual_fading_speed": 5
	},
	"roles": {
		"mediator_app_chance": 50,
		"base_medicine_app_chance": 41,
		"become_mediator_chances": {
			"warrior": 5000,
			"elder": 400
		}
	},
	"lost_cat": {
		"rejoin_chance": 20
	},
	"cotc_generation": {
		"kittypet_chance": 30,
		"rogue_chance": 30,
		"loner_chance": 30
	},
	"patrol_generation": {
		"classic_difficulty_modifier": 1,
		"expanded_difficulty_modifier": 2.5,
		"cruel season_difficulty_modifier": 3,
		"win_stat_cat_modifier": 10,
		"better_stat_modifier": 5,
		"best_stat_modifier": 10,
		"fail_stat_cat_modifier": -20,
		"chance_of_romance_patrol": 16,
		"comment": [
			"the Cruel Season difficulty modifier needs to have a space rather than an underscore,",
			"due to how it's written in the save files. So don't try to 'fix' it."
		]
	},
	"death_related": {
		"leader_death_chance": 100,
		"old_age_death_start": 150,
		"old_age_death_chance": 51,
		"classic_death_chance": 500,
		"expanded_death_chance": 350,
		"cruel season_death_chance": 300
	},
	"condition_related": {
		"expanded_illness_chance": 250,
		"cruel season_illness_chance": 200,
		"classic_injury_chance": 250,
		"expanded_injury_chance": 200,
		"cruel season_death_chance": 150
	},
	"clan_creation": {
		"rerolls": 3,
		"comment": "Set this to -1 for it to be infinite"
	}
}<|MERGE_RESOLUTION|>--- conflicted
+++ resolved
@@ -78,8 +78,6 @@
 		"base_heterochromia": 120,
 		"direct_inheritance": 15,
 		"wildcard_tortie": 9
-<<<<<<< HEAD
-=======
 	},
 	"accessory_generation": {
 		"base_acc_chance": 150,
@@ -89,7 +87,6 @@
 		"happy_trait_modifier": -30,
 		"grumpy_trait_modifier": 30,
 		"ceremony_modifier": -20
->>>>>>> c7c065bf
 	},
 	"fading": {
 		"age_to_fade": 202,
